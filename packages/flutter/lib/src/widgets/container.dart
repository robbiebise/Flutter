--- conflicted
+++ resolved
@@ -263,14 +263,6 @@
     this.transformAlignment,
     this.child,
     this.clipBehavior = Clip.none,
-<<<<<<< HEAD
-  })  : _width = width,
-        _height = height;
-
-  final double? _width;
-  final double? _height;
-  final BoxConstraints? constraints;
-=======
   }) : assert(margin == null || margin.isNonNegative),
        assert(padding == null || padding.isNonNegative),
        assert(decoration == null || decoration.debugAssertIsValid()),
@@ -285,7 +277,10 @@
           ? constraints?.tighten(width: width, height: height)
             ?? BoxConstraints.tightFor(width: width, height: height)
           : constraints;
->>>>>>> 69421c16
+
+  final double? _width;
+  final double? _height;
+  final BoxConstraints? constraints;
 
   /// The [child] contained by the container.
   ///
@@ -488,12 +483,7 @@
   _DecorationClipper({
     TextDirection? textDirection,
     required this.decoration,
-<<<<<<< HEAD
-  }) : assert(decoration != null),
-        textDirection = textDirection ?? TextDirection.ltr;
-=======
   }) : textDirection = textDirection ?? TextDirection.ltr;
->>>>>>> 69421c16
 
   final TextDirection textDirection;
   final Decoration decoration;
