--- conflicted
+++ resolved
@@ -16,11 +16,8 @@
 import 'binding.dart';
 import 'constants.dart';
 import 'container.dart';
-<<<<<<< HEAD
 import 'context_menu_controller.dart';
-=======
 import 'debug.dart';
->>>>>>> 14626c0a
 import 'editable_text.dart';
 import 'framework.dart';
 import 'gesture_detector.dart';
@@ -430,11 +427,8 @@
     DragStartBehavior dragStartBehavior = DragStartBehavior.start,
     VoidCallback? onSelectionHandleTapped,
     ClipboardStatusNotifier? clipboardStatus,
-<<<<<<< HEAD
     this.contextMenuBuilder,
-=======
     required TextMagnifierConfiguration magnifierConfiguration,
->>>>>>> 14626c0a
   }) : assert(value != null),
        assert(context != null),
        assert(handlesVisible != null),
@@ -518,12 +512,6 @@
   final ValueNotifier<bool> _effectiveStartHandleVisibility = ValueNotifier<bool>(false);
   final ValueNotifier<bool> _effectiveEndHandleVisibility = ValueNotifier<bool>(false);
   final ValueNotifier<bool> _effectiveToolbarVisibility = ValueNotifier<bool>(false);
-
-  /// The context in which the selection handles should appear.
-  ///
-  /// This context must have an [Overlay] as an ancestor because this object
-  /// will display the text selection handles in that [Overlay].
-  final BuildContext context;
 
   void _updateTextSelectionOverlayVisibilities() {
     _effectiveStartHandleVisibility.value = _handlesVisible && renderObject.selectionStartInViewport.value;
