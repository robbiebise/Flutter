--- conflicted
+++ resolved
@@ -122,11 +122,7 @@
     ProcessManager: () => FakeProcessManager.empty(),
   });
 
-<<<<<<< HEAD
-  testUsingContext('Does not bundles material shaders on web platforms', () async {
-=======
   testUsingContext('Does bundle material shaders on web platforms', () async {
->>>>>>> c09a9b4c
     final String shaderPath = globals.fs.path.join(
       Cache.flutterRoot!,
       'packages', 'flutter', 'lib', 'src', 'material', 'shaders', 'ink_sparkle.frag'
@@ -140,11 +136,7 @@
 
     await asset.build(packagesPath: '.packages', targetPlatform: TargetPlatform.web_javascript);
 
-<<<<<<< HEAD
-    expect(asset.entries.keys, isNot(contains('shaders/ink_sparkle.frag')));
-=======
     expect(asset.entries.keys, contains('shaders/ink_sparkle.frag'));
->>>>>>> c09a9b4c
   }, overrides: <Type, Generator>{
     FileSystem: () => MemoryFileSystem.test(),
     ProcessManager: () => FakeProcessManager.empty(),
