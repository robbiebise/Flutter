import 'dart:ui';

// Copyright 2015 The Chromium Authors. All rights reserved.
// Use of this source code is governed by a BSD-style license that can be
// found in the LICENSE file.

import 'package:flutter_test/flutter_test.dart';
import 'package:flutter/gestures.dart';
import 'package:flutter/material.dart';
import 'package:flutter/rendering.dart';
import 'package:flutter/widgets.dart';

import '../widgets/semantics_tester.dart';
import 'feedback_tester.dart';

// This file uses "as dynamic" in a few places to defeat the static
// analysis. In general you want to avoid using this style in your
// code, as it will cause the analyzer to be unable to help you catch
// errors.
//
// In this case, we do it because we are trying to call internal
// methods of the tooltip code in order to test it. Normally, the
// state of a tooltip is a private class, but by using a GlobalKey we
// can get a handle to that object and by using "as dynamic" we can
// bypass the analyzer's type checks and call methods that we aren't
// supposed to be able to know about.
//
// It's ok to do this in tests, but you really don't want to do it in
// production code.

const String tooltipText = 'TIP';

void main() {
  testWidgets('Does tooltip end up in the right place - center', (WidgetTester tester) async {
    final GlobalKey key = new GlobalKey();
    await tester.pumpWidget(
      new Directionality(
        textDirection: TextDirection.ltr,
        child: new Overlay(
          initialEntries: <OverlayEntry>[
            new OverlayEntry(
              builder: (BuildContext context) {
                return new Stack(
                  children: <Widget>[
                    new Positioned(
                      left: 300.0,
                      top: 0.0,
                      child: new Tooltip(
                        key: key,
                        message: tooltipText,
                        height: 20.0,
                        padding: const EdgeInsets.all(5.0),
                        verticalOffset: 20.0,
                        preferBelow: false,
                        child: new Container(
                          width: 0.0,
                          height: 0.0,
                        ),
                      ),
                    ),
                  ],
                );
              },
            ),
          ],
        ),
      ),
    );
    (key.currentState as dynamic).ensureTooltipVisible(); // before using "as dynamic" in your code, see note top of file
    await tester.pump(const Duration(seconds: 2)); // faded in, show timer started (and at 0.0)

    /********************* 800x600 screen
     *      o            * y=0
     *      |            * }- 20.0 vertical offset, of which 10.0 is in the screen edge margin
     *   +----+          * \- (5.0 padding in height)
     *   |    |          * |- 20 height
     *   +----+          * /- (5.0 padding in height)
     *                   *
     *********************/

    final RenderBox tip = tester.renderObject(find.text(tooltipText)).parent.parent.parent.parent.parent;

    final Offset tipInGlobal = tip.localToGlobal(tip.size.topCenter(Offset.zero));
    // The exact position of the left side depends on the font the test framework
    // happens to pick, so we don't test that.
    expect(tipInGlobal.dx, 300.0);
    expect(tipInGlobal.dy, 20.0);
  });

  testWidgets('Does tooltip end up in the right place - top left', (WidgetTester tester) async {
    final GlobalKey key = new GlobalKey();
    await tester.pumpWidget(
      new Directionality(
        textDirection: TextDirection.ltr,
        child: new Overlay(
          initialEntries: <OverlayEntry>[
            new OverlayEntry(
              builder: (BuildContext context) {
                return new Stack(
                  children: <Widget>[
                    new Positioned(
                      left: 0.0,
                      top: 0.0,
                      child: new Tooltip(
                        key: key,
                        message: tooltipText,
                        height: 20.0,
                        padding: const EdgeInsets.all(5.0),
                        verticalOffset: 20.0,
                        preferBelow: false,
                        child: new Container(
                          width: 0.0,
                          height: 0.0,
                        ),
                      ),
                    ),
                  ],
                );
              },
            ),
          ],
        ),
      ),
    );
    (key.currentState as dynamic).ensureTooltipVisible(); // before using "as dynamic" in your code, see note top of file
    await tester.pump(const Duration(seconds: 2)); // faded in, show timer started (and at 0.0)

    /********************* 800x600 screen
     *o                  * y=0
     *|                  * }- 20.0 vertical offset, of which 10.0 is in the screen edge margin
     *+----+             * \- (5.0 padding in height)
     *|    |             * |- 20 height
     *+----+             * /- (5.0 padding in height)
     *                   *
     *********************/

    final RenderBox tip = tester.renderObject(find.text(tooltipText)).parent.parent.parent.parent.parent;
    expect(tip.size.height, equals(24.0)); // 14.0 height + 5.0 padding * 2 (top, bottom)
    expect(tip.localToGlobal(tip.size.topLeft(Offset.zero)), equals(const Offset(10.0, 20.0)));
  });

  testWidgets('Does tooltip end up in the right place - center prefer above fits', (WidgetTester tester) async {
    final GlobalKey key = new GlobalKey();
    await tester.pumpWidget(
      new Directionality(
        textDirection: TextDirection.ltr,
        child: new Overlay(
          initialEntries: <OverlayEntry>[
            new OverlayEntry(
              builder: (BuildContext context) {
                return new Stack(
                  children: <Widget>[
                    new Positioned(
                      left: 400.0,
                      top: 300.0,
                      child: new Tooltip(
                        key: key,
                        message: tooltipText,
                        height: 100.0,
                        padding: const EdgeInsets.all(0.0),
                        verticalOffset: 100.0,
                        preferBelow: false,
                        child: new Container(
                          width: 0.0,
                          height: 0.0,
                        ),
                      ),
                    ),
                  ],
                );
              },
            ),
          ],
        ),
      ),
    );
    (key.currentState as dynamic).ensureTooltipVisible(); // before using "as dynamic" in your code, see note top of file
    await tester.pump(const Duration(seconds: 2)); // faded in, show timer started (and at 0.0)

    /********************* 800x600 screen
     *        ___        * }- 10.0 margin
     *       |___|       * }-100.0 height
     *         |         * }-100.0 vertical offset
     *         o         * y=300.0
     *                   *
     *                   *
     *                   *
     *********************/

    final RenderBox tip = tester.renderObject(find.text(tooltipText)).parent;
    expect(tip.size.height, equals(100.0));
    expect(tip.localToGlobal(tip.size.topLeft(Offset.zero)).dy, equals(100.0));
    expect(tip.localToGlobal(tip.size.bottomRight(Offset.zero)).dy, equals(200.0));
  });

  testWidgets('Does tooltip end up in the right place - center prefer above does not fit', (WidgetTester tester) async {
    final GlobalKey key = new GlobalKey();
    await tester.pumpWidget(
      new Directionality(
        textDirection: TextDirection.ltr,
        child: new Overlay(
          initialEntries: <OverlayEntry>[
            new OverlayEntry(
              builder: (BuildContext context) {
                return new Stack(
                  children: <Widget>[
                    new Positioned(
                      left: 400.0,
                      top: 299.0,
                      child: new Tooltip(
                        key: key,
                        message: tooltipText,
                        height: 190.0,
                        padding: const EdgeInsets.all(0.0),
                        verticalOffset: 100.0,
                        preferBelow: false,
                        child: new Container(
                          width: 0.0,
                          height: 0.0,
                        ),
                      ),
                    ),
                  ],
                );
              },
            ),
          ],
        ),
      ),
    );
    (key.currentState as dynamic).ensureTooltipVisible(); // before using "as dynamic" in your code, see note top of file
    await tester.pump(const Duration(seconds: 2)); // faded in, show timer started (and at 0.0)

    // we try to put it here but it doesn't fit:
    /********************* 800x600 screen
     *        ___        * }- 10.0 margin
     *       |___|       * }-190.0 height (starts at y=9.0)
     *         |         * }-100.0 vertical offset
     *         o         * y=299.0
     *                   *
     *                   *
     *                   *
     *********************/

    // so we put it here:
    /********************* 800x600 screen
     *                   *
     *                   *
     *         o         * y=299.0
     *        _|_        * }-100.0 vertical offset
     *       |___|       * }-190.0 height
     *                   * }- 10.0 margin
     *********************/

    final RenderBox tip = tester.renderObject(find.text(tooltipText)).parent;
    expect(tip.size.height, equals(190.0));
    expect(tip.localToGlobal(tip.size.topLeft(Offset.zero)).dy, equals(399.0));
    expect(tip.localToGlobal(tip.size.bottomRight(Offset.zero)).dy, equals(589.0));
  });

  testWidgets('Does tooltip end up in the right place - center prefer below fits', (WidgetTester tester) async {
    final GlobalKey key = new GlobalKey();
    await tester.pumpWidget(
      new Directionality(
        textDirection: TextDirection.ltr,
        child: new Overlay(
          initialEntries: <OverlayEntry>[
            new OverlayEntry(
              builder: (BuildContext context) {
                return new Stack(
                  children: <Widget>[
                    new Positioned(
                      left: 400.0,
                      top: 300.0,
                      child: new Tooltip(
                        key: key,
                        message: tooltipText,
                        height: 190.0,
                        padding: const EdgeInsets.all(0.0),
                        verticalOffset: 100.0,
                        preferBelow: true,
                        child: new Container(
                          width: 0.0,
                          height: 0.0,
                        ),
                      ),
                    ),
                  ],
                );
              },
            ),
          ],
        ),
      ),
    );
    (key.currentState as dynamic).ensureTooltipVisible(); // before using "as dynamic" in your code, see note top of file
    await tester.pump(const Duration(seconds: 2)); // faded in, show timer started (and at 0.0)

    /********************* 800x600 screen
     *                   *
     *                   *
     *         o         * y=300.0
     *        _|_        * }-100.0 vertical offset
     *       |___|       * }-190.0 height
     *                   * }- 10.0 margin
     *********************/

    final RenderBox tip = tester.renderObject(find.text(tooltipText)).parent;
    expect(tip.size.height, equals(190.0));
    expect(tip.localToGlobal(tip.size.topLeft(Offset.zero)).dy, equals(400.0));
    expect(tip.localToGlobal(tip.size.bottomRight(Offset.zero)).dy, equals(590.0));
  });

  testWidgets('Does tooltip end up in the right place - way off to the right', (WidgetTester tester) async {
    final GlobalKey key = new GlobalKey();
    await tester.pumpWidget(
      new Directionality(
        textDirection: TextDirection.ltr,
        child: new Overlay(
          initialEntries: <OverlayEntry>[
            new OverlayEntry(
              builder: (BuildContext context) {
                return new Stack(
                  children: <Widget>[
                    new Positioned(
                      left: 1600.0,
                      top: 300.0,
                      child: new Tooltip(
                        key: key,
                        message: tooltipText,
                        height: 10.0,
                        padding: const EdgeInsets.all(0.0),
                        verticalOffset: 10.0,
                        preferBelow: true,
                        child: new Container(
                          width: 0.0,
                          height: 0.0,
                        ),
                      ),
                    ),
                  ],
                );
              },
            ),
          ],
        ),
      ),
    );
    (key.currentState as dynamic).ensureTooltipVisible(); // before using "as dynamic" in your code, see note top of file
    await tester.pump(const Duration(seconds: 2)); // faded in, show timer started (and at 0.0)

    /********************* 800x600 screen
     *                   *
     *                   *
     *                   * y=300.0;   target -->   o
     *              ___| * }-10.0 vertical offset
     *             |___| * }-10.0 height
     *                   *
     *                   * }-10.0 margin
     *********************/

    final RenderBox tip = tester.renderObject(find.text(tooltipText)).parent;
    expect(tip.size.height, equals(14.0));
    expect(tip.localToGlobal(tip.size.topLeft(Offset.zero)).dy, equals(310.0));
    expect(tip.localToGlobal(tip.size.bottomRight(Offset.zero)).dx, equals(790.0));
    expect(tip.localToGlobal(tip.size.bottomRight(Offset.zero)).dy, equals(324.0));
  });

  testWidgets('Does tooltip end up in the right place - near the edge', (WidgetTester tester) async {
    final GlobalKey key = new GlobalKey();
    await tester.pumpWidget(
      new Directionality(
        textDirection: TextDirection.ltr,
        child: new Overlay(
          initialEntries: <OverlayEntry>[
            new OverlayEntry(
              builder: (BuildContext context) {
                return new Stack(
                  children: <Widget>[
                    new Positioned(
                      left: 780.0,
                      top: 300.0,
                      child: new Tooltip(
                        key: key,
                        message: tooltipText,
                        height: 10.0,
                        padding: const EdgeInsets.all(0.0),
                        verticalOffset: 10.0,
                        preferBelow: true,
                        child: new Container(
                          width: 0.0,
                          height: 0.0,
                        ),
                      ),
                    ),
                  ],
                );
              },
            ),
          ],
        ),
      ),
    );
    (key.currentState as dynamic).ensureTooltipVisible(); // before using "as dynamic" in your code, see note top of file
    await tester.pump(const Duration(seconds: 2)); // faded in, show timer started (and at 0.0)

    /********************* 800x600 screen
     *                   *
     *                   *
     *                o  * y=300.0
     *              __|  * }-10.0 vertical offset
     *             |___| * }-10.0 height
     *                   *
     *                   * }-10.0 margin
     *********************/

    final RenderBox tip = tester.renderObject(find.text(tooltipText)).parent;
    expect(tip.size.height, equals(14.0));
    expect(tip.localToGlobal(tip.size.topLeft(Offset.zero)).dy, equals(310.0));
    expect(tip.localToGlobal(tip.size.bottomRight(Offset.zero)).dx, equals(790.0));
    expect(tip.localToGlobal(tip.size.bottomRight(Offset.zero)).dy, equals(324.0));
  });

  testWidgets('Tooltip stays around', (WidgetTester tester) async {
    await tester.pumpWidget(
      new MaterialApp(
        home: new Center(
          child: new Tooltip(
            message: tooltipText,
            child: new Container(
              width: 100.0,
              height: 100.0,
              color: Colors.green[500],
            )
          )
        )
      )
    );

    final Finder tooltip = find.byType(Tooltip);
    TestGesture gesture = await tester.startGesture(tester.getCenter(tooltip));
    await tester.pump(kLongPressTimeout);
    await tester.pump(const Duration(milliseconds: 10));
    await gesture.up();
    expect(find.text(tooltipText), findsOneWidget);
    await tester.tap(tooltip);
    await tester.pump(const Duration(milliseconds: 10));
    gesture = await tester.startGesture(tester.getCenter(tooltip));
    await tester.pump();
    await tester.pump(const Duration(milliseconds: 300));
    expect(find.text(tooltipText), findsNothing);
    await tester.pump(kLongPressTimeout);
    expect(find.text(tooltipText), findsOneWidget);
    await tester.pump(kLongPressTimeout);
    expect(find.text(tooltipText), findsOneWidget);
    gesture.up();
  });

  testWidgets('Does tooltip contribute semantics', (WidgetTester tester) async {
    final SemanticsTester semantics = new SemanticsTester(tester);

    final GlobalKey key = new GlobalKey();
    await tester.pumpWidget(
      new Directionality(
        textDirection: TextDirection.ltr,
        child: new Overlay(
          initialEntries: <OverlayEntry>[
            new OverlayEntry(
              builder: (BuildContext context) {
                return new Stack(
                  children: <Widget>[
                    new Positioned(
                      left: 780.0,
                      top: 300.0,
                      child: new Tooltip(
                        key: key,
                        message: tooltipText,
                        child: new Container(width: 10.0, height: 10.0),
                      ),
                    ),
                  ],
                );
              },
            ),
          ],
        ),
      ),
    );

    expect(semantics, hasSemantics(new TestSemantics.root(
      children: <TestSemantics>[
        new TestSemantics.rootChild(
          id: 1,
          label: 'TIP',
          textDirection: TextDirection.ltr,
        ),
      ]
    ), ignoreTransform: true, ignoreRect: true));

    // before using "as dynamic" in your code, see note top of file
    (key.currentState as dynamic).ensureTooltipVisible(); // this triggers a rebuild of the semantics because the tree changes

    await tester.pump(const Duration(seconds: 2)); // faded in, show timer started (and at 0.0)

    expect(semantics, hasSemantics(new TestSemantics.root(
      children: <TestSemantics>[
        new TestSemantics.rootChild(
          id: 1,
          label: 'TIP',
          textDirection: TextDirection.ltr,
        ),
        new TestSemantics.rootChild(
          id: 2,
          label: 'TIP',
          textDirection: TextDirection.ltr,
          flags: <SemanticsFlag>[
            SemanticsFlag.scopesRoute,
            SemanticsFlag.namesRoute,
          ],
        )
      ]
    ), ignoreTransform: true, ignoreRect: true));

    semantics.dispose();
  });

  testWidgets('Tooltip overlay does not update', (WidgetTester tester) async {
    Widget buildApp(String text) {
      return new MaterialApp(
        home: new Center(
          child: new Tooltip(
            message: text,
            child: new Container(
              width: 100.0,
              height: 100.0,
              color: Colors.green[500],
            )
          )
        )
      );
    }

    await tester.pumpWidget(buildApp(tooltipText));
    await tester.longPress(find.byType(Tooltip));
    expect(find.text(tooltipText), findsOneWidget);
    await tester.pumpWidget(buildApp('NEW'));
    expect(find.text(tooltipText), findsOneWidget);
    await tester.tapAt(const Offset(5.0, 5.0));
    await tester.pump();
    await tester.pump(const Duration(seconds: 1));
    expect(find.text(tooltipText), findsNothing);
    await tester.longPress(find.byType(Tooltip));
    expect(find.text(tooltipText), findsNothing);
  });

  testWidgets('Tooltip text scales with textScaleFactor', (WidgetTester tester) async {
    Widget buildApp(String text, { double textScaleFactor }) {
      return new MediaQuery(
        data: new MediaQueryData(textScaleFactor: textScaleFactor),
        child: new Directionality(
          textDirection: TextDirection.ltr,
          child: new Navigator(
            onGenerateRoute: (RouteSettings settings) {
              return new MaterialPageRoute<void>(
                builder: (BuildContext context) {
                  return new Center(
                    child: new Tooltip(
                      message: text,
                      child: new Container(
                        width: 100.0,
                        height: 100.0,
                        color: Colors.green[500],
                      ),
                    ),
                  );
                }
              );
            },
          ),
        ),
      );
    }

    await tester.pumpWidget(buildApp(tooltipText, textScaleFactor: 1.0));
    await tester.longPress(find.byType(Tooltip));
    expect(find.text(tooltipText), findsOneWidget);
    expect(tester.getSize(find.text(tooltipText)), equals(const Size(42.0, 14.0)));
    RenderBox tip = tester.renderObject(find.text(tooltipText)).parent;
    expect(tip.size.height, equals(32.0));

    await tester.pumpWidget(buildApp(tooltipText, textScaleFactor: 4.0));
    await tester.longPress(find.byType(Tooltip));
    expect(find.text(tooltipText), findsOneWidget);
    expect(tester.getSize(find.text(tooltipText)), equals(const Size(168.0, 56.0)));
    tip = tester.renderObject(find.text(tooltipText)).parent;
    expect(tip.size.height, equals(56.0));
  });

  testWidgets('Haptic feedback', (WidgetTester tester) async {
    final FeedbackTester feedback = new FeedbackTester();
    await tester.pumpWidget(
      new MaterialApp(
        home: new Center(
          child: new Tooltip(
            message: 'Foo',
            child: new Container(
              width: 100.0,
              height: 100.0,
              color: Colors.green[500],
            ),
          ),
        ),
      ),
    );

    await tester.longPress(find.byType(Tooltip));
    await tester.pumpAndSettle(const Duration(seconds: 1));
    expect(feedback.hapticCount, 1);

    feedback.dispose();
  });

  testWidgets('Semantics included', (WidgetTester tester) async {
    final SemanticsTester semantics = new SemanticsTester(tester);

    await tester.pumpWidget(
      new MaterialApp(
        home: const Center(
          child: const Tooltip(
            message: 'Foo',
            child: const Text('Bar'),
          ),
        ),
      ),
    );

    expect(semantics, hasSemantics(new TestSemantics.root(
      children: <TestSemantics>[
        new TestSemantics.rootChild(
          children: <TestSemantics>[
            new TestSemantics(
<<<<<<< HEAD
              label: 'Foo\nBar',
              textDirection: TextDirection.ltr,
=======
              flags: <SemanticsFlag>[SemanticsFlag.scopesRoute],
              children: <TestSemantics>[
                new TestSemantics(
                  label: 'Foo\nBar',
                  textDirection: TextDirection.ltr,
                )
              ],
>>>>>>> e06f69e1
            ),
          ],
        ),
      ],
    ), ignoreRect: true, ignoreId: true, ignoreTransform: true));

    semantics.dispose();
  });

  testWidgets('Semantics excluded', (WidgetTester tester) async {
    final SemanticsTester semantics = new SemanticsTester(tester);

    await tester.pumpWidget(
      new MaterialApp(
        home: const Center(
          child: const Tooltip(
            message: 'Foo',
            child: const Text('Bar'),
            excludeFromSemantics: true,
          ),
        ),
      ),
    );

    expect(semantics, hasSemantics(new TestSemantics.root(
      children: <TestSemantics>[
        new TestSemantics.rootChild(
          children: <TestSemantics>[
            new TestSemantics(
<<<<<<< HEAD
              label: 'Bar',
              textDirection: TextDirection.ltr,
=======
              flags: <SemanticsFlag>[SemanticsFlag.scopesRoute],
              children: <TestSemantics>[
                new TestSemantics(
                  label: 'Bar',
                  textDirection: TextDirection.ltr,
                )
              ],
>>>>>>> e06f69e1
            ),
          ],
        ),
      ],
    ), ignoreRect: true, ignoreId: true, ignoreTransform: true));

    semantics.dispose();
  });

}<|MERGE_RESOLUTION|>--- conflicted
+++ resolved
@@ -639,10 +639,6 @@
         new TestSemantics.rootChild(
           children: <TestSemantics>[
             new TestSemantics(
-<<<<<<< HEAD
-              label: 'Foo\nBar',
-              textDirection: TextDirection.ltr,
-=======
               flags: <SemanticsFlag>[SemanticsFlag.scopesRoute],
               children: <TestSemantics>[
                 new TestSemantics(
@@ -650,7 +646,6 @@
                   textDirection: TextDirection.ltr,
                 )
               ],
->>>>>>> e06f69e1
             ),
           ],
         ),
@@ -680,10 +675,6 @@
         new TestSemantics.rootChild(
           children: <TestSemantics>[
             new TestSemantics(
-<<<<<<< HEAD
-              label: 'Bar',
-              textDirection: TextDirection.ltr,
-=======
               flags: <SemanticsFlag>[SemanticsFlag.scopesRoute],
               children: <TestSemantics>[
                 new TestSemantics(
@@ -691,7 +682,6 @@
                   textDirection: TextDirection.ltr,
                 )
               ],
->>>>>>> e06f69e1
             ),
           ],
         ),
