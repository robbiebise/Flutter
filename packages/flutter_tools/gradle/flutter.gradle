--- conflicted
+++ resolved
@@ -158,11 +158,7 @@
             }
         }
 
-<<<<<<< HEAD
-        if (shouldShrink(project)) {
-=======
         if (shouldShrinkResources(project)) {
->>>>>>> 0df1594b
             String flutterProguardRules = Paths.get(flutterRoot.absolutePath, "packages", "flutter_tools",
                     "gradle", "flutter_proguard_rules.pro")
             project.android.buildTypes {
@@ -474,15 +470,9 @@
         return false
     }
 
-<<<<<<< HEAD
-    private static Boolean shouldShrink(Project project) {
-        if (project.hasProperty('shrink')) {
-            return project.property('shrink').toBoolean()
-=======
     private static Boolean shouldShrinkResources(Project project) {
         if (project.hasProperty("shrink")) {
             return project.property("shrink").toBoolean()
->>>>>>> 0df1594b
         }
         return false
     }
