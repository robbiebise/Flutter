--- conflicted
+++ resolved
@@ -89,14 +89,10 @@
         // build of this subtree. Wait until the end of the frame to update
         // the child when the child is guaranteed to be present.
         SchedulerBinding.instance.addPostFrameCallback((Duration timeStamp) {
-<<<<<<< HEAD
-          final ParentDataElement<SliverWithKeepAliveWidget> childElement = _getChildElement();
-=======
           if (!mounted) {
             return;
           }
-          final ParentDataElement<SliverMultiBoxAdaptorWidget> childElement = _getChildElement();
->>>>>>> b07d986f
+          final ParentDataElement<SliverWithKeepAliveWidget> childElement = _getChildElement();
           assert(childElement != null);
           _updateParentDataOfChild(childElement);
         });
@@ -109,12 +105,8 @@
   ///
   /// While this widget is guaranteed to have a child, this may return null if
   /// the first build of that child has not completed yet.
-<<<<<<< HEAD
   ParentDataElement<SliverWithKeepAliveWidget> _getChildElement() {
-=======
-  ParentDataElement<SliverMultiBoxAdaptorWidget> _getChildElement() {
     assert(mounted);
->>>>>>> b07d986f
     final Element element = context;
     Element childElement;
     // We use Element.visitChildren rather than context.visitChildElements
