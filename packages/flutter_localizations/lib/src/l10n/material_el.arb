{
  "scriptCategory": "English-like",
  "timeOfDayFormat": "HH:mm",
  "openAppDrawerTooltip": "Άνοιγμα μενού πλοήγησης",
  "backButtonTooltip": "Πίσω",
  "closeButtonTooltip": "Κλείσιμο",
  "deleteButtonTooltip": "Διαγραφή",
  "nextMonthTooltip": "Επόμενος μήνας",
  "previousMonthTooltip": "Προηγούμενος μήνας",
  "nextPageTooltip": "Επόμενη σελίδα",
  "previousPageTooltip": "Προηγούμενη σελίδα",
  "firstPageTooltip": "Πρώτη σελίδα",
  "lastPageTooltip": "Τελευταία σελίδα",
  "showMenuTooltip": "Εμφάνιση μενού",
  "aboutListTileTitle": "Σχετικά με την εφαρμογή $applicationName",
  "licensesPageTitle": "Άδειες",
  "pageRowsInfoTitle": "$firstRow-$lastRow από $rowCount",
  "pageRowsInfoTitleApproximate": "$firstRow-$lastRow από περίπου $rowCount",
  "rowsPerPageTitle": "Σειρές ανά σελίδα:",
  "tabLabel": "Καρτέλα $tabIndex από $tabCount",
  "selectedRowCountTitleOne": "Επιλέχθηκε 1 στοιχείο",
  "selectedRowCountTitleOther": "Επιλέχθηκαν $selectedRowCount στοιχεία",
  "cancelButtonLabel": "Ακύρωση",
  "closeButtonLabel": "Κλείσιμο",
  "continueButtonLabel": "Συνέχεια",
  "copyButtonLabel": "Αντιγραφή",
  "cutButtonLabel": "Αποκοπή",
  "scanTextButtonLabel": "Σάρωση κειμένου",
  "okButtonLabel": "ΟΚ",
  "pasteButtonLabel": "Επικόλληση",
  "selectAllButtonLabel": "Επιλογή όλων",
  "viewLicensesButtonLabel": "Προβολή αδειών",
  "anteMeridiemAbbreviation": "π.μ.",
  "postMeridiemAbbreviation": "μ.μ.",
  "timePickerHourModeAnnouncement": "Επιλογή ωρών",
  "timePickerMinuteModeAnnouncement": "Επιλογή λεπτών",
  "modalBarrierDismissLabel": "Παράβλεψη",
  "signedInLabel": "Σε σύνδεση",
  "hideAccountsLabel": "Απόκρυψη λογαριασμών",
  "showAccountsLabel": "Εμφάνιση λογαριασμών",
  "drawerLabel": "Μενού πλοήγησης",
  "popupMenuLabel": "Αναδυόμενο μενού",
  "dialogLabel": "Παράθυρο διαλόγου",
  "alertDialogLabel": "Ειδοποίηση",
  "searchFieldLabel": "Αναζήτηση",
  "reorderItemToStart": "Μετακίνηση στην αρχή",
  "reorderItemToEnd": "Μετακίνηση στο τέλος",
  "reorderItemUp": "Μετακίνηση προς τα πάνω",
  "reorderItemDown": "Μετακίνηση προς τα κάτω",
  "reorderItemLeft": "Μετακίνηση αριστερά",
  "reorderItemRight": "Μετακίνηση δεξιά",
  "expandedIconTapHint": "Σύμπτυξη",
  "collapsedIconTapHint": "Ανάπτυξη",
  "remainingTextFieldCharacterCountZero": "TBD",
  "remainingTextFieldCharacterCountOne": "απομένει 1 χαρακτήρας",
  "remainingTextFieldCharacterCountOther": "απομένουν $remainingCount χαρακτήρες",
  "refreshIndicatorSemanticLabel": "Ανανέωση",
  "moreButtonTooltip": "Περισσότερα",
  "dateSeparator": "/",
  "dateHelpText": "μμ/ηη/εεεε",
  "selectYearSemanticsLabel": "Επιλογή έτους",
  "unspecifiedDate": "Ημερομηνία",
  "unspecifiedDateRange": "Εύρος ημερομηνιών",
  "dateInputLabel": "Εισαγωγή ημερομηνίας",
  "dateRangeStartLabel": "Ημερομηνία έναρξης",
  "dateRangeEndLabel": "Ημερομηνία λήξης",
  "dateRangeStartDateSemanticLabel": "Ημερομηνία έναρξης $fullDate",
  "dateRangeEndDateSemanticLabel": "Ημερομηνία λήξης $fullDate",
  "invalidDateFormatLabel": "Μη έγκυρη μορφή.",
  "invalidDateRangeLabel": "Μη έγκυρο εύρος.",
  "dateOutOfRangeLabel": "Εκτός εύρους τιμών.",
  "saveButtonLabel": "Αποθήκευση",
  "datePickerHelpText": "Επιλογή ημερομηνίας",
  "dateRangePickerHelpText": "Επιλογή εύρους",
  "calendarModeButtonLabel": "Εναλλαγή σε ημερολόγιο",
  "inputDateModeButtonLabel": "Εναλλαγή σε καταχώριση",
  "timePickerDialHelpText": "Επιλογή ώρας",
  "timePickerInputHelpText": "Εισαγωγή ώρας",
  "timePickerHourLabel": "Ώρα",
  "timePickerMinuteLabel": "Λεπτό",
  "invalidTimeLabel": "Εισαγάγετε μια έγκυρη ώρα",
  "dialModeButtonLabel": "Εναλλαγή στη λειτουργία επιλογέα κλήσης",
  "inputTimeModeButtonLabel": "Εναλλαγή στη λειτουργία εισαγωγής κειμένου",
  "licensesPackageDetailTextZero": "No licenses",
  "licensesPackageDetailTextOne": "1 άδεια",
  "licensesPackageDetailTextOther": "$licenseCount άδειες",
  "keyboardKeyAlt": "Alt",
  "keyboardKeyAltGraph": "AltGr",
  "keyboardKeyBackspace": "Backspace",
  "keyboardKeyCapsLock": "Caps Lock",
  "keyboardKeyChannelDown": "Επόμενο κανάλι",
  "keyboardKeyChannelUp": "Προηγούμενο κανάλι",
  "keyboardKeyControl": "Ctrl",
  "keyboardKeyDelete": "Del",
  "keyboardKeyEject": "Εξαγωγή",
  "keyboardKeyEnd": "End",
  "keyboardKeyEscape": "Esc",
  "keyboardKeyFn": "Fn",
  "keyboardKeyHome": "Home",
  "keyboardKeyInsert": "Insert",
  "keyboardKeyMeta": "Meta",
  "keyboardKeyNumLock": "Num Lock",
  "keyboardKeyNumpad1": "Num 1",
  "keyboardKeyNumpad2": "Num 2",
  "keyboardKeyNumpad3": "Num 3",
  "keyboardKeyNumpad4": "Num 4",
  "keyboardKeyNumpad5": "Num 5",
  "keyboardKeyNumpad6": "Num 6",
  "keyboardKeyNumpad7": "Num 7",
  "keyboardKeyNumpad8": "Num 8",
  "keyboardKeyNumpad9": "Num 9",
  "keyboardKeyNumpad0": "Num 0",
  "keyboardKeyNumpadAdd": "Num +",
  "keyboardKeyNumpadComma": "Num ,",
  "keyboardKeyNumpadDecimal": "Num .",
  "keyboardKeyNumpadDivide": "Num /",
  "keyboardKeyNumpadEnter": "Num Enter",
  "keyboardKeyNumpadEqual": "Num =",
  "keyboardKeyNumpadMultiply": "Num *",
  "keyboardKeyNumpadParenLeft": "Num (",
  "keyboardKeyNumpadParenRight": "Num )",
  "keyboardKeyNumpadSubtract": "Num -",
  "keyboardKeyPageDown": "PgDown",
  "keyboardKeyPageUp": "PgUp",
  "keyboardKeyPower": "Ενεργοποίηση",
  "keyboardKeyPowerOff": "Απενεργοποίηση",
  "keyboardKeyPrintScreen": "Print Screen",
  "keyboardKeyScrollLock": "Scroll Lock",
  "keyboardKeySelect": "Επιλογή",
  "keyboardKeySpace": "Διάστημα",
  "keyboardKeyMetaMacOs": "Command",
  "keyboardKeyMetaWindows": "Win",
  "menuBarMenuLabel": "Μενού γραμμής μενού",
  "currentDateLabel": "Σήμερα",
  "scrimLabel": "Επικάλυψη",
  "bottomSheetLabel": "Φύλλο κάτω μέρους",
  "scrimOnTapHint": "Κλείσιμο $modalRouteContentName",
  "keyboardKeyShift": "Shift",
<<<<<<< HEAD
  "expansionTileExpandedHint": "πατήστε δύο φορές για σύμπτυξη",
  "expansionTileCollapsedHint": "πατήστε δύο φορές για ανάπτυξη",
  "expansionTileExpandedTapHint": "Σύμπτυξη",
  "expansionTileCollapsedTapHint": "Ανάπτυξη για περισσότερες λεπτομέρειες",
  "expandedHint": "Συμπτύχθηκε",
  "collapsedHint": "Αναπτύχθηκε",
  "menuDismissLabel": "Παράβλεψη μενού",
  "lookUpButtonLabel": "Look Up"
=======
  "expansionTileExpandedHint": "double tap to collapse'",
  "expansionTileCollapsedHint": "double tap to expand",
  "expansionTileExpandedTapHint": "Collapse",
  "expansionTileCollapsedTapHint": "Expand for more details",
  "expandedHint": "Collapsed",
  "collapsedHint": "Expanded",
  "menuDismissLabel": "Dismiss menu",
  "lookUpButtonLabel": "Look Up",
  "searchWebButtonLabel": "Search Web"
>>>>>>> f10a6ef7
}<|MERGE_RESOLUTION|>--- conflicted
+++ resolved
@@ -136,16 +136,6 @@
   "bottomSheetLabel": "Φύλλο κάτω μέρους",
   "scrimOnTapHint": "Κλείσιμο $modalRouteContentName",
   "keyboardKeyShift": "Shift",
-<<<<<<< HEAD
-  "expansionTileExpandedHint": "πατήστε δύο φορές για σύμπτυξη",
-  "expansionTileCollapsedHint": "πατήστε δύο φορές για ανάπτυξη",
-  "expansionTileExpandedTapHint": "Σύμπτυξη",
-  "expansionTileCollapsedTapHint": "Ανάπτυξη για περισσότερες λεπτομέρειες",
-  "expandedHint": "Συμπτύχθηκε",
-  "collapsedHint": "Αναπτύχθηκε",
-  "menuDismissLabel": "Παράβλεψη μενού",
-  "lookUpButtonLabel": "Look Up"
-=======
   "expansionTileExpandedHint": "double tap to collapse'",
   "expansionTileCollapsedHint": "double tap to expand",
   "expansionTileExpandedTapHint": "Collapse",
@@ -155,5 +145,4 @@
   "menuDismissLabel": "Dismiss menu",
   "lookUpButtonLabel": "Look Up",
   "searchWebButtonLabel": "Search Web"
->>>>>>> f10a6ef7
 }