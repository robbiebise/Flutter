// Copyright 2014 The Flutter Authors. All rights reserved.
// Use of this source code is governed by a BSD-style license that can be
// found in the LICENSE file.

import 'dart:io';

import 'package:flutter/services.dart';
import 'test_async_utils.dart';

// TODO(gspencergoog): Replace this with more robust key simulation code once
// the new key event code is in.
// https://github.com/flutter/flutter/issues/33521
// This code can only simulate keys which appear in the key maps.

/// A class that serves as a namespace for a bunch of keyboard-key generation
/// utilities.
class KeyEventSimulator {
  // Look up a synonym key, and just return the left version of it.
  static LogicalKeyboardKey _getKeySynonym(LogicalKeyboardKey origKey) {
    if (origKey == LogicalKeyboardKey.shift) {
      return LogicalKeyboardKey.shiftLeft;
    }
    if (origKey == LogicalKeyboardKey.alt) {
      return LogicalKeyboardKey.altLeft;
    }
    if (origKey == LogicalKeyboardKey.meta) {
      return LogicalKeyboardKey.metaLeft;
    }
    if (origKey == LogicalKeyboardKey.control) {
      return LogicalKeyboardKey.controlLeft;
    }
    return origKey;
  }

  static bool _osIsSupported(String platform) {
    switch (platform) {
      case 'android':
      case 'fuchsia':
      case 'macos':
      case 'linux':
      case 'web':
      case 'ios':
      case 'windows':
        return true;
    }
    return false;
  }

  static int _getScanCode(PhysicalKeyboardKey key, String platform) {
    assert(_osIsSupported(platform), 'Platform $platform not supported for key simulation');
    late Map<int, PhysicalKeyboardKey> map;
    switch (platform) {
      case 'android':
        map = kAndroidToPhysicalKey;
        break;
      case 'fuchsia':
        map = kFuchsiaToPhysicalKey;
        break;
      case 'macos':
        map = kMacOsToPhysicalKey;
        break;
      case 'ios':
        map = kIosToPhysicalKey;
        break;
      case 'linux':
        map = kLinuxToPhysicalKey;
        break;
      case 'windows':
        map = kWindowsToPhysicalKey;
        break;
      case 'web':
        // web doesn't have int type code
        return -1;
    }
    int? scanCode;
    for (final int code in map.keys) {
      if (key.usbHidUsage == map[code]!.usbHidUsage) {
        scanCode = code;
        break;
      }
    }
    assert(scanCode != null, 'Physical key for $key not found in $platform scanCode map');
    return scanCode!;
  }

  static int _getKeyCode(LogicalKeyboardKey key, String platform) {
    assert(_osIsSupported(platform), 'Platform $platform not supported for key simulation');
    late Map<int, LogicalKeyboardKey> map;
    switch (platform) {
      case 'android':
        map = kAndroidToLogicalKey;
        break;
      case 'fuchsia':
        map = kFuchsiaToLogicalKey;
        break;
      case 'macos':
<<<<<<< HEAD
      // macOS doesn't do key codes, just scan codes.
        return null;
      case 'ios':
      // iOS doesn't do key codes, just scan codes.
        return null;
=======
        // macOS doesn't do key codes, just scan codes.
        return -1;
>>>>>>> dde20448
      case 'web':
        // web doesn't have int type code
        return -1;
      case 'linux':
        map = kGlfwToLogicalKey;
        break;
      case 'windows':
        map = kWindowsToLogicalKey;
        break;
    }
    int? keyCode;
    for (final int code in map.keys) {
      if (key.keyId == map[code]!.keyId) {
        keyCode = code;
        break;
      }
    }
    assert(keyCode != null, 'Key $key not found in $platform keyCode map');
    return keyCode!;
  }
  static String _getWebKeyCode(LogicalKeyboardKey key) {
    String? result;
    for (final String code in kWebToLogicalKey.keys) {
      if (key.keyId == kWebToLogicalKey[code]!.keyId) {
        result = code;
        break;
      }
    }
    assert(result != null, 'Key $key not found in web keyCode map');
    return result!;
  }

  static PhysicalKeyboardKey _findPhysicalKey(LogicalKeyboardKey key, String platform) {
    assert(_osIsSupported(platform), 'Platform $platform not supported for key simulation');
    late Map<dynamic, PhysicalKeyboardKey> map;
    switch (platform) {
      case 'android':
        map = kAndroidToPhysicalKey;
        break;
      case 'fuchsia':
        map = kFuchsiaToPhysicalKey;
        break;
      case 'macos':
        map = kMacOsToPhysicalKey;
        break;
      case 'ios':
        map = kIosToPhysicalKey;
        break;
      case 'linux':
        map = kLinuxToPhysicalKey;
        break;
      case 'web':
        map = kWebToPhysicalKey;
        break;
      case 'windows':
        map = kWindowsToPhysicalKey;
        break;
    }
    PhysicalKeyboardKey? result;
    for (final PhysicalKeyboardKey physicalKey in map.values) {
      if (key.debugName == physicalKey.debugName) {
        result = physicalKey;
        break;
      }
    }
    assert(result != null, 'Physical key for $key not found in $platform physical key map');
    return result!;
  }

  /// Get a raw key data map given a [LogicalKeyboardKey] and a platform.
  static Map<String, dynamic> getKeyData(
    LogicalKeyboardKey key, {
    required String platform,
    bool isDown = true,
    PhysicalKeyboardKey? physicalKey,
  }) {
    assert(_osIsSupported(platform), 'Platform $platform not supported for key simulation');

    key = _getKeySynonym(key);

    // Find a suitable physical key if none was supplied.
    physicalKey ??= _findPhysicalKey(key, platform);

    assert(key.debugName != null);
<<<<<<< HEAD
    final int keyCode = platform == 'macos' || platform == 'ios' || platform == 'web' ? -1 : _getKeyCode(key, platform);
    assert(platform == 'macos' || platform == 'ios' || platform == 'web' || keyCode != null, 'Key $key not found in $platform keyCode map');
    final int scanCode = platform == 'web' ? -1 : _getScanCode(physicalKey, platform);
    assert(platform == 'web' || scanCode != null, 'Physical key for $key not found in $platform scanCode map');
=======
    final int keyCode = _getKeyCode(key, platform);
    final int scanCode = _getScanCode(physicalKey, platform);
>>>>>>> dde20448

    final Map<String, dynamic> result = <String, dynamic>{
      'type': isDown ? 'keydown' : 'keyup',
      'keymap': platform,
    };

    switch (platform) {
      case 'android':
        result['keyCode'] = keyCode;
        if (key.keyLabel.isNotEmpty) {
          result['codePoint'] = key.keyLabel.codeUnitAt(0);
          result['character'] = key.keyLabel;
        }
        result['scanCode'] = scanCode;
        result['metaState'] = _getAndroidModifierFlags(key, isDown);
        break;
      case 'fuchsia':
        result['hidUsage'] = physicalKey.usbHidUsage;
        if (key.keyLabel.isNotEmpty) {
          result['codePoint'] = key.keyLabel.codeUnitAt(0);
        }
        result['modifiers'] = _getFuchsiaModifierFlags(key, isDown);
        break;
      case 'linux':
        result['toolkit'] = 'glfw';
        result['keyCode'] = keyCode;
        result['scanCode'] = scanCode;
        result['modifiers'] = _getGlfwModifierFlags(key, isDown);
        result['unicodeScalarValues'] = key.keyLabel.isNotEmpty ? key.keyLabel.codeUnitAt(0) : 0;
        break;
      case 'macos':
        result['keyCode'] = scanCode;
        if (key.keyLabel.isNotEmpty) {
          result['characters'] = key.keyLabel;
          result['charactersIgnoringModifiers'] = key.keyLabel;
        }
        result['modifiers'] = _getMacOsModifierFlags(key, isDown);
        break;
      case 'ios':
        result['keyCode'] = scanCode;
        result['characters'] = key.keyLabel;
        result['charactersIgnoringModifiers'] = key.keyLabel;
        result['modifiers'] = _getIOSModifierFlags(key, isDown);
        break;
      case 'web':
        result['code'] = _getWebKeyCode(key);
        result['key'] = key.keyLabel;
        result['metaState'] = _getWebModifierFlags(key, isDown);
        break;
      case 'windows':
        result['keyCode'] = keyCode;
        result['scanCode'] = scanCode;
        if (key.keyLabel.isNotEmpty) {
          result['characterCodePoint'] = key.keyLabel.codeUnitAt(0);
        }
        result['modifiers'] = _getWindowsModifierFlags(key, isDown);
    }
    return result;
  }

  static int _getAndroidModifierFlags(LogicalKeyboardKey newKey, bool isDown) {
    int result = 0;
    final Set<LogicalKeyboardKey> pressed = RawKeyboard.instance.keysPressed;
    if (isDown) {
      pressed.add(newKey);
    } else {
      pressed.remove(newKey);
    }
    if (pressed.contains(LogicalKeyboardKey.shiftLeft)) {
      result |= RawKeyEventDataAndroid.modifierLeftShift | RawKeyEventDataAndroid.modifierShift;
    }
    if (pressed.contains(LogicalKeyboardKey.shiftRight)) {
      result |= RawKeyEventDataAndroid.modifierRightShift | RawKeyEventDataAndroid.modifierShift;
    }
    if (pressed.contains(LogicalKeyboardKey.metaLeft)) {
      result |= RawKeyEventDataAndroid.modifierLeftMeta | RawKeyEventDataAndroid.modifierMeta;
    }
    if (pressed.contains(LogicalKeyboardKey.metaRight)) {
      result |= RawKeyEventDataAndroid.modifierRightMeta | RawKeyEventDataAndroid.modifierMeta;
    }
    if (pressed.contains(LogicalKeyboardKey.controlLeft)) {
      result |= RawKeyEventDataAndroid.modifierLeftControl | RawKeyEventDataAndroid.modifierControl;
    }
    if (pressed.contains(LogicalKeyboardKey.controlRight)) {
      result |= RawKeyEventDataAndroid.modifierRightControl | RawKeyEventDataAndroid.modifierControl;
    }
    if (pressed.contains(LogicalKeyboardKey.altLeft)) {
      result |= RawKeyEventDataAndroid.modifierLeftAlt | RawKeyEventDataAndroid.modifierAlt;
    }
    if (pressed.contains(LogicalKeyboardKey.altRight)) {
      result |= RawKeyEventDataAndroid.modifierRightAlt | RawKeyEventDataAndroid.modifierAlt;
    }
    if (pressed.contains(LogicalKeyboardKey.fn)) {
      result |= RawKeyEventDataAndroid.modifierFunction;
    }
    if (pressed.contains(LogicalKeyboardKey.scrollLock)) {
      result |= RawKeyEventDataAndroid.modifierScrollLock;
    }
    if (pressed.contains(LogicalKeyboardKey.numLock)) {
      result |= RawKeyEventDataAndroid.modifierNumLock;
    }
    if (pressed.contains(LogicalKeyboardKey.capsLock)) {
      result |= RawKeyEventDataAndroid.modifierCapsLock;
    }
    return result;
  }

  static int _getGlfwModifierFlags(LogicalKeyboardKey newKey, bool isDown) {
    int result = 0;
    final Set<LogicalKeyboardKey> pressed = RawKeyboard.instance.keysPressed;
    if (isDown) {
      pressed.add(newKey);
    } else {
      pressed.remove(newKey);
    }
    if (pressed.contains(LogicalKeyboardKey.shiftLeft) || pressed.contains(LogicalKeyboardKey.shiftRight)) {
      result |= GLFWKeyHelper.modifierShift;
    }
    if (pressed.contains(LogicalKeyboardKey.metaLeft) || pressed.contains(LogicalKeyboardKey.metaRight)) {
      result |= GLFWKeyHelper.modifierMeta;
    }
    if (pressed.contains(LogicalKeyboardKey.controlLeft) || pressed.contains(LogicalKeyboardKey.controlRight)) {
      result |= GLFWKeyHelper.modifierControl;
    }
    if (pressed.contains(LogicalKeyboardKey.altLeft) || pressed.contains(LogicalKeyboardKey.altRight)) {
      result |= GLFWKeyHelper.modifierAlt;
    }
    if (pressed.contains(LogicalKeyboardKey.capsLock)) {
      result |= GLFWKeyHelper.modifierCapsLock;
    }
    return result;
  }

  static int _getWindowsModifierFlags(LogicalKeyboardKey newKey, bool isDown) {
    int result = 0;
    final Set<LogicalKeyboardKey> pressed = RawKeyboard.instance.keysPressed;
    if (isDown) {
      pressed.add(newKey);
    } else {
      pressed.remove(newKey);
    }
    if (pressed.contains(LogicalKeyboardKey.shift)) {
      result |= RawKeyEventDataWindows.modifierShift;
    }
    if (pressed.contains(LogicalKeyboardKey.shiftLeft)) {
      result |= RawKeyEventDataWindows.modifierLeftShift;
    }
    if (pressed.contains(LogicalKeyboardKey.shiftRight)) {
      result |= RawKeyEventDataWindows.modifierRightShift;
    }
    if (pressed.contains(LogicalKeyboardKey.metaLeft)) {
      result |= RawKeyEventDataWindows.modifierLeftMeta;
    }
    if (pressed.contains(LogicalKeyboardKey.metaRight)) {
      result |= RawKeyEventDataWindows.modifierRightMeta;
    }
    if (pressed.contains(LogicalKeyboardKey.control)) {
      result |= RawKeyEventDataWindows.modifierControl;
    }
    if (pressed.contains(LogicalKeyboardKey.controlLeft)) {
      result |= RawKeyEventDataWindows.modifierLeftControl;
    }
    if (pressed.contains(LogicalKeyboardKey.controlRight)) {
      result |= RawKeyEventDataWindows.modifierRightControl;
    }
    if (pressed.contains(LogicalKeyboardKey.alt)) {
      result |= RawKeyEventDataWindows.modifierAlt;
    }
    if (pressed.contains(LogicalKeyboardKey.altLeft)) {
      result |= RawKeyEventDataWindows.modifierLeftAlt;
    }
    if (pressed.contains(LogicalKeyboardKey.altRight)) {
      result |= RawKeyEventDataWindows.modifierRightAlt;
    }
    if (pressed.contains(LogicalKeyboardKey.capsLock)) {
      result |= RawKeyEventDataWindows.modifierCaps;
    }
    if (pressed.contains(LogicalKeyboardKey.numLock)) {
      result |= RawKeyEventDataWindows.modifierNumLock;
    }
    if (pressed.contains(LogicalKeyboardKey.scrollLock)) {
      result |= RawKeyEventDataWindows.modifierScrollLock;
    }
    return result;
  }

  static int _getFuchsiaModifierFlags(LogicalKeyboardKey newKey, bool isDown) {
    int result = 0;
    final Set<LogicalKeyboardKey> pressed = RawKeyboard.instance.keysPressed;
    if (isDown) {
      pressed.add(newKey);
    } else {
      pressed.remove(newKey);
    }
    if (pressed.contains(LogicalKeyboardKey.shiftLeft)) {
      result |= RawKeyEventDataFuchsia.modifierLeftShift;
    }
    if (pressed.contains(LogicalKeyboardKey.shiftRight)) {
      result |= RawKeyEventDataFuchsia.modifierRightShift;
    }
    if (pressed.contains(LogicalKeyboardKey.metaLeft)) {
      result |= RawKeyEventDataFuchsia.modifierLeftMeta;
    }
    if (pressed.contains(LogicalKeyboardKey.metaRight)) {
      result |= RawKeyEventDataFuchsia.modifierRightMeta;
    }
    if (pressed.contains(LogicalKeyboardKey.controlLeft)) {
      result |= RawKeyEventDataFuchsia.modifierLeftControl;
    }
    if (pressed.contains(LogicalKeyboardKey.controlRight)) {
      result |= RawKeyEventDataFuchsia.modifierRightControl;
    }
    if (pressed.contains(LogicalKeyboardKey.altLeft)) {
      result |= RawKeyEventDataFuchsia.modifierLeftAlt;
    }
    if (pressed.contains(LogicalKeyboardKey.altRight)) {
      result |= RawKeyEventDataFuchsia.modifierRightAlt;
    }
    if (pressed.contains(LogicalKeyboardKey.capsLock)) {
      result |= RawKeyEventDataFuchsia.modifierCapsLock;
    }
    return result;
  }

  static int _getWebModifierFlags(LogicalKeyboardKey newKey, bool isDown) {
    int result = 0;
    final Set<LogicalKeyboardKey> pressed = RawKeyboard.instance.keysPressed;
    if (isDown) {
      pressed.add(newKey);
    } else {
      pressed.remove(newKey);
    }
    if (pressed.contains(LogicalKeyboardKey.shiftLeft)) {
      result |= RawKeyEventDataWeb.modifierShift;
    }
    if (pressed.contains(LogicalKeyboardKey.shiftRight)) {
      result |= RawKeyEventDataWeb.modifierShift;
    }
    if (pressed.contains(LogicalKeyboardKey.metaLeft)) {
      result |= RawKeyEventDataWeb.modifierMeta;
    }
    if (pressed.contains(LogicalKeyboardKey.metaRight)) {
      result |= RawKeyEventDataWeb.modifierMeta;
    }
    if (pressed.contains(LogicalKeyboardKey.controlLeft)) {
      result |= RawKeyEventDataWeb.modifierControl;
    }
    if (pressed.contains(LogicalKeyboardKey.controlRight)) {
      result |= RawKeyEventDataWeb.modifierControl;
    }
    if (pressed.contains(LogicalKeyboardKey.altLeft)) {
      result |= RawKeyEventDataWeb.modifierAlt;
    }
    if (pressed.contains(LogicalKeyboardKey.altRight)) {
      result |= RawKeyEventDataWeb.modifierAlt;
    }
    if (pressed.contains(LogicalKeyboardKey.capsLock)) {
      result |= RawKeyEventDataWeb.modifierCapsLock;
    }
    if (pressed.contains(LogicalKeyboardKey.numLock)) {
      result |= RawKeyEventDataWeb.modifierNumLock;
    }
    if (pressed.contains(LogicalKeyboardKey.scrollLock)) {
      result |= RawKeyEventDataWeb.modifierScrollLock;
    }
    return result;
  }

  static int _getMacOsModifierFlags(LogicalKeyboardKey newKey, bool isDown) {
    int result = 0;
    final Set<LogicalKeyboardKey> pressed = RawKeyboard.instance.keysPressed;
    if (isDown) {
      pressed.add(newKey);
    } else {
      pressed.remove(newKey);
    }
    if (pressed.contains(LogicalKeyboardKey.shiftLeft)) {
      result |= RawKeyEventDataMacOs.modifierLeftShift | RawKeyEventDataMacOs.modifierShift;
    }
    if (pressed.contains(LogicalKeyboardKey.shiftRight)) {
      result |= RawKeyEventDataMacOs.modifierRightShift | RawKeyEventDataMacOs.modifierShift;
    }
    if (pressed.contains(LogicalKeyboardKey.metaLeft)) {
      result |= RawKeyEventDataMacOs.modifierLeftCommand | RawKeyEventDataMacOs.modifierCommand;
    }
    if (pressed.contains(LogicalKeyboardKey.metaRight)) {
      result |= RawKeyEventDataMacOs.modifierRightCommand | RawKeyEventDataMacOs.modifierCommand;
    }
    if (pressed.contains(LogicalKeyboardKey.controlLeft)) {
      result |= RawKeyEventDataMacOs.modifierLeftControl | RawKeyEventDataMacOs.modifierControl;
    }
    if (pressed.contains(LogicalKeyboardKey.controlRight)) {
      result |= RawKeyEventDataMacOs.modifierRightControl | RawKeyEventDataMacOs.modifierControl;
    }
    if (pressed.contains(LogicalKeyboardKey.altLeft)) {
      result |= RawKeyEventDataMacOs.modifierLeftOption | RawKeyEventDataMacOs.modifierOption;
    }
    if (pressed.contains(LogicalKeyboardKey.altRight)) {
      result |= RawKeyEventDataMacOs.modifierRightOption | RawKeyEventDataMacOs.modifierOption;
    }
    final Set<LogicalKeyboardKey> functionKeys = <LogicalKeyboardKey>{
      LogicalKeyboardKey.f1,
      LogicalKeyboardKey.f2,
      LogicalKeyboardKey.f3,
      LogicalKeyboardKey.f4,
      LogicalKeyboardKey.f5,
      LogicalKeyboardKey.f6,
      LogicalKeyboardKey.f7,
      LogicalKeyboardKey.f8,
      LogicalKeyboardKey.f9,
      LogicalKeyboardKey.f10,
      LogicalKeyboardKey.f11,
      LogicalKeyboardKey.f12,
      LogicalKeyboardKey.f13,
      LogicalKeyboardKey.f14,
      LogicalKeyboardKey.f15,
      LogicalKeyboardKey.f16,
      LogicalKeyboardKey.f17,
      LogicalKeyboardKey.f18,
      LogicalKeyboardKey.f19,
      LogicalKeyboardKey.f20,
      LogicalKeyboardKey.f21,
    };
    if (pressed.intersection(functionKeys).isNotEmpty) {
      result |= RawKeyEventDataMacOs.modifierFunction;
    }
    if (pressed.intersection(kMacOsNumPadMap.values.toSet()).isNotEmpty) {
      result |= RawKeyEventDataMacOs.modifierNumericPad;
    }
    if (pressed.contains(LogicalKeyboardKey.capsLock)) {
      result |= RawKeyEventDataMacOs.modifierCapsLock;
    }
    return result;
  }

  static int _getIOSModifierFlags(LogicalKeyboardKey newKey, bool isDown) {
    int result = 0;
    final Set<LogicalKeyboardKey> pressed = RawKeyboard.instance.keysPressed;
    if (isDown) {
      pressed.add(newKey);
    } else {
      pressed.remove(newKey);
    }
    if (pressed.contains(LogicalKeyboardKey.shiftLeft)) {
      result |= RawKeyEventDataIos.modifierLeftShift | RawKeyEventDataIos.modifierShift;
    }
    if (pressed.contains(LogicalKeyboardKey.shiftRight)) {
      result |= RawKeyEventDataIos.modifierRightShift | RawKeyEventDataIos.modifierShift;
    }
    if (pressed.contains(LogicalKeyboardKey.metaLeft)) {
      result |= RawKeyEventDataIos.modifierLeftCommand | RawKeyEventDataIos.modifierCommand;
    }
    if (pressed.contains(LogicalKeyboardKey.metaRight)) {
      result |= RawKeyEventDataIos.modifierRightCommand | RawKeyEventDataIos.modifierCommand;
    }
    if (pressed.contains(LogicalKeyboardKey.controlLeft)) {
      result |= RawKeyEventDataIos.modifierLeftControl | RawKeyEventDataIos.modifierControl;
    }
    if (pressed.contains(LogicalKeyboardKey.controlRight)) {
      result |= RawKeyEventDataIos.modifierRightControl | RawKeyEventDataIos.modifierControl;
    }
    if (pressed.contains(LogicalKeyboardKey.altLeft)) {
      result |= RawKeyEventDataIos.modifierLeftOption | RawKeyEventDataIos.modifierOption;
    }
    if (pressed.contains(LogicalKeyboardKey.altRight)) {
      result |= RawKeyEventDataIos.modifierRightOption | RawKeyEventDataIos.modifierOption;
    }
    final Set<LogicalKeyboardKey> functionKeys = <LogicalKeyboardKey>{
      LogicalKeyboardKey.f1,
      LogicalKeyboardKey.f2,
      LogicalKeyboardKey.f3,
      LogicalKeyboardKey.f4,
      LogicalKeyboardKey.f5,
      LogicalKeyboardKey.f6,
      LogicalKeyboardKey.f7,
      LogicalKeyboardKey.f8,
      LogicalKeyboardKey.f9,
      LogicalKeyboardKey.f10,
      LogicalKeyboardKey.f11,
      LogicalKeyboardKey.f12,
      LogicalKeyboardKey.f13,
      LogicalKeyboardKey.f14,
      LogicalKeyboardKey.f15,
      LogicalKeyboardKey.f16,
      LogicalKeyboardKey.f17,
      LogicalKeyboardKey.f18,
      LogicalKeyboardKey.f19,
      LogicalKeyboardKey.f20,
      LogicalKeyboardKey.f21,
    };
    if (pressed.intersection(functionKeys).isNotEmpty) {
      result |= RawKeyEventDataIos.modifierFunction;
    }
    if (pressed.intersection(kMacOsNumPadMap.values.toSet()).isNotEmpty) {
      result |= RawKeyEventDataIos.modifierNumericPad;
    }
    if (pressed.contains(LogicalKeyboardKey.capsLock)) {
      result |= RawKeyEventDataIos.modifierCapsLock;
    }
    return result;
  }

  /// Simulates sending a hardware key down event through the system channel.
  ///
  /// This only simulates key presses coming from a physical keyboard, not from a
  /// soft keyboard.
  ///
  /// Specify `platform` as one of the platforms allowed in
  /// [Platform.operatingSystem] to make the event appear to be from that type of
  /// system. Defaults to the operating system that the test is running on. Some
  /// platforms (e.g. Windows, iOS) are not yet supported.
  ///
  /// Keys that are down when the test completes are cleared after each test.
  ///
  /// Returns true if the key event was handled by the framework.
  ///
  /// See also:
  ///
  ///  - [simulateKeyUpEvent] to simulate the corresponding key up event.
  static Future<bool> simulateKeyDownEvent(LogicalKeyboardKey key, {String? platform, PhysicalKeyboardKey? physicalKey}) async {
    return await TestAsyncUtils.guard<bool>(() async {
      platform ??= Platform.operatingSystem;
      assert(_osIsSupported(platform!), 'Platform $platform not supported for key simulation');

      final Map<String, dynamic> data = getKeyData(key, platform: platform!, isDown: true, physicalKey: physicalKey);
      bool result = false;
      await ServicesBinding.instance!.defaultBinaryMessenger.handlePlatformMessage(
        SystemChannels.keyEvent.name,
        SystemChannels.keyEvent.codec.encodeMessage(data),
        (ByteData? data) {
          if (data == null) {
            return;
          }
          final Map<String, dynamic> decoded = SystemChannels.keyEvent.codec.decodeMessage(data) as Map<String, dynamic>;
          if (decoded['handled'] as bool) {
            result = true;
          }
        }
      );
      return result;
    });
  }

  /// Simulates sending a hardware key up event through the system channel.
  ///
  /// This only simulates key presses coming from a physical keyboard, not from a
  /// soft keyboard.
  ///
  /// Specify `platform` as one of the platforms allowed in
  /// [Platform.operatingSystem] to make the event appear to be from that type of
  /// system. Defaults to the operating system that the test is running on. Some
  /// platforms (e.g. Windows, iOS) are not yet supported.
  ///
  /// Returns true if the key event was handled by the framework.
  ///
  /// See also:
  ///
  ///  - [simulateKeyDownEvent] to simulate the corresponding key down event.
  static Future<bool> simulateKeyUpEvent(LogicalKeyboardKey key, {String? platform, PhysicalKeyboardKey? physicalKey}) async {
    return TestAsyncUtils.guard<bool>(() async {
      platform ??= Platform.operatingSystem;
      assert(_osIsSupported(platform!), 'Platform $platform not supported for key simulation');

      final Map<String, dynamic> data = getKeyData(key, platform: platform!, isDown: false, physicalKey: physicalKey);
      bool result = false;
      await ServicesBinding.instance!.defaultBinaryMessenger.handlePlatformMessage(
        SystemChannels.keyEvent.name,
        SystemChannels.keyEvent.codec.encodeMessage(data),
        (ByteData? data) {
          if (data == null) {
            return;
          }
          final Map<String, dynamic> decoded = SystemChannels.keyEvent.codec.decodeMessage(data) as Map<String, dynamic>;
          if (decoded['handled'] as bool) {
            result = true;
          }
        }
      );
      return result;
    });
  }
}

/// Simulates sending a hardware key down event through the system channel.
///
/// It is intended for use in writing tests.
///
/// This only simulates key presses coming from a physical keyboard, not from a
/// soft keyboard, and it can only simulate keys that appear in the key maps
/// such as [kAndroidToLogicalKey], [kMacOsToPhysicalKey], etc.
///
/// Specify `platform` as one of the platforms allowed in
/// [Platform.operatingSystem] to make the event appear to be from that type of
/// system. Defaults to the operating system that the test is running on. Some
/// platforms (e.g. Windows, iOS) are not yet supported.
///
/// Keys that are down when the test completes are cleared after each test.
///
/// Returns true if the key event was handled by the framework.
///
/// See also:
///
///  - [simulateKeyUpEvent] to simulate the corresponding key up event.
Future<bool> simulateKeyDownEvent(LogicalKeyboardKey key, {String? platform, PhysicalKeyboardKey? physicalKey}) {
  return KeyEventSimulator.simulateKeyDownEvent(key, platform: platform, physicalKey: physicalKey);
}

/// Simulates sending a hardware key up event through the system channel.
///
/// It is intended for use in writing tests.
///
/// This only simulates key presses coming from a physical keyboard, not from a
/// soft keyboard, and it can only simulate keys that appear in the key maps
/// such as [kAndroidToLogicalKey], [kMacOsToPhysicalKey], etc.
///
/// Specify `platform` as one of the platforms allowed in
/// [Platform.operatingSystem] to make the event appear to be from that type of
/// system. Defaults to the operating system that the test is running on. Some
/// platforms (e.g. Windows, iOS) are not yet supported.
///
/// Returns true if the key event was handled by the framework.
///
/// See also:
///
///  - [simulateKeyDownEvent] to simulate the corresponding key down event.
Future<bool> simulateKeyUpEvent(LogicalKeyboardKey key, {String? platform, PhysicalKeyboardKey? physicalKey}) {
  return KeyEventSimulator.simulateKeyUpEvent(key, platform: platform, physicalKey: physicalKey);
}<|MERGE_RESOLUTION|>--- conflicted
+++ resolved
@@ -94,16 +94,11 @@
         map = kFuchsiaToLogicalKey;
         break;
       case 'macos':
-<<<<<<< HEAD
       // macOS doesn't do key codes, just scan codes.
-        return null;
+        return -1;
       case 'ios':
       // iOS doesn't do key codes, just scan codes.
-        return null;
-=======
-        // macOS doesn't do key codes, just scan codes.
         return -1;
->>>>>>> dde20448
       case 'web':
         // web doesn't have int type code
         return -1;
@@ -188,15 +183,8 @@
     physicalKey ??= _findPhysicalKey(key, platform);
 
     assert(key.debugName != null);
-<<<<<<< HEAD
-    final int keyCode = platform == 'macos' || platform == 'ios' || platform == 'web' ? -1 : _getKeyCode(key, platform);
-    assert(platform == 'macos' || platform == 'ios' || platform == 'web' || keyCode != null, 'Key $key not found in $platform keyCode map');
-    final int scanCode = platform == 'web' ? -1 : _getScanCode(physicalKey, platform);
-    assert(platform == 'web' || scanCode != null, 'Physical key for $key not found in $platform scanCode map');
-=======
     final int keyCode = _getKeyCode(key, platform);
     final int scanCode = _getScanCode(physicalKey, platform);
->>>>>>> dde20448
 
     final Map<String, dynamic> result = <String, dynamic>{
       'type': isDown ? 'keydown' : 'keyup',
