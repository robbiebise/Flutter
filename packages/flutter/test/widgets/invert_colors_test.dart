--- conflicted
+++ resolved
@@ -21,10 +21,6 @@
     await expectLater(
       find.byType(RepaintBoundary),
       matchesGoldenFile('invert_colors_test.0.png'),
-<<<<<<< HEAD
-=======
-      skip: !isLinux,
->>>>>>> 8f75d537
     );
   }, skip: isBrowser);
 
@@ -43,10 +39,6 @@
     await expectLater(
       find.byType(RepaintBoundary),
       matchesGoldenFile('invert_colors_test.1.png'),
-<<<<<<< HEAD
-=======
-      skip: !isLinux,
->>>>>>> 8f75d537
     );
   }, skip: isBrowser);
 }
