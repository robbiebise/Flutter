--- conflicted
+++ resolved
@@ -10,39 +10,10 @@
 import '../base/platform.dart';
 import '../base/process_manager.dart';
 import '../build_info.dart';
-<<<<<<< HEAD
-import '../bundle.dart';
-import '../commands/daemon.dart';
-=======
->>>>>>> 7d95e8e0
 import '../device.dart';
 import '../project.dart';
-<<<<<<< HEAD
-import '../version.dart';
-import '../web/compile.dart';
-
-ChromeLauncher get chromeLauncher => context.get<ChromeLauncher>();
-
-@visibleForTesting
-bool debugDisableWeb = false;
-
-/// Only launch or display web devices when launched from the command line, or
-/// when the environment variable `FLUTTER_WEB` is set to 'true`.
-bool get flutterWebEnabled {
-  if (debugDisableWeb) {
-    return false;
-  }
-  if (isRunningFromDaemon) {
-    _flutterWebEnabled = platform.environment['FLUTTER_WEB']?.toLowerCase() == 'true';
-  }
-  return _flutterWebEnabled && !FlutterVersion.instance.isStable;
-}
-bool _flutterWebEnabled = true;
-
-=======
-import '../web/workflow.dart';
 import 'chrome.dart';
->>>>>>> 7d95e8e0
+import 'workflow.dart';
 
 class WebApplicationPackage extends ApplicationPackage {
   WebApplicationPackage(this.flutterProject) : super(id: flutterProject.manifest.appName);
