--- conflicted
+++ resolved
@@ -71,8 +71,4 @@
 flutter:
   uses-material-design: true
 
-<<<<<<< HEAD
-# PUBSPEC CHECKSUM: db65
-=======
-# PUBSPEC CHECKSUM: ba67
->>>>>>> 67ded4b0
+# PUBSPEC CHECKSUM: ba67