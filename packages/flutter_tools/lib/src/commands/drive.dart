// Copyright 2014 The Flutter Authors. All rights reserved.
// Use of this source code is governed by a BSD-style license that can be
// found in the LICENSE file.

import 'dart:async';
import 'dart:math' as math;

import 'package:dds/dds.dart' as dds;
import 'package:vm_service/vm_service_io.dart' as vm_service;
import 'package:vm_service/vm_service.dart' as vm_service;
import 'package:meta/meta.dart';
import 'package:webdriver/async_io.dart' as async_io;

import '../android/android_device.dart';
import '../application_package.dart';
import '../artifacts.dart';
import '../base/common.dart';
import '../base/file_system.dart';
import '../build_info.dart';
import '../convert.dart';
import '../dart/package_map.dart';
import '../device.dart';
import '../globals.dart' as globals;
import '../project.dart';
import '../resident_runner.dart';
import '../runner/flutter_command.dart' show FlutterCommandResult, FlutterOptions;
import '../vmservice.dart';
import '../web/web_runner.dart';
import 'run.dart';

/// Runs integration (a.k.a. end-to-end) tests.
///
/// An integration test is a program that runs in a separate process from your
/// Flutter application. It connects to the application and acts like a user,
/// performing taps, scrolls, reading out widget properties and verifying their
/// correctness.
///
/// This command takes a target Flutter application that you would like to test
/// as the `--target` option (defaults to `lib/main.dart`). It then looks for a
/// corresponding test file within the `test_driver` directory. The test file is
/// expected to have the same name but contain the `_test.dart` suffix. The
/// `_test.dart` file would generally be a Dart program that uses
/// `package:flutter_driver` and exercises your application. Most commonly it
/// is a test written using `package:test`, but you are free to use something
/// else.
///
/// The app and the test are launched simultaneously. Once the test completes
/// the application is stopped and the command exits. If all these steps are
/// successful the exit code will be `0`. Otherwise, you will see a non-zero
/// exit code.
class DriveCommand extends RunCommandBase {
  DriveCommand({
    bool verboseHelp = false,
  }) {
    requiresPubspecYaml();
    addEnableExperimentation(hide: !verboseHelp);

    // By default, the drive app should not publish the VM service port over mDNS
    // to prevent a local network permission dialog on iOS 14+,
    // which cannot be accepted or dismissed in a CI environment.
    addPublishPort(enabledByDefault: false, verboseHelp: verboseHelp);
    argParser
      ..addFlag('keep-app-running',
        defaultsTo: null,
        help: 'Will keep the Flutter application running when done testing.\n'
              'By default, "flutter drive" stops the application after tests are finished, '
              'and --keep-app-running overrides this. On the other hand, if --use-existing-app '
              'is specified, then "flutter drive" instead defaults to leaving the application '
              'running, and --no-keep-app-running overrides it.',
      )
      ..addOption('use-existing-app',
        help: 'Connect to an already running instance via the given observatory URL. '
              'If this option is given, the application will not be automatically started, '
              'and it will only be stopped if --no-keep-app-running is explicitly set.',
        valueHelp: 'url',
      )
      ..addOption('driver',
        help: 'The test file to run on the host (as opposed to the target file to run on '
              'the device).\n'
              'By default, this file has the same base name as the target file, but in the '
              '"test_driver/" directory instead, and with "_test" inserted just before the '
              'extension, so e.g. if the target is "lib/main.dart", the driver will be '
              '"test_driver/main_test.dart".',
        valueHelp: 'path',
      )
      ..addFlag('build',
        defaultsTo: true,
        help: '(Deprecated) Build the app before running. To use an existing app, pass the --use-application-binary '
          'flag with an existing APK',
      )
      ..addOption('driver-port',
        defaultsTo: '4444',
        help: 'The port where Webdriver server is launched at. Defaults to 4444.',
        valueHelp: '4444'
      )
      ..addFlag('headless',
        defaultsTo: true,
        help: 'Whether the driver browser is going to be launched in headless mode. Defaults to true.',
      )
      ..addOption('browser-name',
        defaultsTo: 'chrome',
        help: 'Name of browser where tests will be executed. \n'
              'Following browsers are supported: \n'
              'Chrome, Firefox, Safari (macOS and iOS) and Edge. Defaults to Chrome.',
        allowed: <String>[
          'android-chrome',
          'chrome',
          'edge',
          'firefox',
          'ios-safari',
          'safari',
        ]
      )
      ..addOption('browser-dimension',
        defaultsTo: '1600,1024',
        help: 'The dimension of browser when running Flutter Web test. \n'
              'This will affect screenshot and all offset-related actions. \n'
              'By default. it is set to 1600,1024 (1600 by 1024).',
      )
      ..addFlag('android-emulator',
        defaultsTo: true,
        help: 'Whether to perform Flutter Driver testing on Android Emulator.'
          'Works only if \'browser-name\' is set to \'android-chrome\'')
      ..addOption('chrome-binary',
        help: 'Location of Chrome binary. '
          'Works only if \'browser-name\' is set to \'chrome\'')
      ..addOption('write-sksl-on-exit',
        help:
          'Attempts to write an SkSL file when the drive process is finished '
          'to the provided file, overwriting it if necessary.',
      )
      ..addOption('screenshot-duration', hide: true, defaultsTo: null);
  }

  @override
  final String name = 'drive';

  @override
  final String description = 'Run integration tests for the project on an attached device or emulator.';

  @override
  final List<String> aliases = <String>['driver'];

  Device _device;
  Device get device => _device;

  bool get verboseSystemLogs => boolArg('verbose-system-logs');
  String get userIdentifier => stringArg(FlutterOptions.kDeviceUser);

  /// Subscription to log messages printed on the device or simulator.
  // ignore: cancel_subscriptions
  StreamSubscription<String> _deviceLogSubscription;

  Duration _screenshotDuration;
  Timer _screenshotTimer;

  @override
  Future<void> validateCommand() async {
    if (userIdentifier != null) {
      final Device device = await findTargetDevice(timeout: deviceDiscoveryTimeout);
      if (device is! AndroidDevice) {
        throwToolExit('--${FlutterOptions.kDeviceUser} is only supported for Android');
      }
    }
    return super.validateCommand();
  }

  @override
  Future<FlutterCommandResult> runCommand() async {
    final String testFile = _getTestFile();
    if (testFile == null) {
      throwToolExit(null);
    }

    _device = await findTargetDevice(timeout: deviceDiscoveryTimeout);
    if (device == null) {
      throwToolExit(null);
    }

    if (await globals.fs.type(testFile) != FileSystemEntityType.file) {
      throwToolExit('Test file not found: $testFile');
    }
    if (stringArg('screenshot-duration') != null) {
      _screenshotDuration = Duration(seconds: int.parse(stringArg('screenshot-duration')));
    }

    String observatoryUri;
    ResidentRunner residentRunner;
    final BuildInfo buildInfo = getBuildInfo();
    final bool isWebPlatform = await device.targetPlatform == TargetPlatform.web_javascript;
    if (argResults['use-existing-app'] == null) {
      globals.printStatus('Starting application: $targetFile');

      if (buildInfo.isRelease && !isWebPlatform) {
        // This is because we need VM service to be able to drive the app.
        // For Flutter Web, testing in release mode is allowed.
        throwToolExit(
          'Flutter Driver (non-web) does not support running in release mode.\n'
          '\n'
          'Use --profile mode for testing application performance.\n'
          'Use --debug (default) mode for testing correctness (with assertions).'
        );
      }

      Uri webUri;

      if (isWebPlatform) {
        // Start Flutter web application for current test
        final FlutterProject flutterProject = FlutterProject.current();
        final FlutterDevice flutterDevice = await FlutterDevice.create(
          device,
          flutterProject: flutterProject,
          target: targetFile,
          buildInfo: buildInfo,
          platform: globals.platform,
        );
        residentRunner = webRunnerFactory.createWebRunner(
          flutterDevice,
          target: targetFile,
          flutterProject: flutterProject,
          ipv6: ipv6,
          debuggingOptions: getBuildInfo().isRelease ?
            DebuggingOptions.disabled(
              getBuildInfo(),
              port: stringArg('web-port')
            )
            : DebuggingOptions.enabled(
              getBuildInfo(),
              port: stringArg('web-port'),
              disablePortPublication: disablePortPublication,
            ),
          stayResident: false,
          urlTunneller: null,
        );
        final Completer<void> appStartedCompleter = Completer<void>.sync();
        final int result = await residentRunner.run(
          appStartedCompleter: appStartedCompleter,
          route: route,
        );
        if (result != 0) {
          throwToolExit(null, exitCode: result);
        }
        // Wait until the app is started.
        await appStartedCompleter.future;
        webUri = residentRunner.uri;
      }

      final LaunchResult result = await appStarter(this, webUri);
      if (result == null) {
        throwToolExit('Application failed to start. Will not run test. Quitting.', exitCode: 1);
      }
      observatoryUri = result.observatoryUri.toString();
      // TODO(bkonyi): add web support (https://github.com/flutter/flutter/issues/61259)
      if (!isWebPlatform && !disableDds) {
        try {
          // If there's another flutter_tools instance still connected to the target
          // application, DDS will already be running remotely and this call will fail.
          // We can ignore this and continue to use the remote DDS instance.
          await device.dds.startDartDevelopmentService(
            Uri.parse(observatoryUri),
            ddsPort,
            ipv6,
            disableServiceAuthCodes,
          );
          observatoryUri = device.dds.uri.toString();
        } on dds.DartDevelopmentServiceException catch(_) {
          globals.printTrace('Note: DDS is already connected to $observatoryUri.');
        }
      }
    } else {
      globals.printStatus('Will connect to already running application instance.');
      observatoryUri = stringArg('use-existing-app');
    }

    final Map<String, String> environment = <String, String>{
      'VM_SERVICE_URL': observatoryUri,
    };

    async_io.WebDriver driver;
    // For web device, WebDriver session will be launched beforehand
    // so that FlutterDriver can reuse it.
    if (isWebPlatform) {
      final Browser browser = _browserNameToEnum(
          argResults['browser-name'].toString());
      final String driverPort = argResults['driver-port'].toString();
      // start WebDriver
      try {
        driver = await _createDriver(
          driverPort,
          browser,
          argResults['headless'].toString() == 'true',
          stringArg('chrome-binary'),
        );
      } on Exception catch (ex) {
        throwToolExit(
          'Unable to start WebDriver Session for Flutter for Web testing. \n'
          'Make sure you have the correct WebDriver Server running at $driverPort. \n'
          'Make sure the WebDriver Server matches option --browser-name. \n'
          '$ex'
        );
      }

      final bool isAndroidChrome = browser == Browser.androidChrome;
      final bool useEmulator = argResults['android-emulator'] as bool;
      // set window size
      // for android chrome, skip such action
      if (!isAndroidChrome) {
        final List<String> dimensions = argResults['browser-dimension'].split(
            ',') as List<String>;
        assert(dimensions.length == 2);
        int x, y;
        try {
          x = int.parse(dimensions[0]);
          y = int.parse(dimensions[1]);
        } on FormatException catch (ex) {
          throwToolExit('''
Dimension provided to --browser-dimension is invalid:
$ex
        ''');
        }
        final async_io.Window window = await driver.window;
        await window.setLocation(const math.Point<int>(0, 0));
        await window.setSize(math.Rectangle<int>(0, 0, x, y));
      }

      // add driver info to environment variables
      environment.addAll(<String, String> {
        'DRIVER_SESSION_ID': driver.id,
        'DRIVER_SESSION_URI': driver.uri.toString(),
        'DRIVER_SESSION_SPEC': driver.spec.toString(),
        'DRIVER_SESSION_CAPABILITIES': json.encode(driver.capabilities),
        'SUPPORT_TIMELINE_ACTION': (browser == Browser.chrome).toString(),
        'FLUTTER_WEB_TEST': 'true',
        'ANDROID_CHROME_ON_EMULATOR': (isAndroidChrome && useEmulator).toString(),
      });
    }

    try {
      await testRunner(
        <String>[
          if (buildInfo.dartExperiments.isNotEmpty)
            '--enable-experiment=${buildInfo.dartExperiments.join(',')}',
          if (buildInfo.nullSafetyMode == NullSafetyMode.sound)
            '--sound-null-safety',
          if (buildInfo.nullSafetyMode == NullSafetyMode.unsound)
            '--no-sound-null-safety',
          testFile,
        ],
        environment,
      );
    } on Exception catch (error, stackTrace) {
      if (error is ToolExit) {
        rethrow;
      }
      throw Exception('Unable to run test: $error\n$stackTrace');
    } finally {
      _screenshotTimer?.cancel();
      await residentRunner?.exit();
      await driver?.quit();
      if (stringArg('write-sksl-on-exit') != null) {
        final File outputFile = globals.fs.file(stringArg('write-sksl-on-exit'));
        final vm_service.VmService vmService = await connectToVmService(
          Uri.parse(observatoryUri),
        );
        final FlutterView flutterView = (await vmService.getFlutterViews()).first;
        final Map<String, Object> result = await vmService.getSkSLs(
          viewId: flutterView.id
        );
        await sharedSkSlWriter(_device, result, outputFile: outputFile);
      }
      if (boolArg('keep-app-running') ?? (argResults['use-existing-app'] != null)) {
        globals.printStatus('Leaving the application running.');
      } else {
        globals.printStatus('Stopping application instance.');
        await appStopper(this);
      }
    }

    return FlutterCommandResult.success();
  }

  String _getTestFile() {
    if (argResults['driver'] != null) {
      return stringArg('driver');
    }

    // If the --driver argument wasn't provided, then derive the value from
    // the target file.
    String appFile = globals.fs.path.normalize(targetFile);

    // This command extends `flutter run` and therefore CWD == package dir
    final String packageDir = globals.fs.currentDirectory.path;

    // Make appFile path relative to package directory because we are looking
    // for the corresponding test file relative to it.
    if (!globals.fs.path.isRelative(appFile)) {
      if (!globals.fs.path.isWithin(packageDir, appFile)) {
        globals.printError(
          'Application file $appFile is outside the package directory $packageDir'
        );
        return null;
      }

      appFile = globals.fs.path.relative(appFile, from: packageDir);
    }

    final List<String> parts = globals.fs.path.split(appFile);

    if (parts.length < 2) {
      globals.printError(
        'Application file $appFile must reside in one of the sub-directories '
        'of the package structure, not in the root directory.'
      );
      return null;
    }

    // Look for the test file inside `test_driver/` matching the sub-path, e.g.
    // if the application is `lib/foo/bar.dart`, the test file is expected to
    // be `test_driver/foo/bar_test.dart`.
    final String pathWithNoExtension = globals.fs.path.withoutExtension(globals.fs.path.joinAll(
      <String>[packageDir, 'test_driver', ...parts.skip(1)]));
    return '${pathWithNoExtension}_test${globals.fs.path.extension(appFile)}';
  }
}

Future<Device> findTargetDevice({ @required Duration timeout }) async {
  final DeviceManager deviceManager = globals.deviceManager;
  final List<Device> devices = await deviceManager.findTargetDevices(FlutterProject.current(), timeout: timeout);

  if (deviceManager.hasSpecifiedDeviceId) {
    if (devices.isEmpty) {
      globals.printStatus("No devices found with name or id matching '${deviceManager.specifiedDeviceId}'");
      return null;
    }
    if (devices.length > 1) {
      globals.printStatus("Found ${devices.length} devices with name or id matching '${deviceManager.specifiedDeviceId}':");
      await Device.printDevices(devices, globals.logger);
      return null;
    }
    return devices.first;
  }

  if (devices.isEmpty) {
    globals.printError('No devices found.');
    return null;
  } else if (devices.length > 1) {
    globals.printStatus('Found multiple connected devices:');
    await Device.printDevices(devices, globals.logger);
  }
  globals.printStatus('Using device ${devices.first.name}.');
  return devices.first;
}

/// Starts the application on the device given command configuration.
typedef AppStarter = Future<LaunchResult> Function(DriveCommand command, Uri webUri);

AppStarter appStarter = _startApp; // (mutable for testing)
void restoreAppStarter() {
  appStarter = _startApp;
}

Future<LaunchResult> _startApp(
  DriveCommand command,
  Uri webUri, {
  String userIdentifier,
}) async {
  final String mainPath = findMainDartFile(command.targetFile);
  if (await globals.fs.type(mainPath) != FileSystemEntityType.file) {
    globals.printError('Tried to run $mainPath, but that file does not exist.');
    return null;
  }

  globals.printTrace('Stopping previously running application, if any.');
  await appStopper(command);

  final File applicationBinary = command.stringArg('use-application-binary') == null
    ? null
    : globals.fs.file(command.stringArg('use-application-binary'));
  final ApplicationPackage package = await command.applicationPackages.getPackageForPlatform(
    await command.device.targetPlatform,
    buildInfo: command.getBuildInfo(),
    applicationBinary: applicationBinary,
  );

  final Map<String, dynamic> platformArgs = <String, dynamic>{};
  if (command.traceStartup) {
    platformArgs['trace-startup'] = command.traceStartup;
  }

  if (webUri != null) {
    platformArgs['uri'] = webUri.toString();
    if (!command.getBuildInfo().isDebug) {
      // For web device, startApp will be triggered twice
      // and it will error out for chrome the second time.
      platformArgs['no-launch-chrome'] = true;
    }
  }

  globals.printTrace('Starting application.');

<<<<<<< HEAD
  // Forward device log messages to the terminal window running the "drive" command.
  final DeviceLogReader logReader = await command.device.getLogReader(app: package);
  command._deviceLogSubscription = logReader
    .logLines
    .listen(globals.printStatus);

  if (command._screenshotDuration != null && command.device.supportsScreenshot) {
    command._screenshotTimer = Timer.periodic(command._screenshotDuration, (Timer timer) async {
      final File file = globals.fs.file('test_screenshot.png');
      try {
        await command.device.takeScreenshot(file);
        globals.printStatus('BASE64 SCREENSHOT:');
        globals.printStatus(base64.encode(file.readAsBytesSync()));
        globals.printStatus('END SCREENSHOT');
      } on Exception {
        globals.printError('Failed to take screenshot');
      } finally {
        if (file.existsSync()) {
          file.deleteSync();
        }
      }
    });
  }

=======
>>>>>>> 12bea61c
  final LaunchResult result = await command.device.startApp(
    package,
    mainPath: mainPath,
    route: command.route,
    debuggingOptions: DebuggingOptions.enabled(
      command.getBuildInfo(),
      startPaused: true,
      hostVmServicePort: webUri != null ? command.hostVmservicePort : 0,
      disablePortPublication: command.disablePortPublication,
      ddsPort: command.ddsPort,
      verboseSystemLogs: command.verboseSystemLogs,
      cacheSkSL: command.cacheSkSL,
      dumpSkpOnShaderCompilation: command.dumpSkpOnShaderCompilation,
      purgePersistentCache: command.purgePersistentCache,
    ),
    platformArgs: platformArgs,
    userIdentifier: userIdentifier,
    prebuiltApplication: applicationBinary != null,
  );

  if (!result.started) {
    return null;
  }

  // Forward device log messages to the terminal window running the "drive" command.
  final DeviceLogReader logReader = await command.device.getLogReader(app: package);
  command._deviceLogSubscription = logReader
    .logLines
    .listen(globals.printStatus);

  return result;
}

/// Runs driver tests.
typedef TestRunner = Future<void> Function(List<String> testArgs, Map<String, String> environment);
TestRunner testRunner = _runTests;
void restoreTestRunner() {
  testRunner = _runTests;
}

Future<void> _runTests(List<String> testArgs, Map<String, String> environment) async {
  globals.printTrace('Running driver tests.');

  globalPackagesPath = globals.fs.path.normalize(globals.fs.path.absolute(globalPackagesPath));
  final int result = await globals.processUtils.stream(
    <String>[
      globals.artifacts.getArtifactPath(Artifact.engineDartBinary),
      ...testArgs,
      '--packages=$globalPackagesPath',
      '-rexpanded',
    ],
    environment: environment,
  );
  if (result != 0) {
    throwToolExit('Driver tests failed: $result', exitCode: result);
  }
}


/// Stops the application.
typedef AppStopper = Future<bool> Function(DriveCommand command);
AppStopper appStopper = _stopApp;
void restoreAppStopper() {
  appStopper = _stopApp;
}

Future<bool> _stopApp(DriveCommand command) async {
  globals.printTrace('Stopping application.');
  final ApplicationPackage package = await command.applicationPackages.getPackageForPlatform(
    await command.device.targetPlatform,
    buildInfo: command.getBuildInfo(),
  );
  final bool stopped = await command.device.stopApp(package, userIdentifier: command.userIdentifier);
  await command.device.uninstallApp(package);
  await command._deviceLogSubscription?.cancel();
  return stopped;
}

/// A list of supported browsers.
@visibleForTesting
enum Browser {
  /// Chrome on Android: https://developer.chrome.com/multidevice/android/overview
  androidChrome,
  /// Chrome: https://www.google.com/chrome/
  chrome,
  /// Edge: https://www.microsoft.com/en-us/windows/microsoft-edge
  edge,
  /// Firefox: https://www.mozilla.org/en-US/firefox/
  firefox,
  /// Safari in iOS: https://www.apple.com/safari/
  iosSafari,
  /// Safari in macOS: https://www.apple.com/safari/
  safari,
}

/// Converts [browserName] string to [Browser]
Browser _browserNameToEnum(String browserName){
  switch (browserName) {
    case 'android-chrome': return Browser.androidChrome;
    case 'chrome': return Browser.chrome;
    case 'edge': return Browser.edge;
    case 'firefox': return Browser.firefox;
    case 'ios-safari': return Browser.iosSafari;
    case 'safari': return Browser.safari;
  }
  throw UnsupportedError('Browser $browserName not supported');
}

Future<async_io.WebDriver> _createDriver(String driverPort, Browser browser, bool headless, String chromeBinary) async {
  return async_io.createDriver(
      uri: Uri.parse('http://localhost:$driverPort/'),
      desired: getDesiredCapabilities(browser, headless, chromeBinary),
      spec: async_io.WebDriverSpec.Auto
  );
}

/// Returns desired capabilities for given [browser], [headless] and
/// [chromeBinary].
@visibleForTesting
Map<String, dynamic> getDesiredCapabilities(Browser browser, bool headless, [String chromeBinary]) {
  switch (browser) {
    case Browser.chrome:
      return <String, dynamic>{
        'acceptInsecureCerts': true,
        'browserName': 'chrome',
        'goog:loggingPrefs': <String, String>{ async_io.LogType.performance: 'ALL'},
        'chromeOptions': <String, dynamic>{
          if (chromeBinary != null)
            'binary': chromeBinary,
          'w3c': false,
          'args': <String>[
            '--bwsi',
            '--disable-background-timer-throttling',
            '--disable-default-apps',
            '--disable-extensions',
            '--disable-popup-blocking',
            '--disable-translate',
            '--no-default-browser-check',
            '--no-sandbox',
            '--no-first-run',
            if (headless) '--headless'
          ],
          'perfLoggingPrefs': <String, String>{
            'traceCategories':
            'devtools.timeline,'
                'v8,blink.console,benchmark,blink,'
                'blink.user_timing'
          }
        },
      };
      break;
    case Browser.firefox:
      return <String, dynamic>{
        'acceptInsecureCerts': true,
        'browserName': 'firefox',
        'moz:firefoxOptions' : <String, dynamic>{
          'args': <String>[
            if (headless) '-headless'
          ],
          'prefs': <String, dynamic>{
            'dom.file.createInChild': true,
            'dom.timeout.background_throttling_max_budget': -1,
            'media.autoplay.default': 0,
            'media.gmp-manager.url': '',
            'media.gmp-provider.enabled': false,
            'network.captive-portal-service.enabled': false,
            'security.insecure_field_warning.contextual.enabled': false,
            'test.currentTimeOffsetSeconds': 11491200
          },
          'log': <String, String>{'level': 'trace'}
        }
      };
      break;
    case Browser.edge:
      return <String, dynamic>{
        'acceptInsecureCerts': true,
        'browserName': 'edge',
      };
      break;
    case Browser.safari:
      return <String, dynamic>{
        'browserName': 'safari',
      };
      break;
    case Browser.iosSafari:
      return <String, dynamic>{
        'platformName': 'ios',
        'browserName': 'safari',
        'safari:useSimulator': true
      };
    case Browser.androidChrome:
      return <String, dynamic>{
        'browserName': 'chrome',
        'platformName': 'android',
        'goog:chromeOptions': <String, dynamic>{
          'androidPackage': 'com.android.chrome',
          'args': <String>['--disable-fullscreen']
        },
      };
    default:
      throw UnsupportedError('Browser $browser not supported.');
  }
}<|MERGE_RESOLUTION|>--- conflicted
+++ resolved
@@ -498,14 +498,8 @@
 
   globals.printTrace('Starting application.');
 
-<<<<<<< HEAD
-  // Forward device log messages to the terminal window running the "drive" command.
-  final DeviceLogReader logReader = await command.device.getLogReader(app: package);
-  command._deviceLogSubscription = logReader
-    .logLines
-    .listen(globals.printStatus);
-
   if (command._screenshotDuration != null && command.device.supportsScreenshot) {
+    globals.printTrace('Starting screenshot service.');
     command._screenshotTimer = Timer.periodic(command._screenshotDuration, (Timer timer) async {
       final File file = globals.fs.file('test_screenshot.png');
       try {
@@ -523,8 +517,6 @@
     });
   }
 
-=======
->>>>>>> 12bea61c
   final LaunchResult result = await command.device.startApp(
     package,
     mainPath: mainPath,
