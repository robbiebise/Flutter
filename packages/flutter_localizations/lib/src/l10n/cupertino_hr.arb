--- conflicted
+++ resolved
@@ -27,14 +27,8 @@
   "tabSemanticsLabel": "Kartica $tabIndex od $tabCount",
   "modalBarrierDismissLabel": "Odbaci",
   "searchTextFieldPlaceholderLabel": "Pretraživanje",
-<<<<<<< HEAD
-  "noSpellCheckReplacementsLabel": "Nema pronađenih zamjena",
-  "menuDismissLabel": "Odbacivanje izbornika",
-  "lookUpButtonLabel": "Look Up"
-=======
   "noSpellCheckReplacementsLabel": "No Replacements Found",
   "menuDismissLabel": "Dismiss menu",
   "lookUpButtonLabel": "Look Up",
   "searchWebButtonLabel": "Search Web"
->>>>>>> f10a6ef7
 }