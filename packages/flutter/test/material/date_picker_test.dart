// Copyright 2016 The Chromium Authors. All rights reserved.
// Use of this source code is governed by a BSD-style license that can be
// found in the LICENSE file.

import 'dart:ui';

import 'package:flutter/rendering.dart';
import 'package:flutter/material.dart';
import 'package:flutter/widgets.dart';
import 'package:flutter_test/flutter_test.dart';
import 'package:flutter/gestures.dart' show DragStartBehavior;

import '../widgets/semantics_tester.dart';
import 'feedback_tester.dart';

void main() {
  group('showDatePicker', () {
    _tests();
  },
    // Skip on Windows because this test is quite flaky when run on Windows,
    // until https://github.com/flutter/flutter/issues/19696 is fixed.
<<<<<<< HEAD
    skip: isRunningOnWeb || Platform.isWindows,
=======
    skip: isWindows,
>>>>>>> 9d724d4c
  );
}

void _tests() {
  DateTime firstDate;
  DateTime lastDate;
  DateTime initialDate;
  SelectableDayPredicate selectableDayPredicate;
  DatePickerMode initialDatePickerMode;
  final Finder nextMonthIcon = find.byWidgetPredicate((Widget w) => w is IconButton && (w.tooltip?.startsWith('Next month') ?? false));
  final Finder previousMonthIcon = find.byWidgetPredicate((Widget w) => w is IconButton && (w.tooltip?.startsWith('Previous month') ?? false));

  setUp(() {
    firstDate = DateTime(2001, DateTime.january, 1);
    lastDate = DateTime(2031, DateTime.december, 31);
    initialDate = DateTime(2016, DateTime.january, 15);
    selectableDayPredicate = null;
    initialDatePickerMode = null;
  });

  testWidgets('tap-select a day', (WidgetTester tester) async {
    final Key _datePickerKey = UniqueKey();
    DateTime _selectedDate = DateTime(2016, DateTime.july, 26);

    await tester.pumpWidget(
      MaterialApp(
        home: StatefulBuilder(
          builder: (BuildContext context, StateSetter setState) {
            return Container(
              width: 400.0,
              child: SingleChildScrollView(
                dragStartBehavior: DragStartBehavior.down,
                child: Material(
                  child: MonthPicker(
                    dragStartBehavior: DragStartBehavior.down,
                    firstDate: DateTime(0),
                    lastDate: DateTime(9999),
                    key: _datePickerKey,
                    selectedDate: _selectedDate,
                    onChanged: (DateTime value) {
                      setState(() {
                        _selectedDate = value;
                      });
                    },
                  ),
                ),
              ),
            );
          },
        ),
      ),
    );

    expect(_selectedDate, equals(DateTime(2016, DateTime.july, 26)));

    await tester.tapAt(const Offset(50.0, 100.0));
    await tester.pumpAndSettle();
    await tester.pump(const Duration(seconds: 2));

    await tester.tap(find.text('1'));
    await tester.pumpAndSettle();
    expect(_selectedDate, equals(DateTime(2016, DateTime.july, 1)));

    await tester.tap(nextMonthIcon);
    await tester.pumpAndSettle();
    expect(_selectedDate, equals(DateTime(2016, DateTime.july, 1)));

    await tester.tap(find.text('5'));
    await tester.pumpAndSettle();
    expect(_selectedDate, equals(DateTime(2016, DateTime.august, 5)));

    await tester.drag(find.byKey(_datePickerKey), const Offset(-400.0, 0.0));
    await tester.pumpAndSettle();
    expect(_selectedDate, equals(DateTime(2016, DateTime.august, 5)));

    await tester.tap(find.text('25'));
    await tester.pumpAndSettle();
    expect(_selectedDate, equals(DateTime(2016, DateTime.september, 25)));

    await tester.drag(find.byKey(_datePickerKey), const Offset(800.0, 0.0));
    await tester.pumpAndSettle();
    expect(_selectedDate, equals(DateTime(2016, DateTime.september, 25)));

    await tester.tap(find.text('17'));
    await tester.pumpAndSettle();
    expect(_selectedDate, equals(DateTime(2016, DateTime.august, 17)));
  });

  testWidgets('render picker with intrinsic dimensions', (WidgetTester tester) async {
    await tester.pumpWidget(
      MaterialApp(
        home: StatefulBuilder(
          builder: (BuildContext context, StateSetter setState) {
            return IntrinsicWidth(
              child: IntrinsicHeight(
                child: Material(
                  child: SingleChildScrollView(
                    child: MonthPicker(
                      firstDate: DateTime(0),
                      lastDate: DateTime(9999),
                      onChanged: (DateTime value) { },
                      selectedDate: DateTime(2000, DateTime.january, 1),
                    ),
                  ),
                ),
              ),
            );
          },
        ),
      ),
    );
    await tester.pump(const Duration(seconds: 5));
  });

  Future<void> preparePicker(WidgetTester tester, Future<void> callback(Future<DateTime> date)) async {
    BuildContext buttonContext;
    await tester.pumpWidget(MaterialApp(
      home: Material(
        child: Builder(
          builder: (BuildContext context) {
            return RaisedButton(
              onPressed: () {
                buttonContext = context;
              },
              child: const Text('Go'),
            );
          },
        ),
      ),
    ));

    await tester.tap(find.text('Go'));
    expect(buttonContext, isNotNull);

    final Future<DateTime> date = initialDatePickerMode == null
        // Exercise the argument default for initialDatePickerMode.
        ?
            showDatePicker(
              context: buttonContext,
              initialDate: initialDate,
              firstDate: firstDate,
              lastDate: lastDate,
              selectableDayPredicate: selectableDayPredicate,
            )
        :
            showDatePicker(
              context: buttonContext,
              initialDate: initialDate,
              firstDate: firstDate,
              lastDate: lastDate,
              selectableDayPredicate: selectableDayPredicate,
              initialDatePickerMode: initialDatePickerMode,
            );

    await tester.pumpAndSettle(const Duration(seconds: 1));
    await callback(date);
  }

  testWidgets('Initial date is the default', (WidgetTester tester) async {
    await preparePicker(tester, (Future<DateTime> date) async {
      await tester.tap(find.text('OK'));
      expect(await date, equals(DateTime(2016, DateTime.january, 15)));
    });
  });

  testWidgets('Can cancel', (WidgetTester tester) async {
    await preparePicker(tester, (Future<DateTime> date) async {
      await tester.tap(find.text('CANCEL'));
      expect(await date, isNull);
    });
  });

  testWidgets('Can select a day', (WidgetTester tester) async {
    await preparePicker(tester, (Future<DateTime> date) async {
      await tester.tap(find.text('12'));
      await tester.tap(find.text('OK'));
      expect(await date, equals(DateTime(2016, DateTime.january, 12)));
    });
  });

  testWidgets('Can select a month', (WidgetTester tester) async {
    await preparePicker(tester, (Future<DateTime> date) async {
      await tester.tap(previousMonthIcon);
      await tester.pumpAndSettle(const Duration(seconds: 1));
      await tester.tap(find.text('25'));
      await tester.tap(find.text('OK'));
      expect(await date, equals(DateTime(2015, DateTime.december, 25)));
    });
  });

  testWidgets('Can select a year', (WidgetTester tester) async {
    await preparePicker(tester, (Future<DateTime> date) async {
      await tester.tap(find.text('2016'));
      await tester.pump();
      await tester.tap(find.text('2018'));
      await tester.tap(find.text('OK'));
      expect(await date, equals(DateTime(2018, DateTime.january, 15)));
    });
  });

  testWidgets('Can select a year and then a day', (WidgetTester tester) async {
    await preparePicker(tester, (Future<DateTime> date) async {
      await tester.tap(find.text('2016'));
      await tester.pump();
      await tester.tap(find.text('2017'));
      await tester.pump();
      final MaterialLocalizations localizations = MaterialLocalizations.of(
        tester.element(find.byType(DayPicker))
      );
      final String dayLabel = localizations.formatMediumDate(DateTime(2017, DateTime.january, 15));
      await tester.tap(find.text(dayLabel));
      await tester.pump();
      await tester.tap(find.text('19'));
      await tester.tap(find.text('OK'));
      expect(await date, equals(DateTime(2017, DateTime.january, 19)));
    });
  });

  testWidgets('Current year is initially visible in year picker', (WidgetTester tester) async {
    initialDate = DateTime(2000);
    firstDate = DateTime(1900);
    lastDate = DateTime(2100);
    await preparePicker(tester, (Future<DateTime> date) async {
      await tester.tap(find.text('2000'));
      await tester.pump();
      expect(find.text('2000'), findsNWidgets(2));
    });
  });

  testWidgets('Cannot select a day outside bounds', (WidgetTester tester) async {
    initialDate = DateTime(2017, DateTime.january, 15);
    firstDate = initialDate;
    lastDate = initialDate;
    await preparePicker(tester, (Future<DateTime> date) async {
      await tester.tap(find.text('10')); // Earlier than firstDate. Should be ignored.
      await tester.tap(find.text('20')); // Later than lastDate. Should be ignored.
      await tester.tap(find.text('OK'));
      // We should still be on the initial date.
      expect(await date, equals(initialDate));
    });
  });

  testWidgets('Cannot select a month past last date', (WidgetTester tester) async {
    initialDate = DateTime(2017, DateTime.january, 15);
    firstDate = initialDate;
    lastDate = DateTime(2017, DateTime.february, 20);
    await preparePicker(tester, (Future<DateTime> date) async {
      await tester.tap(nextMonthIcon);
      await tester.pumpAndSettle(const Duration(seconds: 1));
      // Shouldn't be possible to keep going into March.
      expect(nextMonthIcon, findsNothing);
    });
  });

  testWidgets('Cannot select a month before first date', (WidgetTester tester) async {
    initialDate = DateTime(2017, DateTime.january, 15);
    firstDate = DateTime(2016, DateTime.december, 10);
    lastDate = initialDate;
    await preparePicker(tester, (Future<DateTime> date) async {
      await tester.tap(previousMonthIcon);
      await tester.pumpAndSettle(const Duration(seconds: 1));
      // Shouldn't be possible to keep going into November.
      expect(previousMonthIcon, findsNothing);
    });
  });

  testWidgets('Selecting firstDate year respects firstDate', (WidgetTester tester) async {
    // Regression test for https://github.com/flutter/flutter/issues/17309
    initialDate = DateTime(2018, DateTime.may, 4);
    firstDate = DateTime(2016, DateTime.june, 9);
    lastDate = DateTime(2019, DateTime.january, 15);
    await preparePicker(tester, (Future<DateTime> date) async {
      await tester.tap(find.text('2018'));
      await tester.pumpAndSettle();
      await tester.tap(find.text('2016'));
      await tester.pumpAndSettle();
      await tester.tap(find.text('OK'));
      await tester.pumpAndSettle();
      expect(await date, DateTime(2016, DateTime.june, 9));
    });
  });

  testWidgets('Selecting lastDate year respects lastDate', (WidgetTester tester) async {
    // Regression test for https://github.com/flutter/flutter/issues/17309
    initialDate = DateTime(2018, DateTime.may, 4);
    firstDate = DateTime(2016, DateTime.june, 9);
    lastDate = DateTime(2019, DateTime.january, 15);
    await preparePicker(tester, (Future<DateTime> date) async {
      await tester.tap(find.text('2018'));
      await tester.pumpAndSettle();
      await tester.tap(find.text('2019'));
      await tester.pumpAndSettle();
      await tester.tap(find.text('OK'));
      await tester.pumpAndSettle();
      expect(await date, DateTime(2019, DateTime.january, 15));
    });
  });


  testWidgets('Only predicate days are selectable', (WidgetTester tester) async {
    initialDate = DateTime(2017, DateTime.january, 16);
    firstDate = DateTime(2017, DateTime.january, 10);
    lastDate = DateTime(2017, DateTime.january, 20);
    selectableDayPredicate = (DateTime day) => day.day.isEven;
    await preparePicker(tester, (Future<DateTime> date) async {
      await tester.tap(find.text('10')); // Even, works.
      await tester.tap(find.text('13')); // Odd, doesn't work.
      await tester.tap(find.text('17')); // Odd, doesn't work.
      await tester.tap(find.text('OK'));
      expect(await date, equals(DateTime(2017, DateTime.january, 10)));
    });
  });

  testWidgets('Can select initial date picker mode', (WidgetTester tester) async {
    initialDate = DateTime(2014, DateTime.january, 15);
    initialDatePickerMode = DatePickerMode.year;
    await preparePicker(tester, (Future<DateTime> date) async {
      await tester.pump();
      // 2018 wouldn't be available if the year picker wasn't showing.
      // The initial current year is 2014.
      await tester.tap(find.text('2018'));
      await tester.tap(find.text('OK'));
      expect(await date, equals(DateTime(2018, DateTime.january, 15)));
    });
  });

  group('haptic feedback', () {
    const Duration kHapticFeedbackInterval = Duration(milliseconds: 10);
    FeedbackTester feedback;

    setUp(() {
      feedback = FeedbackTester();
      initialDate = DateTime(2017, DateTime.january, 16);
      firstDate = DateTime(2017, DateTime.january, 10);
      lastDate = DateTime(2018, DateTime.january, 20);
      selectableDayPredicate = (DateTime date) => date.day.isEven;
    });

    tearDown(() {
      feedback?.dispose();
    });

    testWidgets('tap-select date vibrates', (WidgetTester tester) async {
      await preparePicker(tester, (Future<DateTime> date) async {
        await tester.tap(find.text('10'));
        await tester.pump(kHapticFeedbackInterval);
        expect(feedback.hapticCount, 1);
        await tester.tap(find.text('12'));
        await tester.pump(kHapticFeedbackInterval);
        expect(feedback.hapticCount, 2);
        await tester.tap(find.text('14'));
        await tester.pump(kHapticFeedbackInterval);
        expect(feedback.hapticCount, 3);
      });
    });

    testWidgets('tap-select unselectable date does not vibrate', (WidgetTester tester) async {
      await preparePicker(tester, (Future<DateTime> date) async {
        await tester.tap(find.text('11'));
        await tester.pump(kHapticFeedbackInterval);
        expect(feedback.hapticCount, 0);
        await tester.tap(find.text('13'));
        await tester.pump(kHapticFeedbackInterval);
        expect(feedback.hapticCount, 0);
        await tester.tap(find.text('15'));
        await tester.pump(kHapticFeedbackInterval);
        expect(feedback.hapticCount, 0);
      });
    });

    testWidgets('mode, year change vibrates', (WidgetTester tester) async {
      await preparePicker(tester, (Future<DateTime> date) async {
        await tester.tap(find.text('2017'));
        await tester.pump(kHapticFeedbackInterval);
        expect(feedback.hapticCount, 1);
        await tester.tap(find.text('2018'));
        await tester.pump(kHapticFeedbackInterval);
        expect(feedback.hapticCount, 2);
      });
    });

  });

  test('days in month', () {
    expect(DayPicker.getDaysInMonth(2017, 10), 31);
    expect(DayPicker.getDaysInMonth(2017, 6), 30);
    expect(DayPicker.getDaysInMonth(2017, 2), 28);
    expect(DayPicker.getDaysInMonth(2016, 2), 29);
    expect(DayPicker.getDaysInMonth(2000, 2), 29);
    expect(DayPicker.getDaysInMonth(1900, 2), 28);
  });

  testWidgets('month header tap', (WidgetTester tester) async {
    selectableDayPredicate = null;
    await preparePicker(tester, (Future<DateTime> date) async {
      // Switch into the year selector.
      await tester.tap(find.text('January 2016'));
      await tester.pump();
      expect(find.text('2020'), isNotNull);

      await tester.tap(find.text('CANCEL'));
      expect(await date, isNull);
    });
  });

  testWidgets('exports semantics', (WidgetTester tester) async {
    final SemanticsTester semantics = SemanticsTester(tester);
    await preparePicker(tester, (Future<DateTime> date) async {
      final TestSemantics expected = TestSemantics(
        flags: <SemanticsFlag>[SemanticsFlag.scopesRoute],
        children: <TestSemantics>[
          TestSemantics(
            elevation: 24.0,
            thickness: 0.0,
            children: <TestSemantics>[
              TestSemantics(
                actions: <SemanticsAction>[SemanticsAction.tap],
                label: '2016',
                textDirection: TextDirection.ltr,
              ),
              TestSemantics(
                flags: <SemanticsFlag>[SemanticsFlag.isSelected],
                actions: <SemanticsAction>[SemanticsAction.tap],
                label: 'Fri, Jan 15',
                textDirection: TextDirection.ltr,
              ),
              TestSemantics(
                children: <TestSemantics>[
                  TestSemantics(
                    actions: <SemanticsAction>[SemanticsAction.scrollLeft, SemanticsAction.scrollRight],
                    children: <TestSemantics>[
                      TestSemantics(
                        children: <TestSemantics>[
                          TestSemantics(
                            children: <TestSemantics>[
                              TestSemantics(
                                children: <TestSemantics>[
                                  TestSemantics(
                                    actions: <SemanticsAction>[SemanticsAction.tap],
                                    label: '1, Friday, January 1, 2016',
                                    textDirection: TextDirection.ltr,
                                  ),
                                  TestSemantics(
                                    actions: <SemanticsAction>[SemanticsAction.tap],
                                    label: '2, Saturday, January 2, 2016',
                                    textDirection: TextDirection.ltr,
                                  ),
                                  TestSemantics(
                                    actions: <SemanticsAction>[SemanticsAction.tap],
                                    label: '3, Sunday, January 3, 2016',
                                    textDirection: TextDirection.ltr,
                                  ),
                                  TestSemantics(
                                    actions: <SemanticsAction>[SemanticsAction.tap],
                                    label: '4, Monday, January 4, 2016',
                                    textDirection: TextDirection.ltr,
                                  ),
                                  TestSemantics(
                                    actions: <SemanticsAction>[SemanticsAction.tap],
                                    label: '5, Tuesday, January 5, 2016',
                                    textDirection: TextDirection.ltr,
                                  ),
                                  TestSemantics(
                                    actions: <SemanticsAction>[SemanticsAction.tap],
                                    label: '6, Wednesday, January 6, 2016',
                                    textDirection: TextDirection.ltr,
                                  ),
                                  TestSemantics(
                                    actions: <SemanticsAction>[SemanticsAction.tap],
                                    label: '7, Thursday, January 7, 2016',
                                    textDirection: TextDirection.ltr,
                                  ),
                                  TestSemantics(
                                    actions: <SemanticsAction>[SemanticsAction.tap],
                                    label: '8, Friday, January 8, 2016',
                                    textDirection: TextDirection.ltr,
                                  ),
                                  TestSemantics(
                                    actions: <SemanticsAction>[SemanticsAction.tap],
                                    label: '9, Saturday, January 9, 2016',
                                    textDirection: TextDirection.ltr,
                                  ),
                                  TestSemantics(
                                    actions: <SemanticsAction>[SemanticsAction.tap],
                                    label: '10, Sunday, January 10, 2016',
                                    textDirection: TextDirection.ltr,
                                  ),
                                  TestSemantics(
                                    actions: <SemanticsAction>[SemanticsAction.tap],
                                    label: '11, Monday, January 11, 2016',
                                    textDirection: TextDirection.ltr,
                                  ),
                                  TestSemantics(
                                    actions: <SemanticsAction>[SemanticsAction.tap],
                                    label: '12, Tuesday, January 12, 2016',
                                    textDirection: TextDirection.ltr,
                                  ),
                                  TestSemantics(
                                    actions: <SemanticsAction>[SemanticsAction.tap],
                                    label: '13, Wednesday, January 13, 2016',
                                    textDirection: TextDirection.ltr,
                                  ),
                                  TestSemantics(
                                    actions: <SemanticsAction>[SemanticsAction.tap],
                                    label: '14, Thursday, January 14, 2016',
                                    textDirection: TextDirection.ltr,
                                  ),
                                  TestSemantics(
                                    flags: <SemanticsFlag>[SemanticsFlag.isSelected],
                                    actions: <SemanticsAction>[SemanticsAction.tap],
                                    label: '15, Friday, January 15, 2016',
                                    textDirection: TextDirection.ltr,
                                  ),
                                  TestSemantics(
                                    actions: <SemanticsAction>[SemanticsAction.tap],
                                    label: '16, Saturday, January 16, 2016',
                                    textDirection: TextDirection.ltr,
                                  ),
                                  TestSemantics(
                                    actions: <SemanticsAction>[SemanticsAction.tap],
                                    label: '17, Sunday, January 17, 2016',
                                    textDirection: TextDirection.ltr,
                                  ),
                                  TestSemantics(
                                    actions: <SemanticsAction>[SemanticsAction.tap],
                                    label: '18, Monday, January 18, 2016',
                                    textDirection: TextDirection.ltr,
                                  ),
                                  TestSemantics(
                                    actions: <SemanticsAction>[SemanticsAction.tap],
                                    label: '19, Tuesday, January 19, 2016',
                                    textDirection: TextDirection.ltr,
                                  ),
                                  TestSemantics(
                                    actions: <SemanticsAction>[SemanticsAction.tap],
                                    label: '20, Wednesday, January 20, 2016',
                                    textDirection: TextDirection.ltr,
                                  ),
                                  TestSemantics(
                                    actions: <SemanticsAction>[SemanticsAction.tap],
                                    label: '21, Thursday, January 21, 2016',
                                    textDirection: TextDirection.ltr,
                                  ),
                                  TestSemantics(
                                    actions: <SemanticsAction>[SemanticsAction.tap],
                                    label: '22, Friday, January 22, 2016',
                                    textDirection: TextDirection.ltr,
                                  ),
                                  TestSemantics(
                                    actions: <SemanticsAction>[SemanticsAction.tap],
                                    label: '23, Saturday, January 23, 2016',
                                    textDirection: TextDirection.ltr,
                                  ),
                                  TestSemantics(
                                    actions: <SemanticsAction>[SemanticsAction.tap],
                                    label: '24, Sunday, January 24, 2016',
                                    textDirection: TextDirection.ltr,
                                  ),
                                  TestSemantics(
                                    actions: <SemanticsAction>[SemanticsAction.tap],
                                    label: '25, Monday, January 25, 2016',
                                    textDirection: TextDirection.ltr,
                                  ),
                                  TestSemantics(
                                    actions: <SemanticsAction>[SemanticsAction.tap],
                                    label: '26, Tuesday, January 26, 2016',
                                    textDirection: TextDirection.ltr,
                                  ),
                                  TestSemantics(
                                    actions: <SemanticsAction>[SemanticsAction.tap],
                                    label: '27, Wednesday, January 27, 2016',
                                    textDirection: TextDirection.ltr,
                                  ),
                                  TestSemantics(
                                    actions: <SemanticsAction>[SemanticsAction.tap],
                                    label: '28, Thursday, January 28, 2016',
                                    textDirection: TextDirection.ltr,
                                  ),
                                  TestSemantics(
                                    actions: <SemanticsAction>[SemanticsAction.tap],
                                    label: '29, Friday, January 29, 2016',
                                    textDirection: TextDirection.ltr,
                                  ),
                                  TestSemantics(
                                    actions: <SemanticsAction>[SemanticsAction.tap],
                                    label: '30, Saturday, January 30, 2016',
                                    textDirection: TextDirection.ltr,
                                  ),
                                  TestSemantics(
                                    actions: <SemanticsAction>[SemanticsAction.tap],
                                    label: '31, Sunday, January 31, 2016',
                                    textDirection: TextDirection.ltr,
                                  ),
                                ],
                              ),
                            ],
                          ),
                        ],
                      ),
                    ],
                  ),
                ],
              ),
              TestSemantics(
                flags: <SemanticsFlag>[SemanticsFlag.isButton, SemanticsFlag.hasEnabledState, SemanticsFlag.isEnabled],
                actions: <SemanticsAction>[SemanticsAction.tap],
                label: 'Previous month December 2015',
                textDirection: TextDirection.ltr,
              ),
              TestSemantics(
                flags: <SemanticsFlag>[SemanticsFlag.isButton, SemanticsFlag.hasEnabledState, SemanticsFlag.isEnabled],
                actions: <SemanticsAction>[SemanticsAction.tap],
                label: 'Next month February 2016',
                textDirection: TextDirection.ltr,
              ),
              TestSemantics(
                flags: <SemanticsFlag>[SemanticsFlag.isButton, SemanticsFlag.hasEnabledState, SemanticsFlag.isEnabled],
                actions: <SemanticsAction>[SemanticsAction.tap],
                label: 'CANCEL',
                textDirection: TextDirection.ltr,
              ),
              TestSemantics(
                flags: <SemanticsFlag>[SemanticsFlag.isButton, SemanticsFlag.hasEnabledState, SemanticsFlag.isEnabled],
                actions: <SemanticsAction>[SemanticsAction.tap],
                label: 'OK',
                textDirection: TextDirection.ltr,
              ),
            ],
          ),
        ],
      );

      expect(semantics, hasSemantics(
        TestSemantics.root(children: <TestSemantics>[
          TestSemantics(
            children: <TestSemantics>[expected],
          ),
        ]),
        ignoreId: true,
        ignoreTransform: true,
        ignoreRect: true,
      ));
    });

    semantics.dispose();
  });

  testWidgets('chervons animate when scrolling month picker', (WidgetTester tester) async {
    final Key _datePickerKey = UniqueKey();
    DateTime _selectedDate = DateTime(2016, DateTime.july, 26);

    await tester.pumpWidget(
      MaterialApp(
        home: StatefulBuilder(
          builder: (BuildContext context, StateSetter setState) {
            return Container(
              width: 400.0,
              child: SingleChildScrollView(
                child: Material(
                  child: MonthPicker(
                    firstDate: DateTime(0),
                    lastDate: DateTime(9999),
                    key: _datePickerKey,
                    selectedDate: _selectedDate,
                    onChanged: (DateTime value) {
                      setState(() {
                        _selectedDate = value;
                      });
                    },
                  ),
                ),
              ),
            );
          },
        ),
      )
    );

    final Finder chevronFinder = find.byType(IconButton);
    final List<RenderAnimatedOpacity> chevronRenderers = chevronFinder.evaluate().map(
      (Element element) => element.ancestorRenderObjectOfType(
        const TypeMatcher<RenderAnimatedOpacity>())).cast<RenderAnimatedOpacity>().toList();

    // Initial chevron animation state should be dismissed
    // An AlwaysStoppedAnimation is also found and is ignored
    for (RenderAnimatedOpacity renderer in chevronRenderers) {
      expect(renderer.opacity.value, equals(1.0));
      expect(renderer.opacity.status, equals(AnimationStatus.dismissed));
    }

    // Drag and hold the picker to test for the opacity change
    final TestGesture gesture = await tester.startGesture(const Offset(100.0, 100.0));
    await gesture.moveBy(const Offset(50.0, 100.0));
    await tester.pumpAndSettle();
    for (RenderAnimatedOpacity renderer in chevronRenderers) {
      expect(renderer.opacity.value, equals(0.0));
      expect(renderer.opacity.status, equals(AnimationStatus.completed));
    }

    // Release the drag and test for the opacity to return to original value
    await gesture.up();
    await tester.pumpAndSettle();
    for (RenderAnimatedOpacity renderer in chevronRenderers) {
      expect(renderer.opacity.value, equals(1.0));
      expect(renderer.opacity.status, equals(AnimationStatus.dismissed));
    }
  });

  testWidgets('builder parameter', (WidgetTester tester) async {
    Widget buildFrame(TextDirection textDirection) {
      return MaterialApp(
        home: Material(
          child: Center(
            child: Builder(
              builder: (BuildContext context) {
                return RaisedButton(
                  child: const Text('X'),
                  onPressed: () {
                    showDatePicker(
                      context: context,
                      initialDate: DateTime.now(),
                      firstDate: DateTime(2018),
                      lastDate: DateTime(2030),
                      builder: (BuildContext context, Widget child) {
                        return Directionality(
                          textDirection: textDirection,
                          child: child,
                        );
                      },
                    );
                  },
                );
              },
            ),
          ),
        ),
      );
    }

    await tester.pumpWidget(buildFrame(TextDirection.ltr));
    await tester.tap(find.text('X'));
    await tester.pumpAndSettle();
    final double ltrOkRight = tester.getBottomRight(find.text('OK')).dx;

    await tester.tap(find.text('OK')); // dismiss the dialog
    await tester.pumpAndSettle();

    await tester.pumpWidget(buildFrame(TextDirection.rtl));
    await tester.tap(find.text('X'));
    await tester.pumpAndSettle();

    // Verify that the time picker is being laid out RTL.
    // We expect the left edge of the 'OK' button in the RTL
    // layout to match the gap between right edge of the 'OK'
    // button and the right edge of the 800 wide window.
    expect(tester.getBottomLeft(find.text('OK')).dx, 800 - ltrOkRight);
  });

  group('screen configurations', () {
    // Test various combinations of screen sizes, orientations and text scales
    // to ensure the layout doesn't overflow and cause an exception to be thrown.

    // Regression tests for https://github.com/flutter/flutter/issues/21383
    // Regression tests for https://github.com/flutter/flutter/issues/19744
    // Regression tests for https://github.com/flutter/flutter/issues/17745

    // Common screen size roughly based on a Pixel 1
    const Size kCommonScreenSizePortrait = Size(1070, 1770);
    const Size kCommonScreenSizeLandscape = Size(1770, 1070);

    // Small screen size based on a LG K130
    const Size kSmallScreenSizePortrait = Size(320, 521);
    const Size kSmallScreenSizeLandscape = Size(521, 320);

    Future<void> _showPicker(WidgetTester tester, Size size, [double textScaleFactor = 1.0]) async {
      tester.binding.window.physicalSizeTestValue = size;
      tester.binding.window.devicePixelRatioTestValue = 1.0;
      await tester.pumpWidget(
        MaterialApp(
          home: Builder(
            builder: (BuildContext context) {
              return RaisedButton(
                child: const Text('X'),
                onPressed: () {
                  showDatePicker(
                    context: context,
                    initialDate: initialDate,
                    firstDate: firstDate,
                    lastDate: lastDate,
                  );
                },
              );
            },
          ),
        ),
      );
      await tester.tap(find.text('X'));
      await tester.pumpAndSettle();
    }

    testWidgets('common screen size - portrait', (WidgetTester tester) async {
      await _showPicker(tester, kCommonScreenSizePortrait);
      expect(tester.takeException(), isNull);
    });

    testWidgets('common screen size - landscape', (WidgetTester tester) async {
      await _showPicker(tester, kCommonScreenSizeLandscape);
      expect(tester.takeException(), isNull);
    });

    testWidgets('common screen size - portrait - textScale 1.3', (WidgetTester tester) async {
      await _showPicker(tester, kCommonScreenSizePortrait, 1.3);
      expect(tester.takeException(), isNull);
    });

    testWidgets('common screen size - landscape - textScale 1.3', (WidgetTester tester) async {
      await _showPicker(tester, kCommonScreenSizeLandscape, 1.3);
      expect(tester.takeException(), isNull);
    });

    testWidgets('small screen size - portrait', (WidgetTester tester) async {
      await _showPicker(tester, kSmallScreenSizePortrait);
      expect(tester.takeException(), isNull);
    });

    testWidgets('small screen size - landscape', (WidgetTester tester) async {
      await _showPicker(tester, kSmallScreenSizeLandscape);
      expect(tester.takeException(), isNull);
    });

    testWidgets('small screen size - portrait -textScale 1.3', (WidgetTester tester) async {
      await _showPicker(tester, kSmallScreenSizePortrait, 1.3);
      expect(tester.takeException(), isNull);
    });

    testWidgets('small screen size - landscape - textScale 1.3', (WidgetTester tester) async {
      await _showPicker(tester, kSmallScreenSizeLandscape, 1.3);
      expect(tester.takeException(), isNull);
    });
  });

}<|MERGE_RESOLUTION|>--- conflicted
+++ resolved
@@ -19,11 +19,7 @@
   },
     // Skip on Windows because this test is quite flaky when run on Windows,
     // until https://github.com/flutter/flutter/issues/19696 is fixed.
-<<<<<<< HEAD
-    skip: isRunningOnWeb || Platform.isWindows,
-=======
-    skip: isWindows,
->>>>>>> 9d724d4c
+    skip: isWindows || isBrowser,
   );
 }
 
