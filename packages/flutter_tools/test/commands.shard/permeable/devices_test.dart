// Copyright 2014 The Flutter Authors. All rights reserved.
// Use of this source code is governed by a BSD-style license that can be
// found in the LICENSE file.

import 'dart:convert';

import 'package:args/command_runner.dart';

import 'package:flutter_tools/src/cache.dart';
import 'package:flutter_tools/src/commands/devices.dart';
import 'package:flutter_tools/src/base/logger.dart';
import 'package:flutter_tools/src/device.dart';
import 'package:flutter_tools/src/features.dart';
import 'package:flutter_tools/src/base/context.dart';
import 'package:flutter_tools/src/web/web_device.dart';
import 'package:mockito/mockito.dart';

import '../../src/common.dart';
import '../../src/context.dart';
import '../../src/testbed.dart';

void main() {
  setUpAll(() {
    Cache.disableLocking();
  });

  testUsingContext('devices can display no connected devices with the --machine flag', () async {
    final BufferLogger logger = context.get<Logger>() as BufferLogger;
    final DevicesCommand command = DevicesCommand();
    final CommandRunner<void> runner = createTestCommandRunner(command);
    await runner.run(<String>['devices', '--machine']);

    expect(
      json.decode(logger.statusText),
      isEmpty,
    );
  }, overrides: <Type, Generator>{
    FeatureFlags: () => TestFeatureFlags(isWebEnabled: false),
  });

  testUsingContext('devices can display via the --machine flag', () async {
    when(deviceManager.refreshAllConnectedDevices()).thenAnswer((Invocation invocation) async {
      return <Device>[
        WebServerDevice(logger: BufferLogger.test()),
      ];
    });

    final BufferLogger logger = context.get<Logger>() as BufferLogger;
    final DevicesCommand command = DevicesCommand();
    final CommandRunner<void> runner = createTestCommandRunner(command);
    await runner.run(<String>['devices', '--machine']);

    expect(
      json.decode(logger.statusText),
      contains(equals(
        <String, Object>{
          'name': 'Web Server',
          'id': 'web-server',
          'isSupported': true,
          'targetPlatform': 'web-javascript',
          'emulator': false,
          'sdk': 'Flutter Tools',
          'capabilities': <String, Object>{
            'hotReload': true,
            'hotRestart': true,
            'screenshot': false,
            'fastStart': false,
            'flutterExit': true,
            'hardwareRendering': false,
            'startPaused': true
          }
        }
      )),
    );
  }, overrides: <Type, Generator>{
    FeatureFlags: () => TestFeatureFlags(isWebEnabled: true),
    DeviceManager: () => MockDeviceManager(),
  });
}

class MockDeviceManager extends Mock implements DeviceManager {

<<<<<<< HEAD
  @override
  Future<Chrome> launch(String url, {bool headless = false, int debugPort, bool skipCheck = false, Directory cacheDir, Directory userDataDir})
    => Future<Chrome>.error('Chrome disabled');
=======
>>>>>>> 8d6187fc
}<|MERGE_RESOLUTION|>--- conflicted
+++ resolved
@@ -80,10 +80,4 @@
 
 class MockDeviceManager extends Mock implements DeviceManager {
 
-<<<<<<< HEAD
-  @override
-  Future<Chrome> launch(String url, {bool headless = false, int debugPort, bool skipCheck = false, Directory cacheDir, Directory userDataDir})
-    => Future<Chrome>.error('Chrome disabled');
-=======
->>>>>>> 8d6187fc
 }