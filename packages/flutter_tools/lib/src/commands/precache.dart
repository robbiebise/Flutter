--- conflicted
+++ resolved
@@ -28,16 +28,11 @@
     argParser.addFlag('macos', negatable: true, defaultsTo: false,
         help: 'Precache artifacts for macOS desktop development.');
     argParser.addFlag('fuchsia', negatable: true, defaultsTo: false,
-<<<<<<< HEAD
-        help: 'Precache artifacts for Fuchsia development');
-    argParser.addFlag('flutter-runner', negatable: true, defaultsTo: false,
-        help: 'Precache the flutter runner artifacts.', hide: true,
-    );
-=======
         help: 'Precache artifacts for Fuchsia development.');
->>>>>>> 11d3d45b
     argParser.addFlag('universal', negatable: true, defaultsTo: true,
         help: 'Precache artifacts required for any development platform.');
+    argParser.addFlag('flutter_runner', negatable: true, defaultsTo: false,
+        help: 'Precache the flutter runner artifacts.', hide: true);
   }
 
   @override
