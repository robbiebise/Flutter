--- conflicted
+++ resolved
@@ -23,9 +23,6 @@
   "modalBarrierDismissLabel": "खारिज करें",
   "searchTextFieldPlaceholderLabel": "खोजें",
   "noSpellCheckReplacementsLabel": "No Replacements Found",
-<<<<<<< HEAD
-  "lookUpButtonLabel": "Look Up"
-=======
+  "lookUpButtonLabel": "Look Up",
   "menuDismissLabel": "Dismiss menu"
->>>>>>> 548aa6fa
 }