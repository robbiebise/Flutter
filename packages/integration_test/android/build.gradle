--- conflicted
+++ resolved
@@ -30,12 +30,8 @@
     if (project.android.hasProperty("namespace")) {
         namespace 'dev.flutter.integration_test'
     }
-<<<<<<< HEAD
-    compileSdkVersion 31
-=======
 
     compileSdkVersion 33
->>>>>>> 12fccda5
 
     compileOptions {
         sourceCompatibility JavaVersion.VERSION_1_8
