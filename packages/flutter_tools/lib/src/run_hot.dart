--- conflicted
+++ resolved
@@ -563,29 +563,9 @@
     // Send timing analytics.
     globals.flutterUsage.sendTiming('hot', 'restart', restartTimer.elapsed);
 
-<<<<<<< HEAD
-    // In benchmark mode, make sure all stream notifications have finished.
-    if (benchmarkMode) {
-      final List<Future<void>> isolateNotifications = <Future<void>>[];
-      for (final FlutterDevice device in flutterDevices) {
-        try {
-          await device.vmService.streamListen('Isolate');
-        } on vm_service.RPCError {
-          // Do nothing, we're already subcribed.
-        }
-        isolateNotifications.add(
-          device.vmService.onIsolateEvent.firstWhere((vm_service.Event event) {
-            return event.kind == vm_service.EventKind.kServiceExtensionAdded;
-          }),
-        );
-      }
-      await Future.wait(isolateNotifications);
-    }
-=======
     // Toggle the main dill name after successfully uploading.
     _swap =! _swap;
 
->>>>>>> 13896b3b
     return OperationResult.ok;
   }
 
