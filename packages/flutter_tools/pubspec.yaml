name: flutter_tools
description: Tools for building Flutter applications
homepage: https://flutter.io
author: Flutter Authors <flutter-dev@googlegroups.com>

environment:
  # The pub client defaults to an <2.0.0 sdk constraint which we need to explicitly overwrite.
  sdk: ">=2.0.0-dev.68.0 <3.0.0"

dependencies:
  # To update these, use "flutter update-packages --force-upgrade".
  analyzer: 0.33.6+1
  archive: 2.0.8
  args: 1.5.1
  cli_util: 0.1.3+2
  completion: 0.2.1+1
  coverage: 0.12.4
  crypto: 2.0.6
  file: 5.0.7
  http: 0.12.0+1
  intl: 0.15.7
  json_rpc_2: 2.0.9
  json_schema: 1.0.10
  linter: 0.1.74
  meta: 1.1.6
  mustache: 1.1.0
  package_config: 1.0.5
  platform: 2.2.0
  plugin: 0.2.0+3
  process: 3.0.9
  quiver: 2.0.1
  stack_trace: 1.9.3
  stream_channel: 1.6.8
  usage: 3.4.1
  vm_service_client: 0.2.6
  web_socket_channel: 1.0.9
  xml: 3.3.1
  yaml: 2.1.15
  flutter_goldens_client:
    path: ../flutter_goldens_client

  # We depend on very specific internal implementation details of the
  # 'test' package, which change between versions, so when upgrading
  # this, make sure the tests are still running correctly.
  test_api: 0.2.2
  test_core: 0.2.1

  async: 2.0.8 # THIS LINE IS AUTOGENERATED - TO UPDATE USE "flutter update-packages --force-upgrade"
  boolean_selector: 1.0.4 # THIS LINE IS AUTOGENERATED - TO UPDATE USE "flutter update-packages --force-upgrade"
  charcode: 1.1.2 # THIS LINE IS AUTOGENERATED - TO UPDATE USE "flutter update-packages --force-upgrade"
  convert: 2.1.1 # THIS LINE IS AUTOGENERATED - TO UPDATE USE "flutter update-packages --force-upgrade"
  csslib: 0.14.6 # THIS LINE IS AUTOGENERATED - TO UPDATE USE "flutter update-packages --force-upgrade"
  dart2_constant: 1.0.2+dart2 # THIS LINE IS AUTOGENERATED - TO UPDATE USE "flutter update-packages --force-upgrade"
  front_end: 0.1.6+9 # THIS LINE IS AUTOGENERATED - TO UPDATE USE "flutter update-packages --force-upgrade"
  glob: 1.1.7 # THIS LINE IS AUTOGENERATED - TO UPDATE USE "flutter update-packages --force-upgrade"
  html: 0.13.3+3 # THIS LINE IS AUTOGENERATED - TO UPDATE USE "flutter update-packages --force-upgrade"
  http_parser: 3.1.3 # THIS LINE IS AUTOGENERATED - TO UPDATE USE "flutter update-packages --force-upgrade"
  io: 0.3.3 # THIS LINE IS AUTOGENERATED - TO UPDATE USE "flutter update-packages --force-upgrade"
  kernel: 0.3.6+9 # THIS LINE IS AUTOGENERATED - TO UPDATE USE "flutter update-packages --force-upgrade"
  logging: 0.11.3+2 # THIS LINE IS AUTOGENERATED - TO UPDATE USE "flutter update-packages --force-upgrade"
  matcher: 0.12.3+1 # THIS LINE IS AUTOGENERATED - TO UPDATE USE "flutter update-packages --force-upgrade"
  package_resolver: 1.0.6 # THIS LINE IS AUTOGENERATED - TO UPDATE USE "flutter update-packages --force-upgrade"
  path: 1.6.2 # THIS LINE IS AUTOGENERATED - TO UPDATE USE "flutter update-packages --force-upgrade"
  pedantic: 1.4.0 # THIS LINE IS AUTOGENERATED - TO UPDATE USE "flutter update-packages --force-upgrade"
  petitparser: 2.1.1 # THIS LINE IS AUTOGENERATED - TO UPDATE USE "flutter update-packages --force-upgrade"
  pool: 1.4.0 # THIS LINE IS AUTOGENERATED - TO UPDATE USE "flutter update-packages --force-upgrade"
  pub_semver: 1.4.2 # THIS LINE IS AUTOGENERATED - TO UPDATE USE "flutter update-packages --force-upgrade"
  source_map_stack_trace: 1.1.5 # THIS LINE IS AUTOGENERATED - TO UPDATE USE "flutter update-packages --force-upgrade"
  source_maps: 0.10.8 # THIS LINE IS AUTOGENERATED - TO UPDATE USE "flutter update-packages --force-upgrade"
  source_span: 1.5.3 # THIS LINE IS AUTOGENERATED - TO UPDATE USE "flutter update-packages --force-upgrade"
  string_scanner: 1.0.4 # THIS LINE IS AUTOGENERATED - TO UPDATE USE "flutter update-packages --force-upgrade"
  term_glyph: 1.1.0 # THIS LINE IS AUTOGENERATED - TO UPDATE USE "flutter update-packages --force-upgrade"
  typed_data: 1.1.6 # THIS LINE IS AUTOGENERATED - TO UPDATE USE "flutter update-packages --force-upgrade"
  utf: 0.9.0+5 # THIS LINE IS AUTOGENERATED - TO UPDATE USE "flutter update-packages --force-upgrade"
  watcher: 0.9.7+10 # THIS LINE IS AUTOGENERATED - TO UPDATE USE "flutter update-packages --force-upgrade"

dev_dependencies:
  collection: 1.14.11
  mockito: 4.0.0
  file_testing: 2.0.3
  vm_service_lib: 0.3.10+2

  http_multi_server: 2.0.5 # THIS LINE IS AUTOGENERATED - TO UPDATE USE "flutter update-packages --force-upgrade"
  js: 0.6.1+1 # THIS LINE IS AUTOGENERATED - TO UPDATE USE "flutter update-packages --force-upgrade"
  mime: 0.9.6+2 # THIS LINE IS AUTOGENERATED - TO UPDATE USE "flutter update-packages --force-upgrade"
  multi_server_socket: 1.0.2 # THIS LINE IS AUTOGENERATED - TO UPDATE USE "flutter update-packages --force-upgrade"
  node_preamble: 1.4.4 # THIS LINE IS AUTOGENERATED - TO UPDATE USE "flutter update-packages --force-upgrade"
  shelf: 0.7.4 # THIS LINE IS AUTOGENERATED - TO UPDATE USE "flutter update-packages --force-upgrade"
  shelf_packages_handler: 1.0.4 # THIS LINE IS AUTOGENERATED - TO UPDATE USE "flutter update-packages --force-upgrade"
  shelf_static: 0.2.8 # THIS LINE IS AUTOGENERATED - TO UPDATE USE "flutter update-packages --force-upgrade"
  shelf_web_socket: 0.2.2+4 # THIS LINE IS AUTOGENERATED - TO UPDATE USE "flutter update-packages --force-upgrade"
  test: 1.5.2 # THIS LINE IS AUTOGENERATED - TO UPDATE USE "flutter update-packages --force-upgrade"

dartdoc:
  # Exclude this package from the hosted API docs.
  nodoc: true

<<<<<<< HEAD
# PUBSPEC CHECKSUM: cdf2
=======
# PUBSPEC CHECKSUM: 68ce
>>>>>>> 237fc2fb
<|MERGE_RESOLUTION|>--- conflicted
+++ resolved
@@ -95,8 +95,4 @@
   # Exclude this package from the hosted API docs.
   nodoc: true
 
-<<<<<<< HEAD
 # PUBSPEC CHECKSUM: cdf2
-=======
-# PUBSPEC CHECKSUM: 68ce
->>>>>>> 237fc2fb
