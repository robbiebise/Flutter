// Copyright 2014 The Flutter Authors. All rights reserved.
// Use of this source code is governed by a BSD-style license that can be
// found in the LICENSE file.

import 'dart:async';
import 'dart:math' as math;

import 'package:characters/characters.dart';
import 'package:flutter/foundation.dart';
import 'package:flutter/gestures.dart';
import 'package:flutter/rendering.dart';
import 'package:flutter/scheduler.dart';
import 'package:flutter/services.dart';

import 'basic.dart';
import 'binding.dart';
import 'constants.dart';
import 'container.dart';
import 'context_menu_controller.dart';
import 'debug.dart';
import 'editable_text.dart';
import 'framework.dart';
import 'gesture_detector.dart';
import 'magnifier.dart';
import 'overlay.dart';
import 'scrollable.dart';
import 'tap_and_drag_gestures.dart';
import 'tap_region.dart';
import 'ticker_provider.dart';
import 'transitions.dart';

export 'package:flutter/rendering.dart' show TextSelectionPoint;
export 'package:flutter/services.dart' show TextSelectionDelegate;

/// The type for a Function that builds a toolbar's container with the given
/// child.
///
/// See also:
///
///   * [TextSelectionToolbar.toolbarBuilder], which is of this type.
///     type.
///   * [CupertinoTextSelectionToolbar.toolbarBuilder], which is similar, but
///     for a Cupertino-style toolbar.
typedef ToolbarBuilder = Widget Function(BuildContext context, Widget child);

/// ParentData that determines whether or not to paint the corresponding child.
///
/// Used in the layout of the Cupertino and Material text selection menus, which
/// decide whether or not to paint their buttons after laying them out and
/// determining where they overflow.
class ToolbarItemsParentData extends ContainerBoxParentData<RenderBox> {
  /// Whether or not this child is painted.
  ///
  /// Children in the selection toolbar may be laid out for measurement purposes
  /// but not painted. This allows these children to be identified.
  bool shouldPaint = false;

  @override
  String toString() => '${super.toString()}; shouldPaint=$shouldPaint';
}

/// An interface for building the selection UI, to be provided by the
/// implementer of the toolbar widget.
///
/// Override text operations such as [handleCut] if needed.
///
/// See also:
///
///  * [SelectionArea], which selects appropriate text selection controls
///    based on the current platform.
abstract class TextSelectionControls {
  /// Builds a selection handle of the given `type`.
  ///
  /// The top left corner of this widget is positioned at the bottom of the
  /// selection position.
  ///
  /// The supplied [onTap] should be invoked when the handle is tapped, if such
  /// interaction is allowed. As a counterexample, the default selection handle
  /// on iOS [cupertinoTextSelectionControls] does not call [onTap] at all,
  /// since its handles are not meant to be tapped.
  Widget buildHandle(BuildContext context, TextSelectionHandleType type, double textLineHeight, [VoidCallback? onTap]);

  /// Get the anchor point of the handle relative to itself. The anchor point is
  /// the point that is aligned with a specific point in the text. A handle
  /// often visually "points to" that location.
  Offset getHandleAnchor(TextSelectionHandleType type, double textLineHeight);

  /// Builds a toolbar near a text selection.
  ///
  /// Typically displays buttons for copying and pasting text.
  ///
  /// The [globalEditableRegion] parameter is the TextField size of the global
  /// coordinate system in logical pixels.
  ///
  /// The [textLineHeight] parameter is the [RenderEditable.preferredLineHeight]
  /// of the [RenderEditable] we are building a toolbar for.
  ///
  /// The [selectionMidpoint] parameter is a general calculation midpoint
  /// parameter of the toolbar. More detailed position information
  /// is computable from the [endpoints] parameter.
  @Deprecated(
    'Use `contextMenuBuilder` instead. '
    'This feature was deprecated after v3.3.0-0.5.pre.',
  )
  Widget buildToolbar(
    BuildContext context,
    Rect globalEditableRegion,
    double textLineHeight,
    Offset selectionMidpoint,
    List<TextSelectionPoint> endpoints,
    TextSelectionDelegate delegate,
    // TODO(chunhtai): Change to ValueListenable<ClipboardStatus>? once
    // migration is done. https://github.com/flutter/flutter/issues/99360
    ClipboardStatusNotifier? clipboardStatus,
    Offset? lastSecondaryTapDownPosition,
  );

  /// Returns the size of the selection handle.
  Size getHandleSize(double textLineHeight);

  /// Whether the current selection of the text field managed by the given
  /// `delegate` can be removed from the text field and placed into the
  /// [Clipboard].
  ///
  /// By default, false is returned when nothing is selected in the text field.
  ///
  /// Subclasses can use this to decide if they should expose the cut
  /// functionality to the user.
  @Deprecated(
    'Use `contextMenuBuilder` instead. '
    'This feature was deprecated after v3.3.0-0.5.pre.',
  )
  bool canCut(TextSelectionDelegate delegate) {
    return delegate.cutEnabled && !delegate.textEditingValue.selection.isCollapsed;
  }

  /// Whether the current selection of the text field managed by the given
  /// `delegate` can be copied to the [Clipboard].
  ///
  /// By default, false is returned when nothing is selected in the text field.
  ///
  /// Subclasses can use this to decide if they should expose the copy
  /// functionality to the user.
  @Deprecated(
    'Use `contextMenuBuilder` instead. '
    'This feature was deprecated after v3.3.0-0.5.pre.',
  )
  bool canCopy(TextSelectionDelegate delegate) {
    return delegate.copyEnabled && !delegate.textEditingValue.selection.isCollapsed;
  }

  /// Whether the text field managed by the given `delegate` supports pasting
  /// from the clipboard.
  ///
  /// Subclasses can use this to decide if they should expose the paste
  /// functionality to the user.
  ///
  /// This does not consider the contents of the clipboard. Subclasses may want
  /// to, for example, disallow pasting when the clipboard contains an empty
  /// string.
  @Deprecated(
    'Use `contextMenuBuilder` instead. '
    'This feature was deprecated after v3.3.0-0.5.pre.',
  )
  bool canPaste(TextSelectionDelegate delegate) {
    return delegate.pasteEnabled;
  }

  /// Whether the current selection of the text field managed by the given
  /// `delegate` can be extended to include the entire content of the text
  /// field.
  ///
  /// Subclasses can use this to decide if they should expose the select all
  /// functionality to the user.
  @Deprecated(
    'Use `contextMenuBuilder` instead. '
    'This feature was deprecated after v3.3.0-0.5.pre.',
  )
  bool canSelectAll(TextSelectionDelegate delegate) {
    return delegate.selectAllEnabled && delegate.textEditingValue.text.isNotEmpty && delegate.textEditingValue.selection.isCollapsed;
  }

  /// Call [TextSelectionDelegate.cutSelection] to cut current selection.
  ///
  /// This is called by subclasses when their cut affordance is activated by
  /// the user.
  // TODO(chunhtai): remove optional parameter once migration is done.
  // https://github.com/flutter/flutter/issues/99360
  @Deprecated(
    'Use `contextMenuBuilder` instead. '
    'This feature was deprecated after v3.3.0-0.5.pre.',
  )
  void handleCut(TextSelectionDelegate delegate, [ClipboardStatusNotifier? clipboardStatus]) {
    delegate.cutSelection(SelectionChangedCause.toolbar);
  }

  /// Call [TextSelectionDelegate.copySelection] to copy current selection.
  ///
  /// This is called by subclasses when their copy affordance is activated by
  /// the user.
  // TODO(chunhtai): remove optional parameter once migration is done.
  // https://github.com/flutter/flutter/issues/99360
  @Deprecated(
    'Use `contextMenuBuilder` instead. '
    'This feature was deprecated after v3.3.0-0.5.pre.',
  )
  void handleCopy(TextSelectionDelegate delegate, [ClipboardStatusNotifier? clipboardStatus]) {
    delegate.copySelection(SelectionChangedCause.toolbar);
  }

  /// Call [TextSelectionDelegate.pasteText] to paste text.
  ///
  /// This is called by subclasses when their paste affordance is activated by
  /// the user.
  ///
  /// This function is asynchronous since interacting with the clipboard is
  /// asynchronous. Race conditions may exist with this API as currently
  /// implemented.
  // TODO(ianh): https://github.com/flutter/flutter/issues/11427
  @Deprecated(
    'Use `contextMenuBuilder` instead. '
    'This feature was deprecated after v3.3.0-0.5.pre.',
  )
  Future<void> handlePaste(TextSelectionDelegate delegate) async {
    delegate.pasteText(SelectionChangedCause.toolbar);
  }

  /// Call [TextSelectionDelegate.selectAll] to set the current selection to
  /// contain the entire text value.
  ///
  /// Does not hide the toolbar.
  ///
  /// This is called by subclasses when their select-all affordance is activated
  /// by the user.
  @Deprecated(
    'Use `contextMenuBuilder` instead. '
    'This feature was deprecated after v3.3.0-0.5.pre.',
  )
  void handleSelectAll(TextSelectionDelegate delegate) {
    delegate.selectAll(SelectionChangedCause.toolbar);
  }
}

/// Text selection controls that do not show any toolbars or handles.
///
/// This is a placeholder, suitable for temporary use during development, but
/// not practical for production. For example, it provides no way for the user
/// to interact with selections: no context menus on desktop, no toolbars or
/// drag handles on mobile, etc. For production, consider using
/// [MaterialTextSelectionControls] or creating a custom subclass of
/// [TextSelectionControls].
///
/// The [emptyTextSelectionControls] global variable has a
/// suitable instance of this class.
class EmptyTextSelectionControls extends TextSelectionControls {
  @override
  Size getHandleSize(double textLineHeight) => Size.zero;

  @override
  Widget buildToolbar(
    BuildContext context,
    Rect globalEditableRegion,
    double textLineHeight,
    Offset selectionMidpoint,
    List<TextSelectionPoint> endpoints,
    TextSelectionDelegate delegate,
    ValueListenable<ClipboardStatus>? clipboardStatus,
    Offset? lastSecondaryTapDownPosition,
  ) => const SizedBox.shrink();

  @override
  Widget buildHandle(BuildContext context, TextSelectionHandleType type, double textLineHeight, [VoidCallback? onTap]) {
    return const SizedBox.shrink();
  }

  @override
  Offset getHandleAnchor(TextSelectionHandleType type, double textLineHeight) {
    return Offset.zero;
  }
}

/// Text selection controls that do not show any toolbars or handles.
///
/// This is a placeholder, suitable for temporary use during development, but
/// not practical for production. For example, it provides no way for the user
/// to interact with selections: no context menus on desktop, no toolbars or
/// drag handles on mobile, etc. For production, consider using
/// [materialTextSelectionControls] or creating a custom subclass of
/// [TextSelectionControls].
final TextSelectionControls emptyTextSelectionControls = EmptyTextSelectionControls();


/// An object that manages a pair of text selection handles for a
/// [RenderEditable].
///
/// This class is a wrapper of [SelectionOverlay] to provide APIs specific for
/// [RenderEditable]s. To manage selection handles for custom widgets, use
/// [SelectionOverlay] instead.
class TextSelectionOverlay {
  /// Creates an object that manages overlay entries for selection handles.
  ///
  /// The [context] must not be null and must have an [Overlay] as an ancestor.
  TextSelectionOverlay({
    required TextEditingValue value,
    required this.context,
    Widget? debugRequiredFor,
    required LayerLink toolbarLayerLink,
    required LayerLink startHandleLayerLink,
    required LayerLink endHandleLayerLink,
    required this.renderObject,
    this.selectionControls,
    bool handlesVisible = false,
    required this.selectionDelegate,
    DragStartBehavior dragStartBehavior = DragStartBehavior.start,
    VoidCallback? onSelectionHandleTapped,
    ClipboardStatusNotifier? clipboardStatus,
    this.contextMenuBuilder,
    required TextMagnifierConfiguration magnifierConfiguration,
  }) : _handlesVisible = handlesVisible,
       _value = value {
    renderObject.selectionStartInViewport.addListener(_updateTextSelectionOverlayVisibilities);
    renderObject.selectionEndInViewport.addListener(_updateTextSelectionOverlayVisibilities);
    _updateTextSelectionOverlayVisibilities();
    _selectionOverlay = SelectionOverlay(
      magnifierConfiguration: magnifierConfiguration,
      context: context,
      debugRequiredFor: debugRequiredFor,
      // The metrics will be set when show handles.
      startHandleType: TextSelectionHandleType.collapsed,
      startHandlesVisible: _effectiveStartHandleVisibility,
      lineHeightAtStart: 0.0,
      onStartHandleDragStart: _handleSelectionStartHandleDragStart,
      onStartHandleDragUpdate: _handleSelectionStartHandleDragUpdate,
      onEndHandleDragEnd: _handleAnyDragEnd,
      endHandleType: TextSelectionHandleType.collapsed,
      endHandlesVisible: _effectiveEndHandleVisibility,
      lineHeightAtEnd: 0.0,
      onEndHandleDragStart: _handleSelectionEndHandleDragStart,
      onEndHandleDragUpdate: _handleSelectionEndHandleDragUpdate,
      onStartHandleDragEnd: _handleAnyDragEnd,
      toolbarVisible: _effectiveToolbarVisibility,
      selectionEndpoints: const <TextSelectionPoint>[],
      selectionControls: selectionControls,
      selectionDelegate: selectionDelegate,
      clipboardStatus: clipboardStatus,
      startHandleLayerLink: startHandleLayerLink,
      endHandleLayerLink: endHandleLayerLink,
      toolbarLayerLink: toolbarLayerLink,
      onSelectionHandleTapped: onSelectionHandleTapped,
      dragStartBehavior: dragStartBehavior,
      toolbarLocation: renderObject.lastSecondaryTapDownPosition,
    );
  }

  /// {@template flutter.widgets.SelectionOverlay.context}
  /// The context in which the selection UI should appear.
  ///
  /// This context must have an [Overlay] as an ancestor because this object
  /// will display the text selection handles in that [Overlay].
  /// {@endtemplate}
  final BuildContext context;

  /// Controls the fade-in and fade-out animations for the toolbar and handles.
  @Deprecated(
    'Use `SelectionOverlay.fadeDuration` instead. '
    'This feature was deprecated after v2.12.0-4.1.pre.'
  )
  static const Duration fadeDuration = SelectionOverlay.fadeDuration;

  // TODO(mpcomplete): what if the renderObject is removed or replaced, or
  // moves? Not sure what cases I need to handle, or how to handle them.
  /// The editable line in which the selected text is being displayed.
  final RenderEditable renderObject;

  /// {@macro flutter.widgets.SelectionOverlay.selectionControls}
  final TextSelectionControls? selectionControls;

  /// {@macro flutter.widgets.SelectionOverlay.selectionDelegate}
  final TextSelectionDelegate selectionDelegate;

  late final SelectionOverlay _selectionOverlay;

  /// {@macro flutter.widgets.EditableText.contextMenuBuilder}
  ///
  /// If not provided, no context menu will be built.
  final WidgetBuilder? contextMenuBuilder;

  /// Retrieve current value.
  @visibleForTesting
  TextEditingValue get value => _value;

  TextEditingValue _value;

  TextSelection get _selection => _value.selection;

  final ValueNotifier<bool> _effectiveStartHandleVisibility = ValueNotifier<bool>(false);
  final ValueNotifier<bool> _effectiveEndHandleVisibility = ValueNotifier<bool>(false);
  final ValueNotifier<bool> _effectiveToolbarVisibility = ValueNotifier<bool>(false);

  void _updateTextSelectionOverlayVisibilities() {
    _effectiveStartHandleVisibility.value = _handlesVisible && renderObject.selectionStartInViewport.value;
    _effectiveEndHandleVisibility.value = _handlesVisible && renderObject.selectionEndInViewport.value;
    _effectiveToolbarVisibility.value = renderObject.selectionStartInViewport.value || renderObject.selectionEndInViewport.value;
  }

  /// Whether selection handles are visible.
  ///
  /// Set to false if you want to hide the handles. Use this property to show or
  /// hide the handle without rebuilding them.
  ///
  /// Defaults to false.
  bool get handlesVisible => _handlesVisible;
  bool _handlesVisible = false;
  set handlesVisible(bool visible) {
    if (_handlesVisible == visible) {
      return;
    }
    _handlesVisible = visible;
    _updateTextSelectionOverlayVisibilities();
  }

  /// {@macro flutter.widgets.SelectionOverlay.showHandles}
  void showHandles() {
    _updateSelectionOverlay();
    _selectionOverlay.showHandles();
  }

  /// {@macro flutter.widgets.SelectionOverlay.hideHandles}
  void hideHandles() => _selectionOverlay.hideHandles();

  /// {@macro flutter.widgets.SelectionOverlay.showToolbar}
  void showToolbar() {
    _updateSelectionOverlay();

    if (selectionControls is! TextSelectionHandleControls) {
      _selectionOverlay.showToolbar();
      return;
    }

    if (contextMenuBuilder == null) {
      return;
    }

    assert(context.mounted);
    _selectionOverlay.showToolbar(
      context: context,
      contextMenuBuilder: contextMenuBuilder,
    );
    return;
  }

  /// Shows toolbar with spell check suggestions of misspelled words that are
  /// available for click-and-replace.
  void showSpellCheckSuggestionsToolbar(
    WidgetBuilder spellCheckSuggestionsToolbarBuilder
  ) {
    _updateSelectionOverlay();
    assert(context.mounted);
    _selectionOverlay
      .showSpellCheckSuggestionsToolbar(
        context: context,
        builder: spellCheckSuggestionsToolbarBuilder,
    );
  }

  /// {@macro flutter.widgets.SelectionOverlay.showMagnifier}
  void showMagnifier(Offset positionToShow) {
    final TextPosition position = renderObject.getPositionForPoint(positionToShow);
    _updateSelectionOverlay();
    _selectionOverlay.showMagnifier(
      _buildMagnifier(
        currentTextPosition: position,
        globalGesturePosition: positionToShow,
        renderEditable: renderObject,
      ),
    );
  }

  /// {@macro flutter.widgets.SelectionOverlay.updateMagnifier}
  void updateMagnifier(Offset positionToShow) {
    final TextPosition position = renderObject.getPositionForPoint(positionToShow);
    _updateSelectionOverlay();
    _selectionOverlay.updateMagnifier(
      _buildMagnifier(
        currentTextPosition: position,
        globalGesturePosition: positionToShow,
        renderEditable: renderObject,
      ),
    );
  }

  /// {@macro flutter.widgets.SelectionOverlay.hideMagnifier}
  void hideMagnifier() {
    _selectionOverlay.hideMagnifier();
  }

  /// Updates the overlay after the selection has changed.
  ///
  /// If this method is called while the [SchedulerBinding.schedulerPhase] is
  /// [SchedulerPhase.persistentCallbacks], i.e. during the build, layout, or
  /// paint phases (see [WidgetsBinding.drawFrame]), then the update is delayed
  /// until the post-frame callbacks phase. Otherwise the update is done
  /// synchronously. This means that it is safe to call during builds, but also
  /// that if you do call this during a build, the UI will not update until the
  /// next frame (i.e. many milliseconds later).
  void update(TextEditingValue newValue) {
    if (_value == newValue) {
      return;
    }
    _value = newValue;
    _updateSelectionOverlay();
    // _updateSelectionOverlay may not rebuild the selection overlay if the
    // text metrics and selection doesn't change even if the text has changed.
    // This rebuild is needed for the toolbar to update based on the latest text
    // value.
    _selectionOverlay.markNeedsBuild();
  }

  void _updateSelectionOverlay() {
    _selectionOverlay
      // Update selection handle metrics.
      ..startHandleType = _chooseType(
        renderObject.textDirection,
        TextSelectionHandleType.left,
        TextSelectionHandleType.right,
      )
      ..lineHeightAtStart = _getStartGlyphHeight()
      ..endHandleType = _chooseType(
        renderObject.textDirection,
        TextSelectionHandleType.right,
        TextSelectionHandleType.left,
      )
      ..lineHeightAtEnd = _getEndGlyphHeight()
      // Update selection toolbar metrics.
      ..selectionEndpoints = renderObject.getEndpointsForSelection(_selection)
      ..toolbarLocation = renderObject.lastSecondaryTapDownPosition;
  }

  /// Causes the overlay to update its rendering.
  ///
  /// This is intended to be called when the [renderObject] may have changed its
  /// text metrics (e.g. because the text was scrolled).
  void updateForScroll() {
    _updateSelectionOverlay();
    // This method may be called due to windows metrics changes. In that case,
    // non of the properties in _selectionOverlay will change, but a rebuild is
    // still needed.
    _selectionOverlay.markNeedsBuild();
  }

  /// Whether the handles are currently visible.
  bool get handlesAreVisible => _selectionOverlay._handles != null && handlesVisible;

  /// Whether the toolbar is currently visible.
  bool get toolbarIsVisible {
    return selectionControls is TextSelectionHandleControls
        ? _selectionOverlay._contextMenuControllerIsShown
        : _selectionOverlay._toolbar != null;
  }

  /// Whether the magnifier is currently visible.
  bool get magnifierIsVisible => _selectionOverlay._magnifierController.shown;

  /// {@macro flutter.widgets.SelectionOverlay.hide}
  void hide() => _selectionOverlay.hide();

  /// {@macro flutter.widgets.SelectionOverlay.hideToolbar}
  void hideToolbar() => _selectionOverlay.hideToolbar();

  /// {@macro flutter.widgets.SelectionOverlay.dispose}
  void dispose() {
    _selectionOverlay.dispose();
    renderObject.selectionStartInViewport.removeListener(_updateTextSelectionOverlayVisibilities);
    renderObject.selectionEndInViewport.removeListener(_updateTextSelectionOverlayVisibilities);
    _effectiveToolbarVisibility.dispose();
    _effectiveStartHandleVisibility.dispose();
    _effectiveEndHandleVisibility.dispose();
    hideToolbar();
  }

  double _getStartGlyphHeight() {
    final String currText = selectionDelegate.textEditingValue.text;
    final int firstSelectedGraphemeExtent;
    Rect? startHandleRect;
    // Only calculate handle rects if the text in the previous frame
    // is the same as the text in the current frame. This is done because
    // widget.renderObject contains the renderEditable from the previous frame.
    // If the text changed between the current and previous frames then
    // widget.renderObject.getRectForComposingRange might fail. In cases where
    // the current frame is different from the previous we fall back to
    // renderObject.preferredLineHeight.
    if (renderObject.plainText == currText && _selection.isValid && !_selection.isCollapsed) {
      final String selectedGraphemes = _selection.textInside(currText);
      firstSelectedGraphemeExtent = selectedGraphemes.characters.first.length;
      startHandleRect = renderObject.getRectForComposingRange(TextRange(start: _selection.start, end: _selection.start + firstSelectedGraphemeExtent));
    }
    return startHandleRect?.height ?? renderObject.preferredLineHeight;
  }

  double _getEndGlyphHeight() {
    final String currText = selectionDelegate.textEditingValue.text;
    final int lastSelectedGraphemeExtent;
    Rect? endHandleRect;
    // See the explanation in _getStartGlyphHeight.
    if (renderObject.plainText == currText && _selection.isValid && !_selection.isCollapsed) {
      final String selectedGraphemes = _selection.textInside(currText);
      lastSelectedGraphemeExtent = selectedGraphemes.characters.last.length;
      endHandleRect = renderObject.getRectForComposingRange(TextRange(start: _selection.end - lastSelectedGraphemeExtent, end: _selection.end));
    }
    return endHandleRect?.height ?? renderObject.preferredLineHeight;
  }

  MagnifierInfo _buildMagnifier({
    required RenderEditable renderEditable,
    required Offset globalGesturePosition,
    required TextPosition currentTextPosition,
  }) {
    final Offset globalRenderEditableTopLeft = renderEditable.localToGlobal(Offset.zero);
    final Rect localCaretRect = renderEditable.getLocalRectForCaret(currentTextPosition);

    final TextSelection lineAtOffset = renderEditable.getLineAtOffset(currentTextPosition);
    final TextPosition positionAtEndOfLine = TextPosition(
        offset: lineAtOffset.extentOffset,
        affinity: TextAffinity.upstream,
    );

    // Default affinity is downstream.
    final TextPosition positionAtBeginningOfLine = TextPosition(
      offset: lineAtOffset.baseOffset,
    );

    final Rect lineBoundaries = Rect.fromPoints(
      renderEditable.getLocalRectForCaret(positionAtBeginningOfLine).topCenter,
      renderEditable.getLocalRectForCaret(positionAtEndOfLine).bottomCenter,
    );

    return MagnifierInfo(
      fieldBounds: globalRenderEditableTopLeft & renderEditable.size,
      globalGesturePosition: globalGesturePosition,
      caretRect: localCaretRect.shift(globalRenderEditableTopLeft),
      currentLineBoundaries: lineBoundaries.shift(globalRenderEditableTopLeft),
    );
  }

  // The contact position of the gesture at the current end handle location.
  // Updated when the handle moves.
  late double _endHandleDragPosition;

  // The distance from _endHandleDragPosition to the center of the line that it
  // corresponds to.
  late double _endHandleDragPositionToCenterOfLine;

  void _handleSelectionEndHandleDragStart(DragStartDetails details) {
    if (!renderObject.attached) {
      return;
    }

    // This adjusts for the fact that the selection handles may not
    // perfectly cover the TextPosition that they correspond to.
    _endHandleDragPosition = details.globalPosition.dy;
    final Offset endPoint =
        renderObject.localToGlobal(_selectionOverlay.selectionEndpoints.last.point);
    final double centerOfLine = endPoint.dy - renderObject.preferredLineHeight / 2;
    _endHandleDragPositionToCenterOfLine = centerOfLine - _endHandleDragPosition;
    final TextPosition position = renderObject.getPositionForPoint(
      Offset(
        details.globalPosition.dx,
        centerOfLine,
      ),
    );

    _selectionOverlay.showMagnifier(
      _buildMagnifier(
        currentTextPosition: position,
        globalGesturePosition: details.globalPosition,
        renderEditable: renderObject,
      ),
    );
  }

  /// Given a handle position and drag position, returns the position of handle
  /// after the drag.
  ///
  /// The handle jumps instantly between lines when the drag reaches a full
  /// line's height away from the original handle position. In other words, the
  /// line jump happens when the contact point would be located at the same
  /// place on the handle at the new line as when the gesture started.
  double _getHandleDy(double dragDy, double handleDy) {
    final double distanceDragged = dragDy - handleDy;
    final int dragDirection = distanceDragged < 0.0 ? -1 : 1;
    final int linesDragged =
        dragDirection * (distanceDragged.abs() / renderObject.preferredLineHeight).floor();
    return handleDy + linesDragged * renderObject.preferredLineHeight;
  }

  void _handleSelectionEndHandleDragUpdate(DragUpdateDetails details) {
    if (!renderObject.attached) {
      return;
    }

    _endHandleDragPosition = _getHandleDy(details.globalPosition.dy, _endHandleDragPosition);
    final Offset adjustedOffset = Offset(
      details.globalPosition.dx,
      _endHandleDragPosition + _endHandleDragPositionToCenterOfLine,
    );

    final TextPosition position = renderObject.getPositionForPoint(adjustedOffset);

    if (_selection.isCollapsed) {
      _selectionOverlay.updateMagnifier(_buildMagnifier(
        currentTextPosition: position,
        globalGesturePosition: details.globalPosition,
        renderEditable: renderObject,
      ));

      final TextSelection currentSelection = TextSelection.fromPosition(position);
      _handleSelectionHandleChanged(currentSelection);
      return;
    }

    final TextSelection newSelection;
    switch (defaultTargetPlatform) {
      // On Apple platforms, dragging the base handle makes it the extent.
      case TargetPlatform.iOS:
      case TargetPlatform.macOS:
        newSelection = TextSelection(
          extentOffset: position.offset,
          baseOffset: _selection.start,
        );
        if (position.offset <= _selection.start) {
          return; // Don't allow order swapping.
        }
      case TargetPlatform.android:
      case TargetPlatform.fuchsia:
      case TargetPlatform.linux:
      case TargetPlatform.windows:
        newSelection = TextSelection(
          baseOffset: _selection.baseOffset,
          extentOffset: position.offset,
        );
        if (newSelection.baseOffset >= newSelection.extentOffset) {
          return; // Don't allow order swapping.
        }
    }

    _handleSelectionHandleChanged(newSelection);

     _selectionOverlay.updateMagnifier(_buildMagnifier(
      currentTextPosition: newSelection.extent,
      globalGesturePosition: details.globalPosition,
      renderEditable: renderObject,
    ));
  }

  // The contact position of the gesture at the current start handle location.
  // Updated when the handle moves.
  late double _startHandleDragPosition;

  // The distance from _startHandleDragPosition to the center of the line that
  // it corresponds to.
  late double _startHandleDragPositionToCenterOfLine;

  void _handleSelectionStartHandleDragStart(DragStartDetails details) {
    if (!renderObject.attached) {
      return;
    }

    // This adjusts for the fact that the selection handles may not
    // perfectly cover the TextPosition that they correspond to.
    _startHandleDragPosition = details.globalPosition.dy;
    final Offset startPoint =
        renderObject.localToGlobal(_selectionOverlay.selectionEndpoints.first.point);
    final double centerOfLine = startPoint.dy - renderObject.preferredLineHeight / 2;
    _startHandleDragPositionToCenterOfLine = centerOfLine - _startHandleDragPosition;
    final TextPosition position = renderObject.getPositionForPoint(
      Offset(
        details.globalPosition.dx,
        centerOfLine,
      ),
    );

    _selectionOverlay.showMagnifier(
      _buildMagnifier(
        currentTextPosition: position,
        globalGesturePosition: details.globalPosition,
        renderEditable: renderObject,
      ),
    );
  }

  void _handleSelectionStartHandleDragUpdate(DragUpdateDetails details) {
    if (!renderObject.attached) {
      return;
    }

    _startHandleDragPosition = _getHandleDy(details.globalPosition.dy, _startHandleDragPosition);
    final Offset adjustedOffset = Offset(
      details.globalPosition.dx,
      _startHandleDragPosition + _startHandleDragPositionToCenterOfLine,
    );
    final TextPosition position = renderObject.getPositionForPoint(adjustedOffset);

    if (_selection.isCollapsed) {
      _selectionOverlay.updateMagnifier(_buildMagnifier(
        currentTextPosition: position,
        globalGesturePosition: details.globalPosition,
        renderEditable: renderObject,
      ));

      final TextSelection currentSelection = TextSelection.fromPosition(position);
      _handleSelectionHandleChanged(currentSelection);
      return;
    }

    final TextSelection newSelection;
    switch (defaultTargetPlatform) {
      // On Apple platforms, dragging the base handle makes it the extent.
      case TargetPlatform.iOS:
      case TargetPlatform.macOS:
        newSelection = TextSelection(
          extentOffset: position.offset,
          baseOffset: _selection.end,
        );
        if (newSelection.extentOffset >= _selection.end) {
          return; // Don't allow order swapping.
        }
      case TargetPlatform.android:
      case TargetPlatform.fuchsia:
      case TargetPlatform.linux:
      case TargetPlatform.windows:
        newSelection = TextSelection(
          baseOffset: position.offset,
          extentOffset: _selection.extentOffset,
        );
        if (newSelection.baseOffset >= newSelection.extentOffset) {
          return; // Don't allow order swapping.
        }
    }

    _selectionOverlay.updateMagnifier(_buildMagnifier(
      currentTextPosition: newSelection.extent.offset < newSelection.base.offset ? newSelection.extent : newSelection.base,
      globalGesturePosition: details.globalPosition,
      renderEditable: renderObject,
    ));

    _handleSelectionHandleChanged(newSelection);
  }

  void _handleAnyDragEnd(DragEndDetails details) {
    if (!context.mounted) {
      return;
    }
    if (selectionControls is! TextSelectionHandleControls) {
      _selectionOverlay.hideMagnifier();
      if (!_selection.isCollapsed) {
        _selectionOverlay.showToolbar();
      }
      return;
    }
    _selectionOverlay.hideMagnifier();
    if (!_selection.isCollapsed) {
      _selectionOverlay.showToolbar(
        context: context,
        contextMenuBuilder: contextMenuBuilder,
      );
    }
  }

  void _handleSelectionHandleChanged(TextSelection newSelection) {
    selectionDelegate.userUpdateTextEditingValue(
      _value.copyWith(selection: newSelection),
      SelectionChangedCause.drag,
    );
  }

  TextSelectionHandleType _chooseType(
      TextDirection textDirection,
      TextSelectionHandleType ltrType,
      TextSelectionHandleType rtlType,
      ) {
    if (_selection.isCollapsed) {
      return TextSelectionHandleType.collapsed;
    }

    switch (textDirection) {
      case TextDirection.ltr:
        return ltrType;
      case TextDirection.rtl:
        return rtlType;
    }
  }
}

/// An object that manages a pair of selection handles and a toolbar.
///
/// The selection handles are displayed in the [Overlay] that most closely
/// encloses the given [BuildContext].
class SelectionOverlay {
  /// Creates an object that manages overlay entries for selection handles.
  ///
  /// The [context] must not be null and must have an [Overlay] as an ancestor.
  SelectionOverlay({
    required this.context,
    this.debugRequiredFor,
    required TextSelectionHandleType startHandleType,
    required double lineHeightAtStart,
    this.startHandlesVisible,
    this.onStartHandleDragStart,
    this.onStartHandleDragUpdate,
    this.onStartHandleDragEnd,
    required TextSelectionHandleType endHandleType,
    required double lineHeightAtEnd,
    this.endHandlesVisible,
    this.onEndHandleDragStart,
    this.onEndHandleDragUpdate,
    this.onEndHandleDragEnd,
    this.toolbarVisible,
    required List<TextSelectionPoint> selectionEndpoints,
    required this.selectionControls,
    @Deprecated(
      'Use `contextMenuBuilder` in `showToolbar` instead. '
      'This feature was deprecated after v3.3.0-0.5.pre.',
    )
    required this.selectionDelegate,
    required this.clipboardStatus,
    required this.startHandleLayerLink,
    required this.endHandleLayerLink,
    required this.toolbarLayerLink,
    this.dragStartBehavior = DragStartBehavior.start,
    this.onSelectionHandleTapped,
    @Deprecated(
      'Use `contextMenuBuilder` in `showToolbar` instead. '
      'This feature was deprecated after v3.3.0-0.5.pre.',
    )
    Offset? toolbarLocation,
    this.magnifierConfiguration = TextMagnifierConfiguration.disabled,
  }) : _startHandleType = startHandleType,
       _lineHeightAtStart = lineHeightAtStart,
       _endHandleType = endHandleType,
       _lineHeightAtEnd = lineHeightAtEnd,
       _selectionEndpoints = selectionEndpoints,
       _toolbarLocation = toolbarLocation,
       assert(debugCheckHasOverlay(context));

  /// {@macro flutter.widgets.SelectionOverlay.context}
  final BuildContext context;

  final ValueNotifier<MagnifierInfo> _magnifierInfo =
      ValueNotifier<MagnifierInfo>(MagnifierInfo.empty);

  /// [MagnifierController.show] and [MagnifierController.hide] should not be called directly, except
  /// from inside [showMagnifier] and [hideMagnifier]. If it is desired to show or hide the magnifier,
  /// call [showMagnifier] or [hideMagnifier]. This is because the magnifier needs to orchestrate
  /// with other properties in [SelectionOverlay].
  final MagnifierController _magnifierController = MagnifierController();

  /// {@macro flutter.widgets.magnifier.TextMagnifierConfiguration.intro}
  ///
  /// {@macro flutter.widgets.magnifier.intro}
  ///
  /// By default, [SelectionOverlay]'s [TextMagnifierConfiguration] is disabled.
  ///
  /// {@macro flutter.widgets.magnifier.TextMagnifierConfiguration.details}
  final TextMagnifierConfiguration magnifierConfiguration;

  /// {@template flutter.widgets.SelectionOverlay.showMagnifier}
  /// Shows the magnifier, and hides the toolbar if it was showing when [showMagnifier]
  /// was called. This is safe to call on platforms not mobile, since
  /// a magnifierBuilder will not be provided, or the magnifierBuilder will return null
  /// on platforms not mobile.
  ///
  /// This is NOT the source of truth for if the magnifier is up or not,
  /// since magnifiers may hide themselves. If this info is needed, check
  /// [MagnifierController.shown].
  /// {@endtemplate}
  void showMagnifier(MagnifierInfo initialMagnifierInfo) {
    if (_toolbar != null || _contextMenuControllerIsShown) {
      hideToolbar();
    }

    // Start from empty, so we don't utilize any remnant values.
    _magnifierInfo.value = initialMagnifierInfo;

    // Pre-build the magnifiers so we can tell if we've built something
    // or not. If we don't build a magnifiers, then we should not
    // insert anything in the overlay.
    final Widget? builtMagnifier = magnifierConfiguration.magnifierBuilder(
      context,
      _magnifierController,
      _magnifierInfo,
    );

    if (builtMagnifier == null) {
      return;
    }

    _magnifierController.show(
        context: context,
        below: magnifierConfiguration.shouldDisplayHandlesInMagnifier
            ? null
            : _handles?.first,
        builder: (_) => builtMagnifier);
  }

  /// {@template flutter.widgets.SelectionOverlay.hideMagnifier}
  /// Hide the current magnifier.
  ///
  /// This does nothing if there is no magnifier.
  /// {@endtemplate}
  void hideMagnifier() {
    // This cannot be a check on `MagnifierController.shown`, since
    // it's possible that the magnifier is still in the overlay, but
    // not shown in cases where the magnifier hides itself.
    if (_magnifierController.overlayEntry == null) {
      return;
    }

    _magnifierController.hide();
  }

  /// The type of start selection handle.
  ///
  /// Changing the value while the handles are visible causes them to rebuild.
  TextSelectionHandleType get startHandleType => _startHandleType;
  TextSelectionHandleType _startHandleType;
  set startHandleType(TextSelectionHandleType value) {
    if (_startHandleType == value) {
      return;
    }
    _startHandleType = value;
    markNeedsBuild();
  }

  /// The line height at the selection start.
  ///
  /// This value is used for calculating the size of the start selection handle.
  ///
  /// Changing the value while the handles are visible causes them to rebuild.
  double get lineHeightAtStart => _lineHeightAtStart;
  double _lineHeightAtStart;
  set lineHeightAtStart(double value) {
    if (_lineHeightAtStart == value) {
      return;
    }
    _lineHeightAtStart = value;
    markNeedsBuild();
  }

  bool _isDraggingStartHandle = false;

  /// Whether the start handle is visible.
  ///
  /// If the value changes, the start handle uses [FadeTransition] to transition
  /// itself on and off the screen.
  ///
  /// If this is null, the start selection handle will always be visible.
  final ValueListenable<bool>? startHandlesVisible;

  /// Called when the users start dragging the start selection handles.
  final ValueChanged<DragStartDetails>? onStartHandleDragStart;

  void _handleStartHandleDragStart(DragStartDetails details) {
    assert(!_isDraggingStartHandle);
    _isDraggingStartHandle = details.kind == PointerDeviceKind.touch;
    onStartHandleDragStart?.call(details);
  }

  /// Called when the users drag the start selection handles to new locations.
  final ValueChanged<DragUpdateDetails>? onStartHandleDragUpdate;

  /// Called when the users lift their fingers after dragging the start selection
  /// handles.
  final ValueChanged<DragEndDetails>? onStartHandleDragEnd;

  void _handleStartHandleDragEnd(DragEndDetails details) {
    _isDraggingStartHandle = false;
    onStartHandleDragEnd?.call(details);
  }

  /// The type of end selection handle.
  ///
  /// Changing the value while the handles are visible causes them to rebuild.
  TextSelectionHandleType get endHandleType => _endHandleType;
  TextSelectionHandleType _endHandleType;
  set endHandleType(TextSelectionHandleType value) {
    if (_endHandleType == value) {
      return;
    }
    _endHandleType = value;
    markNeedsBuild();
  }

  /// The line height at the selection end.
  ///
  /// This value is used for calculating the size of the end selection handle.
  ///
  /// Changing the value while the handles are visible causes them to rebuild.
  double get lineHeightAtEnd => _lineHeightAtEnd;
  double _lineHeightAtEnd;
  set lineHeightAtEnd(double value) {
    if (_lineHeightAtEnd == value) {
      return;
    }
    _lineHeightAtEnd = value;
    markNeedsBuild();
  }

  bool _isDraggingEndHandle = false;

  /// Whether the end handle is visible.
  ///
  /// If the value changes, the end handle uses [FadeTransition] to transition
  /// itself on and off the screen.
  ///
  /// If this is null, the end selection handle will always be visible.
  final ValueListenable<bool>? endHandlesVisible;

  /// Called when the users start dragging the end selection handles.
  final ValueChanged<DragStartDetails>? onEndHandleDragStart;

  void _handleEndHandleDragStart(DragStartDetails details) {
    assert(!_isDraggingEndHandle);
    _isDraggingEndHandle = details.kind == PointerDeviceKind.touch;
    onEndHandleDragStart?.call(details);
  }

  /// Called when the users drag the end selection handles to new locations.
  final ValueChanged<DragUpdateDetails>? onEndHandleDragUpdate;

  /// Called when the users lift their fingers after dragging the end selection
  /// handles.
  final ValueChanged<DragEndDetails>? onEndHandleDragEnd;

  void _handleEndHandleDragEnd(DragEndDetails details) {
    _isDraggingEndHandle = false;
    onEndHandleDragEnd?.call(details);
  }

  /// Whether the toolbar is visible.
  ///
  /// If the value changes, the toolbar uses [FadeTransition] to transition
  /// itself on and off the screen.
  ///
  /// If this is null the toolbar will always be visible.
  final ValueListenable<bool>? toolbarVisible;

  /// The text selection positions of selection start and end.
  List<TextSelectionPoint> get selectionEndpoints => _selectionEndpoints;
  List<TextSelectionPoint> _selectionEndpoints;
  set selectionEndpoints(List<TextSelectionPoint> value) {
    if (!listEquals(_selectionEndpoints, value)) {
      markNeedsBuild();
      if (_isDraggingEndHandle || _isDraggingStartHandle) {
        switch(defaultTargetPlatform) {
          case TargetPlatform.android:
            HapticFeedback.selectionClick();
          case TargetPlatform.fuchsia:
          case TargetPlatform.iOS:
          case TargetPlatform.linux:
          case TargetPlatform.macOS:
          case TargetPlatform.windows:
            break;
        }
      }
    }
    _selectionEndpoints = value;
  }

  /// Debugging information for explaining why the [Overlay] is required.
  final Widget? debugRequiredFor;

  /// The object supplied to the [CompositedTransformTarget] that wraps the text
  /// field.
  final LayerLink toolbarLayerLink;

  /// The objects supplied to the [CompositedTransformTarget] that wraps the
  /// location of start selection handle.
  final LayerLink startHandleLayerLink;

  /// The objects supplied to the [CompositedTransformTarget] that wraps the
  /// location of end selection handle.
  final LayerLink endHandleLayerLink;

  /// {@template flutter.widgets.SelectionOverlay.selectionControls}
  /// Builds text selection handles and toolbar.
  /// {@endtemplate}
  final TextSelectionControls? selectionControls;

  /// {@template flutter.widgets.SelectionOverlay.selectionDelegate}
  /// The delegate for manipulating the current selection in the owning
  /// text field.
  /// {@endtemplate}
  @Deprecated(
    'Use `contextMenuBuilder` instead. '
    'This feature was deprecated after v3.3.0-0.5.pre.',
  )
  final TextSelectionDelegate? selectionDelegate;

  /// Determines the way that drag start behavior is handled.
  ///
  /// If set to [DragStartBehavior.start], handle drag behavior will
  /// begin at the position where the drag gesture won the arena. If set to
  /// [DragStartBehavior.down] it will begin at the position where a down
  /// event is first detected.
  ///
  /// In general, setting this to [DragStartBehavior.start] will make drag
  /// animation smoother and setting it to [DragStartBehavior.down] will make
  /// drag behavior feel slightly more reactive.
  ///
  /// By default, the drag start behavior is [DragStartBehavior.start].
  ///
  /// See also:
  ///
  ///  * [DragGestureRecognizer.dragStartBehavior], which gives an example for the different behaviors.
  final DragStartBehavior dragStartBehavior;

  /// {@template flutter.widgets.SelectionOverlay.onSelectionHandleTapped}
  /// A callback that's optionally invoked when a selection handle is tapped.
  ///
  /// The [TextSelectionControls.buildHandle] implementation the text field
  /// uses decides where the handle's tap "hotspot" is, or whether the
  /// selection handle supports tap gestures at all. For instance,
  /// [MaterialTextSelectionControls] calls [onSelectionHandleTapped] when the
  /// selection handle's "knob" is tapped, while
  /// [CupertinoTextSelectionControls] builds a handle that's not sufficiently
  /// large for tapping (as it's not meant to be tapped) so it does not call
  /// [onSelectionHandleTapped] even when tapped.
  /// {@endtemplate}
  // See https://github.com/flutter/flutter/issues/39376#issuecomment-848406415
  // for provenance.
  final VoidCallback? onSelectionHandleTapped;

  /// Maintains the status of the clipboard for determining if its contents can
  /// be pasted or not.
  ///
  /// Useful because the actual value of the clipboard can only be checked
  /// asynchronously (see [Clipboard.getData]).
  final ClipboardStatusNotifier? clipboardStatus;

  /// The location of where the toolbar should be drawn in relative to the
  /// location of [toolbarLayerLink].
  ///
  /// If this is null, the toolbar is drawn based on [selectionEndpoints] and
  /// the rect of render object of [context].
  ///
  /// This is useful for displaying toolbars at the mouse right-click locations
  /// in desktop devices.
  @Deprecated(
    'Use the `contextMenuBuilder` parameter in `showToolbar` instead. '
    'This feature was deprecated after v3.3.0-0.5.pre.',
  )
  Offset? get toolbarLocation => _toolbarLocation;
  Offset? _toolbarLocation;
  set toolbarLocation(Offset? value) {
    if (_toolbarLocation == value) {
      return;
    }
    _toolbarLocation = value;
    markNeedsBuild();
  }

  /// Controls the fade-in and fade-out animations for the toolbar and handles.
  static const Duration fadeDuration = Duration(milliseconds: 150);

  /// A pair of handles. If this is non-null, there are always 2, though the
  /// second is hidden when the selection is collapsed.
  List<OverlayEntry>? _handles;

  /// A copy/paste toolbar.
  OverlayEntry? _toolbar;

  // Manages the context menu. Not necessarily visible when non-null.
  final ContextMenuController _contextMenuController = ContextMenuController();

  bool get _contextMenuControllerIsShown => _contextMenuController.isShown;

  /// {@template flutter.widgets.SelectionOverlay.showHandles}
  /// Builds the handles by inserting them into the [context]'s overlay.
  /// {@endtemplate}
  void showHandles() {
    if (_handles != null) {
      return;
    }

    _handles = <OverlayEntry>[
      OverlayEntry(builder: _buildStartHandle),
      OverlayEntry(builder: _buildEndHandle),
    ];
    Overlay.of(context, rootOverlay: true, debugRequiredFor: debugRequiredFor).insertAll(_handles!);
  }

  /// {@template flutter.widgets.SelectionOverlay.hideHandles}
  /// Destroys the handles by removing them from overlay.
  /// {@endtemplate}
  void hideHandles() {
    if (_handles != null) {
      _handles![0].remove();
      _handles![1].remove();
      _handles = null;
    }
  }

  /// {@template flutter.widgets.SelectionOverlay.showToolbar}
  /// Shows the toolbar by inserting it into the [context]'s overlay.
  /// {@endtemplate}
  void showToolbar({
    BuildContext? context,
    WidgetBuilder? contextMenuBuilder,
  }) {
    if (contextMenuBuilder == null) {
      if (_toolbar != null) {
        return;
      }
      _toolbar = OverlayEntry(builder: _buildToolbar);
      Overlay.of(this.context, rootOverlay: true, debugRequiredFor: debugRequiredFor).insert(_toolbar!);
      return;
    }

    if (context == null) {
      return;
    }

    final RenderBox renderBox = context.findRenderObject()! as RenderBox;
    _contextMenuController.show(
      context: context,
      contextMenuBuilder: (BuildContext context) {
        return _SelectionToolbarWrapper(
          layerLink: toolbarLayerLink,
          offset: -renderBox.localToGlobal(Offset.zero),
          child: contextMenuBuilder(context),
        );
      },
    );
  }

  /// Shows toolbar with spell check suggestions of misspelled words that are
  /// available for click-and-replace.
  void showSpellCheckSuggestionsToolbar({
    BuildContext? context,
    required WidgetBuilder builder,
  }) {
    if (context == null) {
      return;
    }

    final RenderBox renderBox = context.findRenderObject()! as RenderBox;
    _contextMenuController.show(
      context: context,
      contextMenuBuilder: (BuildContext context) {
        return _SelectionToolbarWrapper(
          layerLink: toolbarLayerLink,
          offset: -renderBox.localToGlobal(Offset.zero),
          child: builder(context),
        );
      },
    );
  }

  bool _buildScheduled = false;

  /// Rebuilds the selection toolbar or handles if they are present.
  void markNeedsBuild() {
    if (_handles == null && _toolbar == null) {
      return;
    }
    // If we are in build state, it will be too late to update visibility.
    // We will need to schedule the build in next frame.
    if (SchedulerBinding.instance.schedulerPhase == SchedulerPhase.persistentCallbacks) {
      if (_buildScheduled) {
        return;
      }
      _buildScheduled = true;
      SchedulerBinding.instance.addPostFrameCallback((Duration duration) {
        _buildScheduled = false;
        if (_handles != null) {
          _handles![0].markNeedsBuild();
          _handles![1].markNeedsBuild();
        }
        _toolbar?.markNeedsBuild();
        if (_contextMenuController.isShown) {
          _contextMenuController.markNeedsBuild();
        }
      });
    } else {
      if (_handles != null) {
        _handles![0].markNeedsBuild();
        _handles![1].markNeedsBuild();
      }
      _toolbar?.markNeedsBuild();
      if (_contextMenuController.isShown) {
        _contextMenuController.markNeedsBuild();
      }
    }
  }

  /// {@template flutter.widgets.SelectionOverlay.hide}
  /// Hides the entire overlay including the toolbar and the handles.
  /// {@endtemplate}
  void hide() {
    _magnifierController.hide();
    if (_handles != null) {
      _handles![0].remove();
      _handles![1].remove();
      _handles = null;
    }
    if (_toolbar != null || _contextMenuControllerIsShown) {
      hideToolbar();
    }
  }

  /// {@template flutter.widgets.SelectionOverlay.hideToolbar}
  /// Hides the toolbar part of the overlay.
  ///
  /// To hide the whole overlay, see [hide].
  /// {@endtemplate}
  void hideToolbar() {
    _contextMenuController.remove();
    if (_toolbar == null) {
      return;
    }
    _toolbar?.remove();
    _toolbar = null;
  }

  /// {@template flutter.widgets.SelectionOverlay.dispose}
  /// Disposes this object and release resources.
  /// {@endtemplate}
  void dispose() {
    hide();
  }

  Widget _buildStartHandle(BuildContext context) {
    final Widget handle;
    final TextSelectionControls? selectionControls = this.selectionControls;
    if (selectionControls == null) {
      handle = const SizedBox.shrink();
    } else {
      handle = _SelectionHandleOverlay(
        type: _startHandleType,
        handleLayerLink: startHandleLayerLink,
        onSelectionHandleTapped: onSelectionHandleTapped,
        onSelectionHandleDragStart: _handleStartHandleDragStart,
        onSelectionHandleDragUpdate: onStartHandleDragUpdate,
        onSelectionHandleDragEnd: _handleStartHandleDragEnd,
        selectionControls: selectionControls,
        visibility: startHandlesVisible,
        preferredLineHeight: _lineHeightAtStart,
        dragStartBehavior: dragStartBehavior,
      );
    }
    return TextFieldTapRegion(
      child: ExcludeSemantics(
        child: handle,
      ),
    );
  }

  Widget _buildEndHandle(BuildContext context) {
    final Widget handle;
    final TextSelectionControls? selectionControls = this.selectionControls;
    if (selectionControls == null || _startHandleType == TextSelectionHandleType.collapsed) {
      // Hide the second handle when collapsed.
      handle = const SizedBox.shrink();
    } else {
      handle = _SelectionHandleOverlay(
        type: _endHandleType,
        handleLayerLink: endHandleLayerLink,
        onSelectionHandleTapped: onSelectionHandleTapped,
        onSelectionHandleDragStart: _handleEndHandleDragStart,
        onSelectionHandleDragUpdate: onEndHandleDragUpdate,
        onSelectionHandleDragEnd: _handleEndHandleDragEnd,
        selectionControls: selectionControls,
        visibility: endHandlesVisible,
        preferredLineHeight: _lineHeightAtEnd,
        dragStartBehavior: dragStartBehavior,
      );
    }
    return TextFieldTapRegion(
      child: ExcludeSemantics(
        child: handle,
      ),
    );
  }

  // Build the toolbar via TextSelectionControls.
  Widget _buildToolbar(BuildContext context) {
    if (selectionControls == null) {
      return const SizedBox.shrink();
    }
    assert(selectionDelegate != null, 'If not using contextMenuBuilder, must pass selectionDelegate.');

    final RenderBox renderBox = this.context.findRenderObject()! as RenderBox;

    final Rect editingRegion = Rect.fromPoints(
      renderBox.localToGlobal(Offset.zero),
      renderBox.localToGlobal(renderBox.size.bottomRight(Offset.zero)),
    );

    final bool isMultiline = selectionEndpoints.last.point.dy - selectionEndpoints.first.point.dy >
        lineHeightAtEnd / 2;

    // If the selected text spans more than 1 line, horizontally center the toolbar.
    // Derived from both iOS and Android.
    final double midX = isMultiline
      ? editingRegion.width / 2
      : (selectionEndpoints.first.point.dx + selectionEndpoints.last.point.dx) / 2;

    final Offset midpoint = Offset(
      midX,
      // The y-coordinate won't be made use of most likely.
      selectionEndpoints.first.point.dy - lineHeightAtStart,
    );

    return _SelectionToolbarWrapper(
      visibility: toolbarVisible,
      layerLink: toolbarLayerLink,
      offset: -editingRegion.topLeft,
      child: Builder(
        builder: (BuildContext context) {
          return selectionControls!.buildToolbar(
            context,
            editingRegion,
            lineHeightAtStart,
            midpoint,
            selectionEndpoints,
            selectionDelegate!,
            clipboardStatus,
            toolbarLocation,
          );
        },
      ),
    );
  }

  /// {@template flutter.widgets.SelectionOverlay.updateMagnifier}
  /// Update the current magnifier with new selection data, so the magnifier
  /// can respond accordingly.
  ///
  /// If the magnifier is not shown, this still updates the magnifier position
  /// because the magnifier may have hidden itself and is looking for a cue to reshow
  /// itself.
  ///
  /// If there is no magnifier in the overlay, this does nothing.
  /// {@endtemplate}
  void updateMagnifier(MagnifierInfo magnifierInfo) {
    if (_magnifierController.overlayEntry == null) {
      return;
    }

    _magnifierInfo.value = magnifierInfo;
  }
}

// TODO(justinmc): Currently this fades in but not out on all platforms. It
// should follow the correct fading behavior for the current platform, then be
// made public and de-duplicated with widgets/selectable_region.dart.
// https://github.com/flutter/flutter/issues/107732
// Wrap the given child in the widgets common to both contextMenuBuilder and
// TextSelectionControls.buildToolbar.
class _SelectionToolbarWrapper extends StatefulWidget {
  const _SelectionToolbarWrapper({
    this.visibility,
    required this.layerLink,
    required this.offset,
    required this.child,
  });

  final Widget child;
  final Offset offset;
  final LayerLink layerLink;
  final ValueListenable<bool>? visibility;

  @override
  State<_SelectionToolbarWrapper> createState() => _SelectionToolbarWrapperState();
}

class _SelectionToolbarWrapperState extends State<_SelectionToolbarWrapper> with SingleTickerProviderStateMixin {
  late AnimationController _controller;
  Animation<double> get _opacity => _controller.view;

  @override
  void initState() {
    super.initState();

    _controller = AnimationController(duration: SelectionOverlay.fadeDuration, vsync: this);

    _toolbarVisibilityChanged();
    widget.visibility?.addListener(_toolbarVisibilityChanged);
  }

  @override
  void didUpdateWidget(_SelectionToolbarWrapper oldWidget) {
    super.didUpdateWidget(oldWidget);
    if (oldWidget.visibility == widget.visibility) {
      return;
    }
    oldWidget.visibility?.removeListener(_toolbarVisibilityChanged);
    _toolbarVisibilityChanged();
    widget.visibility?.addListener(_toolbarVisibilityChanged);
  }

  @override
  void dispose() {
    widget.visibility?.removeListener(_toolbarVisibilityChanged);
    _controller.dispose();
    super.dispose();
  }

  void _toolbarVisibilityChanged() {
    if (widget.visibility?.value ?? true) {
      _controller.forward();
    } else {
      _controller.reverse();
    }
  }

  @override
  Widget build(BuildContext context) {
    return TextFieldTapRegion(
      child: Directionality(
        textDirection: Directionality.of(this.context),
        child: FadeTransition(
          opacity: _opacity,
          child: CompositedTransformFollower(
            link: widget.layerLink,
            showWhenUnlinked: false,
            offset: widget.offset,
            child: widget.child,
          ),
        ),
      ),
    );
  }
}

/// This widget represents a single draggable selection handle.
class _SelectionHandleOverlay extends StatefulWidget {
  /// Create selection overlay.
  const _SelectionHandleOverlay({
    required this.type,
    required this.handleLayerLink,
    this.onSelectionHandleTapped,
    this.onSelectionHandleDragStart,
    this.onSelectionHandleDragUpdate,
    this.onSelectionHandleDragEnd,
    required this.selectionControls,
    this.visibility,
    required this.preferredLineHeight,
    this.dragStartBehavior = DragStartBehavior.start,
  });

  final LayerLink handleLayerLink;
  final VoidCallback? onSelectionHandleTapped;
  final ValueChanged<DragStartDetails>? onSelectionHandleDragStart;
  final ValueChanged<DragUpdateDetails>? onSelectionHandleDragUpdate;
  final ValueChanged<DragEndDetails>? onSelectionHandleDragEnd;
  final TextSelectionControls selectionControls;
  final ValueListenable<bool>? visibility;
  final double preferredLineHeight;
  final TextSelectionHandleType type;
  final DragStartBehavior dragStartBehavior;

  @override
  State<_SelectionHandleOverlay> createState() => _SelectionHandleOverlayState();
}

class _SelectionHandleOverlayState extends State<_SelectionHandleOverlay> with SingleTickerProviderStateMixin {
  late AnimationController _controller;
  Animation<double> get _opacity => _controller.view;

  @override
  void initState() {
    super.initState();

    _controller = AnimationController(duration: SelectionOverlay.fadeDuration, vsync: this);

    _handleVisibilityChanged();
    widget.visibility?.addListener(_handleVisibilityChanged);
  }

  void _handleVisibilityChanged() {
    if (widget.visibility?.value ?? true) {
      _controller.forward();
    } else {
      _controller.reverse();
    }
  }

  @override
  void didUpdateWidget(_SelectionHandleOverlay oldWidget) {
    super.didUpdateWidget(oldWidget);
    oldWidget.visibility?.removeListener(_handleVisibilityChanged);
    _handleVisibilityChanged();
    widget.visibility?.addListener(_handleVisibilityChanged);
  }

  @override
  void dispose() {
    widget.visibility?.removeListener(_handleVisibilityChanged);
    _controller.dispose();
    super.dispose();
  }

  @override
  Widget build(BuildContext context) {
    final Offset handleAnchor = widget.selectionControls.getHandleAnchor(
      widget.type,
      widget.preferredLineHeight,
    );
    final Size handleSize = widget.selectionControls.getHandleSize(
      widget.preferredLineHeight,
    );

    final Rect handleRect = Rect.fromLTWH(
      -handleAnchor.dx,
      -handleAnchor.dy,
      handleSize.width,
      handleSize.height,
    );

    // Make sure the GestureDetector is big enough to be easily interactive.
    final Rect interactiveRect = handleRect.expandToInclude(
      Rect.fromCircle(center: handleRect.center, radius: kMinInteractiveDimension/ 2),
    );
    final RelativeRect padding = RelativeRect.fromLTRB(
      math.max((interactiveRect.width - handleRect.width) / 2, 0),
      math.max((interactiveRect.height - handleRect.height) / 2, 0),
      math.max((interactiveRect.width - handleRect.width) / 2, 0),
      math.max((interactiveRect.height - handleRect.height) / 2, 0),
    );

    return CompositedTransformFollower(
      link: widget.handleLayerLink,
      offset: interactiveRect.topLeft,
      showWhenUnlinked: false,
      child: FadeTransition(
        opacity: _opacity,
        child: Container(
          alignment: Alignment.topLeft,
          width: interactiveRect.width,
          height: interactiveRect.height,
          child: RawGestureDetector(
            behavior: HitTestBehavior.translucent,
            gestures: <Type, GestureRecognizerFactory>{
              PanGestureRecognizer: GestureRecognizerFactoryWithHandlers<PanGestureRecognizer>(
                () => PanGestureRecognizer(
                  debugOwner: this,
                  // Mouse events select the text and do not drag the cursor.
                  supportedDevices: <PointerDeviceKind>{
                    PointerDeviceKind.touch,
                    PointerDeviceKind.stylus,
                    PointerDeviceKind.unknown,
                  },
                ),
                (PanGestureRecognizer instance) {
                  instance
                    ..dragStartBehavior = widget.dragStartBehavior
                    ..onStart = widget.onSelectionHandleDragStart
                    ..onUpdate = widget.onSelectionHandleDragUpdate
                    ..onEnd = widget.onSelectionHandleDragEnd;
                },
              ),
            },
            child: Padding(
              padding: EdgeInsets.only(
                left: padding.left,
                top: padding.top,
                right: padding.right,
                bottom: padding.bottom,
              ),
              child: widget.selectionControls.buildHandle(
                context,
                widget.type,
                widget.preferredLineHeight,
                widget.onSelectionHandleTapped,
              ),
            ),
          ),
        ),
      ),
    );
  }
}

/// Delegate interface for the [TextSelectionGestureDetectorBuilder].
///
/// The interface is usually implemented by text field implementations wrapping
/// [EditableText], that use a [TextSelectionGestureDetectorBuilder] to build a
/// [TextSelectionGestureDetector] for their [EditableText]. The delegate provides
/// the builder with information about the current state of the text field.
/// Based on these information, the builder adds the correct gesture handlers
/// to the gesture detector.
///
/// See also:
///
///  * [TextField], which implements this delegate for the Material text field.
///  * [CupertinoTextField], which implements this delegate for the Cupertino
///    text field.
abstract class TextSelectionGestureDetectorBuilderDelegate {
  /// [GlobalKey] to the [EditableText] for which the
  /// [TextSelectionGestureDetectorBuilder] will build a [TextSelectionGestureDetector].
  GlobalKey<EditableTextState> get editableTextKey;

  /// Whether the text field should respond to force presses.
  bool get forcePressEnabled;

  /// Whether the user may select text in the text field.
  bool get selectionEnabled;
}

/// Builds a [TextSelectionGestureDetector] to wrap an [EditableText].
///
/// The class implements sensible defaults for many user interactions
/// with an [EditableText] (see the documentation of the various gesture handler
/// methods, e.g. [onTapDown], [onForcePressStart], etc.). Subclasses of
/// [TextSelectionGestureDetectorBuilder] can change the behavior performed in
/// responds to these gesture events by overriding the corresponding handler
/// methods of this class.
///
/// The resulting [TextSelectionGestureDetector] to wrap an [EditableText] is
/// obtained by calling [buildGestureDetector].
///
/// See also:
///
///  * [TextField], which uses a subclass to implement the Material-specific
///    gesture logic of an [EditableText].
///  * [CupertinoTextField], which uses a subclass to implement the
///    Cupertino-specific gesture logic of an [EditableText].
class TextSelectionGestureDetectorBuilder {
  /// Creates a [TextSelectionGestureDetectorBuilder].
  ///
  /// The [delegate] must not be null.
  TextSelectionGestureDetectorBuilder({
    required this.delegate,
  });

  /// The delegate for this [TextSelectionGestureDetectorBuilder].
  ///
  /// The delegate provides the builder with information about what actions can
  /// currently be performed on the text field. Based on this, the builder adds
  /// the correct gesture handlers to the gesture detector.
  @protected
  final TextSelectionGestureDetectorBuilderDelegate delegate;

  /// Returns true if lastSecondaryTapDownPosition was on selection.
  bool get _lastSecondaryTapWasOnSelection {
    assert(renderEditable.lastSecondaryTapDownPosition != null);
    if (renderEditable.selection == null) {
      return false;
    }

    final TextPosition textPosition = renderEditable.getPositionForPoint(
      renderEditable.lastSecondaryTapDownPosition!,
    );

    return renderEditable.selection!.start <= textPosition.offset
        && renderEditable.selection!.end >= textPosition.offset;
  }

  bool _positionWasOnSelectionExclusive(TextPosition textPosition) {
    final TextSelection? selection = renderEditable.selection;
    if (selection == null) {
      return false;
    }

    return selection.start < textPosition.offset
        && selection.end > textPosition.offset;
  }

  bool _positionWasOnSelectionInclusive(TextPosition textPosition) {
    final TextSelection? selection = renderEditable.selection;
    if (selection == null) {
      return false;
    }

    return selection.start <= textPosition.offset
        && selection.end >= textPosition.offset;
  }

  /// Returns true if position was on selection.
  bool _positionOnSelection(Offset position, TextSelection? targetSelection) {
    if (targetSelection == null) {
      return false;
    }

    final TextPosition textPosition = renderEditable.getPositionForPoint(position);

    return targetSelection.start <= textPosition.offset
        && targetSelection.end >= textPosition.offset;
  }

  /// Returns true if shift left or right is contained in the given set.
  static bool _containsShift(Set<LogicalKeyboardKey> keysPressed) {
    return keysPressed.any(<LogicalKeyboardKey>{ LogicalKeyboardKey.shiftLeft, LogicalKeyboardKey.shiftRight }.contains);
  }

  // Expand the selection to the given global position.
  //
  // Either base or extent will be moved to the last tapped position, whichever
  // is closest. The selection will never shrink or pivot, only grow.
  //
  // If fromSelection is given, will expand from that selection instead of the
  // current selection in renderEditable.
  //
  // See also:
  //
  //   * [_extendSelection], which is similar but pivots the selection around
  //     the base.
  void _expandSelection(Offset offset, SelectionChangedCause cause, [TextSelection? fromSelection]) {
    assert(renderEditable.selection?.baseOffset != null);

    final TextPosition tappedPosition = renderEditable.getPositionForPoint(offset);
    final TextSelection selection = fromSelection ?? renderEditable.selection!;
    final bool baseIsCloser =
        (tappedPosition.offset - selection.baseOffset).abs()
        < (tappedPosition.offset - selection.extentOffset).abs();
    final TextSelection nextSelection = selection.copyWith(
      baseOffset: baseIsCloser ? selection.extentOffset : selection.baseOffset,
      extentOffset: tappedPosition.offset,
    );

    editableText.userUpdateTextEditingValue(
      editableText.textEditingValue.copyWith(
        selection: nextSelection,
      ),
      cause,
    );
  }

  // Extend the selection to the given global position.
  //
  // Holds the base in place and moves the extent.
  //
  // See also:
  //
  //   * [_expandSelection], which is similar but always increases the size of
  //     the selection.
  void _extendSelection(Offset offset, SelectionChangedCause cause) {
    assert(renderEditable.selection?.baseOffset != null);

    final TextPosition tappedPosition = renderEditable.getPositionForPoint(offset);
    final TextSelection selection = renderEditable.selection!;
    final TextSelection nextSelection = selection.copyWith(
      extentOffset: tappedPosition.offset,
    );

    editableText.userUpdateTextEditingValue(
      editableText.textEditingValue.copyWith(
        selection: nextSelection,
      ),
      cause,
    );
  }

  /// Whether to show the selection toolbar.
  ///
  /// It is based on the signal source when a [onTapDown] is called. This getter
  /// will return true if current [onTapDown] event is triggered by a touch or
  /// a stylus.
  bool get shouldShowSelectionToolbar => _shouldShowSelectionToolbar;
  bool _shouldShowSelectionToolbar = true;

  /// The [State] of the [EditableText] for which the builder will provide a
  /// [TextSelectionGestureDetector].
  @protected
  EditableTextState get editableText => delegate.editableTextKey.currentState!;

  /// The [RenderObject] of the [EditableText] for which the builder will
  /// provide a [TextSelectionGestureDetector].
  @protected
  RenderEditable get renderEditable => editableText.renderEditable;

  /// The viewport offset pixels of any [Scrollable] containing the
  /// [RenderEditable] at the last drag start.
  double _dragStartScrollOffset = 0.0;

  /// The viewport offset pixels of the [RenderEditable] at the last drag start.
  double _dragStartViewportOffset = 0.0;

  double get _scrollPosition {
    final ScrollableState? scrollableState =
        delegate.editableTextKey.currentContext == null
            ? null
            : Scrollable.maybeOf(delegate.editableTextKey.currentContext!);
    return scrollableState == null
        ? 0.0
        : scrollableState.position.pixels;
  }

  // For a shift + tap + drag gesture, the TextSelection at the point of the
  // tap. Mac uses this value to reset to the original selection when an
  // inversion of the base and offset happens.
  TextSelection? _dragStartSelection;

  // For tap + drag gesture on iOS, whether the position where the drag started
  // was on the previous TextSelection. iOS uses this value to determine if
  // the cursor should move on drag update.
  //
  // If the drag started on the previous selection then the cursor will move on
  // drag update. If the drag did not start on the previous selection then the
  // cursor will not move on drag update.
  bool? _dragBeganOnPreviousSelection;

  // For iOS long press behavior when the field is not focused. iOS uses this value
  // to determine if a long press began on a field that was not focused.
  //
  // If the field was not focused when the long press began, a long press will select
  // the word and a long press move will select word-by-word. If the field was
  // focused, the cursor moves to the long press position.
  bool _longPressStartedWithoutFocus = false;

  /// Handler for [TextSelectionGestureDetector.onTapDown].
  ///
  /// By default, it forwards the tap to [RenderEditable.handleTapDown] and sets
  /// [shouldShowSelectionToolbar] to true if the tap was initiated by a finger or stylus.
  ///
  /// See also:
  ///
  ///  * [TextSelectionGestureDetector.onTapDown], which triggers this callback.
  @protected
  void onTapDown(TapDragDownDetails details) {
    if (!delegate.selectionEnabled) {
      return;
    }
    // TODO(Renzo-Olivares): Migrate text selection gestures away from saving state
    // in renderEditable. The gesture callbacks can use the details objects directly
    // in callbacks variants that provide them [TapGestureRecognizer.onSecondaryTap]
    // vs [TapGestureRecognizer.onSecondaryTapUp] instead of having to track state in
    // renderEditable. When this migration is complete we should remove this hack.
    // See https://github.com/flutter/flutter/issues/115130.
    renderEditable.handleTapDown(TapDownDetails(globalPosition: details.globalPosition));
    // The selection overlay should only be shown when the user is interacting
    // through a touch screen (via either a finger or a stylus). A mouse shouldn't
    // trigger the selection overlay.
    // For backwards-compatibility, we treat a null kind the same as touch.
    final PointerDeviceKind? kind = details.kind;
    // TODO(justinmc): Should a desktop platform show its selection toolbar when
    // receiving a tap event?  Say a Windows device with a touchscreen.
    // https://github.com/flutter/flutter/issues/106586
    _shouldShowSelectionToolbar = kind == null
      || kind == PointerDeviceKind.touch
      || kind == PointerDeviceKind.stylus;

    // Handle shift + click selection if needed.
    final bool isShiftPressed = _containsShift(details.keysPressedOnDown);
    // It is impossible to extend the selection when the shift key is pressed, if the
    // renderEditable.selection is invalid.
    final bool isShiftPressedValid = isShiftPressed && renderEditable.selection?.baseOffset != null;
    switch (defaultTargetPlatform) {
      case TargetPlatform.android:
      case TargetPlatform.fuchsia:
      case TargetPlatform.iOS:
        // On mobile platforms the selection is set on tap up.
        break;
      case TargetPlatform.macOS:
        // On macOS, a shift-tapped unfocused field expands from 0, not from the
        // previous selection.
        if (isShiftPressedValid) {
          final TextSelection? fromSelection = renderEditable.hasFocus
              ? null
              : const TextSelection.collapsed(offset: 0);
          _expandSelection(
            details.globalPosition,
            SelectionChangedCause.tap,
            fromSelection,
          );
          return;
        }
        // On macOS, a tap/click places the selection in a precise position.
        // This differs from iOS/iPadOS, where if the gesture is done by a touch
        // then the selection moves to the closest word edge, instead of a
        // precise position.
        renderEditable.selectPosition(cause: SelectionChangedCause.tap);
      case TargetPlatform.linux:
      case TargetPlatform.windows:
        if (isShiftPressedValid) {
          _extendSelection(details.globalPosition, SelectionChangedCause.tap);
          return;
        }
        renderEditable.selectPosition(cause: SelectionChangedCause.tap);
    }
  }

  /// Handler for [TextSelectionGestureDetector.onForcePressStart].
  ///
  /// By default, it selects the word at the position of the force press,
  /// if selection is enabled.
  ///
  /// This callback is only applicable when force press is enabled.
  ///
  /// See also:
  ///
  ///  * [TextSelectionGestureDetector.onForcePressStart], which triggers this
  ///    callback.
  @protected
  void onForcePressStart(ForcePressDetails details) {
    assert(delegate.forcePressEnabled);
    _shouldShowSelectionToolbar = true;
    if (delegate.selectionEnabled) {
      renderEditable.selectWordsInRange(
        from: details.globalPosition,
        cause: SelectionChangedCause.forcePress,
      );
    }
  }

  /// Handler for [TextSelectionGestureDetector.onForcePressEnd].
  ///
  /// By default, it selects words in the range specified in [details] and shows
  /// toolbar if it is necessary.
  ///
  /// This callback is only applicable when force press is enabled.
  ///
  /// See also:
  ///
  ///  * [TextSelectionGestureDetector.onForcePressEnd], which triggers this
  ///    callback.
  @protected
  void onForcePressEnd(ForcePressDetails details) {
    assert(delegate.forcePressEnabled);
    renderEditable.selectWordsInRange(
      from: details.globalPosition,
      cause: SelectionChangedCause.forcePress,
    );
    if (shouldShowSelectionToolbar) {
      editableText.showToolbar();
    }
  }

  /// Handler for [TextSelectionGestureDetector.onSingleTapUp].
  ///
  /// By default, it selects word edge if selection is enabled.
  ///
  /// See also:
  ///
  ///  * [TextSelectionGestureDetector.onSingleTapUp], which triggers
  ///    this callback.
  @protected
  void onSingleTapUp(TapDragUpDetails details) {
    if (delegate.selectionEnabled) {
      // Handle shift + click selection if needed.
      final bool isShiftPressed = _containsShift(details.keysPressedOnDown);
      // It is impossible to extend the selection when the shift key is pressed, if the
      // renderEditable.selection is invalid.
      final bool isShiftPressedValid = isShiftPressed && renderEditable.selection?.baseOffset != null;
      switch (defaultTargetPlatform) {
        case TargetPlatform.linux:
        case TargetPlatform.macOS:
        case TargetPlatform.windows:
          editableText.hideToolbar();
          // On desktop platforms the selection is set on tap down.
        case TargetPlatform.android:
          editableText.hideToolbar();
          editableText.showSpellCheckSuggestionsToolbar();
          if (isShiftPressedValid) {
            _extendSelection(details.globalPosition, SelectionChangedCause.tap);
            return;
          }
          renderEditable.selectPosition(cause: SelectionChangedCause.tap);
        case TargetPlatform.fuchsia:
          editableText.hideToolbar();
          if (isShiftPressedValid) {
            _extendSelection(details.globalPosition, SelectionChangedCause.tap);
            return;
          }
          renderEditable.selectPosition(cause: SelectionChangedCause.tap);
        case TargetPlatform.iOS:
          if (isShiftPressedValid) {
            // On iOS, a shift-tapped unfocused field expands from 0, not from
            // the previous selection.
            final TextSelection? fromSelection = renderEditable.hasFocus
                ? null
                : const TextSelection.collapsed(offset: 0);
            _expandSelection(
              details.globalPosition,
              SelectionChangedCause.tap,
              fromSelection,
            );
            return;
          }
          switch (details.kind) {
            case PointerDeviceKind.mouse:
            case PointerDeviceKind.trackpad:
            case PointerDeviceKind.stylus:
            case PointerDeviceKind.invertedStylus:
              // Precise devices should place the cursor at a precise position.
              renderEditable.selectPosition(cause: SelectionChangedCause.tap);
            case PointerDeviceKind.touch:
            case PointerDeviceKind.unknown:
              // Toggle the toolbar if the `previousSelection` is collapsed, the tap is on the selection, the
              // TextAffinity remains the same, and the editable is focused. The TextAffinity is important when the
              // cursor is on the boundary of a line wrap, if the affinity is different (i.e. it is downstream), the
              // selection should move to the following line and not toggle the toolbar.
              //
              // Toggle the toolbar when the tap is exclusively within the bounds of a non-collapsed `previousSelection`,
              // and the editable is focused.
              //
              // Selects the word edge closest to the tap when the editable is not focused, or if the tap was neither exclusively
              // or inclusively on `previousSelection`. If the selection remains the same after selecting the word edge, then we
              // toggle the toolbar. If the selection changes then we hide the toolbar.
              final TextSelection previousSelection = renderEditable.selection ?? editableText.textEditingValue.selection;
              final TextPosition textPosition = renderEditable.getPositionForPoint(details.globalPosition);
              final bool isAffinityTheSame = textPosition.affinity == previousSelection.affinity;
              if (((_positionWasOnSelectionExclusive(textPosition) && !previousSelection.isCollapsed)
                  || (_positionWasOnSelectionInclusive(textPosition) && previousSelection.isCollapsed && isAffinityTheSame))
                  && renderEditable.hasFocus) {
                editableText.toggleToolbar(false);
              } else {
                renderEditable.selectWordEdge(cause: SelectionChangedCause.tap);
                if (previousSelection == editableText.textEditingValue.selection && renderEditable.hasFocus) {
                  editableText.toggleToolbar(false);
                } else {
                  editableText.hideToolbar(false);
                }
              }
          }
      }
    }
  }

  /// Handler for [TextSelectionGestureDetector.onSingleTapCancel].
  ///
  /// By default, it services as place holder to enable subclass override.
  ///
  /// See also:
  ///
  ///  * [TextSelectionGestureDetector.onSingleTapCancel], which triggers
  ///    this callback.
  @protected
  void onSingleTapCancel() { /* Subclass should override this method if needed. */ }

  /// Handler for [TextSelectionGestureDetector.onSingleLongTapStart].
  ///
  /// By default, it selects text position specified in [details] if selection
  /// is enabled.
  ///
  /// See also:
  ///
  ///  * [TextSelectionGestureDetector.onSingleLongTapStart], which triggers
  ///    this callback.
  @protected
  void onSingleLongTapStart(LongPressStartDetails details) {
    if (delegate.selectionEnabled) {
      switch (defaultTargetPlatform) {
        case TargetPlatform.iOS:
        case TargetPlatform.macOS:
          if (!renderEditable.hasFocus) {
            _longPressStartedWithoutFocus = true;
            renderEditable.selectWord(cause: SelectionChangedCause.longPress);
          } else {
            renderEditable.selectPositionAt(
              from: details.globalPosition,
              cause: SelectionChangedCause.longPress,
            );
          }
        case TargetPlatform.android:
        case TargetPlatform.fuchsia:
        case TargetPlatform.linux:
        case TargetPlatform.windows:
          renderEditable.selectWord(cause: SelectionChangedCause.longPress);
      }

      switch (defaultTargetPlatform) {
        case TargetPlatform.android:
        case TargetPlatform.iOS:
          editableText.showMagnifier(details.globalPosition);
        case TargetPlatform.fuchsia:
        case TargetPlatform.linux:
        case TargetPlatform.macOS:
        case TargetPlatform.windows:
          break;
      }

      _dragStartViewportOffset = renderEditable.offset.pixels;
      _dragStartScrollOffset = _scrollPosition;
    }
  }

  /// Handler for [TextSelectionGestureDetector.onSingleLongTapMoveUpdate].
  ///
  /// By default, it updates the selection location specified in [details] if
  /// selection is enabled.
  ///
  /// See also:
  ///
  ///  * [TextSelectionGestureDetector.onSingleLongTapMoveUpdate], which
  ///    triggers this callback.
  @protected
  void onSingleLongTapMoveUpdate(LongPressMoveUpdateDetails details) {
    if (delegate.selectionEnabled) {
      // Adjust the drag start offset for possible viewport offset changes.
      final Offset editableOffset = renderEditable.maxLines == 1
          ? Offset(renderEditable.offset.pixels - _dragStartViewportOffset, 0.0)
          : Offset(0.0, renderEditable.offset.pixels - _dragStartViewportOffset);
      final Offset scrollableOffset = Offset(
        0.0,
        _scrollPosition - _dragStartScrollOffset,
      );

      switch (defaultTargetPlatform) {
        case TargetPlatform.iOS:
        case TargetPlatform.macOS:
          if (_longPressStartedWithoutFocus) {
            renderEditable.selectWordsInRange(
              from: details.globalPosition - details.offsetFromOrigin - editableOffset - scrollableOffset,
              to: details.globalPosition,
              cause: SelectionChangedCause.longPress,
            );
          } else {
            renderEditable.selectPositionAt(
              from: details.globalPosition,
              cause: SelectionChangedCause.longPress,
            );
          }
        case TargetPlatform.android:
        case TargetPlatform.fuchsia:
        case TargetPlatform.linux:
        case TargetPlatform.windows:
          renderEditable.selectWordsInRange(
            from: details.globalPosition - details.offsetFromOrigin - editableOffset - scrollableOffset,
            to: details.globalPosition,
            cause: SelectionChangedCause.longPress,
          );
      }

      switch (defaultTargetPlatform) {
        case TargetPlatform.android:
        case TargetPlatform.iOS:
          editableText.showMagnifier(details.globalPosition);
        case TargetPlatform.fuchsia:
        case TargetPlatform.linux:
        case TargetPlatform.macOS:
        case TargetPlatform.windows:
          break;
      }
    }
  }

  /// Handler for [TextSelectionGestureDetector.onSingleLongTapEnd].
  ///
  /// By default, it shows toolbar if necessary.
  ///
  /// See also:
  ///
  ///  * [TextSelectionGestureDetector.onSingleLongTapEnd], which triggers this
  ///    callback.
  @protected
  void onSingleLongTapEnd(LongPressEndDetails details) {
    switch (defaultTargetPlatform) {
      case TargetPlatform.android:
      case TargetPlatform.iOS:
        editableText.hideMagnifier();
      case TargetPlatform.fuchsia:
      case TargetPlatform.linux:
      case TargetPlatform.macOS:
      case TargetPlatform.windows:
        break;
    }
    if (shouldShowSelectionToolbar) {
      editableText.showToolbar();
    }
    _longPressStartedWithoutFocus = false;
    _dragStartViewportOffset = 0.0;
    _dragStartScrollOffset = 0.0;
  }

  /// Handler for [TextSelectionGestureDetector.onSecondaryTap].
  ///
  /// By default, selects the word if possible and shows the toolbar.
  @protected
  void onSecondaryTap() {
    if (!delegate.selectionEnabled) {
      return;
    }
    switch (defaultTargetPlatform) {
      case TargetPlatform.iOS:
      case TargetPlatform.macOS:
        if (!_lastSecondaryTapWasOnSelection || !renderEditable.hasFocus) {
          renderEditable.selectWord(cause: SelectionChangedCause.tap);
        }
        if (shouldShowSelectionToolbar) {
          editableText.hideToolbar();
          editableText.showToolbar();
        }
      case TargetPlatform.android:
      case TargetPlatform.fuchsia:
      case TargetPlatform.linux:
      case TargetPlatform.windows:
        if (!renderEditable.hasFocus) {
          renderEditable.selectPosition(cause: SelectionChangedCause.tap);
        }
        editableText.toggleToolbar();
    }
  }

  /// Handler for [TextSelectionGestureDetector.onSecondaryTapDown].
  ///
  /// See also:
  ///
  ///  * [TextSelectionGestureDetector.onSecondaryTapDown], which triggers this
  ///    callback.
  ///  * [onSecondaryTap], which is typically called after this.
  @protected
  void onSecondaryTapDown(TapDownDetails details) {
    // TODO(Renzo-Olivares): Migrate text selection gestures away from saving state
    // in renderEditable. The gesture callbacks can use the details objects directly
    // in callbacks variants that provide them [TapGestureRecognizer.onSecondaryTap]
    // vs [TapGestureRecognizer.onSecondaryTapUp] instead of having to track state in
    // renderEditable. When this migration is complete we should remove this hack.
    // See https://github.com/flutter/flutter/issues/115130.
    renderEditable.handleSecondaryTapDown(TapDownDetails(globalPosition: details.globalPosition));
    _shouldShowSelectionToolbar = true;
  }

  /// Handler for [TextSelectionGestureDetector.onDoubleTapDown].
  ///
  /// By default, it selects a word through [RenderEditable.selectWord] if
  /// selectionEnabled and shows toolbar if necessary.
  ///
  /// See also:
  ///
  ///  * [TextSelectionGestureDetector.onDoubleTapDown], which triggers this
  ///    callback.
  @protected
  void onDoubleTapDown(TapDragDownDetails details) {
    if (delegate.selectionEnabled) {
      renderEditable.selectWord(cause: SelectionChangedCause.doubleTap);
      if (shouldShowSelectionToolbar) {
        editableText.showToolbar();
      }
    }
  }

  // Selects the set of paragraphs in a document that intersect a given range of
  // global positions.
  void _selectParagraphsInRange({required Offset from, Offset? to, SelectionChangedCause? cause}) {
    final TextBoundary paragraphBoundary = ParagraphBoundary(editableText.textEditingValue.text);
    _selectTextBoundariesInRange(boundary: paragraphBoundary, from: from, to: to, cause: cause);
  }

  // Selects the set of lines in a document that intersect a given range of
  // global positions.
  void _selectLinesInRange({required Offset from, Offset? to, SelectionChangedCause? cause}) {
    final TextBoundary lineBoundary = LineBoundary(renderEditable);
    _selectTextBoundariesInRange(boundary: lineBoundary, from: from, to: to, cause: cause);
  }

  // Returns the closest boundary location to `extent` but not including `extent`
  // itself.
  TextRange _moveBeyondTextBoundary(TextPosition extent, TextBoundary textBoundary) {
    assert(extent.offset >= 0);
    // if x is a boundary defined by `textBoundary`, most textBoundaries (except
    // LineBreaker) guarantees `x == textBoundary.getLeadingTextBoundaryAt(x)`.
    // Use x - 1 here to make sure we don't get stuck at the fixed point x.
    final int start = textBoundary.getLeadingTextBoundaryAt(extent.offset - 1) ?? 0;
    final int end = textBoundary.getTrailingTextBoundaryAt(extent.offset) ?? editableText.textEditingValue.text.length;
    return TextRange(start: start, end: end);
  }

  // Selects the set of text boundaries in a document that intersect a given
  // range of global positions.
  //
  // The set of text boundaries selected are not strictly bounded by the range
  // of global positions.
  //
  // The first and last endpoints of the selection will always be at the
  // beginning and end of a text boundary respectively.
  void _selectTextBoundariesInRange({required TextBoundary boundary, required Offset from, Offset? to, SelectionChangedCause? cause}) {
    final TextPosition fromPosition = renderEditable.getPositionForPoint(from);
    final TextRange fromRange = _moveBeyondTextBoundary(fromPosition, boundary);
    final TextPosition toPosition = to == null
        ? fromPosition
        : renderEditable.getPositionForPoint(to);
    final TextRange toRange = toPosition == fromPosition
        ? fromRange
        : _moveBeyondTextBoundary(toPosition, boundary);
    final bool isFromBoundaryBeforeToBoundary = fromRange.start < toRange.end;

    final TextSelection newSelection = isFromBoundaryBeforeToBoundary
        ? TextSelection(baseOffset: fromRange.start, extentOffset: toRange.end)
        : TextSelection(baseOffset: fromRange.end, extentOffset: toRange.start);

    editableText.userUpdateTextEditingValue(
      editableText.textEditingValue.copyWith(selection: newSelection),
      cause,
    );
  }

  /// Handler for [TextSelectionGestureDetector.onTripleTapDown].
  ///
  /// By default, it selects a paragraph if
  /// [TextSelectionGestureDetectorBuilderDelegate.selectionEnabled] is true
  /// and shows the toolbar if necessary.
  ///
  /// See also:
  ///
  ///  * [TextSelectionGestureDetector.onTripleTapDown], which triggers this
  ///    callback.
  @protected
  void onTripleTapDown(TapDragDownDetails details) {
    if (!delegate.selectionEnabled) {
      return;
    }
    if (renderEditable.maxLines == 1) {
      editableText.selectAll(SelectionChangedCause.tap);
    } else {
      switch (defaultTargetPlatform) {
        case TargetPlatform.android:
        case TargetPlatform.fuchsia:
        case TargetPlatform.iOS:
        case TargetPlatform.macOS:
        case TargetPlatform.windows:
          _selectParagraphsInRange(from: details.globalPosition, cause: SelectionChangedCause.tap);
        case TargetPlatform.linux:
          _selectLinesInRange(from: details.globalPosition, cause: SelectionChangedCause.tap);
      }
    }
    if (shouldShowSelectionToolbar) {
      editableText.showToolbar();
    }
  }

  /// Handler for [TextSelectionGestureDetector.onDragSelectionStart].
  ///
  /// By default, it selects a text position specified in [details].
  ///
  /// See also:
  ///
  ///  * [TextSelectionGestureDetector.onDragSelectionStart], which triggers
  ///    this callback.
  @protected
  void onDragSelectionStart(TapDragStartDetails details) {
    if (!delegate.selectionEnabled) {
      return;
    }
    final PointerDeviceKind? kind = details.kind;
    _shouldShowSelectionToolbar = kind == null
      || kind == PointerDeviceKind.touch
      || kind == PointerDeviceKind.stylus;

    _dragStartSelection = renderEditable.selection;
    _dragStartScrollOffset = _scrollPosition;
    _dragStartViewportOffset = renderEditable.offset.pixels;

    if (_TextSelectionGestureDetectorState._getEffectiveConsecutiveTapCount(details.consecutiveTapCount) > 1) {
      // Do not set the selection on a consecutive tap and drag.
      return;
    }

    final bool isShiftPressed = _containsShift(details.keysPressedOnDown);

    if (isShiftPressed && renderEditable.selection != null && renderEditable.selection!.isValid) {
      switch (defaultTargetPlatform) {
        case TargetPlatform.iOS:
        case TargetPlatform.macOS:
          _expandSelection(details.globalPosition, SelectionChangedCause.drag);
        case TargetPlatform.android:
        case TargetPlatform.fuchsia:
        case TargetPlatform.linux:
        case TargetPlatform.windows:
          _extendSelection(details.globalPosition, SelectionChangedCause.drag);
      }
    } else {
      switch (defaultTargetPlatform) {
        case TargetPlatform.iOS:
        case TargetPlatform.android:
        case TargetPlatform.fuchsia:
          switch (details.kind) {
            case PointerDeviceKind.mouse:
            case PointerDeviceKind.trackpad:
            case PointerDeviceKind.stylus:
            case PointerDeviceKind.invertedStylus:
              renderEditable.selectPositionAt(
                from: details.globalPosition,
                cause: SelectionChangedCause.drag,
              );
            case PointerDeviceKind.touch:
            case PointerDeviceKind.unknown:
              // For Android, Fucshia, and iOS platforms, a touch drag
              // does not initiate unless the editable has focus.
              if (renderEditable.hasFocus) {
                renderEditable.selectPositionAt(
                  from: details.globalPosition,
                  cause: SelectionChangedCause.drag,
                );
              }
            case null:
              break;
          }
        case TargetPlatform.linux:
        case TargetPlatform.macOS:
        case TargetPlatform.windows:
          renderEditable.selectPositionAt(
            from: details.globalPosition,
            cause: SelectionChangedCause.drag,
          );
      }
    }
  }

  /// Handler for [TextSelectionGestureDetector.onDragSelectionUpdate].
  ///
  /// By default, it updates the selection location specified in the provided
  /// details objects.
  ///
  /// See also:
  ///
  ///  * [TextSelectionGestureDetector.onDragSelectionUpdate], which triggers
  ///    this callback./lib/src/material/text_field.dart
  @protected
  void onDragSelectionUpdate(TapDragUpdateDetails details) {
    if (!delegate.selectionEnabled) {
      return;
    }

    final bool isShiftPressed = _containsShift(details.keysPressedOnDown);

    if (!isShiftPressed) {
      // Adjust the drag start offset for possible viewport offset changes.
      final Offset editableOffset = renderEditable.maxLines == 1
          ? Offset(renderEditable.offset.pixels - _dragStartViewportOffset, 0.0)
          : Offset(0.0, renderEditable.offset.pixels - _dragStartViewportOffset);
      final Offset scrollableOffset = Offset(
        0.0,
        _scrollPosition - _dragStartScrollOffset,
      );
      final Offset dragStartGlobalPosition = details.globalPosition - details.offsetFromOrigin;

      // Select word by word.
      if (_TextSelectionGestureDetectorState._getEffectiveConsecutiveTapCount(details.consecutiveTapCount) == 2) {
        return renderEditable.selectWordsInRange(
          from: dragStartGlobalPosition - editableOffset - scrollableOffset,
          to: details.globalPosition,
          cause: SelectionChangedCause.drag,
        );
      }

      // Select paragraph-by-paragraph.
      if (_TextSelectionGestureDetectorState._getEffectiveConsecutiveTapCount(details.consecutiveTapCount) == 3) {
        switch (defaultTargetPlatform) {
          case TargetPlatform.android:
          case TargetPlatform.fuchsia:
          case TargetPlatform.iOS:
            switch (details.kind) {
              case PointerDeviceKind.mouse:
              case PointerDeviceKind.trackpad:
                return _selectParagraphsInRange(
                  from: dragStartGlobalPosition - editableOffset - scrollableOffset,
                  to: details.globalPosition,
                  cause: SelectionChangedCause.drag,
                );
              case PointerDeviceKind.stylus:
              case PointerDeviceKind.invertedStylus:
              case PointerDeviceKind.touch:
              case PointerDeviceKind.unknown:
              case null:
                // Triple tap to drag is not present on these platforms when using
                // non-precise pointer devices at the moment.
                break;
            }
            return;
          case TargetPlatform.linux:
            return _selectLinesInRange(
              from: dragStartGlobalPosition - editableOffset - scrollableOffset,
              to: details.globalPosition,
              cause: SelectionChangedCause.drag,
            );
          case TargetPlatform.windows:
          case TargetPlatform.macOS:
            return _selectParagraphsInRange(
              from: dragStartGlobalPosition - editableOffset - scrollableOffset,
              to: details.globalPosition,
              cause: SelectionChangedCause.drag,
            );
        }
      }

      switch (defaultTargetPlatform) {
        case TargetPlatform.iOS:
          // With a touch device, nothing should happen, unless there was a double tap, or
          // there was a collapsed selection, and the tap/drag position is at the collapsed selection.
          // In that case the caret should move with the drag position.
          //
          // With a mouse device, a drag should select the range from the origin of the drag
          // to the current position of the drag.
          switch (details.kind) {
            case PointerDeviceKind.mouse:
            case PointerDeviceKind.trackpad:
              return renderEditable.selectPositionAt(
                from: dragStartGlobalPosition - editableOffset - scrollableOffset,
                to: details.globalPosition,
                cause: SelectionChangedCause.drag,
              );
            case PointerDeviceKind.stylus:
            case PointerDeviceKind.invertedStylus:
            case PointerDeviceKind.touch:
            case PointerDeviceKind.unknown:
              _dragBeganOnPreviousSelection ??= _positionOnSelection(dragStartGlobalPosition, _dragStartSelection);
              assert(_dragBeganOnPreviousSelection != null);
              if (renderEditable.hasFocus
                  && _dragStartSelection!.isCollapsed
                  && _dragBeganOnPreviousSelection!
              ) {
                return renderEditable.selectPositionAt(
                  from: details.globalPosition,
                  cause: SelectionChangedCause.drag,
                );
              }
            case null:
              break;
          }
          return;
        case TargetPlatform.android:
        case TargetPlatform.fuchsia:
          // With a precise pointer device, such as a mouse, trackpad, or stylus,
          // the drag will select the text spanning the origin of the drag to the end of the drag.
          // With a touch device, the cursor should move with the drag.
          switch (details.kind) {
            case PointerDeviceKind.mouse:
            case PointerDeviceKind.trackpad:
            case PointerDeviceKind.stylus:
            case PointerDeviceKind.invertedStylus:
              return renderEditable.selectPositionAt(
                from: dragStartGlobalPosition - editableOffset - scrollableOffset,
                to: details.globalPosition,
                cause: SelectionChangedCause.drag,
              );
            case PointerDeviceKind.touch:
            case PointerDeviceKind.unknown:
              if (renderEditable.hasFocus) {
                return renderEditable.selectPositionAt(
                  from: details.globalPosition,
                  cause: SelectionChangedCause.drag,
                );
              }
            case null:
              break;
          }
          return;
        case TargetPlatform.macOS:
        case TargetPlatform.linux:
        case TargetPlatform.windows:
          return renderEditable.selectPositionAt(
            from: dragStartGlobalPosition - editableOffset - scrollableOffset,
            to: details.globalPosition,
            cause: SelectionChangedCause.drag,
          );
      }
    }

    if (_dragStartSelection!.isCollapsed
        || (defaultTargetPlatform != TargetPlatform.iOS
            && defaultTargetPlatform != TargetPlatform.macOS)) {
      return _extendSelection(details.globalPosition, SelectionChangedCause.drag);
    }

    // If the drag inverts the selection, Mac and iOS revert to the initial
    // selection.
    final TextSelection selection = editableText.textEditingValue.selection;
    final TextPosition nextExtent = renderEditable.getPositionForPoint(details.globalPosition);
    final bool isShiftTapDragSelectionForward =
        _dragStartSelection!.baseOffset < _dragStartSelection!.extentOffset;
    final bool isInverted = isShiftTapDragSelectionForward
        ? nextExtent.offset < _dragStartSelection!.baseOffset
        : nextExtent.offset > _dragStartSelection!.baseOffset;
    if (isInverted && selection.baseOffset == _dragStartSelection!.baseOffset) {
      editableText.userUpdateTextEditingValue(
        editableText.textEditingValue.copyWith(
          selection: TextSelection(
            baseOffset: _dragStartSelection!.extentOffset,
            extentOffset: nextExtent.offset,
          ),
        ),
        SelectionChangedCause.drag,
      );
    } else if (!isInverted
        && nextExtent.offset != _dragStartSelection!.baseOffset
        && selection.baseOffset != _dragStartSelection!.baseOffset) {
      editableText.userUpdateTextEditingValue(
        editableText.textEditingValue.copyWith(
          selection: TextSelection(
            baseOffset: _dragStartSelection!.baseOffset,
            extentOffset: nextExtent.offset,
          ),
        ),
        SelectionChangedCause.drag,
      );
    } else {
      _extendSelection(details.globalPosition, SelectionChangedCause.drag);
    }
  }

  /// Handler for [TextSelectionGestureDetector.onDragSelectionEnd].
  ///
  /// By default, it cleans up the state used for handling certain
  /// built-in behaviors.
  ///
  /// See also:
  ///
  ///  * [TextSelectionGestureDetector.onDragSelectionEnd], which triggers this
  ///    callback.
  @protected
  void onDragSelectionEnd(TapDragEndDetails details) {
    final bool isShiftPressed = _containsShift(details.keysPressedOnDown);
    _dragBeganOnPreviousSelection = null;

    if (isShiftPressed) {
      _dragStartSelection = null;
    }
  }

  /// Returns a [TextSelectionGestureDetector] configured with the handlers
  /// provided by this builder.
  ///
  /// The [child] or its subtree should contain [EditableText].
  Widget buildGestureDetector({
    Key? key,
    HitTestBehavior? behavior,
    required Widget child,
  }) {
    return TextSelectionGestureDetector(
      key: key,
      onTapDown: onTapDown,
      onForcePressStart: delegate.forcePressEnabled ? onForcePressStart : null,
      onForcePressEnd: delegate.forcePressEnabled ? onForcePressEnd : null,
      onSecondaryTap: onSecondaryTap,
      onSecondaryTapDown: onSecondaryTapDown,
      onSingleTapUp: onSingleTapUp,
      onSingleTapCancel: onSingleTapCancel,
      onSingleLongTapStart: onSingleLongTapStart,
      onSingleLongTapMoveUpdate: onSingleLongTapMoveUpdate,
      onSingleLongTapEnd: onSingleLongTapEnd,
      onDoubleTapDown: onDoubleTapDown,
      onTripleTapDown: onTripleTapDown,
      onDragSelectionStart: onDragSelectionStart,
      onDragSelectionUpdate: onDragSelectionUpdate,
      onDragSelectionEnd: onDragSelectionEnd,
      behavior: behavior,
      child: child,
    );
  }
}

/// A gesture detector to respond to non-exclusive event chains for a text field.
///
/// An ordinary [GestureDetector] configured to handle events like tap and
/// double tap will only recognize one or the other. This widget detects both:
/// the first tap and then any subsequent taps that occurs within a time limit
/// after the first.
///
/// See also:
///
///  * [TextField], a Material text field which uses this gesture detector.
///  * [CupertinoTextField], a Cupertino text field which uses this gesture
///    detector.
class TextSelectionGestureDetector extends StatefulWidget {
  /// Create a [TextSelectionGestureDetector].
  ///
  /// Multiple callbacks can be called for one sequence of input gesture.
  /// The [child] parameter must not be null.
  const TextSelectionGestureDetector({
    super.key,
    this.onTapDown,
    this.onForcePressStart,
    this.onForcePressEnd,
    this.onSecondaryTap,
    this.onSecondaryTapDown,
    this.onSingleTapUp,
    this.onSingleTapCancel,
    this.onSingleLongTapStart,
    this.onSingleLongTapMoveUpdate,
    this.onSingleLongTapEnd,
    this.onDoubleTapDown,
    this.onTripleTapDown,
    this.onDragSelectionStart,
    this.onDragSelectionUpdate,
    this.onDragSelectionEnd,
    this.behavior,
    required this.child,
  });

  /// Called for every tap down including every tap down that's part of a
  /// double click or a long press, except touches that include enough movement
  /// to not qualify as taps (e.g. pans and flings).
  final GestureTapDragDownCallback? onTapDown;

  /// Called when a pointer has tapped down and the force of the pointer has
  /// just become greater than [ForcePressGestureRecognizer.startPressure].
  final GestureForcePressStartCallback? onForcePressStart;

  /// Called when a pointer that had previously triggered [onForcePressStart] is
  /// lifted off the screen.
  final GestureForcePressEndCallback? onForcePressEnd;

  /// Called for a tap event with the secondary mouse button.
  final GestureTapCallback? onSecondaryTap;

  /// Called for a tap down event with the secondary mouse button.
  final GestureTapDownCallback? onSecondaryTapDown;

  /// Called for the first tap in a series of taps, consecutive taps do not call
  /// this method.
  ///
  /// For example, if the detector was configured with [onTapDown] and
  /// [onDoubleTapDown], three quick taps would be recognized as a single tap
  /// down, followed by a tap up, then a double tap down, followed by a single tap down.
  final GestureTapDragUpCallback? onSingleTapUp;

  /// Called for each touch that becomes recognized as a gesture that is not a
  /// short tap, such as a long tap or drag. It is called at the moment when
  /// another gesture from the touch is recognized.
  final GestureCancelCallback? onSingleTapCancel;

  /// Called for a single long tap that's sustained for longer than
  /// [kLongPressTimeout] but not necessarily lifted. Not called for a
  /// double-tap-hold, which calls [onDoubleTapDown] instead.
  final GestureLongPressStartCallback? onSingleLongTapStart;

  /// Called after [onSingleLongTapStart] when the pointer is dragged.
  final GestureLongPressMoveUpdateCallback? onSingleLongTapMoveUpdate;

  /// Called after [onSingleLongTapStart] when the pointer is lifted.
  final GestureLongPressEndCallback? onSingleLongTapEnd;

  /// Called after a momentary hold or a short tap that is close in space and
  /// time (within [kDoubleTapTimeout]) to a previous short tap.
  final GestureTapDragDownCallback? onDoubleTapDown;

  /// Called after a momentary hold or a short tap that is close in space and
  /// time (within [kDoubleTapTimeout]) to a previous double-tap.
  final GestureTapDragDownCallback? onTripleTapDown;

  /// Called when a mouse starts dragging to select text.
  final GestureTapDragStartCallback? onDragSelectionStart;

  /// Called repeatedly as a mouse moves while dragging.
  final GestureTapDragUpdateCallback? onDragSelectionUpdate;

  /// Called when a mouse that was previously dragging is released.
  final GestureTapDragEndCallback? onDragSelectionEnd;

  /// How this gesture detector should behave during hit testing.
  ///
  /// This defaults to [HitTestBehavior.deferToChild].
  final HitTestBehavior? behavior;

  /// Child below this widget.
  final Widget child;

  @override
  State<StatefulWidget> createState() => _TextSelectionGestureDetectorState();
}

class _TextSelectionGestureDetectorState extends State<TextSelectionGestureDetector> {

  // Converts the details.consecutiveTapCount from a TapAndDrag*Details object,
  // which can grow to be infinitely large, to a value between 1 and 3. The value
  // that the raw count is converted to is based on the default observed behavior
  // on the native platforms.
  //
  // This method should be used in all instances when details.consecutiveTapCount
  // would be used.
  static int _getEffectiveConsecutiveTapCount(int rawCount) {
    switch (defaultTargetPlatform) {
      case TargetPlatform.android:
      case TargetPlatform.fuchsia:
      case TargetPlatform.linux:
        // From observation, these platform's reset their tap count to 0 when
        // the number of consecutive taps exceeds 3. For example on Debian Linux
        // with GTK, when going past a triple click, on the fourth click the
        // selection is moved to the precise click position, on the fifth click
        // the word at the position is selected, and on the sixth click the
        // paragraph at the position is selected.
        return rawCount <= 3 ? rawCount : (rawCount % 3 == 0 ? 3 : rawCount % 3);
      case TargetPlatform.iOS:
      case TargetPlatform.macOS:
        // From observation, these platform's either hold their tap count at 3.
        // For example on macOS, when going past a triple click, the selection
        // should be retained at the paragraph that was first selected on triple
        // click.
        return math.min(rawCount, 3);
      case TargetPlatform.windows:
        // From observation, this platform's consecutive tap actions alternate
        // between double click and triple click actions. For example, after a
        // triple click has selected a paragraph, on the next click the word at
        // the clicked position will be selected, and on the next click the
        // paragraph at the position is selected.
        return rawCount < 2 ? rawCount : 2 + rawCount % 2;
    }
  }

  @override
  void dispose() {
    super.dispose();
  }

  // The down handler is force-run on success of a single tap and optimistically
  // run before a long press success.
  void _handleTapDown(TapDragDownDetails details) {
    widget.onTapDown?.call(details);
    // This isn't detected as a double tap gesture in the gesture recognizer
    // because it's 2 single taps, each of which may do different things depending
    // on whether it's a single tap, the first tap of a double tap, the second
    // tap held down, a clean double tap etc.
    if (_getEffectiveConsecutiveTapCount(details.consecutiveTapCount) == 2) {
      return widget.onDoubleTapDown?.call(details);
    }

    if (_getEffectiveConsecutiveTapCount(details.consecutiveTapCount) == 3) {
      return widget.onTripleTapDown?.call(details);
    }
  }

  void _handleTapUp(TapDragUpDetails details) {
    if (_getEffectiveConsecutiveTapCount(details.consecutiveTapCount) == 1) {
      widget.onSingleTapUp?.call(details);
    }
  }

  void _handleTapCancel() {
    widget.onSingleTapCancel?.call();
  }

  void _handleDragStart(TapDragStartDetails details) {
    widget.onDragSelectionStart?.call(details);
  }

  void _handleDragUpdate(TapDragUpdateDetails details) {
    widget.onDragSelectionUpdate?.call(details);
  }

  void _handleDragEnd(TapDragEndDetails details) {
    widget.onDragSelectionEnd?.call(details);
  }

  void _forcePressStarted(ForcePressDetails details) {
    widget.onForcePressStart?.call(details);
  }

  void _forcePressEnded(ForcePressDetails details) {
    widget.onForcePressEnd?.call(details);
  }

  void _handleLongPressStart(LongPressStartDetails details) {
    if (widget.onSingleLongTapStart != null) {
      widget.onSingleLongTapStart!(details);
    }
  }

  void _handleLongPressMoveUpdate(LongPressMoveUpdateDetails details) {
    if (widget.onSingleLongTapMoveUpdate != null) {
      widget.onSingleLongTapMoveUpdate!(details);
    }
  }

  void _handleLongPressEnd(LongPressEndDetails details) {
    if (widget.onSingleLongTapEnd != null) {
      widget.onSingleLongTapEnd!(details);
    }
  }

  @override
  Widget build(BuildContext context) {
    final Map<Type, GestureRecognizerFactory> gestures = <Type, GestureRecognizerFactory>{};

    gestures[TapGestureRecognizer] = GestureRecognizerFactoryWithHandlers<TapGestureRecognizer>(
      () => TapGestureRecognizer(debugOwner: this),
      (TapGestureRecognizer instance) {
        instance
          ..onSecondaryTap = widget.onSecondaryTap
          ..onSecondaryTapDown = widget.onSecondaryTapDown;
      },
    );

    if (widget.onSingleLongTapStart != null ||
        widget.onSingleLongTapMoveUpdate != null ||
        widget.onSingleLongTapEnd != null) {
      gestures[LongPressGestureRecognizer] = GestureRecognizerFactoryWithHandlers<LongPressGestureRecognizer>(
        () => LongPressGestureRecognizer(debugOwner: this, supportedDevices: <PointerDeviceKind>{ PointerDeviceKind.touch }),
        (LongPressGestureRecognizer instance) {
          instance
            ..onLongPressStart = _handleLongPressStart
            ..onLongPressMoveUpdate = _handleLongPressMoveUpdate
            ..onLongPressEnd = _handleLongPressEnd;
        },
      );
    }

    if (widget.onDragSelectionStart != null ||
        widget.onDragSelectionUpdate != null ||
        widget.onDragSelectionEnd != null) {
      gestures[TapAndDragGestureRecognizer] = GestureRecognizerFactoryWithHandlers<TapAndDragGestureRecognizer>(
        () => TapAndDragGestureRecognizer(debugOwner: this),
        (TapAndDragGestureRecognizer instance) {
          instance
            // Text selection should start from the position of the first pointer
            // down event.
            ..dragStartBehavior = DragStartBehavior.down
<<<<<<< HEAD
            ..maxConsecutiveTap = _getDefaultMaxConsecutiveTap()
=======
            ..dragUpdateThrottleFrequency = _kDragSelectionUpdateThrottle
>>>>>>> bd4c792b
            ..onTapDown = _handleTapDown
            ..onDragStart = _handleDragStart
            ..onDragUpdate = _handleDragUpdate
            ..onDragEnd = _handleDragEnd
            ..onTapUp = _handleTapUp
            ..onCancel = _handleTapCancel;
        },
      );
    }

    if (widget.onForcePressStart != null || widget.onForcePressEnd != null) {
      gestures[ForcePressGestureRecognizer] = GestureRecognizerFactoryWithHandlers<ForcePressGestureRecognizer>(
        () => ForcePressGestureRecognizer(debugOwner: this),
        (ForcePressGestureRecognizer instance) {
          instance
            ..onStart = widget.onForcePressStart != null ? _forcePressStarted : null
            ..onEnd = widget.onForcePressEnd != null ? _forcePressEnded : null;
        },
      );
    }

    return RawGestureDetector(
      gestures: gestures,
      excludeFromSemantics: true,
      behavior: widget.behavior,
      child: widget.child,
    );
  }
}

/// A [ValueNotifier] whose [value] indicates whether the current contents of
/// the clipboard can be pasted.
///
/// The contents of the clipboard can only be read asynchronously, via
/// [Clipboard.getData], so this maintains a value that can be used
/// synchronously. Call [update] to asynchronously update value if needed.
class ClipboardStatusNotifier extends ValueNotifier<ClipboardStatus> with WidgetsBindingObserver {
  /// Create a new ClipboardStatusNotifier.
  ClipboardStatusNotifier({
    ClipboardStatus value = ClipboardStatus.unknown,
  }) : super(value);

  bool _disposed = false;
  // TODO(chunhtai): remove this getter once migration is done.
  // https://github.com/flutter/flutter/issues/99360
  /// True if this instance has been disposed.
  bool get disposed => _disposed;

  /// Check the [Clipboard] and update [value] if needed.
  Future<void> update() async {
    if (_disposed) {
      return;
    }

    final bool hasStrings;
    try {
      hasStrings = await Clipboard.hasStrings();
    } catch (exception, stack) {
      FlutterError.reportError(FlutterErrorDetails(
        exception: exception,
        stack: stack,
        library: 'widget library',
        context: ErrorDescription('while checking if the clipboard has strings'),
      ));
      // In the case of an error from the Clipboard API, set the value to
      // unknown so that it will try to update again later.
      if (_disposed || value == ClipboardStatus.unknown) {
        return;
      }
      value = ClipboardStatus.unknown;
      return;
    }

    final ClipboardStatus nextStatus = hasStrings
        ? ClipboardStatus.pasteable
        : ClipboardStatus.notPasteable;

    if (_disposed || nextStatus == value) {
      return;
    }
    value = nextStatus;
  }

  @override
  void addListener(VoidCallback listener) {
    if (!hasListeners) {
      WidgetsBinding.instance.addObserver(this);
    }
    if (value == ClipboardStatus.unknown) {
      update();
    }
    super.addListener(listener);
  }

  @override
  void removeListener(VoidCallback listener) {
    super.removeListener(listener);
    if (!_disposed && !hasListeners) {
      WidgetsBinding.instance.removeObserver(this);
    }
  }

  @override
  void didChangeAppLifecycleState(AppLifecycleState state) {
    switch (state) {
      case AppLifecycleState.resumed:
        update();
      case AppLifecycleState.detached:
      case AppLifecycleState.inactive:
      case AppLifecycleState.paused:
        // Nothing to do.
    }
  }

  @override
  void dispose() {
    WidgetsBinding.instance.removeObserver(this);
    _disposed = true;
    super.dispose();
  }
}

/// An enumeration of the status of the content on the user's clipboard.
enum ClipboardStatus {
  /// The clipboard content can be pasted, such as a String of nonzero length.
  pasteable,

  /// The status of the clipboard is unknown. Since getting clipboard data is
  /// asynchronous (see [Clipboard.getData]), this status often exists while
  /// waiting to receive the clipboard contents for the first time.
  unknown,

  /// The content on the clipboard is not pasteable, such as when it is empty.
  notPasteable,
}

/// [TextSelectionControls] that specifically do not manage the toolbar in order
/// to leave that to [EditableText.contextMenuBuilder].
@Deprecated(
  'Use `TextSelectionControls`. '
  'This feature was deprecated after v3.3.0-0.5.pre.',
)
mixin TextSelectionHandleControls on TextSelectionControls {
  @override
  Widget buildToolbar(
    BuildContext context,
    Rect globalEditableRegion,
    double textLineHeight,
    Offset selectionMidpoint,
    List<TextSelectionPoint> endpoints,
    TextSelectionDelegate delegate,
    ValueNotifier<ClipboardStatus>? clipboardStatus,
    Offset? lastSecondaryTapDownPosition,
  ) => const SizedBox.shrink();

  @override
  bool canCut(TextSelectionDelegate delegate) => false;

  @override
  bool canCopy(TextSelectionDelegate delegate) => false;

  @override
  bool canPaste(TextSelectionDelegate delegate) => false;

  @override
  bool canSelectAll(TextSelectionDelegate delegate) => false;

  @override
  void handleCut(TextSelectionDelegate delegate, [ClipboardStatusNotifier? clipboardStatus]) {}

  @override
  void handleCopy(TextSelectionDelegate delegate, [ClipboardStatusNotifier? clipboardStatus]) {}

  @override
  Future<void> handlePaste(TextSelectionDelegate delegate) async {}

  @override
  void handleSelectAll(TextSelectionDelegate delegate) {}
}<|MERGE_RESOLUTION|>--- conflicted
+++ resolved
@@ -3096,11 +3096,6 @@
             // Text selection should start from the position of the first pointer
             // down event.
             ..dragStartBehavior = DragStartBehavior.down
-<<<<<<< HEAD
-            ..maxConsecutiveTap = _getDefaultMaxConsecutiveTap()
-=======
-            ..dragUpdateThrottleFrequency = _kDragSelectionUpdateThrottle
->>>>>>> bd4c792b
             ..onTapDown = _handleTapDown
             ..onDragStart = _handleDragStart
             ..onDragUpdate = _handleDragUpdate
