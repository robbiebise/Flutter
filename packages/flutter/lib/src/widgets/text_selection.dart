// Copyright 2014 The Flutter Authors. All rights reserved.
// Use of this source code is governed by a BSD-style license that can be
// found in the LICENSE file.

import 'dart:async';
import 'dart:math' as math;

import 'package:characters/characters.dart';
import 'package:flutter/foundation.dart';
import 'package:flutter/gestures.dart';
import 'package:flutter/rendering.dart';
import 'package:flutter/scheduler.dart';
import 'package:flutter/services.dart';

import 'basic.dart';
import 'binding.dart';
import 'constants.dart';
import 'container.dart';
import 'contextual_menu.dart';
import 'editable_text.dart';
import 'framework.dart';
import 'gesture_detector.dart';
import 'inherited_theme.dart';
import 'navigator.dart';
import 'overlay.dart';
import 'ticker_provider.dart';
import 'transitions.dart';

export 'package:flutter/services.dart' show TextSelectionDelegate;

/// A duration that controls how often the drag selection update callback is
/// called.
const Duration _kDragSelectionUpdateThrottle = Duration(milliseconds: 50);

/// Which type of selection handle to be displayed.
///
/// With mixed-direction text, both handles may be the same type. Examples:
///
/// * LTR text: 'the &lt;quick brown&gt; fox':
///
///   The '&lt;' is drawn with the [left] type, the '&gt;' with the [right]
///
/// * RTL text: 'XOF &lt;NWORB KCIUQ&gt; EHT':
///
///   Same as above.
///
/// * mixed text: '&lt;the NWOR&lt;B KCIUQ fox'
///
///   Here 'the QUICK B' is selected, but 'QUICK BROWN' is RTL. Both are drawn
///   with the [left] type.
///
/// See also:
///
///  * [TextDirection], which discusses left-to-right and right-to-left text in
///    more detail.
enum TextSelectionHandleType {
  /// The selection handle is to the left of the selection end point.
  left,

  /// The selection handle is to the right of the selection end point.
  right,

  /// The start and end of the selection are co-incident at this point.
  collapsed,
}

/// Signature for when a pointer that's dragging to select text has moved again.
///
/// The first argument [startDetails] contains the details of the event that
/// initiated the dragging.
///
/// The second argument [updateDetails] contains the details of the current
/// pointer movement. It's the same as the one passed to [DragGestureRecognizer.onUpdate].
///
/// This signature is different from [GestureDragUpdateCallback] to make it
/// easier for various text fields to use [TextSelectionGestureDetector] without
/// having to store the start position.
typedef DragSelectionUpdateCallback = void Function(DragStartDetails startDetails, DragUpdateDetails updateDetails);

/// The type for a Function that builds a toolbar's container with the given
/// child.
///
/// See also:
///
///   * [TextSelectionToolbar.toolbarBuilder], which is of this type.
///     type.
///   * [CupertinoTextSelectionToolbar.toolbarBuilder], which is similar, but
///     for a Cupertino-style toolbar.
typedef ToolbarBuilder = Widget Function(BuildContext context, Widget child);

/// ParentData that determines whether or not to paint the corresponding child.
///
/// Used in the layout of the Cupertino and Material text selection menus, which
/// decide whether or not to paint their buttons after laying them out and
/// determining where they overflow.
class ToolbarItemsParentData extends ContainerBoxParentData<RenderBox> {
  /// Whether or not this child is painted.
  ///
  /// Children in the selection toolbar may be laid out for measurement purposes
  /// but not painted. This allows these children to be identified.
  bool shouldPaint = false;

  @override
  String toString() => '${super.toString()}; shouldPaint=$shouldPaint';
}

/// An interface for building the selection UI, to be provided by the
/// implementer of the toolbar widget.
///
/// Override text operations such as [handleCut] if needed.
abstract class TextSelectionControls {
  /// Builds a selection handle of the given `type`.
  ///
  /// The top left corner of this widget is positioned at the bottom of the
  /// selection position.
  ///
  /// The supplied [onTap] should be invoked when the handle is tapped, if such
  /// interaction is allowed. As a counterexample, the default selection handle
  /// on iOS [cupertinoTextSelectionControls] does not call [onTap] at all,
  /// since its handles are not meant to be tapped.
  Widget buildHandle(BuildContext context, TextSelectionHandleType type, double textLineHeight, [VoidCallback? onTap]);

  /// Get the anchor point of the handle relative to itself. The anchor point is
  /// the point that is aligned with a specific point in the text. A handle
  /// often visually "points to" that location.
  Offset getHandleAnchor(TextSelectionHandleType type, double textLineHeight);

  /// Builds a toolbar near a text selection.
  ///
  /// Typically displays buttons for copying and pasting text.
  ///
  /// [globalEditableRegion] is the TextField size of the global coordinate system
  /// in logical pixels.
  ///
  /// [textLineHeight] is the `preferredLineHeight` of the [RenderEditable] we
  /// are building a toolbar for.
  ///
  /// The [position] is a general calculation midpoint parameter of the toolbar.
  /// If you want more detailed position information, can use [endpoints]
  /// to calculate it.
  Widget buildToolbar(
    BuildContext context,
    Rect globalEditableRegion,
    double textLineHeight,
    Offset position,
    List<TextSelectionPoint> endpoints,
    TextSelectionDelegate delegate,
    // TODO(chunhtai): Change to ValueListenable<ClipboardStatus>? once
    // mirgration is done. https://github.com/flutter/flutter/issues/99360
    ClipboardStatusNotifier? clipboardStatus,
    Offset? lastSecondaryTapDownPosition,
  );

  /// Returns the size of the selection handle.
  Size getHandleSize(double textLineHeight);

  /// Whether the current selection of the text field managed by the given
  /// `delegate` can be removed from the text field and placed into the
  /// [Clipboard].
  ///
  /// By default, false is returned when nothing is selected in the text field.
  ///
  /// Subclasses can use this to decide if they should expose the cut
  /// functionality to the user.
  bool canCut(TextSelectionDelegate delegate) {
    return delegate.cutEnabled && !delegate.textEditingValue.selection.isCollapsed;
  }

  /// Whether the current selection of the text field managed by the given
  /// `delegate` can be copied to the [Clipboard].
  ///
  /// By default, false is returned when nothing is selected in the text field.
  ///
  /// Subclasses can use this to decide if they should expose the copy
  /// functionality to the user.
  bool canCopy(TextSelectionDelegate delegate) {
    return delegate.copyEnabled && !delegate.textEditingValue.selection.isCollapsed;
  }

  /// Whether the text field managed by the given `delegate` supports pasting
  /// from the clipboard.
  ///
  /// Subclasses can use this to decide if they should expose the paste
  /// functionality to the user.
  ///
  /// This does not consider the contents of the clipboard. Subclasses may want
  /// to, for example, disallow pasting when the clipboard contains an empty
  /// string.
  bool canPaste(TextSelectionDelegate delegate) {
    return delegate.pasteEnabled;
  }

  /// Whether the current selection of the text field managed by the given
  /// `delegate` can be extended to include the entire content of the text
  /// field.
  ///
  /// Subclasses can use this to decide if they should expose the select all
  /// functionality to the user.
  bool canSelectAll(TextSelectionDelegate delegate) {
    return delegate.selectAllEnabled && delegate.textEditingValue.text.isNotEmpty && delegate.textEditingValue.selection.isCollapsed;
  }

  /// Call [TextSelectionDelegate.cutSelection] to cut current selection.
  ///
  /// This is called by subclasses when their cut affordance is activated by
  /// the user.
  // TODO(chunhtai): remove optional parameter once migration is done.
  // https://github.com/flutter/flutter/issues/99360
  void handleCut(TextSelectionDelegate delegate, [ClipboardStatusNotifier? clipboardStatus]) {
    delegate.cutSelection(SelectionChangedCause.toolbar);
  }

  /// Call [TextSelectionDelegate.copySelection] to copy current selection.
  ///
  /// This is called by subclasses when their copy affordance is activated by
  /// the user.
  // TODO(chunhtai): remove optional parameter once migration is done.
  // https://github.com/flutter/flutter/issues/99360
  void handleCopy(TextSelectionDelegate delegate, [ClipboardStatusNotifier? clipboardStatus]) {
    delegate.copySelection(SelectionChangedCause.toolbar);
  }

  /// Call [TextSelectionDelegate.pasteText] to paste text.
  ///
  /// This is called by subclasses when their paste affordance is activated by
  /// the user.
  ///
  /// This function is asynchronous since interacting with the clipboard is
  /// asynchronous. Race conditions may exist with this API as currently
  /// implemented.
  // TODO(ianh): https://github.com/flutter/flutter/issues/11427
  Future<void> handlePaste(TextSelectionDelegate delegate) async {
    delegate.pasteText(SelectionChangedCause.toolbar);
  }

  /// Call [TextSelectionDelegate.selectAll] to set the current selection to
  /// contain the entire text value.
  ///
  /// Does not hide the toolbar.
  ///
  /// This is called by subclasses when their select-all affordance is activated
  /// by the user.
  void handleSelectAll(TextSelectionDelegate delegate) {
    delegate.selectAll(SelectionChangedCause.toolbar);
    delegate.bringIntoView(delegate.textEditingValue.selection.extent);
  }
}

/// An object that manages a pair of text selection handles for a
/// [RenderEditable].
///
/// This class is a wrapper of [SelectionOverlay] to provide APIs specific for
/// [RenderEditable]s. To manage selection handles for custom widgets, use
/// [SelectionOverlay] instead.
class TextSelectionOverlay {
  /// Creates an object that manages overlay entries for selection handles.
  ///
  /// The [context] must not be null and must have an [Overlay] as an ancestor.
  TextSelectionOverlay({
    required TextEditingValue value,
    required BuildContext context,
    Widget? debugRequiredFor,
    required LayerLink toolbarLayerLink,
    required LayerLink startHandleLayerLink,
    required LayerLink endHandleLayerLink,
    required this.renderObject,
    this.selectionControls,
    bool handlesVisible = false,
    required this.selectionDelegate,
    DragStartBehavior dragStartBehavior = DragStartBehavior.start,
    VoidCallback? onSelectionHandleTapped,
    ClipboardStatusNotifier? clipboardStatus,
  }) : assert(value != null),
       assert(context != null),
       assert(handlesVisible != null),
       _handlesVisible = handlesVisible,
       _value = value {
    renderObject.selectionStartInViewport.addListener(_updateTextSelectionOverlayVisibilities);
    renderObject.selectionEndInViewport.addListener(_updateTextSelectionOverlayVisibilities);
    _updateTextSelectionOverlayVisibilities();
    _selectionOverlay = SelectionOverlay(
      context: context,
      debugRequiredFor: debugRequiredFor,
      // The metrics will be set when show handles.
      startHandleType: TextSelectionHandleType.collapsed,
      startHandlesVisible: _effectiveStartHandleVisibility,
      lineHeightAtStart: 0.0,
      onStartHandleDragStart: _handleSelectionStartHandleDragStart,
      onStartHandleDragUpdate: _handleSelectionStartHandleDragUpdate,
      endHandleType: TextSelectionHandleType.collapsed,
      endHandlesVisible: _effectiveEndHandleVisibility,
      lineHeightAtEnd: 0.0,
      onEndHandleDragStart: _handleSelectionEndHandleDragStart,
      onEndHandleDragUpdate: _handleSelectionEndHandleDragUpdate,
      toolbarVisible: _effectiveToolbarVisibility,
      selectionEndPoints: const <TextSelectionPoint>[],
      selectionControls: selectionControls,
      selectionDelegate: selectionDelegate,
      clipboardStatus: clipboardStatus,
      startHandleLayerLink: startHandleLayerLink,
      endHandleLayerLink: endHandleLayerLink,
      toolbarLayerLink: toolbarLayerLink,
      onSelectionHandleTapped: onSelectionHandleTapped,
      dragStartBehavior: dragStartBehavior,
      toolbarLocation: renderObject.lastSecondaryTapDownPosition,
    );
  }

  /// Controls the fade-in and fade-out animations for the toolbar and handles.
  @Deprecated(
    'Use `SelectionOverlay.fadeDuration` instead. '
    'This feature was deprecated after v2.12.0-4.1.pre.'
  )
  static const Duration fadeDuration = SelectionOverlay.fadeDuration;

  // TODO(mpcomplete): what if the renderObject is removed or replaced, or
  // moves? Not sure what cases I need to handle, or how to handle them.
  /// The editable line in which the selected text is being displayed.
  final RenderEditable renderObject;

  /// {@macro flutter.widgets.SelectionOverlay.selectionControls}
  final TextSelectionControls? selectionControls;

  /// {@macro flutter.widgets.SelectionOverlay.selectionDelegate}
  final TextSelectionDelegate selectionDelegate;

  late final SelectionOverlay _selectionOverlay;

  /// Retrieve current value.
  @visibleForTesting
  TextEditingValue get value => _value;

  TextEditingValue _value;

  TextSelection get _selection => _value.selection;

  final ValueNotifier<bool> _effectiveStartHandleVisibility = ValueNotifier<bool>(false);
  final ValueNotifier<bool> _effectiveEndHandleVisibility = ValueNotifier<bool>(false);
  final ValueNotifier<bool> _effectiveToolbarVisibility = ValueNotifier<bool>(false);
  void _updateTextSelectionOverlayVisibilities() {
    _effectiveStartHandleVisibility.value = _handlesVisible && renderObject.selectionStartInViewport.value;
    _effectiveEndHandleVisibility.value = _handlesVisible && renderObject.selectionEndInViewport.value;
    _effectiveToolbarVisibility.value = renderObject.selectionStartInViewport.value || renderObject.selectionEndInViewport.value;
  }

  /// Whether selection handles are visible.
  ///
  /// Set to false if you want to hide the handles. Use this property to show or
  /// hide the handle without rebuilding them.
  ///
  /// Defaults to false.
  bool get handlesVisible => _handlesVisible;
  bool _handlesVisible = false;
  set handlesVisible(bool visible) {
    assert(visible != null);
    if (_handlesVisible == visible)
      return;
    _handlesVisible = visible;
    _updateTextSelectionOverlayVisibilities();
  }

  /// {@macro flutter.widgets.SelectionOverlay.showHandles}
  void showHandles() {
    _updateSelectionOverlay();
    _selectionOverlay.showHandles();
  }

  /// {@macro flutter.widgets.SelectionOverlay.hideHandles}
  void hideHandles() => _selectionOverlay.hideHandles();

  /// {@macro flutter.widgets.SelectionOverlay.showToolbar}
  void showToolbar() {
    _updateSelectionOverlay();
    _selectionOverlay.showToolbar();
  }

  /// Updates the overlay after the selection has changed.
  ///
  /// If this method is called while the [SchedulerBinding.schedulerPhase] is
  /// [SchedulerPhase.persistentCallbacks], i.e. during the build, layout, or
  /// paint phases (see [WidgetsBinding.drawFrame]), then the update is delayed
  /// until the post-frame callbacks phase. Otherwise the update is done
  /// synchronously. This means that it is safe to call during builds, but also
  /// that if you do call this during a build, the UI will not update until the
  /// next frame (i.e. many milliseconds later).
  void update(TextEditingValue newValue) {
    if (_value == newValue)
      return;
    _value = newValue;
    _updateSelectionOverlay();
  }

  void _updateSelectionOverlay() {
    _selectionOverlay
      // Update selection handle metrics.
      ..startHandleType = _chooseType(
        renderObject.textDirection,
        TextSelectionHandleType.left,
        TextSelectionHandleType.right,
      )
      ..lineHeightAtStart = _getStartGlyphHeight()
      ..endHandleType = _chooseType(
        renderObject.textDirection,
        TextSelectionHandleType.right,
        TextSelectionHandleType.left,
      )
      ..lineHeightAtEnd = _getEndGlyphHeight()
      // Update selection toolbar metrics.
      ..selectionEndPoints = renderObject.getEndpointsForSelection(_selection)
      ..toolbarLocation = renderObject.lastSecondaryTapDownPosition;
  }

  /// Causes the overlay to update its rendering.
  ///
  /// This is intended to be called when the [renderObject] may have changed its
  /// text metrics (e.g. because the text was scrolled).
  void updateForScroll() => _updateSelectionOverlay();

  /// Whether the handles are currently visible.
  bool get handlesAreVisible => _selectionOverlay._handles != null && handlesVisible;

  /// Whether the toolbar is currently visible.
  bool get toolbarIsVisible => _selectionOverlay._toolbar != null;

  /// {@macro flutter.widgets.SelectionOverlay.hide}
  void hide() => _selectionOverlay.hide();

  /// {@macro flutter.widgets.SelectionOverlay.hideToolbar}
  void hideToolbar() => _selectionOverlay.hideToolbar();

  /// {@macro flutter.widgets.SelectionOverlay.dispose}
  void dispose() {
    _selectionOverlay.dispose();
    renderObject.selectionStartInViewport.removeListener(_updateTextSelectionOverlayVisibilities);
    renderObject.selectionEndInViewport.removeListener(_updateTextSelectionOverlayVisibilities);
    _effectiveToolbarVisibility.dispose();
    _effectiveStartHandleVisibility.dispose();
    _effectiveEndHandleVisibility.dispose();
  }

  double _getStartGlyphHeight() {
    final InlineSpan span = renderObject.text!;
    final String prevText = span.toPlainText();
    final String currText = selectionDelegate.textEditingValue.text;
    final int firstSelectedGraphemeExtent;
    Rect? startHandleRect;
    // Only calculate handle rects if the text in the previous frame
    // is the same as the text in the current frame. This is done because
    // widget.renderObject contains the renderEditable from the previous frame.
    // If the text changed between the current and previous frames then
    // widget.renderObject.getRectForComposingRange might fail. In cases where
    // the current frame is different from the previous we fall back to
    // renderObject.preferredLineHeight.
    if (prevText == currText && _selection != null && _selection.isValid && !_selection.isCollapsed) {
      final String selectedGraphemes = _selection.textInside(currText);
      firstSelectedGraphemeExtent = selectedGraphemes.characters.first.length;
      startHandleRect = renderObject.getRectForComposingRange(TextRange(start: _selection.start, end: _selection.start + firstSelectedGraphemeExtent));
    }
    return startHandleRect?.height ?? renderObject.preferredLineHeight;
  }

  double _getEndGlyphHeight() {
    final InlineSpan span = renderObject.text!;
    final String prevText = span.toPlainText();
    final String currText = selectionDelegate.textEditingValue.text;
    final int lastSelectedGraphemeExtent;
    Rect? endHandleRect;
    // See the explanation in _getStartGlyphHeight.
    if (prevText == currText && _selection != null && _selection.isValid && !_selection.isCollapsed) {
      final String selectedGraphemes = _selection.textInside(currText);
      lastSelectedGraphemeExtent = selectedGraphemes.characters.last.length;
      endHandleRect = renderObject.getRectForComposingRange(TextRange(start: _selection.end - lastSelectedGraphemeExtent, end: _selection.end));
    }
    return endHandleRect?.height ?? renderObject.preferredLineHeight;
  }

  late Offset _dragEndPosition;

  void _handleSelectionEndHandleDragStart(DragStartDetails details) {
    final Size handleSize = selectionControls!.getHandleSize(
      renderObject.preferredLineHeight,
    );
    _dragEndPosition = details.globalPosition + Offset(0.0, -handleSize.height);
  }

  void _handleSelectionEndHandleDragUpdate(DragUpdateDetails details) {
    _dragEndPosition += details.delta;
    final TextPosition position = renderObject.getPositionForPoint(_dragEndPosition);

    if (_selection.isCollapsed) {
      _handleSelectionHandleChanged(TextSelection.fromPosition(position), isEnd: true);
      return;
    }

    final TextSelection newSelection = TextSelection(
      baseOffset: _selection.baseOffset,
      extentOffset: position.offset,
    );

    if (newSelection.baseOffset >= newSelection.extentOffset)
      return; // don't allow order swapping.

    _handleSelectionHandleChanged(newSelection, isEnd: true);
  }

  late Offset _dragStartPosition;

  void _handleSelectionStartHandleDragStart(DragStartDetails details) {
    final Size handleSize = selectionControls!.getHandleSize(
      renderObject.preferredLineHeight,
    );
    _dragStartPosition = details.globalPosition + Offset(0.0, -handleSize.height);
  }

  void _handleSelectionStartHandleDragUpdate(DragUpdateDetails details) {
    _dragStartPosition += details.delta;
    final TextPosition position = renderObject.getPositionForPoint(_dragStartPosition);

    if (_selection.isCollapsed) {
      _handleSelectionHandleChanged(TextSelection.fromPosition(position), isEnd: false);
      return;
    }

    final TextSelection newSelection = TextSelection(
      baseOffset: position.offset,
      extentOffset: _selection.extentOffset,
    );

    if (newSelection.baseOffset >= newSelection.extentOffset)
      return; // don't allow order swapping.

    _handleSelectionHandleChanged(newSelection, isEnd: false);
  }

  void _handleSelectionHandleChanged(TextSelection newSelection, {required bool isEnd}) {
    final TextPosition textPosition = isEnd ? newSelection.extent : newSelection.base;
    selectionDelegate.userUpdateTextEditingValue(
      _value.copyWith(selection: newSelection),
      SelectionChangedCause.drag,
    );
    selectionDelegate.bringIntoView(textPosition);
  }

  TextSelectionHandleType _chooseType(
      TextDirection textDirection,
      TextSelectionHandleType ltrType,
      TextSelectionHandleType rtlType,
      ) {
    if (_selection.isCollapsed)
      return TextSelectionHandleType.collapsed;

    assert(textDirection != null);
    switch (textDirection) {
      case TextDirection.ltr:
        return ltrType;
      case TextDirection.rtl:
        return rtlType;
    }
  }
}

/// An object that manages a pair of selection handles.
///
/// The selection handles are displayed in the [Overlay] that most closely
/// encloses the given [BuildContext].
class SelectionOverlay {
  /// Creates an object that manages overlay entries for selection handles.
  ///
  /// The [context] must not be null and must have an [Overlay] as an ancestor.
  SelectionOverlay({
    required this.context,
    this.debugRequiredFor,
    required TextSelectionHandleType startHandleType,
    required double lineHeightAtStart,
    this.startHandlesVisible,
    this.onStartHandleDragStart,
    this.onStartHandleDragUpdate,
    this.onStartHandleDragEnd,
    required TextSelectionHandleType endHandleType,
    required double lineHeightAtEnd,
    this.endHandlesVisible,
    this.onEndHandleDragStart,
    this.onEndHandleDragUpdate,
    this.onEndHandleDragEnd,
    this.toolbarVisible,
    required List<TextSelectionPoint> selectionEndPoints,
    required this.selectionControls,
    required this.selectionDelegate,
    required this.clipboardStatus,
    required this.startHandleLayerLink,
    required this.endHandleLayerLink,
    required this.toolbarLayerLink,
    this.dragStartBehavior = DragStartBehavior.start,
    this.onSelectionHandleTapped,
    Offset? toolbarLocation,
  }) : _startHandleType = startHandleType,
       _lineHeightAtStart = lineHeightAtStart,
       _endHandleType = endHandleType,
       _lineHeightAtEnd = lineHeightAtEnd,
       _selectionEndPoints = selectionEndPoints,
       _toolbarLocation = toolbarLocation {
    final OverlayState? overlay = Overlay.of(context, rootOverlay: true);
    assert(
      overlay != null,
      'No Overlay widget exists above $context.\n'
      'Usually the Navigator created by WidgetsApp provides the overlay. Perhaps your '
      'app content was created above the Navigator with the WidgetsApp builder parameter.',
    );
  }

  /// The context in which the selection handles should appear.
  ///
  /// This context must have an [Overlay] as an ancestor because this object
  /// will display the text selection handles in that [Overlay].
  final BuildContext context;

  /// The type of start selection handle.
  ///
  /// Changing the value while the handles are visible causes them to rebuild.
  TextSelectionHandleType get startHandleType => _startHandleType;
  TextSelectionHandleType _startHandleType;
  set startHandleType(TextSelectionHandleType value) {
    if (_startHandleType == value)
      return;
    _startHandleType = value;
    _markNeedsBuild();
  }

  /// The line height at the selection start.
  ///
  /// This value is used for calculating the size of the start selection handle.
  ///
  /// Changing the value while the handles are visible causes them to rebuild.
  double get lineHeightAtStart => _lineHeightAtStart;
  double _lineHeightAtStart;
  set lineHeightAtStart(double value) {
    if (_lineHeightAtStart == value)
      return;
    _lineHeightAtStart = value;
    _markNeedsBuild();
  }

  /// Whether the start handle is visible.
  ///
  /// If the value changes, the start handle uses [FadeTransition] to transition
  /// itself on and off the screen.
  ///
  /// If this is null, the start selection handle will always be visible.
  final ValueListenable<bool>? startHandlesVisible;

  /// Called when the users start dragging the start selection handles.
  final ValueChanged<DragStartDetails>? onStartHandleDragStart;

  /// Called when the users drag the start selection handles to new locations.
  final ValueChanged<DragUpdateDetails>? onStartHandleDragUpdate;

  /// Called when the users lift their fingers after dragging the start selection
  /// handles.
  final ValueChanged<DragEndDetails>? onStartHandleDragEnd;

  /// The type of end selection handle.
  ///
  /// Changing the value while the handles are visible causes them to rebuild.
  TextSelectionHandleType get endHandleType => _endHandleType;
  TextSelectionHandleType _endHandleType;
  set endHandleType(TextSelectionHandleType value) {
    if (_endHandleType == value)
      return;
    _endHandleType = value;
    _markNeedsBuild();
  }

  /// The line height at the selection end.
  ///
  /// This value is used for calculating the size of the end selection handle.
  ///
  /// Changing the value while the handles are visible causes them to rebuild.
  double get lineHeightAtEnd => _lineHeightAtEnd;
  double _lineHeightAtEnd;
  set lineHeightAtEnd(double value) {
    if (_lineHeightAtEnd == value)
      return;
    _lineHeightAtEnd = value;
    _markNeedsBuild();
  }

  /// Whether the end handle is visible.
  ///
  /// If the value changes, the end handle uses [FadeTransition] to transition
  /// itself on and off the screen.
  ///
  /// If this is null, the end selection handle will always be visible.
  final ValueListenable<bool>? endHandlesVisible;

  /// Called when the users start dragging the end selection handles.
  final ValueChanged<DragStartDetails>? onEndHandleDragStart;

  /// Called when the users drag the end selection handles to new locations.
  final ValueChanged<DragUpdateDetails>? onEndHandleDragUpdate;

  /// Called when the users lift their fingers after dragging the end selection
  /// handles.
  final ValueChanged<DragEndDetails>? onEndHandleDragEnd;

  /// Whether the toolbar is visible.
  ///
  /// If the value changes, the toolbar uses [FadeTransition] to transition
  /// itself on and off the screen.
  ///
  /// If this is null the toolbar will always be visible.
  final ValueListenable<bool>? toolbarVisible;

  /// The text selection positions of selection start and end.
  List<TextSelectionPoint> get selectionEndPoints => _selectionEndPoints;
  List<TextSelectionPoint> _selectionEndPoints;
  set selectionEndPoints(List<TextSelectionPoint> value) {
    if (!listEquals(_selectionEndPoints, value)) {
      _markNeedsBuild();
    }
    _selectionEndPoints = value;
  }

  /// Debugging information for explaining why the [Overlay] is required.
  final Widget? debugRequiredFor;

  /// The object supplied to the [CompositedTransformTarget] that wraps the text
  /// field.
  final LayerLink toolbarLayerLink;

  /// The objects supplied to the [CompositedTransformTarget] that wraps the
  /// location of start selection handle.
  final LayerLink startHandleLayerLink;

  /// The objects supplied to the [CompositedTransformTarget] that wraps the
  /// location of end selection handle.
  final LayerLink endHandleLayerLink;

  /// {@template flutter.widgets.SelectionOverlay.selectionControls}
  /// Builds text selection handles and toolbar.
  /// {@endtemplate}
  final TextSelectionControls? selectionControls;

  /// {@template flutter.widgets.SelectionOverlay.selectionDelegate}
  /// The delegate for manipulating the current selection in the owning
  /// text field.
  /// {@endtemplate}
  final TextSelectionDelegate selectionDelegate;

  /// Determines the way that drag start behavior is handled.
  ///
  /// If set to [DragStartBehavior.start], handle drag behavior will
  /// begin at the position where the drag gesture won the arena. If set to
  /// [DragStartBehavior.down] it will begin at the position where a down
  /// event is first detected.
  ///
  /// In general, setting this to [DragStartBehavior.start] will make drag
  /// animation smoother and setting it to [DragStartBehavior.down] will make
  /// drag behavior feel slightly more reactive.
  ///
  /// By default, the drag start behavior is [DragStartBehavior.start].
  ///
  /// See also:
  ///
  ///  * [DragGestureRecognizer.dragStartBehavior], which gives an example for the different behaviors.
  final DragStartBehavior dragStartBehavior;

  /// {@template flutter.widgets.SelectionOverlay.onSelectionHandleTapped}
  /// A callback that's optionally invoked when a selection handle is tapped.
  ///
  /// The [TextSelectionControls.buildHandle] implementation the text field
  /// uses decides where the handle's tap "hotspot" is, or whether the
  /// selection handle supports tap gestures at all. For instance,
  /// [MaterialTextSelectionControls] calls [onSelectionHandleTapped] when the
  /// selection handle's "knob" is tapped, while
  /// [CupertinoTextSelectionControls] builds a handle that's not sufficiently
  /// large for tapping (as it's not meant to be tapped) so it does not call
  /// [onSelectionHandleTapped] even when tapped.
  /// {@endtemplate}
  // See https://github.com/flutter/flutter/issues/39376#issuecomment-848406415
  // for provenance.
  final VoidCallback? onSelectionHandleTapped;

  /// Maintains the status of the clipboard for determining if its contents can
  /// be pasted or not.
  ///
  /// Useful because the actual value of the clipboard can only be checked
  /// asynchronously (see [Clipboard.getData]).
  final ClipboardStatusNotifier? clipboardStatus;

  /// The location of where the toolbar should be drawn in relative to the
  /// location of [toolbarLayerLink].
  ///
  /// If this is null, the toolbar is drawn based on [selectionEndPoints] and
  /// the rect of render object of [context].
  ///
  /// This is useful for displaying toolbars at the mouse right-click locations
  /// in desktop devices.
  Offset? get toolbarLocation => _toolbarLocation;
  Offset? _toolbarLocation;
  set toolbarLocation(Offset? value) {
    if (_toolbarLocation == value) {
      return;
    }
    _toolbarLocation = value;
    _markNeedsBuild();
  }

  /// Controls the fade-in and fade-out animations for the toolbar and handles.
  static const Duration fadeDuration = Duration(milliseconds: 150);

  /// A pair of handles. If this is non-null, there are always 2, though the
  /// second is hidden when the selection is collapsed.
  List<OverlayEntry>? _handles;

  /// A copy/paste toolbar.
  OverlayEntry? _toolbar;

<<<<<<< HEAD
  ContextualMenuAreaState get _contextualMenuAreaState {
    final ContextualMenuAreaState? state = ContextualMenuArea.of(context);
    assert(state != null, 'TextSelectionOverlay must be given a BuildContext that has a ContextualMenuArea above it in the Widget tree.');
    return state!;
  }

  TextSelection get _selection => _value.selection;

  /// Whether selection handles are visible.
  ///
  /// Set to false if you want to hide the handles. Use this property to show or
  /// hide the handle without rebuilding them.
  ///
  /// If this method is called while the [SchedulerBinding.schedulerPhase] is
  /// [SchedulerPhase.persistentCallbacks], i.e. during the build, layout, or
  /// paint phases (see [WidgetsBinding.drawFrame]), then the update is delayed
  /// until the post-frame callbacks phase. Otherwise the update is done
  /// synchronously. This means that it is safe to call during builds, but also
  /// that if you do call this during a build, the UI will not update until the
  /// next frame (i.e. many milliseconds later).
  ///
  /// Defaults to false.
  bool get handlesVisible => _handlesVisible;
  bool _handlesVisible = false;
  set handlesVisible(bool visible) {
    assert(visible != null);
    if (_handlesVisible == visible)
      return;
    _handlesVisible = visible;
    // If we are in build state, it will be too late to update visibility.
    // We will need to schedule the build in next frame.
    if (SchedulerBinding.instance!.schedulerPhase == SchedulerPhase.persistentCallbacks) {
      SchedulerBinding.instance!.addPostFrameCallback(_markNeedsBuild);
    } else {
      _markNeedsBuild();
    }
  }

=======
  /// {@template flutter.widgets.SelectionOverlay.showHandles}
>>>>>>> 0ff8030d
  /// Builds the handles by inserting them into the [context]'s overlay.
  /// {@endtemplate}
  void showHandles() {
    if (_handles != null)
      return;

    _handles = <OverlayEntry>[
      OverlayEntry(builder: _buildStartHandle),
      OverlayEntry(builder: _buildEndHandle),
    ];

    Overlay.of(context, rootOverlay: true, debugRequiredFor: debugRequiredFor)!
      .insertAll(_handles!);
  }

  /// {@template flutter.widgets.SelectionOverlay.hideHandles}
  /// Destroys the handles by removing them from overlay.
  /// {@endtemplate}
  void hideHandles() {
    if (_handles != null) {
      _handles![0].remove();
      _handles![1].remove();
      _handles = null;
    }
  }

  /// {@template flutter.widgets.SelectionOverlay.showToolbar}
  /// Shows the toolbar by inserting it into the [context]'s overlay.
  /// {@endtemplate}
  void showToolbar() {
<<<<<<< HEAD
    /*
    _contextualMenuController?.dispose();
    _contextualMenuController = _ContextualMenuController(
      context: context,
      anchor: renderObject.lastSecondaryTapDownPosition!,
    );
    */
    // TODO(justinmc): How did this originally position itself?
    _contextualMenuAreaState.showContextualMenu(renderObject.lastSecondaryTapDownPosition!);

    /*
    assert(_toolbar == null);
    _toolbar = OverlayEntry(builder: _buildToolbar);
    Overlay.of(context, rootOverlay: true, debugRequiredFor: debugRequiredFor)!.insert(_toolbar!);
    _toolbarController.forward(from: 0.0);
    */
=======
    if (_toolbar != null) {
      return;
    }
    _toolbar = OverlayEntry(builder: _buildToolbar);
    Overlay.of(context, rootOverlay: true, debugRequiredFor: debugRequiredFor)!.insert(_toolbar!);
>>>>>>> 0ff8030d
  }

  bool _buildScheduled = false;
  void _markNeedsBuild() {
    if (_handles == null && _toolbar == null)
      return;
    // If we are in build state, it will be too late to update visibility.
    // We will need to schedule the build in next frame.
    if (SchedulerBinding.instance.schedulerPhase == SchedulerPhase.persistentCallbacks) {
      if (_buildScheduled)
        return;
      _buildScheduled = true;
      SchedulerBinding.instance.addPostFrameCallback((Duration duration) {
        _buildScheduled = false;
        if (_handles != null) {
          _handles![0].markNeedsBuild();
          _handles![1].markNeedsBuild();
        }
        _toolbar?.markNeedsBuild();
      });
    } else {
      if (_handles != null) {
        _handles![0].markNeedsBuild();
        _handles![1].markNeedsBuild();
      }
      _toolbar?.markNeedsBuild();
    }
  }

<<<<<<< HEAD
  /// Whether the handles are currently visible.
  bool get handlesAreVisible => _handles != null && handlesVisible;

  /// Whether the toolbar is currently visible.
  //bool get toolbarIsVisible => _toolbar != null;
  //bool get toolbarIsVisible => _contextualMenuController?.isVisible ?? false;
  bool get toolbarIsVisible => _contextualMenuAreaState.contextualMenuIsVisible;

=======
  /// {@template flutter.widgets.SelectionOverlay.hide}
>>>>>>> 0ff8030d
  /// Hides the entire overlay including the toolbar and the handles.
  /// {@endtemplate}
  void hide() {
    if (_handles != null) {
      _handles![0].remove();
      _handles![1].remove();
      _handles = null;
    }
    if (toolbarIsVisible) {
      hideToolbar();
    }
  }

  /// {@template flutter.widgets.SelectionOverlay.hideToolbar}
  /// Hides the toolbar part of the overlay.
  ///
  /// To hide the whole overlay, see [hide].
  /// {@endtemplate}
  void hideToolbar() {
<<<<<<< HEAD
    //assert(_toolbar != null);
    /*
    assert(_contextualMenuController != null);
    _contextualMenuController!.dispose();
    _contextualMenuController = null;
    */
    _contextualMenuAreaState.disposeContextualMenu();
    _toolbarController.stop();
=======
    if (_toolbar == null)
      return;
>>>>>>> 0ff8030d
    _toolbar?.remove();
    _toolbar = null;
  }

  /// {@template flutter.widgets.SelectionOverlay.dispose}
  /// Disposes this object and release resources.
  /// {@endtemplate}
  void dispose() {
    hide();
  }

  Widget _buildStartHandle(BuildContext context) {
    final Widget handle;
    final TextSelectionControls? selectionControls = this.selectionControls;
    if (selectionControls == null)
      handle = Container();
    else {
      handle = _SelectionHandleOverlay(
        type: _startHandleType,
        handleLayerLink: startHandleLayerLink,
        onSelectionHandleTapped: onSelectionHandleTapped,
        onSelectionHandleDragStart: onStartHandleDragStart,
        onSelectionHandleDragUpdate: onStartHandleDragUpdate,
        onSelectionHandleDragEnd: onStartHandleDragEnd,
        selectionControls: selectionControls,
        visibility: startHandlesVisible,
        preferredLineHeight: _lineHeightAtStart,
        dragStartBehavior: dragStartBehavior,
      );
    }
    return ExcludeSemantics(
      child: handle,
    );
  }

  Widget _buildEndHandle(BuildContext context) {
    final Widget handle;
    final TextSelectionControls? selectionControls = this.selectionControls;
    if (selectionControls == null || _startHandleType == TextSelectionHandleType.collapsed)
      handle = Container(); // hide the second handle when collapsed.
    else {
      handle = _SelectionHandleOverlay(
        type: _endHandleType,
        handleLayerLink: endHandleLayerLink,
        onSelectionHandleTapped: onSelectionHandleTapped,
        onSelectionHandleDragStart: onEndHandleDragStart,
        onSelectionHandleDragUpdate: onEndHandleDragUpdate,
        onSelectionHandleDragEnd: onEndHandleDragEnd,
        selectionControls: selectionControls,
        visibility: endHandlesVisible,
        preferredLineHeight: _lineHeightAtEnd,
        dragStartBehavior: dragStartBehavior,
      );
    }
    return ExcludeSemantics(
      child: handle,
    );
  }

  Widget _buildToolbar(BuildContext context) {
    if (selectionControls == null)
      return Container();

    final RenderBox renderBox = this.context.findRenderObject()! as RenderBox;

    final Rect editingRegion = Rect.fromPoints(
      renderBox.localToGlobal(Offset.zero),
      renderBox.localToGlobal(renderBox.size.bottomRight(Offset.zero)),
    );

    final bool isMultiline = selectionEndPoints.last.point.dy - selectionEndPoints.first.point.dy >
        lineHeightAtEnd / 2;

    // If the selected text spans more than 1 line, horizontally center the toolbar.
    // Derived from both iOS and Android.
    final double midX = isMultiline
      ? editingRegion.width / 2
      : (selectionEndPoints.first.point.dx + selectionEndPoints.last.point.dx) / 2;

    final Offset midpoint = Offset(
      midX,
      // The y-coordinate won't be made use of most likely.
      selectionEndPoints.first.point.dy - lineHeightAtStart,
    );

    return Directionality(
      textDirection: Directionality.of(this.context),
      child: _SelectionToolbarOverlay(
        preferredLineHeight: lineHeightAtStart,
        toolbarLocation: toolbarLocation,
        layerLink: toolbarLayerLink,
        editingRegion: editingRegion,
        selectionControls: selectionControls,
        midpoint: midpoint,
        selectionEndpoints: selectionEndPoints,
        visibility: toolbarVisible,
        selectionDelegate: selectionDelegate,
        clipboardStatus: clipboardStatus,
      ),
    );
  }
}

/// This widget represents a selection toolbar.
class _SelectionToolbarOverlay extends StatefulWidget {
  /// Creates a toolbar overlay.
  const _SelectionToolbarOverlay({
    Key? key,
    required this.preferredLineHeight,
    required this.toolbarLocation,
    required this.layerLink,
    required this.editingRegion,
    required this.selectionControls,
    this.visibility,
    required this.midpoint,
    required this.selectionEndpoints,
    required this.selectionDelegate,
    required this.clipboardStatus,
  }) : super(key: key);

  final double preferredLineHeight;
  final Offset? toolbarLocation;
  final LayerLink layerLink;
  final Rect editingRegion;
  final TextSelectionControls? selectionControls;
  final ValueListenable<bool>? visibility;
  final Offset midpoint;
  final List<TextSelectionPoint> selectionEndpoints;
  final TextSelectionDelegate? selectionDelegate;
  final ClipboardStatusNotifier? clipboardStatus;

  @override
  _SelectionToolbarOverlayState createState() => _SelectionToolbarOverlayState();
}

class _SelectionToolbarOverlayState extends State<_SelectionToolbarOverlay> with SingleTickerProviderStateMixin {
  late AnimationController _controller;
  Animation<double> get _opacity => _controller.view;

  @override
  void initState() {
    super.initState();

    _controller = AnimationController(duration: SelectionOverlay.fadeDuration, vsync: this);

    _toolbarVisibilityChanged();
    widget.visibility?.addListener(_toolbarVisibilityChanged);
  }

  @override
  void didUpdateWidget(_SelectionToolbarOverlay oldWidget) {
    super.didUpdateWidget(oldWidget);
    if (oldWidget.visibility == widget.visibility) {
      return;
    }
    oldWidget.visibility?.removeListener(_toolbarVisibilityChanged);
    _toolbarVisibilityChanged();
    widget.visibility?.addListener(_toolbarVisibilityChanged);
  }

  @override
  void dispose() {
    widget.visibility?.removeListener(_toolbarVisibilityChanged);
    _controller.dispose();
    super.dispose();
  }

  void _toolbarVisibilityChanged() {
    if (widget.visibility?.value ?? true) {
      _controller.forward();
    } else {
      _controller.reverse();
    }
  }

  @override
  Widget build(BuildContext context) {
    return FadeTransition(
      opacity: _opacity,
      child: CompositedTransformFollower(
        link: widget.layerLink,
        showWhenUnlinked: false,
        offset: -widget.editingRegion.topLeft,
        child: Builder(
          builder: (BuildContext context) {
            return widget.selectionControls!.buildToolbar(
              context,
              widget.editingRegion,
              widget.preferredLineHeight,
              widget.midpoint,
              widget.selectionEndpoints,
              widget.selectionDelegate!,
              widget.clipboardStatus,
              widget.toolbarLocation,
            );
          },
        ),
      ),
    );
  }
}

/// This widget represents a single draggable selection handle.
class _SelectionHandleOverlay extends StatefulWidget {
  /// Create selection overlay.
  const _SelectionHandleOverlay({
    Key? key,
    required this.type,
    required this.handleLayerLink,
    this.onSelectionHandleTapped,
    this.onSelectionHandleDragStart,
    this.onSelectionHandleDragUpdate,
    this.onSelectionHandleDragEnd,
    required this.selectionControls,
    this.visibility,
    required this.preferredLineHeight,
    this.dragStartBehavior = DragStartBehavior.start,
  }) : super(key: key);

  final LayerLink handleLayerLink;
  final VoidCallback? onSelectionHandleTapped;
  final ValueChanged<DragStartDetails>? onSelectionHandleDragStart;
  final ValueChanged<DragUpdateDetails>? onSelectionHandleDragUpdate;
  final ValueChanged<DragEndDetails>? onSelectionHandleDragEnd;
  final TextSelectionControls selectionControls;
  final ValueListenable<bool>? visibility;
  final double preferredLineHeight;
  final TextSelectionHandleType type;
  final DragStartBehavior dragStartBehavior;

  @override
  State<_SelectionHandleOverlay> createState() => _SelectionHandleOverlayState();

}

class _SelectionHandleOverlayState extends State<_SelectionHandleOverlay> with SingleTickerProviderStateMixin {

  late AnimationController _controller;
  Animation<double> get _opacity => _controller.view;

  @override
  void initState() {
    super.initState();

    _controller = AnimationController(duration: SelectionOverlay.fadeDuration, vsync: this);

    _handleVisibilityChanged();
    widget.visibility?.addListener(_handleVisibilityChanged);
  }

  void _handleVisibilityChanged() {
    if (widget.visibility?.value ?? true) {
      _controller.forward();
    } else {
      _controller.reverse();
    }
  }

  @override
  void didUpdateWidget(_SelectionHandleOverlay oldWidget) {
    super.didUpdateWidget(oldWidget);
    oldWidget.visibility?.removeListener(_handleVisibilityChanged);
    _handleVisibilityChanged();
    widget.visibility?.addListener(_handleVisibilityChanged);
  }

  @override
  void dispose() {
    widget.visibility?.removeListener(_handleVisibilityChanged);
    _controller.dispose();
    super.dispose();
  }

  @override
  Widget build(BuildContext context) {
    final Offset handleAnchor = widget.selectionControls.getHandleAnchor(
      widget.type,
      widget.preferredLineHeight,
    );
    final Size handleSize = widget.selectionControls.getHandleSize(
      widget.preferredLineHeight,
    );

    final Rect handleRect = Rect.fromLTWH(
      -handleAnchor.dx,
      -handleAnchor.dy,
      handleSize.width,
      handleSize.height,
    );

    // Make sure the GestureDetector is big enough to be easily interactive.
    final Rect interactiveRect = handleRect.expandToInclude(
      Rect.fromCircle(center: handleRect.center, radius: kMinInteractiveDimension/ 2),
    );
    final RelativeRect padding = RelativeRect.fromLTRB(
      math.max((interactiveRect.width - handleRect.width) / 2, 0),
      math.max((interactiveRect.height - handleRect.height) / 2, 0),
      math.max((interactiveRect.width - handleRect.width) / 2, 0),
      math.max((interactiveRect.height - handleRect.height) / 2, 0),
    );

    return CompositedTransformFollower(
      link: widget.handleLayerLink,
      offset: interactiveRect.topLeft,
      showWhenUnlinked: false,
      child: FadeTransition(
        opacity: _opacity,
        child: Container(
          alignment: Alignment.topLeft,
          width: interactiveRect.width,
          height: interactiveRect.height,
          child: GestureDetector(
            behavior: HitTestBehavior.translucent,
            dragStartBehavior: widget.dragStartBehavior,
            onPanStart: widget.onSelectionHandleDragStart,
            onPanUpdate: widget.onSelectionHandleDragUpdate,
            onPanEnd: widget.onSelectionHandleDragEnd,
            child: Padding(
              padding: EdgeInsets.only(
                left: padding.left,
                top: padding.top,
                right: padding.right,
                bottom: padding.bottom,
              ),
              child: widget.selectionControls.buildHandle(
                context,
                widget.type,
                widget.preferredLineHeight,
                widget.onSelectionHandleTapped,
              ),
            ),
          ),
        ),
      ),
    );
  }
}

/// Delegate interface for the [TextSelectionGestureDetectorBuilder].
///
/// The interface is usually implemented by text field implementations wrapping
/// [EditableText], that use a [TextSelectionGestureDetectorBuilder] to build a
/// [TextSelectionGestureDetector] for their [EditableText]. The delegate provides
/// the builder with information about the current state of the text field.
/// Based on these information, the builder adds the correct gesture handlers
/// to the gesture detector.
///
/// See also:
///
///  * [TextField], which implements this delegate for the Material text field.
///  * [CupertinoTextField], which implements this delegate for the Cupertino
///    text field.
abstract class TextSelectionGestureDetectorBuilderDelegate {
  /// [GlobalKey] to the [EditableText] for which the
  /// [TextSelectionGestureDetectorBuilder] will build a [TextSelectionGestureDetector].
  GlobalKey<EditableTextState> get editableTextKey;

  /// Whether the text field should respond to force presses.
  bool get forcePressEnabled;

  /// Whether the user may select text in the text field.
  bool get selectionEnabled;
}

/// Builds a [TextSelectionGestureDetector] to wrap an [EditableText].
///
/// The class implements sensible defaults for many user interactions
/// with an [EditableText] (see the documentation of the various gesture handler
/// methods, e.g. [onTapDown], [onForcePressStart], etc.). Subclasses of
/// [TextSelectionGestureDetectorBuilder] can change the behavior performed in
/// responds to these gesture events by overriding the corresponding handler
/// methods of this class.
///
/// The resulting [TextSelectionGestureDetector] to wrap an [EditableText] is
/// obtained by calling [buildGestureDetector].
///
/// See also:
///
///  * [TextField], which uses a subclass to implement the Material-specific
///    gesture logic of an [EditableText].
///  * [CupertinoTextField], which uses a subclass to implement the
///    Cupertino-specific gesture logic of an [EditableText].
class TextSelectionGestureDetectorBuilder {
  /// Creates a [TextSelectionGestureDetectorBuilder].
  ///
  /// The [delegate] must not be null.
  TextSelectionGestureDetectorBuilder({
    required this.delegate,
  }) : assert(delegate != null);

  /// The delegate for this [TextSelectionGestureDetectorBuilder].
  ///
  /// The delegate provides the builder with information about what actions can
  /// currently be performed on the text field. Based on this, the builder adds
  /// the correct gesture handlers to the gesture detector.
  @protected
  final TextSelectionGestureDetectorBuilderDelegate delegate;

  /// Returns true if lastSecondaryTapDownPosition was on selection.
  bool get _lastSecondaryTapWasOnSelection {
    assert(renderEditable.lastSecondaryTapDownPosition != null);
    if (renderEditable.selection == null) {
      return false;
    }

    final TextPosition textPosition = renderEditable.getPositionForPoint(
      renderEditable.lastSecondaryTapDownPosition!,
    );

    return renderEditable.selection!.start <= textPosition.offset
        && renderEditable.selection!.end >= textPosition.offset;
  }

  // Expand the selection to the given global position.
  //
  // Either base or extent will be moved to the last tapped position, whichever
  // is closest. The selection will never shrink or pivot, only grow.
  //
  // If fromSelection is given, will expand from that selection instead of the
  // current selection in renderEditable.
  //
  // See also:
  //
  //   * [_extendSelection], which is similar but pivots the selection around
  //     the base.
  void _expandSelection(Offset offset, SelectionChangedCause cause, [TextSelection? fromSelection]) {
    assert(cause != null);
    assert(offset != null);
    assert(renderEditable.selection?.baseOffset != null);

    final TextPosition tappedPosition = renderEditable.getPositionForPoint(offset);
    final TextSelection selection = fromSelection ?? renderEditable.selection!;
    final bool baseIsCloser =
        (tappedPosition.offset - selection.baseOffset).abs()
        < (tappedPosition.offset - selection.extentOffset).abs();
    final TextSelection nextSelection = selection.copyWith(
      baseOffset: baseIsCloser ? selection.extentOffset : selection.baseOffset,
      extentOffset: tappedPosition.offset,
    );

    editableText.userUpdateTextEditingValue(
      editableText.textEditingValue.copyWith(
        selection: nextSelection,
      ),
      cause,
    );
  }

  // Extend the selection to the given global position.
  //
  // Holds the base in place and moves the extent.
  //
  // See also:
  //
  //   * [_expandSelection], which is similar but always increases the size of
  //     the selection.
  void _extendSelection(Offset offset, SelectionChangedCause cause) {
    assert(cause != null);
    assert(offset != null);
    assert(renderEditable.selection?.baseOffset != null);

    final TextPosition tappedPosition = renderEditable.getPositionForPoint(offset);
    final TextSelection selection = renderEditable.selection!;
    final TextSelection nextSelection = selection.copyWith(
      extentOffset: tappedPosition.offset,
    );

    editableText.userUpdateTextEditingValue(
      editableText.textEditingValue.copyWith(
        selection: nextSelection,
      ),
      cause,
    );
  }

  /// Whether to show the selection toolbar.
  ///
  /// It is based on the signal source when a [onTapDown] is called. This getter
  /// will return true if current [onTapDown] event is triggered by a touch or
  /// a stylus.
  bool get shouldShowSelectionToolbar => _shouldShowSelectionToolbar;
  bool _shouldShowSelectionToolbar = true;

  /// The [State] of the [EditableText] for which the builder will provide a
  /// [TextSelectionGestureDetector].
  @protected
  EditableTextState get editableText => delegate.editableTextKey.currentState!;

  /// The [RenderObject] of the [EditableText] for which the builder will
  /// provide a [TextSelectionGestureDetector].
  @protected
  RenderEditable get renderEditable => editableText.renderEditable;

  // The viewport offset pixels of the [RenderEditable] at the last drag start.
  double _dragStartViewportOffset = 0.0;

  // Returns true iff either shift key is currently down.
  bool get _isShiftPressed {
    return HardwareKeyboard.instance.logicalKeysPressed
      .any(<LogicalKeyboardKey>{
        LogicalKeyboardKey.shiftLeft,
        LogicalKeyboardKey.shiftRight,
      }.contains);
  }

  // True iff a tap + shift has been detected but the tap has not yet come up.
  bool _isShiftTapping = false;

  // For a shift + tap + drag gesture, the TextSelection at the point of the
  // tap. Mac uses this value to reset to the original selection when an
  // inversion of the base and offset happens.
  TextSelection? _shiftTapDragSelection;

  /// Handler for [TextSelectionGestureDetector.onTapDown].
  ///
  /// By default, it forwards the tap to [RenderEditable.handleTapDown] and sets
  /// [shouldShowSelectionToolbar] to true if the tap was initiated by a finger or stylus.
  ///
  /// See also:
  ///
  ///  * [TextSelectionGestureDetector.onTapDown], which triggers this callback.
  @protected
  void onTapDown(TapDownDetails details) {
    renderEditable.handleTapDown(details);
    // The selection overlay should only be shown when the user is interacting
    // through a touch screen (via either a finger or a stylus). A mouse shouldn't
    // trigger the selection overlay.
    // For backwards-compatibility, we treat a null kind the same as touch.
    final PointerDeviceKind? kind = details.kind;
    _shouldShowSelectionToolbar = kind == null
      || kind == PointerDeviceKind.touch
      || kind == PointerDeviceKind.stylus;

    // Handle shift + click selection if needed.
    if (_isShiftPressed && renderEditable.selection?.baseOffset != null) {
      _isShiftTapping = true;
      switch (defaultTargetPlatform) {
        case TargetPlatform.iOS:
        case TargetPlatform.macOS:
          // On these platforms, a shift-tapped unfocused field expands from 0,
          // not from the previous selection.
          final TextSelection? fromSelection = renderEditable.hasFocus
              ? null
              : const TextSelection.collapsed(offset: 0);
          _expandSelection(
            details.globalPosition,
            SelectionChangedCause.tap,
            fromSelection,
          );
          break;
        case TargetPlatform.android:
        case TargetPlatform.fuchsia:
        case TargetPlatform.linux:
        case TargetPlatform.windows:
          _extendSelection(details.globalPosition, SelectionChangedCause.tap);
          break;
      }
    }
  }

  /// Handler for [TextSelectionGestureDetector.onForcePressStart].
  ///
  /// By default, it selects the word at the position of the force press,
  /// if selection is enabled.
  ///
  /// This callback is only applicable when force press is enabled.
  ///
  /// See also:
  ///
  ///  * [TextSelectionGestureDetector.onForcePressStart], which triggers this
  ///    callback.
  @protected
  void onForcePressStart(ForcePressDetails details) {
    assert(delegate.forcePressEnabled);
    _shouldShowSelectionToolbar = true;
    if (delegate.selectionEnabled) {
      renderEditable.selectWordsInRange(
        from: details.globalPosition,
        cause: SelectionChangedCause.forcePress,
      );
    }
  }

  /// Handler for [TextSelectionGestureDetector.onForcePressEnd].
  ///
  /// By default, it selects words in the range specified in [details] and shows
  /// toolbar if it is necessary.
  ///
  /// This callback is only applicable when force press is enabled.
  ///
  /// See also:
  ///
  ///  * [TextSelectionGestureDetector.onForcePressEnd], which triggers this
  ///    callback.
  @protected
  void onForcePressEnd(ForcePressDetails details) {
    assert(delegate.forcePressEnabled);
    renderEditable.selectWordsInRange(
      from: details.globalPosition,
      cause: SelectionChangedCause.forcePress,
    );
    if (shouldShowSelectionToolbar)
      editableText.showToolbar();
  }

  /// Handler for [TextSelectionGestureDetector.onSingleTapUp].
  ///
  /// By default, it selects word edge if selection is enabled.
  ///
  /// See also:
  ///
  ///  * [TextSelectionGestureDetector.onSingleTapUp], which triggers
  ///    this callback.
  @protected
  void onSingleTapUp(TapUpDetails details) {
    if (_isShiftTapping) {
      _isShiftTapping = false;
      return;
    }

    if (delegate.selectionEnabled) {
      switch (defaultTargetPlatform) {
        case TargetPlatform.iOS:
        case TargetPlatform.macOS:
          switch (details.kind) {
            case PointerDeviceKind.mouse:
            case PointerDeviceKind.stylus:
            case PointerDeviceKind.invertedStylus:
              // Precise devices should place the cursor at a precise position.
              renderEditable.selectPosition(cause: SelectionChangedCause.tap);
              break;
            case PointerDeviceKind.touch:
            case PointerDeviceKind.unknown:
            default: // ignore: no_default_cases, to allow adding new device types to [PointerDeviceKind]
                     // TODO(moffatman): Remove after landing https://github.com/flutter/flutter/issues/23604
              // On macOS/iOS/iPadOS a touch tap places the cursor at the edge
              // of the word.
              renderEditable.selectWordEdge(cause: SelectionChangedCause.tap);
              break;
          }
          break;
        case TargetPlatform.android:
        case TargetPlatform.fuchsia:
        case TargetPlatform.linux:
        case TargetPlatform.windows:
          renderEditable.selectPosition(cause: SelectionChangedCause.tap);
          break;
      }
    }
  }

  /// Handler for [TextSelectionGestureDetector.onSingleTapCancel].
  ///
  /// By default, it services as place holder to enable subclass override.
  ///
  /// See also:
  ///
  ///  * [TextSelectionGestureDetector.onSingleTapCancel], which triggers
  ///    this callback.
  @protected
  void onSingleTapCancel() {/* Subclass should override this method if needed. */}

  /// Handler for [TextSelectionGestureDetector.onSingleLongTapStart].
  ///
  /// By default, it selects text position specified in [details] if selection
  /// is enabled.
  ///
  /// See also:
  ///
  ///  * [TextSelectionGestureDetector.onSingleLongTapStart], which triggers
  ///    this callback.
  @protected
  void onSingleLongTapStart(LongPressStartDetails details) {
    if (delegate.selectionEnabled) {
      renderEditable.selectPositionAt(
        from: details.globalPosition,
        cause: SelectionChangedCause.longPress,
      );
    }
  }

  /// Handler for [TextSelectionGestureDetector.onSingleLongTapMoveUpdate].
  ///
  /// By default, it updates the selection location specified in [details] if
  /// selection is enabled.
  ///
  /// See also:
  ///
  ///  * [TextSelectionGestureDetector.onSingleLongTapMoveUpdate], which
  ///    triggers this callback.
  @protected
  void onSingleLongTapMoveUpdate(LongPressMoveUpdateDetails details) {
    if (delegate.selectionEnabled) {
      renderEditable.selectPositionAt(
        from: details.globalPosition,
        cause: SelectionChangedCause.longPress,
      );
    }
  }

  /// Handler for [TextSelectionGestureDetector.onSingleLongTapEnd].
  ///
  /// By default, it shows toolbar if necessary.
  ///
  /// See also:
  ///
  ///  * [TextSelectionGestureDetector.onSingleLongTapEnd], which triggers this
  ///    callback.
  @protected
  void onSingleLongTapEnd(LongPressEndDetails details) {
    if (shouldShowSelectionToolbar)
      editableText.showToolbar();
  }

  /// Handler for [TextSelectionGestureDetector.onSecondaryTap].
  ///
  /// By default, selects the word if possible and shows the toolbar.
  @protected
  void onSecondaryTap() {
    if (delegate.selectionEnabled) {
      if (!_lastSecondaryTapWasOnSelection) {
        renderEditable.selectWord(cause: SelectionChangedCause.tap);
      }
      if (shouldShowSelectionToolbar) {
        editableText.hideToolbar();
        editableText.showToolbar();
      }
    }
  }

  /// Handler for [TextSelectionGestureDetector.onSecondaryTapDown].
  ///
  /// See also:
  ///
  ///  * [TextSelectionGestureDetector.onSecondaryTapDown], which triggers this
  ///    callback.
  ///  * [onSecondaryTap], which is typically called after this.
  @protected
  void onSecondaryTapDown(TapDownDetails details) {
    renderEditable.handleSecondaryTapDown(details);
    _shouldShowSelectionToolbar = true;
  }

  /// Handler for [TextSelectionGestureDetector.onDoubleTapDown].
  ///
  /// By default, it selects a word through [RenderEditable.selectWord] if
  /// selectionEnabled and shows toolbar if necessary.
  ///
  /// See also:
  ///
  ///  * [TextSelectionGestureDetector.onDoubleTapDown], which triggers this
  ///    callback.
  @protected
  void onDoubleTapDown(TapDownDetails details) {
    if (delegate.selectionEnabled) {
      renderEditable.selectWord(cause: SelectionChangedCause.tap);
      if (shouldShowSelectionToolbar)
        editableText.showToolbar();
    }
  }

  /// Handler for [TextSelectionGestureDetector.onDragSelectionStart].
  ///
  /// By default, it selects a text position specified in [details].
  ///
  /// See also:
  ///
  ///  * [TextSelectionGestureDetector.onDragSelectionStart], which triggers
  ///    this callback.
  @protected
  void onDragSelectionStart(DragStartDetails details) {
    if (!delegate.selectionEnabled)
      return;
    final PointerDeviceKind? kind = details.kind;
    _shouldShowSelectionToolbar = kind == null
      || kind == PointerDeviceKind.touch
      || kind == PointerDeviceKind.stylus;

    if (_isShiftPressed && renderEditable.selection != null && renderEditable.selection!.isValid) {
      _isShiftTapping = true;
      switch (defaultTargetPlatform) {
        case TargetPlatform.iOS:
        case TargetPlatform.macOS:
          _expandSelection(details.globalPosition, SelectionChangedCause.drag);
          break;
        case TargetPlatform.android:
        case TargetPlatform.fuchsia:
        case TargetPlatform.linux:
        case TargetPlatform.windows:
          _extendSelection(details.globalPosition, SelectionChangedCause.drag);
          break;
      }
      _shiftTapDragSelection = renderEditable.selection;
    } else {
      renderEditable.selectPositionAt(
        from: details.globalPosition,
        cause: SelectionChangedCause.drag,
      );
    }

    _dragStartViewportOffset = renderEditable.offset.pixels;
  }

  /// Handler for [TextSelectionGestureDetector.onDragSelectionUpdate].
  ///
  /// By default, it updates the selection location specified in the provided
  /// details objects.
  ///
  /// See also:
  ///
  ///  * [TextSelectionGestureDetector.onDragSelectionUpdate], which triggers
  ///    this callback./lib/src/material/text_field.dart
  @protected
  void onDragSelectionUpdate(DragStartDetails startDetails, DragUpdateDetails updateDetails) {
    if (!delegate.selectionEnabled)
      return;

    if (!_isShiftTapping) {
      // Adjust the drag start offset for possible viewport offset changes.
      final Offset startOffset = renderEditable.maxLines == 1
          ? Offset(renderEditable.offset.pixels - _dragStartViewportOffset, 0.0)
          : Offset(0.0, renderEditable.offset.pixels - _dragStartViewportOffset);

      return renderEditable.selectPositionAt(
        from: startDetails.globalPosition - startOffset,
        to: updateDetails.globalPosition,
        cause: SelectionChangedCause.drag,
      );
    }

    if (_shiftTapDragSelection!.isCollapsed
        || (defaultTargetPlatform != TargetPlatform.iOS
            && defaultTargetPlatform != TargetPlatform.macOS)) {
      return _extendSelection(updateDetails.globalPosition, SelectionChangedCause.drag);
    }

    // If the drag inverts the selection, Mac and iOS revert to the initial
    // selection.
    final TextSelection selection = editableText.textEditingValue.selection;
    final TextPosition nextExtent = renderEditable.getPositionForPoint(updateDetails.globalPosition);
    final bool isShiftTapDragSelectionForward =
        _shiftTapDragSelection!.baseOffset < _shiftTapDragSelection!.extentOffset;
    final bool isInverted = isShiftTapDragSelectionForward
        ? nextExtent.offset < _shiftTapDragSelection!.baseOffset
        : nextExtent.offset > _shiftTapDragSelection!.baseOffset;
    if (isInverted && selection.baseOffset == _shiftTapDragSelection!.baseOffset) {
      editableText.userUpdateTextEditingValue(
        editableText.textEditingValue.copyWith(
          selection: TextSelection(
            baseOffset: _shiftTapDragSelection!.extentOffset,
            extentOffset: nextExtent.offset,
          ),
        ),
        SelectionChangedCause.drag,
      );
    } else if (!isInverted
        && nextExtent.offset != _shiftTapDragSelection!.baseOffset
        && selection.baseOffset != _shiftTapDragSelection!.baseOffset) {
      editableText.userUpdateTextEditingValue(
        editableText.textEditingValue.copyWith(
          selection: TextSelection(
            baseOffset: _shiftTapDragSelection!.baseOffset,
            extentOffset: nextExtent.offset,
          ),
        ),
        SelectionChangedCause.drag,
      );
    } else {
      _extendSelection(updateDetails.globalPosition, SelectionChangedCause.drag);
    }
  }

  /// Handler for [TextSelectionGestureDetector.onDragSelectionEnd].
  ///
  /// By default, it simply cleans up the state used for handling certain
  /// built-in behaviors.
  ///
  /// See also:
  ///
  ///  * [TextSelectionGestureDetector.onDragSelectionEnd], which triggers this
  ///    callback.
  @protected
  void onDragSelectionEnd(DragEndDetails details) {
    if (_isShiftTapping) {
      _isShiftTapping = false;
      _shiftTapDragSelection = null;
    }
  }

  /// Returns a [TextSelectionGestureDetector] configured with the handlers
  /// provided by this builder.
  ///
  /// The [child] or its subtree should contain [EditableText].
  Widget buildGestureDetector({
    Key? key,
    HitTestBehavior? behavior,
    required Widget child,
  }) {
    return TextSelectionGestureDetector(
      key: key,
      onTapDown: onTapDown,
      onForcePressStart: delegate.forcePressEnabled ? onForcePressStart : null,
      onForcePressEnd: delegate.forcePressEnabled ? onForcePressEnd : null,
      onSecondaryTap: onSecondaryTap,
      onSecondaryTapDown: onSecondaryTapDown,
      onSingleTapUp: onSingleTapUp,
      onSingleTapCancel: onSingleTapCancel,
      onSingleLongTapStart: onSingleLongTapStart,
      onSingleLongTapMoveUpdate: onSingleLongTapMoveUpdate,
      onSingleLongTapEnd: onSingleLongTapEnd,
      onDoubleTapDown: onDoubleTapDown,
      onDragSelectionStart: onDragSelectionStart,
      onDragSelectionUpdate: onDragSelectionUpdate,
      onDragSelectionEnd: onDragSelectionEnd,
      behavior: behavior,
      child: child,
    );
  }
}

/// A gesture detector to respond to non-exclusive event chains for a text field.
///
/// An ordinary [GestureDetector] configured to handle events like tap and
/// double tap will only recognize one or the other. This widget detects both:
/// first the tap and then, if another tap down occurs within a time limit, the
/// double tap.
///
/// See also:
///
///  * [TextField], a Material text field which uses this gesture detector.
///  * [CupertinoTextField], a Cupertino text field which uses this gesture
///    detector.
class TextSelectionGestureDetector extends StatefulWidget {
  /// Create a [TextSelectionGestureDetector].
  ///
  /// Multiple callbacks can be called for one sequence of input gesture.
  /// The [child] parameter must not be null.
  const TextSelectionGestureDetector({
    Key? key,
    this.onTapDown,
    this.onForcePressStart,
    this.onForcePressEnd,
    this.onSecondaryTap,
    this.onSecondaryTapDown,
    this.onSingleTapUp,
    this.onSingleTapCancel,
    this.onSingleLongTapStart,
    this.onSingleLongTapMoveUpdate,
    this.onSingleLongTapEnd,
    this.onDoubleTapDown,
    this.onDragSelectionStart,
    this.onDragSelectionUpdate,
    this.onDragSelectionEnd,
    this.behavior,
    required this.child,
  }) : assert(child != null),
       super(key: key);

  /// Called for every tap down including every tap down that's part of a
  /// double click or a long press, except touches that include enough movement
  /// to not qualify as taps (e.g. pans and flings).
  final GestureTapDownCallback? onTapDown;

  /// Called when a pointer has tapped down and the force of the pointer has
  /// just become greater than [ForcePressGestureRecognizer.startPressure].
  final GestureForcePressStartCallback? onForcePressStart;

  /// Called when a pointer that had previously triggered [onForcePressStart] is
  /// lifted off the screen.
  final GestureForcePressEndCallback? onForcePressEnd;

  /// Called for a tap event with the secondary mouse button.
  final GestureTapCallback? onSecondaryTap;

  /// Called for a tap down event with the secondary mouse button.
  final GestureTapDownCallback? onSecondaryTapDown;

  /// Called for each distinct tap except for every second tap of a double tap.
  /// For example, if the detector was configured with [onTapDown] and
  /// [onDoubleTapDown], three quick taps would be recognized as a single tap
  /// down, followed by a double tap down, followed by a single tap down.
  final GestureTapUpCallback? onSingleTapUp;

  /// Called for each touch that becomes recognized as a gesture that is not a
  /// short tap, such as a long tap or drag. It is called at the moment when
  /// another gesture from the touch is recognized.
  final GestureTapCancelCallback? onSingleTapCancel;

  /// Called for a single long tap that's sustained for longer than
  /// [kLongPressTimeout] but not necessarily lifted. Not called for a
  /// double-tap-hold, which calls [onDoubleTapDown] instead.
  final GestureLongPressStartCallback? onSingleLongTapStart;

  /// Called after [onSingleLongTapStart] when the pointer is dragged.
  final GestureLongPressMoveUpdateCallback? onSingleLongTapMoveUpdate;

  /// Called after [onSingleLongTapStart] when the pointer is lifted.
  final GestureLongPressEndCallback? onSingleLongTapEnd;

  /// Called after a momentary hold or a short tap that is close in space and
  /// time (within [kDoubleTapTimeout]) to a previous short tap.
  final GestureTapDownCallback? onDoubleTapDown;

  /// Called when a mouse starts dragging to select text.
  final GestureDragStartCallback? onDragSelectionStart;

  /// Called repeatedly as a mouse moves while dragging.
  ///
  /// The frequency of calls is throttled to avoid excessive text layout
  /// operations in text fields. The throttling is controlled by the constant
  /// [_kDragSelectionUpdateThrottle].
  final DragSelectionUpdateCallback? onDragSelectionUpdate;

  /// Called when a mouse that was previously dragging is released.
  final GestureDragEndCallback? onDragSelectionEnd;

  /// How this gesture detector should behave during hit testing.
  ///
  /// This defaults to [HitTestBehavior.deferToChild].
  final HitTestBehavior? behavior;

  /// Child below this widget.
  final Widget child;

  @override
  State<StatefulWidget> createState() => _TextSelectionGestureDetectorState();
}

class _TextSelectionGestureDetectorState extends State<TextSelectionGestureDetector> {
  // Counts down for a short duration after a previous tap. Null otherwise.
  Timer? _doubleTapTimer;
  Offset? _lastTapOffset;
  // True if a second tap down of a double tap is detected. Used to discard
  // subsequent tap up / tap hold of the same tap.
  bool _isDoubleTap = false;

  @override
  void dispose() {
    _doubleTapTimer?.cancel();
    _dragUpdateThrottleTimer?.cancel();
    super.dispose();
  }

  // The down handler is force-run on success of a single tap and optimistically
  // run before a long press success.
  void _handleTapDown(TapDownDetails details) {
    widget.onTapDown?.call(details);
    // This isn't detected as a double tap gesture in the gesture recognizer
    // because it's 2 single taps, each of which may do different things depending
    // on whether it's a single tap, the first tap of a double tap, the second
    // tap held down, a clean double tap etc.
    if (_doubleTapTimer != null && _isWithinDoubleTapTolerance(details.globalPosition)) {
      // If there was already a previous tap, the second down hold/tap is a
      // double tap down.
      widget.onDoubleTapDown?.call(details);

      _doubleTapTimer!.cancel();
      _doubleTapTimeout();
      _isDoubleTap = true;
    }
  }

  void _handleTapUp(TapUpDetails details) {
    if (!_isDoubleTap) {
      widget.onSingleTapUp?.call(details);
      _lastTapOffset = details.globalPosition;
      _doubleTapTimer = Timer(kDoubleTapTimeout, _doubleTapTimeout);
    }
    _isDoubleTap = false;
  }

  void _handleTapCancel() {
    widget.onSingleTapCancel?.call();
  }

  DragStartDetails? _lastDragStartDetails;
  DragUpdateDetails? _lastDragUpdateDetails;
  Timer? _dragUpdateThrottleTimer;

  void _handleDragStart(DragStartDetails details) {
    assert(_lastDragStartDetails == null);
    _lastDragStartDetails = details;
    widget.onDragSelectionStart?.call(details);
  }

  void _handleDragUpdate(DragUpdateDetails details) {
    _lastDragUpdateDetails = details;
    // Only schedule a new timer if there's no one pending.
    _dragUpdateThrottleTimer ??= Timer(_kDragSelectionUpdateThrottle, _handleDragUpdateThrottled);
  }

  /// Drag updates are being throttled to avoid excessive text layouts in text
  /// fields. The frequency of invocations is controlled by the constant
  /// [_kDragSelectionUpdateThrottle].
  ///
  /// Once the drag gesture ends, any pending drag update will be fired
  /// immediately. See [_handleDragEnd].
  void _handleDragUpdateThrottled() {
    assert(_lastDragStartDetails != null);
    assert(_lastDragUpdateDetails != null);
    widget.onDragSelectionUpdate?.call(_lastDragStartDetails!, _lastDragUpdateDetails!);
    _dragUpdateThrottleTimer = null;
    _lastDragUpdateDetails = null;
  }

  void _handleDragEnd(DragEndDetails details) {
    assert(_lastDragStartDetails != null);
    if (_dragUpdateThrottleTimer != null) {
      // If there's already an update scheduled, trigger it immediately and
      // cancel the timer.
      _dragUpdateThrottleTimer!.cancel();
      _handleDragUpdateThrottled();
    }
    widget.onDragSelectionEnd?.call(details);
    _dragUpdateThrottleTimer = null;
    _lastDragStartDetails = null;
    _lastDragUpdateDetails = null;
  }

  void _forcePressStarted(ForcePressDetails details) {
    _doubleTapTimer?.cancel();
    _doubleTapTimer = null;
    widget.onForcePressStart?.call(details);
  }

  void _forcePressEnded(ForcePressDetails details) {
    widget.onForcePressEnd?.call(details);
  }

  void _handleLongPressStart(LongPressStartDetails details) {
    if (!_isDoubleTap && widget.onSingleLongTapStart != null) {
      widget.onSingleLongTapStart!(details);
    }
  }

  void _handleLongPressMoveUpdate(LongPressMoveUpdateDetails details) {
    if (!_isDoubleTap && widget.onSingleLongTapMoveUpdate != null) {
      widget.onSingleLongTapMoveUpdate!(details);
    }
  }

  void _handleLongPressEnd(LongPressEndDetails details) {
    if (!_isDoubleTap && widget.onSingleLongTapEnd != null) {
      widget.onSingleLongTapEnd!(details);
    }
    _isDoubleTap = false;
  }

  void _doubleTapTimeout() {
    _doubleTapTimer = null;
    _lastTapOffset = null;
  }

  bool _isWithinDoubleTapTolerance(Offset secondTapOffset) {
    assert(secondTapOffset != null);
    if (_lastTapOffset == null) {
      return false;
    }

    final Offset difference = secondTapOffset - _lastTapOffset!;
    return difference.distance <= kDoubleTapSlop;
  }

  @override
  Widget build(BuildContext context) {
    final Map<Type, GestureRecognizerFactory> gestures = <Type, GestureRecognizerFactory>{};

    gestures[TapGestureRecognizer] = GestureRecognizerFactoryWithHandlers<TapGestureRecognizer>(
      () => TapGestureRecognizer(debugOwner: this),
      (TapGestureRecognizer instance) {
        instance
          ..onSecondaryTap = widget.onSecondaryTap
          ..onSecondaryTapDown = widget.onSecondaryTapDown
          ..onTapDown = _handleTapDown
          ..onTapUp = _handleTapUp
          ..onTapCancel = _handleTapCancel;
      },
    );

    if (widget.onSingleLongTapStart != null ||
        widget.onSingleLongTapMoveUpdate != null ||
        widget.onSingleLongTapEnd != null) {
      gestures[LongPressGestureRecognizer] = GestureRecognizerFactoryWithHandlers<LongPressGestureRecognizer>(
        () => LongPressGestureRecognizer(debugOwner: this, kind: PointerDeviceKind.touch),
        (LongPressGestureRecognizer instance) {
          instance
            ..onLongPressStart = _handleLongPressStart
            ..onLongPressMoveUpdate = _handleLongPressMoveUpdate
            ..onLongPressEnd = _handleLongPressEnd;
        },
      );
    }

    if (widget.onDragSelectionStart != null ||
        widget.onDragSelectionUpdate != null ||
        widget.onDragSelectionEnd != null) {
      gestures[PanGestureRecognizer] = GestureRecognizerFactoryWithHandlers<PanGestureRecognizer>(
        () => PanGestureRecognizer(debugOwner: this, supportedDevices: <PointerDeviceKind>{ PointerDeviceKind.mouse }),
        (PanGestureRecognizer instance) {
          instance
            // Text selection should start from the position of the first pointer
            // down event.
            ..dragStartBehavior = DragStartBehavior.down
            ..onStart = _handleDragStart
            ..onUpdate = _handleDragUpdate
            ..onEnd = _handleDragEnd;
        },
      );
    }

    if (widget.onForcePressStart != null || widget.onForcePressEnd != null) {
      gestures[ForcePressGestureRecognizer] = GestureRecognizerFactoryWithHandlers<ForcePressGestureRecognizer>(
        () => ForcePressGestureRecognizer(debugOwner: this),
        (ForcePressGestureRecognizer instance) {
          instance
            ..onStart = widget.onForcePressStart != null ? _forcePressStarted : null
            ..onEnd = widget.onForcePressEnd != null ? _forcePressEnded : null;
        },
      );
    }

    return RawGestureDetector(
      gestures: gestures,
      excludeFromSemantics: true,
      behavior: widget.behavior,
      child: widget.child,
    );
  }
}

/// A [ValueNotifier] whose [value] indicates whether the current contents of
/// the clipboard can be pasted.
///
/// The contents of the clipboard can only be read asynchronously, via
/// [Clipboard.getData], so this maintains a value that can be used
/// synchronously. Call [update] to asynchronously update value if needed.
class ClipboardStatusNotifier extends ValueNotifier<ClipboardStatus> with WidgetsBindingObserver {
  /// Create a new ClipboardStatusNotifier.
  ClipboardStatusNotifier({
    ClipboardStatus value = ClipboardStatus.unknown,
  }) : super(value);

  bool _disposed = false;
  // TODO(chunhtai): remove this getter once migration is done.
  // https://github.com/flutter/flutter/issues/99360
  /// True if this instance has been disposed.
  bool get disposed => _disposed;

  /// Check the [Clipboard] and update [value] if needed.
  Future<void> update() async {
    if (_disposed) {
      return;
    }

    final bool hasStrings;
    try {
      hasStrings = await Clipboard.hasStrings();
    } catch (exception, stack) {
      FlutterError.reportError(FlutterErrorDetails(
        exception: exception,
        stack: stack,
        library: 'widget library',
        context: ErrorDescription('while checking if the clipboard has strings'),
      ));
      // In the case of an error from the Clipboard API, set the value to
      // unknown so that it will try to update again later.
      if (_disposed || value == ClipboardStatus.unknown) {
        return;
      }
      value = ClipboardStatus.unknown;
      return;
    }

    final ClipboardStatus nextStatus = hasStrings
        ? ClipboardStatus.pasteable
        : ClipboardStatus.notPasteable;

    if (_disposed || nextStatus == value) {
      return;
    }
    value = nextStatus;
  }

  @override
  void addListener(VoidCallback listener) {
    if (!hasListeners) {
      WidgetsBinding.instance.addObserver(this);
    }
    if (value == ClipboardStatus.unknown) {
      update();
    }
    super.addListener(listener);
  }

  @override
  void removeListener(VoidCallback listener) {
    super.removeListener(listener);
    if (!_disposed && !hasListeners) {
      WidgetsBinding.instance.removeObserver(this);
    }
  }

  @override
  void didChangeAppLifecycleState(AppLifecycleState state) {
    switch (state) {
      case AppLifecycleState.resumed:
        update();
        break;
      case AppLifecycleState.detached:
      case AppLifecycleState.inactive:
      case AppLifecycleState.paused:
        // Nothing to do.
    }
  }

  @override
  void dispose() {
    WidgetsBinding.instance.removeObserver(this);
    _disposed = true;
    super.dispose();
  }
}

/// An enumeration of the status of the content on the user's clipboard.
enum ClipboardStatus {
  /// The clipboard content can be pasted, such as a String of nonzero length.
  pasteable,

  /// The status of the clipboard is unknown. Since getting clipboard data is
  /// asynchronous (see [Clipboard.getData]), this status often exists while
  /// waiting to receive the clipboard contents for the first time.
  unknown,

  /// The content on the clipboard is not pasteable, such as when it is empty.
  notPasteable,
}<|MERGE_RESOLUTION|>--- conflicted
+++ resolved
@@ -258,7 +258,7 @@
   /// The [context] must not be null and must have an [Overlay] as an ancestor.
   TextSelectionOverlay({
     required TextEditingValue value,
-    required BuildContext context,
+    required this.context,
     Widget? debugRequiredFor,
     required LayerLink toolbarLayerLink,
     required LayerLink startHandleLayerLink,
@@ -306,6 +306,14 @@
     );
   }
 
+  /// {@template flutter.widgets.SelectionOverlay.selectionControls}
+  /// The context in which the selection handles should appear.
+  ///
+  /// This context must have an [Overlay] as an ancestor because this object
+  /// will display the text selection handles in that [Overlay].
+  /// {@endtemplate}
+  final BuildContext context;
+
   /// Controls the fade-in and fade-out animations for the toolbar and handles.
   @Deprecated(
     'Use `SelectionOverlay.fadeDuration` instead. '
@@ -341,6 +349,12 @@
     _effectiveStartHandleVisibility.value = _handlesVisible && renderObject.selectionStartInViewport.value;
     _effectiveEndHandleVisibility.value = _handlesVisible && renderObject.selectionEndInViewport.value;
     _effectiveToolbarVisibility.value = renderObject.selectionStartInViewport.value || renderObject.selectionEndInViewport.value;
+  }
+
+  ContextualMenuAreaState get _contextualMenuAreaState {
+    final ContextualMenuAreaState? state = ContextualMenuArea.of(context);
+    assert(state != null, 'TextSelectionOverlay must be given a BuildContext that has a ContextualMenuArea above it in the Widget tree.');
+    return state!;
   }
 
   /// Whether selection handles are visible.
@@ -370,8 +384,20 @@
 
   /// {@macro flutter.widgets.SelectionOverlay.showToolbar}
   void showToolbar() {
+    /*
     _updateSelectionOverlay();
     _selectionOverlay.showToolbar();
+    */
+
+    /*
+    _contextualMenuController?.dispose();
+    _contextualMenuController = _ContextualMenuController(
+      context: context,
+      anchor: renderObject.lastSecondaryTapDownPosition!,
+    );
+    */
+    // TODO(justinmc): How did this originally position itself?
+    _contextualMenuAreaState.showContextualMenu(renderObject.lastSecondaryTapDownPosition!);
   }
 
   /// Updates the overlay after the selection has changed.
@@ -420,13 +446,23 @@
   bool get handlesAreVisible => _selectionOverlay._handles != null && handlesVisible;
 
   /// Whether the toolbar is currently visible.
-  bool get toolbarIsVisible => _selectionOverlay._toolbar != null;
+  //bool get toolbarIsVisible => _selectionOverlay._toolbar != null;
+  //bool get toolbarIsVisible => _contextualMenuController?.isVisible ?? false;
+  bool get toolbarIsVisible => _contextualMenuAreaState.contextualMenuIsVisible;
 
   /// {@macro flutter.widgets.SelectionOverlay.hide}
   void hide() => _selectionOverlay.hide();
 
   /// {@macro flutter.widgets.SelectionOverlay.hideToolbar}
-  void hideToolbar() => _selectionOverlay.hideToolbar();
+  //void hideToolbar() => _selectionOverlay.hideToolbar();
+  void hideToolbar() {
+    /*
+    assert(_contextualMenuController != null);
+    _contextualMenuController!.dispose();
+    _contextualMenuController = null;
+    */
+    _contextualMenuAreaState.disposeContextualMenu();
+  }
 
   /// {@macro flutter.widgets.SelectionOverlay.dispose}
   void dispose() {
@@ -608,10 +644,7 @@
     );
   }
 
-  /// The context in which the selection handles should appear.
-  ///
-  /// This context must have an [Overlay] as an ancestor because this object
-  /// will display the text selection handles in that [Overlay].
+  /// {@macro flutter.widgets.SelectionOverlay.selectionControls}
   final BuildContext context;
 
   /// The type of start selection handle.
@@ -815,15 +848,8 @@
   /// A copy/paste toolbar.
   OverlayEntry? _toolbar;
 
-<<<<<<< HEAD
-  ContextualMenuAreaState get _contextualMenuAreaState {
-    final ContextualMenuAreaState? state = ContextualMenuArea.of(context);
-    assert(state != null, 'TextSelectionOverlay must be given a BuildContext that has a ContextualMenuArea above it in the Widget tree.');
-    return state!;
-  }
-
-  TextSelection get _selection => _value.selection;
-
+  // TODO(justinmc): Delete?
+  /*
   /// Whether selection handles are visible.
   ///
   /// Set to false if you want to hide the handles. Use this property to show or
@@ -853,10 +879,9 @@
       _markNeedsBuild();
     }
   }
-
-=======
+  */
+
   /// {@template flutter.widgets.SelectionOverlay.showHandles}
->>>>>>> 0ff8030d
   /// Builds the handles by inserting them into the [context]'s overlay.
   /// {@endtemplate}
   void showHandles() {
@@ -887,30 +912,11 @@
   /// Shows the toolbar by inserting it into the [context]'s overlay.
   /// {@endtemplate}
   void showToolbar() {
-<<<<<<< HEAD
-    /*
-    _contextualMenuController?.dispose();
-    _contextualMenuController = _ContextualMenuController(
-      context: context,
-      anchor: renderObject.lastSecondaryTapDownPosition!,
-    );
-    */
-    // TODO(justinmc): How did this originally position itself?
-    _contextualMenuAreaState.showContextualMenu(renderObject.lastSecondaryTapDownPosition!);
-
-    /*
-    assert(_toolbar == null);
+    if (_toolbar != null) {
+      return;
+    }
     _toolbar = OverlayEntry(builder: _buildToolbar);
     Overlay.of(context, rootOverlay: true, debugRequiredFor: debugRequiredFor)!.insert(_toolbar!);
-    _toolbarController.forward(from: 0.0);
-    */
-=======
-    if (_toolbar != null) {
-      return;
-    }
-    _toolbar = OverlayEntry(builder: _buildToolbar);
-    Overlay.of(context, rootOverlay: true, debugRequiredFor: debugRequiredFor)!.insert(_toolbar!);
->>>>>>> 0ff8030d
   }
 
   bool _buildScheduled = false;
@@ -940,18 +946,7 @@
     }
   }
 
-<<<<<<< HEAD
-  /// Whether the handles are currently visible.
-  bool get handlesAreVisible => _handles != null && handlesVisible;
-
-  /// Whether the toolbar is currently visible.
-  //bool get toolbarIsVisible => _toolbar != null;
-  //bool get toolbarIsVisible => _contextualMenuController?.isVisible ?? false;
-  bool get toolbarIsVisible => _contextualMenuAreaState.contextualMenuIsVisible;
-
-=======
   /// {@template flutter.widgets.SelectionOverlay.hide}
->>>>>>> 0ff8030d
   /// Hides the entire overlay including the toolbar and the handles.
   /// {@endtemplate}
   void hide() {
@@ -960,7 +955,7 @@
       _handles![1].remove();
       _handles = null;
     }
-    if (toolbarIsVisible) {
+    if (_toolbar != null) {
       hideToolbar();
     }
   }
@@ -971,19 +966,8 @@
   /// To hide the whole overlay, see [hide].
   /// {@endtemplate}
   void hideToolbar() {
-<<<<<<< HEAD
-    //assert(_toolbar != null);
-    /*
-    assert(_contextualMenuController != null);
-    _contextualMenuController!.dispose();
-    _contextualMenuController = null;
-    */
-    _contextualMenuAreaState.disposeContextualMenu();
-    _toolbarController.stop();
-=======
     if (_toolbar == null)
       return;
->>>>>>> 0ff8030d
     _toolbar?.remove();
     _toolbar = null;
   }
