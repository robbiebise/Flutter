// Copyright 2016 The Chromium Authors. All rights reserved.
// Use of this source code is governed by a BSD-style license that can be
// found in the LICENSE file.

import 'package:flutter_tools/src/dart/dependencies.dart';
import 'package:flutter_tools/src/base/file_system.dart';
import 'package:flutter_tools/src/base/platform.dart';
import 'package:test/test.dart';
import 'src/context.dart';

void main()  {
  group('DartDependencySetBuilder', () {
    final String basePath = fs.path.dirname(fs.path.fromUri(platform.script));
    final String dataPath = fs.path.join(basePath, 'data', 'dart_dependencies_test');
    testUsingContext('good', () {
      final String testPath = fs.path.join(dataPath, 'good');
      final String mainPath = fs.path.join(testPath, 'main.dart');
      final String packagesPath = fs.path.join(testPath, '.packages');
      final DartDependencySetBuilder builder =
          new DartDependencySetBuilder(mainPath, testPath, packagesPath);
<<<<<<< HEAD
      Set<String> dependencies = builder.build();
      expect(dependencies.contains(fs.path.canonicalize(mainPath)), isTrue);
      expect(dependencies.contains(fs.path.canonicalize(fs.path.join(testPath, 'foo.dart'))), isTrue);
=======
      final Set<String> dependencies = builder.build();
      expect(dependencies.contains(mainPath), isTrue);
      expect(dependencies.contains(fs.path.join(testPath, 'foo.dart')), isTrue);
>>>>>>> 96eea437
    });
    testUsingContext('syntax_error', () {
      final String testPath = fs.path.join(dataPath, 'syntax_error');
      final String mainPath = fs.path.join(testPath, 'main.dart');
      final String packagesPath = fs.path.join(testPath, '.packages');
      final DartDependencySetBuilder builder =
          new DartDependencySetBuilder(mainPath, testPath, packagesPath);
      try {
        builder.build();
        fail('expect an assertion to be thrown.');
      } catch (e) {
        expect(e, const isInstanceOf<String>());
        expect(e.contains('unexpected token \'bad\''), isTrue);
      }
    });
  });
}<|MERGE_RESOLUTION|>--- conflicted
+++ resolved
@@ -18,15 +18,9 @@
       final String packagesPath = fs.path.join(testPath, '.packages');
       final DartDependencySetBuilder builder =
           new DartDependencySetBuilder(mainPath, testPath, packagesPath);
-<<<<<<< HEAD
-      Set<String> dependencies = builder.build();
+      final Set<String> dependencies = builder.build();
       expect(dependencies.contains(fs.path.canonicalize(mainPath)), isTrue);
       expect(dependencies.contains(fs.path.canonicalize(fs.path.join(testPath, 'foo.dart'))), isTrue);
-=======
-      final Set<String> dependencies = builder.build();
-      expect(dependencies.contains(mainPath), isTrue);
-      expect(dependencies.contains(fs.path.join(testPath, 'foo.dart')), isTrue);
->>>>>>> 96eea437
     });
     testUsingContext('syntax_error', () {
       final String testPath = fs.path.join(dataPath, 'syntax_error');
