// Copyright 2014 The Flutter Authors. All rights reserved.
// Use of this source code is governed by a BSD-style license that can be
// found in the LICENSE file.

import 'package:flutter_tools/src/base/io.dart';
import 'package:flutter_tools/src/base/logger.dart';
import 'package:flutter_tools/src/build_info.dart';
import 'package:flutter_tools/src/device_port_forwarder.dart';
import 'package:flutter_tools/src/ios/devices.dart';
import 'package:flutter_tools/src/mdns_discovery.dart';
import 'package:flutter_tools/src/project.dart';
import 'package:flutter_tools/src/reporting/reporting.dart';
import 'package:multicast_dns/multicast_dns.dart';
import 'package:test/fake.dart';

import '../src/common.dart';

void main() {
  group('mDNS Discovery', () {
    final int future = DateTime.now().add(const Duration(days: 1)).millisecondsSinceEpoch;

    setUp(() {
      setNetworkInterfaceLister(
        ({
          bool? includeLoopback,
          bool? includeLinkLocal,
          InternetAddressType? type,
        }) async => <NetworkInterface>[],
      );
    });

    tearDown(() {
      resetNetworkInterfaceLister();
    });

    group('for attach', () {
      late MDnsClient emptyClient;

      setUp(() {
        emptyClient = FakeMDnsClient(<PtrResourceRecord>[], <String, List<SrvResourceRecord>>{});
      });

<<<<<<< HEAD
      final MDnsVmServiceDiscovery portDiscovery = MDnsVmServiceDiscovery(
        mdnsClient: client,
        logger: BufferLogger.test(),
        flutterUsage: TestUsage(),
      );
      final int? port = (await portDiscovery.query())?.port;
      expect(port, isNull);
    });

    testWithoutContext('Prints helpful message when there is no ipv4 link local address.', () async {
      final MDnsClient client = FakeMDnsClient(<PtrResourceRecord>[], <String, List<SrvResourceRecord>>{});
      final BufferLogger logger = BufferLogger.test();
      final MDnsVmServiceDiscovery portDiscovery = MDnsVmServiceDiscovery(
        mdnsClient: client,
        logger: logger,
        flutterUsage: TestUsage(),
      );
      final Uri? uri = await portDiscovery.getVmServiceUri(
        '',
        FakeIOSDevice(),
      );
      expect(uri, isNull);
      expect(logger.errorText, contains('Personal Hotspot'));
    });

    testWithoutContext('One port available, no appId', () async {
      final MDnsClient client = FakeMDnsClient(
        <PtrResourceRecord>[
          PtrResourceRecord('foo', year3000, domainName: 'bar'),
        ],
        <String, List<SrvResourceRecord>>{
          'bar': <SrvResourceRecord>[
            SrvResourceRecord('bar', year3000, port: 123, weight: 1, priority: 1, target: 'appId'),
          ],
        },
      );

      final MDnsVmServiceDiscovery portDiscovery = MDnsVmServiceDiscovery(
        mdnsClient: client,
        logger: BufferLogger.test(),
        flutterUsage: TestUsage(),
      );
      final int? port = (await portDiscovery.query())?.port;
      expect(port, 123);
    });

    testWithoutContext('One port available, no appId, with authCode', () async {
      final MDnsClient client = FakeMDnsClient(
        <PtrResourceRecord>[
          PtrResourceRecord('foo', year3000, domainName: 'bar'),
        ],
        <String, List<SrvResourceRecord>>{
          'bar': <SrvResourceRecord>[
            SrvResourceRecord('bar', year3000, port: 123, weight: 1, priority: 1, target: 'appId'),
=======
      testWithoutContext('Find result in preliminary client', () async {
        final MDnsClient client = FakeMDnsClient(
          <PtrResourceRecord>[
            PtrResourceRecord('foo', future, domainName: 'bar'),
          ],
          <String, List<SrvResourceRecord>>{
            'bar': <SrvResourceRecord>[
              SrvResourceRecord('bar', future, port: 123, weight: 1, priority: 1, target: 'appId'),
            ],
          },
        );

        final MDnsVmServiceDiscovery portDiscovery = MDnsVmServiceDiscovery(
          mdnsClient: emptyClient,
          preliminaryMDnsClient: client,
          logger: BufferLogger.test(),
          flutterUsage: TestUsage(),
        );

        final MDnsVmServiceDiscoveryResult? result = await portDiscovery.queryForAttach();
        expect(result, isNotNull);
      });

      testWithoutContext('Do not find result in preliminary client, but find in main client', () async {
        final MDnsClient client = FakeMDnsClient(
          <PtrResourceRecord>[
            PtrResourceRecord('foo', future, domainName: 'bar'),
>>>>>>> 2c34a88e
          ],
          <String, List<SrvResourceRecord>>{
            'bar': <SrvResourceRecord>[
              SrvResourceRecord('bar', future, port: 123, weight: 1, priority: 1, target: 'appId'),
            ],
          },
        );

        final MDnsVmServiceDiscovery portDiscovery = MDnsVmServiceDiscovery(
          mdnsClient: client,
          preliminaryMDnsClient: emptyClient,
          logger: BufferLogger.test(),
          flutterUsage: TestUsage(),
        );

        final MDnsVmServiceDiscoveryResult? result = await portDiscovery.queryForAttach();
        expect(result, isNotNull);
      });

      testWithoutContext('Find multiple in preliminary client', () async {
        final MDnsClient client = FakeMDnsClient(
          <PtrResourceRecord>[
            PtrResourceRecord('foo', future, domainName: 'bar'),
            PtrResourceRecord('baz', future, domainName: 'fiz'),
          ],
<<<<<<< HEAD
        },
      );

      final MDnsVmServiceDiscovery portDiscovery = MDnsVmServiceDiscovery(
        mdnsClient: client,
        logger: BufferLogger.test(),
        flutterUsage: TestUsage(),
      );
      final MDnsVmServiceDiscoveryResult? result = await portDiscovery.query();
      expect(result?.port, 123);
      expect(result?.authCode, 'xyz/');
    });

    testWithoutContext('Multiple ports available, without appId', () async {
      final MDnsClient client = FakeMDnsClient(
        <PtrResourceRecord>[
          PtrResourceRecord('foo', year3000, domainName: 'bar'),
          PtrResourceRecord('baz', year3000, domainName: 'fiz'),
        ],
        <String, List<SrvResourceRecord>>{
          'bar': <SrvResourceRecord>[
            SrvResourceRecord('bar', year3000, port: 123, weight: 1, priority: 1, target: 'appId'),
=======
          <String, List<SrvResourceRecord>>{
            'bar': <SrvResourceRecord>[
              SrvResourceRecord('bar', future, port: 123, weight: 1, priority: 1, target: 'appId'),
            ],
            'fiz': <SrvResourceRecord>[
              SrvResourceRecord('fiz', future, port: 321, weight: 1, priority: 1, target: 'local'),
            ],
          },
        );

        final MDnsVmServiceDiscovery portDiscovery = MDnsVmServiceDiscovery(
          mdnsClient: emptyClient,
          preliminaryMDnsClient: client,
          logger: BufferLogger.test(),
          flutterUsage: TestUsage(),
        );

        expect(portDiscovery.queryForAttach, throwsToolExit());
      });

      testWithoutContext('No ports available', () async {
        final MDnsVmServiceDiscovery portDiscovery = MDnsVmServiceDiscovery(
          mdnsClient: emptyClient,
          preliminaryMDnsClient: emptyClient,
          logger: BufferLogger.test(),
          flutterUsage: TestUsage(),
        );

        final int? port = (await portDiscovery.queryForAttach())?.port;
        expect(port, isNull);
      });

      testWithoutContext('Prints helpful message when there is no ipv4 link local address.', () async {
        final BufferLogger logger = BufferLogger.test();
        final MDnsVmServiceDiscovery portDiscovery = MDnsVmServiceDiscovery(
          mdnsClient: emptyClient,
          preliminaryMDnsClient: emptyClient,
          logger: logger,
          flutterUsage: TestUsage(),
        );
        final Uri? uri = await portDiscovery.getVMServiceUriForAttach(
          '',
          FakeIOSDevice(),
        );
        expect(uri, isNull);
        expect(logger.errorText, contains('Personal Hotspot'));
      });

      testWithoutContext('One port available, no appId', () async {
        final MDnsClient client = FakeMDnsClient(
          <PtrResourceRecord>[
            PtrResourceRecord('foo', future, domainName: 'bar'),
>>>>>>> 2c34a88e
          ],
          <String, List<SrvResourceRecord>>{
            'bar': <SrvResourceRecord>[
              SrvResourceRecord('bar', future, port: 123, weight: 1, priority: 1, target: 'appId'),
            ],
          },
        );

        final MDnsVmServiceDiscovery portDiscovery = MDnsVmServiceDiscovery(
          mdnsClient: client,
          preliminaryMDnsClient: emptyClient,
          logger: BufferLogger.test(),
          flutterUsage: TestUsage(),
        );
        final int? port = (await portDiscovery.queryForAttach())?.port;
        expect(port, 123);
      });

      testWithoutContext('One port available, no appId, with authCode', () async {
        final MDnsClient client = FakeMDnsClient(
          <PtrResourceRecord>[
            PtrResourceRecord('foo', future, domainName: 'bar'),
          ],
<<<<<<< HEAD
        },
      );

      final MDnsVmServiceDiscovery portDiscovery = MDnsVmServiceDiscovery(
        mdnsClient: client,
        logger: BufferLogger.test(),
        flutterUsage: TestUsage(),
      );
      expect(portDiscovery.query, throwsToolExit());
=======
          <String, List<SrvResourceRecord>>{
            'bar': <SrvResourceRecord>[
              SrvResourceRecord('bar', future, port: 123, weight: 1, priority: 1, target: 'appId'),
            ],
          },
          txtResponse: <String, List<TxtResourceRecord>>{
            'bar': <TxtResourceRecord>[
              TxtResourceRecord('bar', future, text: 'authCode=xyz\n'),
            ],
          },
        );

        final MDnsVmServiceDiscovery portDiscovery = MDnsVmServiceDiscovery(
          mdnsClient: client,
          preliminaryMDnsClient: emptyClient,
          logger: BufferLogger.test(),
          flutterUsage: TestUsage(),
        );
        final MDnsVmServiceDiscoveryResult? result = await portDiscovery.queryForAttach();
        expect(result?.port, 123);
        expect(result?.authCode, 'xyz/');
      });

      testWithoutContext('Multiple ports available, with appId', () async {
        final MDnsClient client = FakeMDnsClient(
          <PtrResourceRecord>[
            PtrResourceRecord('foo', future, domainName: 'bar'),
            PtrResourceRecord('baz', future, domainName: 'fiz'),
          ],
          <String, List<SrvResourceRecord>>{
            'bar': <SrvResourceRecord>[
              SrvResourceRecord('bar', future, port: 123, weight: 1, priority: 1, target: 'appId'),
            ],
            'fiz': <SrvResourceRecord>[
              SrvResourceRecord('fiz', future, port: 321, weight: 1, priority: 1, target: 'local'),
            ],
          },
        );

        final MDnsVmServiceDiscovery portDiscovery = MDnsVmServiceDiscovery(
          mdnsClient: client,
          preliminaryMDnsClient: emptyClient,
          logger: BufferLogger.test(),
          flutterUsage: TestUsage(),
        );
        final int? port = (await portDiscovery.queryForAttach(applicationId: 'fiz'))?.port;
        expect(port, 321);
      });

      testWithoutContext('Multiple ports available per process, with appId', () async {
        final MDnsClient client = FakeMDnsClient(
          <PtrResourceRecord>[
            PtrResourceRecord('foo', future, domainName: 'bar'),
            PtrResourceRecord('baz', future, domainName: 'fiz'),
          ],
          <String, List<SrvResourceRecord>>{
            'bar': <SrvResourceRecord>[
              SrvResourceRecord('bar', future, port: 1234, weight: 1, priority: 1, target: 'appId'),
              SrvResourceRecord('bar', future, port: 123, weight: 1, priority: 1, target: 'appId'),
            ],
            'fiz': <SrvResourceRecord>[
              SrvResourceRecord('fiz', future, port: 4321, weight: 1, priority: 1, target: 'local'),
              SrvResourceRecord('fiz', future, port: 321, weight: 1, priority: 1, target: 'local'),
            ],
          },
        );

        final MDnsVmServiceDiscovery portDiscovery = MDnsVmServiceDiscovery(
          mdnsClient: client,
          preliminaryMDnsClient: emptyClient,
          logger: BufferLogger.test(),
          flutterUsage: TestUsage(),
        );
        final int? port = (await portDiscovery.queryForAttach(applicationId: 'bar'))?.port;
        expect(port, 1234);
      });

      testWithoutContext('Throws Exception when client throws OSError on start', () async {
        final MDnsClient client = FakeMDnsClient(
          <PtrResourceRecord>[], <String, List<SrvResourceRecord>>{},
          osErrorOnStart: true,
        );

        final MDnsVmServiceDiscovery portDiscovery = MDnsVmServiceDiscovery(
          mdnsClient: client,
          preliminaryMDnsClient: emptyClient,
          logger: BufferLogger.test(),
          flutterUsage: TestUsage(),
        );
        expect(
          () async => portDiscovery.queryForAttach(),
          throwsException,
        );
      });

      testWithoutContext('Correctly builds VM Service URI with hostVmservicePort == 0', () async {
        final MDnsClient client = FakeMDnsClient(
          <PtrResourceRecord>[
            PtrResourceRecord('foo', future, domainName: 'bar'),
          ],
          <String, List<SrvResourceRecord>>{
            'bar': <SrvResourceRecord>[
              SrvResourceRecord('bar', future, port: 123, weight: 1, priority: 1, target: 'appId'),
            ],
          },
        );

        final FakeIOSDevice device = FakeIOSDevice();
        final MDnsVmServiceDiscovery portDiscovery = MDnsVmServiceDiscovery(
          mdnsClient: client,
          preliminaryMDnsClient: emptyClient,
          logger: BufferLogger.test(),
          flutterUsage: TestUsage(),
        );
        final Uri? uri = await portDiscovery.getVMServiceUriForAttach('bar', device, hostVmservicePort: 0);
        expect(uri.toString(), 'http://127.0.0.1:123/');
      });

      testWithoutContext('Get network device IP (iPv4)', () async {
        final MDnsClient client = FakeMDnsClient(
          <PtrResourceRecord>[
            PtrResourceRecord('foo', future, domainName: 'bar'),
          ],
          <String, List<SrvResourceRecord>>{
            'bar': <SrvResourceRecord>[
              SrvResourceRecord('bar', future, port: 1234, weight: 1, priority: 1, target: 'appId'),
            ],
          },
          ipResponse: <String, List<IPAddressResourceRecord>>{
            'appId': <IPAddressResourceRecord>[
              IPAddressResourceRecord('Device IP', 0, address: InternetAddress.tryParse('111.111.111.111')!),
            ],
          },
          txtResponse: <String, List<TxtResourceRecord>>{
            'bar': <TxtResourceRecord>[
              TxtResourceRecord('bar', future, text: 'authCode=xyz\n'),
            ],
          },
        );

        final FakeIOSDevice device = FakeIOSDevice();
        final MDnsVmServiceDiscovery portDiscovery = MDnsVmServiceDiscovery(
          mdnsClient: client,
          preliminaryMDnsClient: emptyClient,
          logger: BufferLogger.test(),
          flutterUsage: TestUsage(),
        );
        final Uri? uri = await portDiscovery.getVMServiceUriForAttach(
          'bar',
          device,
          isNetworkDevice: true,
        );
        expect(uri.toString(), 'http://111.111.111.111:1234/xyz/');
      });

      testWithoutContext('Get network device IP (iPv6)', () async {
        final MDnsClient client = FakeMDnsClient(
          <PtrResourceRecord>[
            PtrResourceRecord('foo', future, domainName: 'bar'),
          ],
          <String, List<SrvResourceRecord>>{
            'bar': <SrvResourceRecord>[
              SrvResourceRecord('bar', future, port: 1234, weight: 1, priority: 1, target: 'appId'),
            ],
          },
          ipResponse: <String, List<IPAddressResourceRecord>>{
            'appId': <IPAddressResourceRecord>[
              IPAddressResourceRecord('Device IP', 0, address: InternetAddress.tryParse('1111:1111:1111:1111:1111:1111:1111:1111')!),
            ],
          },
          txtResponse: <String, List<TxtResourceRecord>>{
            'bar': <TxtResourceRecord>[
              TxtResourceRecord('bar', future, text: 'authCode=xyz\n'),
            ],
          },
        );

        final FakeIOSDevice device = FakeIOSDevice();
        final MDnsVmServiceDiscovery portDiscovery = MDnsVmServiceDiscovery(
          mdnsClient: client,
          preliminaryMDnsClient: emptyClient,
          logger: BufferLogger.test(),
          flutterUsage: TestUsage(),
        );
        final Uri? uri = await portDiscovery.getVMServiceUriForAttach(
          'bar',
          device,
          isNetworkDevice: true,
        );
        expect(uri.toString(), 'http://[1111:1111:1111:1111:1111:1111:1111:1111]:1234/xyz/');
      });

      testWithoutContext('Throw error if unable to find VM service with app id and device port', () async {
        final MDnsClient client = FakeMDnsClient(
          <PtrResourceRecord>[
            PtrResourceRecord('foo', future, domainName: 'srv-foo'),
            PtrResourceRecord('bar', future, domainName: 'srv-bar'),
            PtrResourceRecord('baz', future, domainName: 'srv-boo'),
          ],
          <String, List<SrvResourceRecord>>{
            'srv-foo': <SrvResourceRecord>[
              SrvResourceRecord('srv-foo', future, port: 123, weight: 1, priority: 1, target: 'target-foo'),
            ],
            'srv-bar': <SrvResourceRecord>[
              SrvResourceRecord('srv-bar', future, port: 123, weight: 1, priority: 1, target: 'target-bar'),
            ],
            'srv-baz': <SrvResourceRecord>[
              SrvResourceRecord('srv-baz', future, port: 123, weight: 1, priority: 1, target: 'target-baz'),
            ],
          },
        );
        final FakeIOSDevice device = FakeIOSDevice();
        final MDnsVmServiceDiscovery portDiscovery = MDnsVmServiceDiscovery(
          mdnsClient: client,
          preliminaryMDnsClient: emptyClient,
          logger: BufferLogger.test(),
          flutterUsage: TestUsage(),
        );
        expect(
          portDiscovery.getVMServiceUriForAttach(
            'srv-bar',
            device,
            deviceVmservicePort: 321,
          ),
          throwsToolExit(
            message: 'Did not find a Dart VM Service advertised for srv-bar on port 321.'
          ),
        );
      });

      testWithoutContext('Throw error if unable to find VM Service with app id', () async {
        final MDnsClient client = FakeMDnsClient(
          <PtrResourceRecord>[
            PtrResourceRecord('foo', future, domainName: 'srv-foo'),
          ],
          <String, List<SrvResourceRecord>>{
            'srv-foo': <SrvResourceRecord>[
              SrvResourceRecord('srv-foo', future, port: 123, weight: 1, priority: 1, target: 'target-foo'),
            ],
          },
        );
        final FakeIOSDevice device = FakeIOSDevice();
        final MDnsVmServiceDiscovery portDiscovery = MDnsVmServiceDiscovery(
          mdnsClient: client,
          preliminaryMDnsClient: emptyClient,
          logger: BufferLogger.test(),
          flutterUsage: TestUsage(),
        );
        expect(
          portDiscovery.getVMServiceUriForAttach(
            'srv-asdf',
            device,
          ),
          throwsToolExit(
            message: 'Did not find a Dart VM Service advertised for srv-asdf.'
          ),
        );
      });
>>>>>>> 2c34a88e
    });

    group('for launch', () {
      testWithoutContext('No ports available', () async {
        final MDnsClient client = FakeMDnsClient(<PtrResourceRecord>[], <String, List<SrvResourceRecord>>{});

        final MDnsVmServiceDiscovery portDiscovery = MDnsVmServiceDiscovery(
          mdnsClient: client,
          logger: BufferLogger.test(),
          flutterUsage: TestUsage(),
        );

        final MDnsVmServiceDiscoveryResult? result = await portDiscovery.queryForLaunch(
          applicationId: 'app-id',
          deviceVmservicePort: 123,
        );

        expect(result, null);
      });

      testWithoutContext('Prints helpful message when there is no ipv4 link local address.', () async {
        final MDnsClient client = FakeMDnsClient(<PtrResourceRecord>[], <String, List<SrvResourceRecord>>{});
        final BufferLogger logger = BufferLogger.test();
        final MDnsVmServiceDiscovery portDiscovery = MDnsVmServiceDiscovery(
          mdnsClient: client,
          logger: logger,
          flutterUsage: TestUsage(),
        );

        final Uri? uri = await portDiscovery.getVMServiceUriForLaunch(
          '',
          FakeIOSDevice(),
          deviceVmservicePort: 0,
        );
        expect(uri, isNull);
        expect(logger.errorText, contains('Personal Hotspot'));
      });

      testWithoutContext('Throws Exception when client throws OSError on start', () async {
        final MDnsClient client = FakeMDnsClient(
          <PtrResourceRecord>[], <String, List<SrvResourceRecord>>{},
          osErrorOnStart: true,
        );

        final MDnsVmServiceDiscovery portDiscovery = MDnsVmServiceDiscovery(
          mdnsClient: client,
          logger: BufferLogger.test(),
          flutterUsage: TestUsage(),
        );
        expect(
          () async => portDiscovery.queryForLaunch(applicationId: 'app-id', deviceVmservicePort: 123),
          throwsException,
        );
      });

      testWithoutContext('Correctly builds VM Service URI with hostVmservicePort == 0', () async {
        final MDnsClient client = FakeMDnsClient(
          <PtrResourceRecord>[
            PtrResourceRecord('foo', future, domainName: 'bar'),
          ],
          <String, List<SrvResourceRecord>>{
            'bar': <SrvResourceRecord>[
              SrvResourceRecord('bar', future, port: 123, weight: 1, priority: 1, target: 'appId'),
            ],
          },
        );

        final FakeIOSDevice device = FakeIOSDevice();
        final MDnsVmServiceDiscovery portDiscovery = MDnsVmServiceDiscovery(
          mdnsClient: client,
          logger: BufferLogger.test(),
          flutterUsage: TestUsage(),
        );
        final Uri? uri = await portDiscovery.getVMServiceUriForLaunch(
          'bar',
          device,
          hostVmservicePort: 0,
          deviceVmservicePort: 123,
        );
        expect(uri.toString(), 'http://127.0.0.1:123/');
      });

      testWithoutContext('Get network device IP (iPv4)', () async {
        final MDnsClient client = FakeMDnsClient(
          <PtrResourceRecord>[
            PtrResourceRecord('foo', future, domainName: 'bar'),
          ],
<<<<<<< HEAD
        },
      );

      final MDnsVmServiceDiscovery portDiscovery = MDnsVmServiceDiscovery(
        mdnsClient: client,
        logger: BufferLogger.test(),
        flutterUsage: TestUsage(),
      );
      final int? port = (await portDiscovery.query(applicationId: 'fiz'))?.port;
      expect(port, 321);
=======
          <String, List<SrvResourceRecord>>{
            'bar': <SrvResourceRecord>[
              SrvResourceRecord('bar', future, port: 1234, weight: 1, priority: 1, target: 'appId'),
            ],
          },
          ipResponse: <String, List<IPAddressResourceRecord>>{
            'appId': <IPAddressResourceRecord>[
              IPAddressResourceRecord('Device IP', 0, address: InternetAddress.tryParse('111.111.111.111')!),
            ],
          },
          txtResponse: <String, List<TxtResourceRecord>>{
            'bar': <TxtResourceRecord>[
              TxtResourceRecord('bar', future, text: 'authCode=xyz\n'),
            ],
          },
        );

        final FakeIOSDevice device = FakeIOSDevice();
        final MDnsVmServiceDiscovery portDiscovery = MDnsVmServiceDiscovery(
          mdnsClient: client,
          logger: BufferLogger.test(),
          flutterUsage: TestUsage(),
        );
        final Uri? uri = await portDiscovery.getVMServiceUriForLaunch(
          'bar',
          device,
          isNetworkDevice: true,
          deviceVmservicePort: 1234,
        );
        expect(uri.toString(), 'http://111.111.111.111:1234/xyz/');
      });

      testWithoutContext('Get network device IP (iPv6)', () async {
        final MDnsClient client = FakeMDnsClient(
          <PtrResourceRecord>[
            PtrResourceRecord('foo', future, domainName: 'bar'),
          ],
          <String, List<SrvResourceRecord>>{
            'bar': <SrvResourceRecord>[
              SrvResourceRecord('bar', future, port: 1234, weight: 1, priority: 1, target: 'appId'),
            ],
          },
          ipResponse: <String, List<IPAddressResourceRecord>>{
            'appId': <IPAddressResourceRecord>[
              IPAddressResourceRecord('Device IP', 0, address: InternetAddress.tryParse('1111:1111:1111:1111:1111:1111:1111:1111')!),
            ],
          },
          txtResponse: <String, List<TxtResourceRecord>>{
            'bar': <TxtResourceRecord>[
              TxtResourceRecord('bar', future, text: 'authCode=xyz\n'),
            ],
          },
        );

        final FakeIOSDevice device = FakeIOSDevice();
        final MDnsVmServiceDiscovery portDiscovery = MDnsVmServiceDiscovery(
          mdnsClient: client,
          logger: BufferLogger.test(),
          flutterUsage: TestUsage(),
        );
        final Uri? uri = await portDiscovery.getVMServiceUriForLaunch(
          'bar',
          device,
          isNetworkDevice: true,
          deviceVmservicePort: 1234,
        );
        expect(uri.toString(), 'http://[1111:1111:1111:1111:1111:1111:1111:1111]:1234/xyz/');
      });

      testWithoutContext('Throw error if unable to find VM Service with app id and device port', () async {
        final MDnsClient client = FakeMDnsClient(
          <PtrResourceRecord>[
            PtrResourceRecord('foo', future, domainName: 'srv-foo'),
            PtrResourceRecord('bar', future, domainName: 'srv-bar'),
            PtrResourceRecord('baz', future, domainName: 'srv-boo'),
          ],
          <String, List<SrvResourceRecord>>{
            'srv-foo': <SrvResourceRecord>[
              SrvResourceRecord('srv-foo', future, port: 123, weight: 1, priority: 1, target: 'target-foo'),
            ],
            'srv-bar': <SrvResourceRecord>[
              SrvResourceRecord('srv-bar', future, port: 123, weight: 1, priority: 1, target: 'target-bar'),
            ],
            'srv-baz': <SrvResourceRecord>[
              SrvResourceRecord('srv-baz', future, port: 123, weight: 1, priority: 1, target: 'target-baz'),
            ],
          },
        );
        final FakeIOSDevice device = FakeIOSDevice();
        final MDnsVmServiceDiscovery portDiscovery = MDnsVmServiceDiscovery(
          mdnsClient: client,
          logger: BufferLogger.test(),
          flutterUsage: TestUsage(),
        );
        expect(
          portDiscovery.getVMServiceUriForLaunch(
            'srv-bar',
            device,
            deviceVmservicePort: 321,
          ),
          throwsToolExit(
              message:'Did not find a Dart VM Service advertised for srv-bar on port 321.'),
        );
      });
>>>>>>> 2c34a88e
    });

    testWithoutContext('Find firstMatchingVmService with many available and no application id', () async {
      final MDnsClient client = FakeMDnsClient(
        <PtrResourceRecord>[
          PtrResourceRecord('foo', future, domainName: 'srv-foo'),
          PtrResourceRecord('bar', future, domainName: 'srv-bar'),
          PtrResourceRecord('baz', future, domainName: 'srv-boo'),
        ],
        <String, List<SrvResourceRecord>>{
          'srv-foo': <SrvResourceRecord>[
            SrvResourceRecord('srv-foo', future, port: 123, weight: 1, priority: 1, target: 'target-foo'),
          ],
          'srv-bar': <SrvResourceRecord>[
            SrvResourceRecord('srv-bar', future, port: 123, weight: 1, priority: 1, target: 'target-bar'),
          ],
          'srv-baz': <SrvResourceRecord>[
            SrvResourceRecord('srv-baz', future, port: 123, weight: 1, priority: 1, target: 'target-baz'),
          ],
        },
      );

      final MDnsVmServiceDiscovery portDiscovery = MDnsVmServiceDiscovery(
        mdnsClient: client,
        logger: BufferLogger.test(),
        flutterUsage: TestUsage(),
      );
      final MDnsVmServiceDiscoveryResult? result = await portDiscovery.firstMatchingVmService(client);
      expect(result?.domainName, 'srv-foo');
    });

<<<<<<< HEAD
    testWithoutContext('Query returns null', () async {
      final MDnsClient client = FakeMDnsClient(
        <PtrResourceRecord>[],
         <String, List<SrvResourceRecord>>{},
      );

      final MDnsVmServiceDiscovery portDiscovery = MDnsVmServiceDiscovery(
        mdnsClient: client,
        logger: BufferLogger.test(),
        flutterUsage: TestUsage(),
      );
      final int? port = (await portDiscovery.query(applicationId: 'bar'))?.port;
      expect(port, isNull);
    });

    testWithoutContext('Throws Exception when client throws OSError on start', () async {
      final MDnsClient client = FakeMDnsClient(<PtrResourceRecord>[], <String, List<SrvResourceRecord>>{}, osErrorOnStart: true);


      final MDnsVmServiceDiscovery portDiscovery = MDnsVmServiceDiscovery(
        mdnsClient: client,
        logger: BufferLogger.test(),
        flutterUsage: TestUsage(),
      );
      expect(
        () async => portDiscovery.query(),
        throwsException,
      );
    });

    testWithoutContext('Correctly builds VmService URI with hostVmservicePort == 0', () async {
=======
    testWithoutContext('Find firstMatchingVmService app id', () async {
>>>>>>> 2c34a88e
      final MDnsClient client = FakeMDnsClient(
        <PtrResourceRecord>[
          PtrResourceRecord('foo', future, domainName: 'srv-foo'),
          PtrResourceRecord('bar', future, domainName: 'srv-bar'),
          PtrResourceRecord('baz', future, domainName: 'srv-boo'),
        ],
        <String, List<SrvResourceRecord>>{
          'srv-foo': <SrvResourceRecord>[
            SrvResourceRecord('srv-foo', future, port: 111, weight: 1, priority: 1, target: 'target-foo'),
          ],
          'srv-bar': <SrvResourceRecord>[
            SrvResourceRecord('srv-bar', future, port: 222, weight: 1, priority: 1, target: 'target-bar'),
            SrvResourceRecord('srv-bar', future, port: 333, weight: 1, priority: 1, target: 'target-bar-2'),
          ],
          'srv-baz': <SrvResourceRecord>[
            SrvResourceRecord('srv-baz', future, port: 444, weight: 1, priority: 1, target: 'target-baz'),
          ],
        },
      );

<<<<<<< HEAD
      final FakeIOSDevice device = FakeIOSDevice();
=======
>>>>>>> 2c34a88e
      final MDnsVmServiceDiscovery portDiscovery = MDnsVmServiceDiscovery(
        mdnsClient: client,
        logger: BufferLogger.test(),
        flutterUsage: TestUsage(),
      );
<<<<<<< HEAD
      final Uri? uri = await portDiscovery.getVmServiceUri('bar', device, hostVmservicePort: 0);
      expect(uri.toString(), 'http://127.0.0.1:123/');
=======
      final MDnsVmServiceDiscoveryResult? result = await portDiscovery.firstMatchingVmService(
        client,
        applicationId: 'srv-bar'
      );
      expect(result?.domainName, 'srv-bar');
      expect(result?.port, 222);
>>>>>>> 2c34a88e
    });
  });
}

class FakeMDnsClient extends Fake implements MDnsClient {
  FakeMDnsClient(this.ptrRecords, this.srvResponse, {
    this.txtResponse = const <String, List<TxtResourceRecord>>{},
    this.ipResponse = const <String, List<IPAddressResourceRecord>>{},
    this.osErrorOnStart = false,
  });

  final List<PtrResourceRecord> ptrRecords;
  final Map<String, List<SrvResourceRecord>> srvResponse;
  final Map<String, List<TxtResourceRecord>> txtResponse;
  final Map<String, List<IPAddressResourceRecord>> ipResponse;
  final bool osErrorOnStart;

  @override
  Future<void> start({
    InternetAddress? listenAddress,
    NetworkInterfacesFactory? interfacesFactory,
    int mDnsPort = 5353,
    InternetAddress? mDnsAddress,
  }) async {
    if (osErrorOnStart) {
      throw const OSError('Operation not supported on socket', 102);
    }
  }

  @override
  Stream<T> lookup<T extends ResourceRecord>(
    ResourceRecordQuery query, {
    Duration timeout = const Duration(seconds: 5),
  }) {
    if (T == PtrResourceRecord && query.fullyQualifiedName == MDnsVmServiceDiscovery.dartVmServiceName) {
      return Stream<PtrResourceRecord>.fromIterable(ptrRecords) as Stream<T>;
    }
    if (T == SrvResourceRecord) {
      final String key = query.fullyQualifiedName;
      return Stream<SrvResourceRecord>.fromIterable(srvResponse[key] ?? <SrvResourceRecord>[]) as Stream<T>;
    }
    if (T == TxtResourceRecord) {
      final String key = query.fullyQualifiedName;
      return Stream<TxtResourceRecord>.fromIterable(txtResponse[key] ?? <TxtResourceRecord>[]) as Stream<T>;
    }
    if (T == IPAddressResourceRecord) {
      final String key = query.fullyQualifiedName;
      return Stream<IPAddressResourceRecord>.fromIterable(ipResponse[key] ?? <IPAddressResourceRecord>[]) as Stream<T>;
    }
    throw UnsupportedError('Unsupported query type $T');
  }

  @override
  void stop() {}
}

// Unfortunately Device, despite not being immutable, has an `operator ==`.
// Until we fix that, we have to also ignore related lints here.
// ignore: avoid_implementing_value_types
class FakeIOSDevice extends Fake implements IOSDevice {
  @override
  Future<TargetPlatform> get targetPlatform async => TargetPlatform.ios;

  @override
  bool isSupported() => true;

  @override
  bool isSupportedForProject(FlutterProject flutterProject) => true;

  @override
  DevicePortForwarder get portForwarder => const NoOpDevicePortForwarder();
}<|MERGE_RESOLUTION|>--- conflicted
+++ resolved
@@ -40,62 +40,6 @@
         emptyClient = FakeMDnsClient(<PtrResourceRecord>[], <String, List<SrvResourceRecord>>{});
       });
 
-<<<<<<< HEAD
-      final MDnsVmServiceDiscovery portDiscovery = MDnsVmServiceDiscovery(
-        mdnsClient: client,
-        logger: BufferLogger.test(),
-        flutterUsage: TestUsage(),
-      );
-      final int? port = (await portDiscovery.query())?.port;
-      expect(port, isNull);
-    });
-
-    testWithoutContext('Prints helpful message when there is no ipv4 link local address.', () async {
-      final MDnsClient client = FakeMDnsClient(<PtrResourceRecord>[], <String, List<SrvResourceRecord>>{});
-      final BufferLogger logger = BufferLogger.test();
-      final MDnsVmServiceDiscovery portDiscovery = MDnsVmServiceDiscovery(
-        mdnsClient: client,
-        logger: logger,
-        flutterUsage: TestUsage(),
-      );
-      final Uri? uri = await portDiscovery.getVmServiceUri(
-        '',
-        FakeIOSDevice(),
-      );
-      expect(uri, isNull);
-      expect(logger.errorText, contains('Personal Hotspot'));
-    });
-
-    testWithoutContext('One port available, no appId', () async {
-      final MDnsClient client = FakeMDnsClient(
-        <PtrResourceRecord>[
-          PtrResourceRecord('foo', year3000, domainName: 'bar'),
-        ],
-        <String, List<SrvResourceRecord>>{
-          'bar': <SrvResourceRecord>[
-            SrvResourceRecord('bar', year3000, port: 123, weight: 1, priority: 1, target: 'appId'),
-          ],
-        },
-      );
-
-      final MDnsVmServiceDiscovery portDiscovery = MDnsVmServiceDiscovery(
-        mdnsClient: client,
-        logger: BufferLogger.test(),
-        flutterUsage: TestUsage(),
-      );
-      final int? port = (await portDiscovery.query())?.port;
-      expect(port, 123);
-    });
-
-    testWithoutContext('One port available, no appId, with authCode', () async {
-      final MDnsClient client = FakeMDnsClient(
-        <PtrResourceRecord>[
-          PtrResourceRecord('foo', year3000, domainName: 'bar'),
-        ],
-        <String, List<SrvResourceRecord>>{
-          'bar': <SrvResourceRecord>[
-            SrvResourceRecord('bar', year3000, port: 123, weight: 1, priority: 1, target: 'appId'),
-=======
       testWithoutContext('Find result in preliminary client', () async {
         final MDnsClient client = FakeMDnsClient(
           <PtrResourceRecord>[
@@ -123,7 +67,6 @@
         final MDnsClient client = FakeMDnsClient(
           <PtrResourceRecord>[
             PtrResourceRecord('foo', future, domainName: 'bar'),
->>>>>>> 2c34a88e
           ],
           <String, List<SrvResourceRecord>>{
             'bar': <SrvResourceRecord>[
@@ -149,30 +92,6 @@
             PtrResourceRecord('foo', future, domainName: 'bar'),
             PtrResourceRecord('baz', future, domainName: 'fiz'),
           ],
-<<<<<<< HEAD
-        },
-      );
-
-      final MDnsVmServiceDiscovery portDiscovery = MDnsVmServiceDiscovery(
-        mdnsClient: client,
-        logger: BufferLogger.test(),
-        flutterUsage: TestUsage(),
-      );
-      final MDnsVmServiceDiscoveryResult? result = await portDiscovery.query();
-      expect(result?.port, 123);
-      expect(result?.authCode, 'xyz/');
-    });
-
-    testWithoutContext('Multiple ports available, without appId', () async {
-      final MDnsClient client = FakeMDnsClient(
-        <PtrResourceRecord>[
-          PtrResourceRecord('foo', year3000, domainName: 'bar'),
-          PtrResourceRecord('baz', year3000, domainName: 'fiz'),
-        ],
-        <String, List<SrvResourceRecord>>{
-          'bar': <SrvResourceRecord>[
-            SrvResourceRecord('bar', year3000, port: 123, weight: 1, priority: 1, target: 'appId'),
-=======
           <String, List<SrvResourceRecord>>{
             'bar': <SrvResourceRecord>[
               SrvResourceRecord('bar', future, port: 123, weight: 1, priority: 1, target: 'appId'),
@@ -225,7 +144,6 @@
         final MDnsClient client = FakeMDnsClient(
           <PtrResourceRecord>[
             PtrResourceRecord('foo', future, domainName: 'bar'),
->>>>>>> 2c34a88e
           ],
           <String, List<SrvResourceRecord>>{
             'bar': <SrvResourceRecord>[
@@ -249,17 +167,6 @@
           <PtrResourceRecord>[
             PtrResourceRecord('foo', future, domainName: 'bar'),
           ],
-<<<<<<< HEAD
-        },
-      );
-
-      final MDnsVmServiceDiscovery portDiscovery = MDnsVmServiceDiscovery(
-        mdnsClient: client,
-        logger: BufferLogger.test(),
-        flutterUsage: TestUsage(),
-      );
-      expect(portDiscovery.query, throwsToolExit());
-=======
           <String, List<SrvResourceRecord>>{
             'bar': <SrvResourceRecord>[
               SrvResourceRecord('bar', future, port: 123, weight: 1, priority: 1, target: 'appId'),
@@ -518,7 +425,6 @@
           ),
         );
       });
->>>>>>> 2c34a88e
     });
 
     group('for launch', () {
@@ -606,18 +512,6 @@
           <PtrResourceRecord>[
             PtrResourceRecord('foo', future, domainName: 'bar'),
           ],
-<<<<<<< HEAD
-        },
-      );
-
-      final MDnsVmServiceDiscovery portDiscovery = MDnsVmServiceDiscovery(
-        mdnsClient: client,
-        logger: BufferLogger.test(),
-        flutterUsage: TestUsage(),
-      );
-      final int? port = (await portDiscovery.query(applicationId: 'fiz'))?.port;
-      expect(port, 321);
-=======
           <String, List<SrvResourceRecord>>{
             'bar': <SrvResourceRecord>[
               SrvResourceRecord('bar', future, port: 1234, weight: 1, priority: 1, target: 'appId'),
@@ -722,7 +616,6 @@
               message:'Did not find a Dart VM Service advertised for srv-bar on port 321.'),
         );
       });
->>>>>>> 2c34a88e
     });
 
     testWithoutContext('Find firstMatchingVmService with many available and no application id', () async {
@@ -754,41 +647,7 @@
       expect(result?.domainName, 'srv-foo');
     });
 
-<<<<<<< HEAD
-    testWithoutContext('Query returns null', () async {
-      final MDnsClient client = FakeMDnsClient(
-        <PtrResourceRecord>[],
-         <String, List<SrvResourceRecord>>{},
-      );
-
-      final MDnsVmServiceDiscovery portDiscovery = MDnsVmServiceDiscovery(
-        mdnsClient: client,
-        logger: BufferLogger.test(),
-        flutterUsage: TestUsage(),
-      );
-      final int? port = (await portDiscovery.query(applicationId: 'bar'))?.port;
-      expect(port, isNull);
-    });
-
-    testWithoutContext('Throws Exception when client throws OSError on start', () async {
-      final MDnsClient client = FakeMDnsClient(<PtrResourceRecord>[], <String, List<SrvResourceRecord>>{}, osErrorOnStart: true);
-
-
-      final MDnsVmServiceDiscovery portDiscovery = MDnsVmServiceDiscovery(
-        mdnsClient: client,
-        logger: BufferLogger.test(),
-        flutterUsage: TestUsage(),
-      );
-      expect(
-        () async => portDiscovery.query(),
-        throwsException,
-      );
-    });
-
-    testWithoutContext('Correctly builds VmService URI with hostVmservicePort == 0', () async {
-=======
     testWithoutContext('Find firstMatchingVmService app id', () async {
->>>>>>> 2c34a88e
       final MDnsClient client = FakeMDnsClient(
         <PtrResourceRecord>[
           PtrResourceRecord('foo', future, domainName: 'srv-foo'),
@@ -809,26 +668,17 @@
         },
       );
 
-<<<<<<< HEAD
-      final FakeIOSDevice device = FakeIOSDevice();
-=======
->>>>>>> 2c34a88e
       final MDnsVmServiceDiscovery portDiscovery = MDnsVmServiceDiscovery(
         mdnsClient: client,
         logger: BufferLogger.test(),
         flutterUsage: TestUsage(),
       );
-<<<<<<< HEAD
-      final Uri? uri = await portDiscovery.getVmServiceUri('bar', device, hostVmservicePort: 0);
-      expect(uri.toString(), 'http://127.0.0.1:123/');
-=======
       final MDnsVmServiceDiscoveryResult? result = await portDiscovery.firstMatchingVmService(
         client,
         applicationId: 'srv-bar'
       );
       expect(result?.domainName, 'srv-bar');
       expect(result?.port, 222);
->>>>>>> 2c34a88e
     });
   });
 }
