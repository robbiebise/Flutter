// Copyright 2014 The Flutter Authors. All rights reserved.
// Use of this source code is governed by a BSD-style license that can be
// found in the LICENSE file.

import 'dart:ui' show Color, lerpDouble;

import 'package:flutter/cupertino.dart';
import 'package:flutter/foundation.dart';

import 'app_bar_theme.dart';
import 'badge_theme.dart';
import 'banner_theme.dart';
import 'bottom_app_bar_theme.dart';
import 'bottom_navigation_bar_theme.dart';
import 'bottom_sheet_theme.dart';
import 'button_bar_theme.dart';
import 'button_theme.dart';
import 'card_theme.dart';
import 'checkbox_theme.dart';
import 'chip_theme.dart';
import 'color_scheme.dart';
import 'colors.dart';
import 'constants.dart';
import 'data_table_theme.dart';
import 'dialog_theme.dart';
import 'divider_theme.dart';
import 'drawer_theme.dart';
import 'dropdown_menu_theme.dart';
import 'elevated_button_theme.dart';
import 'expansion_tile_theme.dart';
import 'filled_button_theme.dart';
import 'floating_action_button_theme.dart';
import 'icon_button_theme.dart';
import 'ink_ripple.dart';
import 'ink_sparkle.dart';
import 'ink_splash.dart';
import 'ink_well.dart' show InteractiveInkFeatureFactory;
import 'input_decorator.dart';
import 'list_tile.dart';
import 'list_tile_theme.dart';
import 'menu_bar_theme.dart';
import 'menu_button_theme.dart';
import 'menu_theme.dart';
import 'navigation_bar_theme.dart';
import 'navigation_drawer_theme.dart';
import 'navigation_rail_theme.dart';
import 'outlined_button_theme.dart';
import 'page_transitions_theme.dart';
import 'popup_menu_theme.dart';
import 'progress_indicator_theme.dart';
import 'radio_theme.dart';
import 'scrollbar_theme.dart';
import 'segmented_button_theme.dart';
import 'slider_theme.dart';
import 'snack_bar_theme.dart';
import 'switch_theme.dart';
import 'tab_bar_theme.dart';
import 'text_button_theme.dart';
import 'text_selection_theme.dart';
import 'text_theme.dart';
import 'time_picker_theme.dart';
import 'toggle_buttons_theme.dart';
import 'tooltip_theme.dart';
import 'typography.dart';

export 'package:flutter/services.dart' show Brightness;

// Examples can assume:
// late BuildContext context;

/// An interface that defines custom additions to a [ThemeData] object.
///
/// {@youtube 560 315 https://www.youtube.com/watch?v=8-szcYzFVao}
///
/// Typically used for custom colors. To use, subclass [ThemeExtension],
/// define a number of fields (e.g. [Color]s), and implement the [copyWith] and
/// [lerp] methods. The latter will ensure smooth transitions of properties when
/// switching themes.
///
/// {@tool dartpad}
/// This sample shows how to create and use a subclass of [ThemeExtension] that
/// defines two colors.
///
/// ** See code in examples/api/lib/material/theme/theme_extension.1.dart **
/// {@end-tool}
abstract class ThemeExtension<T extends ThemeExtension<T>> {
  /// Enable const constructor for subclasses.
  const ThemeExtension();

  /// The extension's type.
  Object get type => T;

  /// Creates a copy of this theme extension with the given fields
  /// replaced by the non-null parameter values.
  ThemeExtension<T> copyWith();

  /// Linearly interpolate with another [ThemeExtension] object.
  ///
  /// {@macro dart.ui.shadow.lerp}
  ThemeExtension<T> lerp(covariant ThemeExtension<T>? other, double t);
}

// Deriving these values is black magic. The spec claims that pressed buttons
// have a highlight of 0x66999999, but that's clearly wrong. The videos in the
// spec show that buttons have a composited highlight of #E1E1E1 on a background
// of #FAFAFA. Assuming that the highlight really has an opacity of 0x66, we can
// solve for the actual color of the highlight:
const Color _kLightThemeHighlightColor = Color(0x66BCBCBC);

// The same video shows the splash compositing to #D7D7D7 on a background of
// #E1E1E1. Again, assuming the splash has an opacity of 0x66, we can solve for
// the actual color of the splash:
const Color _kLightThemeSplashColor = Color(0x66C8C8C8);

// Unfortunately, a similar video isn't available for the dark theme, which
// means we assume the values in the spec are actually correct.
const Color _kDarkThemeHighlightColor = Color(0x40CCCCCC);
const Color _kDarkThemeSplashColor = Color(0x40CCCCCC);

/// Configures the tap target and layout size of certain Material widgets.
///
/// Changing the value in [ThemeData.materialTapTargetSize] will affect the
/// accessibility experience.
///
/// Some of the impacted widgets include:
///
///   * [FloatingActionButton], only the mini tap target size is increased.
///   * [MaterialButton]
///   * [OutlinedButton]
///   * [TextButton]
///   * [ElevatedButton]
///   * [IconButton]
///   * The time picker widget ([showTimePicker])
///   * [SnackBar]
///   * [Chip]
///   * [RawChip]
///   * [InputChip]
///   * [ChoiceChip]
///   * [FilterChip]
///   * [ActionChip]
///   * [Radio]
///   * [Switch]
///   * [Checkbox]
enum MaterialTapTargetSize {
  /// Expands the minimum tap target size to 48px by 48px.
  ///
  /// This is the default value of [ThemeData.materialTapTargetSize] and the
  /// recommended size to conform to Android accessibility scanner
  /// recommendations.
  padded,

  /// Shrinks the tap target size to the minimum provided by the Material
  /// specification.
  shrinkWrap,
}

/// Defines the configuration of the overall visual [Theme] for a [MaterialApp]
/// or a widget subtree within the app.
///
/// The [MaterialApp] theme property can be used to configure the appearance
/// of the entire app. Widget subtree's within an app can override the app's
/// theme by including a [Theme] widget at the top of the subtree.
///
/// Widgets whose appearance should align with the overall theme can obtain the
/// current theme's configuration with [Theme.of]. Material components typically
/// depend exclusively on the [colorScheme] and [textTheme]. These properties
/// are guaranteed to have non-null values.
///
/// The static [Theme.of] method finds the [ThemeData] value specified for the
/// nearest [BuildContext] ancestor. This lookup is inexpensive, essentially
/// just a single HashMap access. It can sometimes be a little confusing
/// because [Theme.of] can not see a [Theme] widget that is defined in the
/// current build method's context. To overcome that, create a new custom widget
/// for the subtree that appears below the new [Theme], or insert a widget
/// that creates a new BuildContext, like [Builder].
///
/// {@tool snippet}
/// In this example, the [Container] widget uses [Theme.of] to retrieve the
/// primary color from the theme's [colorScheme] to draw an amber square.
/// The [Builder] widget separates the parent theme's [BuildContext] from the
/// child's [BuildContext].
///
/// ![](https://flutter.github.io/assets-for-api-docs/assets/material/theme_data.png)
///
/// ```dart
/// Theme(
///   data: ThemeData.from(
///     colorScheme: ColorScheme.fromSwatch(primarySwatch: Colors.amber),
///   ),
///   child: Builder(
///     builder: (BuildContext context) {
///       return Container(
///         width: 100,
///         height: 100,
///         color: Theme.of(context).colorScheme.primary,
///       );
///     },
///   ),
/// )
/// ```
/// {@end-tool}
///
/// {@tool snippet}
///
/// This sample creates a [MaterialApp] with a [Theme] whose
/// [ColorScheme] is based on [Colors.blue], but with the color
/// scheme's [ColorScheme.secondary] color overridden to be green. The
/// [AppBar] widget uses the color scheme's [ColorScheme.primary] as
/// its default background color and the [FloatingActionButton] widget
/// uses the color scheme's [ColorScheme.secondary] for its default
/// background. By default, the [Text] widget uses
/// [TextTheme.bodyMedium], and the color of that [TextStyle] has been
/// changed to purple.
///
/// ![](https://flutter.github.io/assets-for-api-docs/assets/material/material_app_theme_data.png)
///
/// ```dart
/// MaterialApp(
///   theme: ThemeData(
///     colorScheme: ColorScheme.fromSwatch().copyWith(
///       secondary: Colors.green,
///     ),
///     textTheme: const TextTheme(bodyMedium: TextStyle(color: Colors.purple)),
///   ),
///   home: Scaffold(
///     appBar: AppBar(
///       title: const Text('ThemeData Demo'),
///     ),
///     floatingActionButton: FloatingActionButton(
///       child: const Icon(Icons.add),
///       onPressed: () {},
///     ),
///     body: const Center(
///       child: Text('Button pressed 0 times'),
///     ),
///   ),
/// )
/// ```
/// {@end-tool}
///
/// See <https://material.io/design/color/> for
/// more discussion on how to pick the right colors.

@immutable
class ThemeData with Diagnosticable {
  /// Create a [ThemeData] that's used to configure a [Theme].
  ///
  /// The [colorScheme] and [textTheme] are used by the Material components to
  /// compute default values for visual properties. The API documentation for
  /// each component widget explains exactly how the defaults are computed.
  ///
  /// When providing a [ColorScheme], apps can either provide one directly
  /// with the [colorScheme] parameter, or have one generated for them by
  /// using the [colorSchemeSeed] and [brightness] parameters. A generated
  /// color scheme will be based on the tones of [colorSchemeSeed] and all of
  /// its contrasting color will meet accessibility guidelines for readability.
  /// (See [ColorScheme.fromSeed] for more details.)
  ///
  /// If the app wants to customize a generated color scheme, it can use
  /// [ColorScheme.fromSeed] directly and then [ColorScheme.copyWith] on the
  /// result to override any colors that need to be replaced. The result of
  /// this can be used as the [colorScheme] directly.
  ///
  /// For historical reasons, instead of using a [colorSchemeSeed] or
  /// [colorScheme], you can provide either a [primaryColor] or [primarySwatch]
  /// to construct the [colorScheme], but the results will not be as complete
  /// as when using generation from a seed color.
  ///
  /// If [colorSchemeSeed] is non-null then [colorScheme], [primaryColor] and
  /// [primarySwatch] must all be null.
  ///
  /// The [textTheme] [TextStyle] colors are black if the color scheme's
  /// brightness is [Brightness.light], and white for [Brightness.dark].
  ///
  /// To override the appearance of specific components, provide
  /// a component theme parameter like [sliderTheme], [toggleButtonsTheme],
  /// or [bottomNavigationBarTheme].
  ///
  /// See also:
  ///
  ///  * [ThemeData.from], which creates a ThemeData from a [ColorScheme].
  ///  * [ThemeData.light], which creates a light blue theme.
  ///  * [ThemeData.dark], which creates dark theme with a teal secondary [ColorScheme] color.
  ///  * [ColorScheme.fromSeed], which is used to create a [ColorScheme] from a seed color.
  factory ThemeData({
    // For the sanity of the reader, make sure these properties are in the same
    // order in every place that they are separated by section comments (e.g.
    // GENERAL CONFIGURATION). Each section except for deprecations should be
    // alphabetical by symbol name.

    // GENERAL CONFIGURATION
    bool? applyElevationOverlayColor,
    NoDefaultCupertinoThemeData? cupertinoOverrideTheme,
    Iterable<ThemeExtension<dynamic>>? extensions,
    InputDecorationTheme? inputDecorationTheme,
    MaterialTapTargetSize? materialTapTargetSize,
    PageTransitionsTheme? pageTransitionsTheme,
    TargetPlatform? platform,
    ScrollbarThemeData? scrollbarTheme,
    InteractiveInkFeatureFactory? splashFactory,
    bool? useMaterial3,
    VisualDensity? visualDensity,
    // COLOR
    /// [colorScheme] or [colorSchemeSeed] are the preferred way to configure
    /// colors. The other color properties (as well as [primarySwatch]) will
    /// gradually be phased out, see https://github.com/flutter/flutter/issues/91772.
    Brightness? brightness,
    ColorScheme? colorScheme,
    Color? colorSchemeSeed,
    Color? disabledColor,
    Color? focusColor,
    Color? highlightColor,
    Color? hoverColor,
    Color? primaryColor,
    MaterialColor? primarySwatch,
    Color? splashColor,
    Color? unselectedWidgetColor,
    // TYPOGRAPHY & ICONOGRAPHY
    String? fontFamily,
    List<String>? fontFamilyFallback,
    String? package,
    IconThemeData? iconTheme,
    IconThemeData? primaryIconTheme,
    TextTheme? primaryTextTheme,
    TextTheme? textTheme,
    Typography? typography,
    // COMPONENT THEMES
    AppBarTheme? appBarTheme,
    BadgeThemeData? badgeTheme,
    MaterialBannerThemeData? bannerTheme,
    BottomAppBarTheme? bottomAppBarTheme,
    BottomNavigationBarThemeData? bottomNavigationBarTheme,
    BottomSheetThemeData? bottomSheetTheme,
    ButtonBarThemeData? buttonBarTheme,
    ButtonThemeData? buttonTheme,
    CardTheme? cardTheme,
    CheckboxThemeData? checkboxTheme,
    ChipThemeData? chipTheme,
    DataTableThemeData? dataTableTheme,
    DialogTheme? dialogTheme,
    DividerThemeData? dividerTheme,
    DrawerThemeData? drawerTheme,
    DropdownMenuThemeData? dropdownMenuTheme,
    ElevatedButtonThemeData? elevatedButtonTheme,
    ExpansionTileThemeData? expansionTileTheme,
    FilledButtonThemeData? filledButtonTheme,
    FloatingActionButtonThemeData? floatingActionButtonTheme,
    IconButtonThemeData? iconButtonTheme,
    ListTileThemeData? listTileTheme,
    MenuBarThemeData? menuBarTheme,
    MenuButtonThemeData? menuButtonTheme,
    MenuThemeData? menuTheme,
    NavigationBarThemeData? navigationBarTheme,
    NavigationDrawerThemeData? navigationDrawerTheme,
    NavigationRailThemeData? navigationRailTheme,
    OutlinedButtonThemeData? outlinedButtonTheme,
    PopupMenuThemeData? popupMenuTheme,
    ProgressIndicatorThemeData? progressIndicatorTheme,
    RadioThemeData? radioTheme,
    SegmentedButtonThemeData? segmentedButtonTheme,
    SliderThemeData? sliderTheme,
    SnackBarThemeData? snackBarTheme,
    SwitchThemeData? switchTheme,
    TabBarTheme? tabBarTheme,
    TextButtonThemeData? textButtonTheme,
    TextSelectionThemeData? textSelectionTheme,
    TimePickerThemeData? timePickerTheme,
    ToggleButtonsThemeData? toggleButtonsTheme,
    TooltipThemeData? tooltipTheme,
    // DEPRECATED (newest deprecations at the bottom)
    @Deprecated(
      'Use colorScheme.secondary instead. '
      'For more information, consult the migration guide at '
      'https://flutter.dev/docs/release/breaking-changes/theme-data-accent-properties#migration-guide. '
      'This feature was deprecated after v2.3.0-0.1.pre.',
    )
    Color? accentColor,
    @Deprecated(
      'No longer used by the framework, please remove any reference to it. '
      'For more information, consult the migration guide at '
      'https://flutter.dev/docs/release/breaking-changes/theme-data-accent-properties#migration-guide. '
      'This feature was deprecated after v2.3.0-0.1.pre.',
    )
    Brightness? accentColorBrightness,
    @Deprecated(
      'No longer used by the framework, please remove any reference to it. '
      'For more information, consult the migration guide at '
      'https://flutter.dev/docs/release/breaking-changes/theme-data-accent-properties#migration-guide. '
      'This feature was deprecated after v2.3.0-0.1.pre.',
    )
    TextTheme? accentTextTheme,
    @Deprecated(
      'No longer used by the framework, please remove any reference to it. '
      'For more information, consult the migration guide at '
      'https://flutter.dev/docs/release/breaking-changes/theme-data-accent-properties#migration-guide. '
      'This feature was deprecated after v2.3.0-0.1.pre.',
    )
    IconThemeData? accentIconTheme,
    @Deprecated(
      'This "fix" is now enabled by default. '
      'This feature was deprecated after v2.5.0-1.0.pre.',
    )
    bool? fixTextFieldOutlineLabel,
    @Deprecated(
      'No longer used by the framework, please remove any reference to it. '
      'This feature was deprecated after v2.6.0-11.0.pre.',
    )
    Brightness? primaryColorBrightness,
    @Deprecated(
      'Use ThemeData.useMaterial3 or override ScrollBehavior.buildOverscrollIndicator. '
      'This feature was deprecated after v2.13.0-0.0.pre.'
    )
    AndroidOverscrollIndicator? androidOverscrollIndicator,
    @Deprecated(
      'No longer used by the framework, please remove any reference to it. '
      'For more information, consult the migration guide at '
      'https://flutter.dev/docs/release/breaking-changes/toggleable-active-color#migration-guide. '
      'This feature was deprecated after v3.4.0-19.0.pre.',
    )
    Color? toggleableActiveColor,
    @Deprecated(
      'No longer used by the framework, please remove any reference to it. '
      'This feature was deprecated after v3.1.0-0.0.pre.',
    )
    Color? selectedRowColor,
    @Deprecated(
      'Use colorScheme.error instead. '
      'This feature was deprecated after v3.3.0-0.5.pre.',
    )
    Color? errorColor,
    @Deprecated(
      'Use colorScheme.background instead. '
      'This feature was deprecated after v3.3.0-0.5.pre.',
    )
    Color? backgroundColor,
    @Deprecated(
      'Use BottomAppBarTheme.color instead. '
      'This feature was deprecated after v3.3.0-0.6.pre.',
    )
    Color? bottomAppBarColor,
    @Deprecated(
      'Use materialTheme.color instead. '
      'This feature was deprecated after v3.6.0-0.1.pre.',
    )
    Color? canvasColor,
    @Deprecated(
      'Use cardTheme.color instead. '
      'This feature was deprecated after v3.6.0-0.1.pre.',
    )
    Color? cardColor,
    @Deprecated(
      'Use dialogTheme.backgroundColor instead. '
      'This feature was deprecated after v3.6.0-0.1.pre.',
    )
    Color? dialogBackgroundColor,
    @Deprecated(
      'Use dividerTheme.color instead. '
      'This feature was deprecated after v3.6.0-0.1.pre.',
    )
    Color? dividerColor,
    @Deprecated(
      'Use inputDecorationTheme.hintColor instead. '
      'This feature was deprecated after v3.6.0-0.1.pre.',
    )
    Color? hintColor,
    @Deprecated(
      'Use tabBarTheme.indicatorColor instead. '
      'This feature was deprecated after v3.6.0-0.1.pre.',
    )
    Color? indicatorColor,
    @Deprecated(
      'Use CircleAvatar.backgroundColor or CircleAvatar.foregroundColor instead. '
      'This feature was deprecated after v3.6.0-0.1.pre.',
    )
    Color? primaryColorDark,
    @Deprecated(
      'Use CircleAvatar.backgroundColor or CircleAvatar.foregroundColor instead. '
      'This feature was deprecated after v3.6.0-0.1.pre.',
    )
    Color? primaryColorLight,
    @Deprecated(
      'Use dataTableTheme.secondaryHeadingRowColor instead. '
      'This feature was deprecated after v3.6.0-0.1.pre.',
    )
    Color? secondaryHeaderColor,
    @Deprecated(
      'Use scaffoldTheme.backgroundColor instead. '
      'This feature was deprecated after v3.6.0-0.1.pre.',
    )
    Color? scaffoldBackgroundColor,
    @Deprecated(
      'Use colorScheme.shadow instead. '
      'This feature was deprecated after v3.6.0-0.1.pre.',
    )
    Color? shadowColor,
  }) {
    // GENERAL CONFIGURATION
    cupertinoOverrideTheme = cupertinoOverrideTheme?.noDefault();
    extensions ??= <ThemeExtension<dynamic>>[];
    inputDecorationTheme ??= const InputDecorationTheme();
    platform ??= defaultTargetPlatform;
    switch (platform) {
      case TargetPlatform.android:
      case TargetPlatform.fuchsia:
      case TargetPlatform.iOS:
        materialTapTargetSize ??= MaterialTapTargetSize.padded;
        break;
      case TargetPlatform.linux:
      case TargetPlatform.macOS:
      case TargetPlatform.windows:
         materialTapTargetSize ??= MaterialTapTargetSize.shrinkWrap;
        break;
    }
    pageTransitionsTheme ??= const PageTransitionsTheme();
    scrollbarTheme ??= const ScrollbarThemeData();
    visualDensity ??= VisualDensity.adaptivePlatformDensity;
    useMaterial3 ??= false;
    final bool useInkSparkle = platform == TargetPlatform.android && !kIsWeb;
    splashFactory ??= useMaterial3
      ? useInkSparkle ? InkSparkle.splashFactory : InkRipple.splashFactory
      : InkSplash.splashFactory;

    // COLOR. Note, some deprecated properties remain here for backwards compatibility.
    assert(colorScheme?.brightness == null || brightness == null || colorScheme!.brightness == brightness);
    assert(colorSchemeSeed == null || colorScheme == null);
    assert(colorSchemeSeed == null || primarySwatch == null);
    assert(colorSchemeSeed == null || primaryColor == null);
    final Brightness effectiveBrightness = brightness ?? colorScheme?.brightness ?? Brightness.light;
    final bool isDark = effectiveBrightness == Brightness.dark;
    if (colorSchemeSeed != null || useMaterial3) {
      if (colorSchemeSeed != null) {
        colorScheme = ColorScheme.fromSeed(seedColor: colorSchemeSeed, brightness: effectiveBrightness);
      }
      colorScheme ??= isDark ? _colorSchemeDarkM3 : _colorSchemeLightM3;

      // For surfaces that use primary color in light themes and surface color in dark
      final Color primarySurfaceColor = isDark ? colorScheme.surface : colorScheme.primary;
      final Color onPrimarySurfaceColor = isDark ? colorScheme.onSurface : colorScheme.onPrimary;

      // Default some of the color settings to values from the color scheme
      primaryColor ??= primarySurfaceColor;
      primaryColorBrightness = ThemeData.estimateBrightnessForColor(primarySurfaceColor);
      canvasColor ??= colorScheme.background;
      accentColor ??= colorScheme.secondary;
      accentColorBrightness ??= ThemeData.estimateBrightnessForColor(colorScheme.secondary);
      scaffoldBackgroundColor ??= colorScheme.background;
      bottomAppBarColor ??= colorScheme.surface;
      cardColor ??= colorScheme.surface;
      dividerColor ??= colorScheme.outline;
      backgroundColor ??= colorScheme.background;
      dialogBackgroundColor ??= colorScheme.background;
      indicatorColor ??= onPrimarySurfaceColor;
      errorColor ??= colorScheme.error;
      applyElevationOverlayColor ??= brightness == Brightness.dark;
    }
    applyElevationOverlayColor ??= false;
    primarySwatch ??= Colors.blue;
    primaryColor ??= isDark ? Colors.grey[900]! : primarySwatch;
    final Brightness estimatedPrimaryColorBrightness = estimateBrightnessForColor(primaryColor);
    primaryColorLight ??= isDark ? Colors.grey[500]! : primarySwatch[100]!;
    primaryColorDark ??= isDark ? Colors.black : primarySwatch[700]!;
    final bool primaryIsDark = estimatedPrimaryColorBrightness == Brightness.dark;
    toggleableActiveColor ??= isDark ? Colors.tealAccent[200]! : (accentColor ?? primarySwatch[600]!);
    accentColor ??= isDark ? Colors.tealAccent[200]! : primarySwatch[500]!;
    accentColorBrightness ??= estimateBrightnessForColor(accentColor);
    final bool accentIsDark = accentColorBrightness == Brightness.dark;
    focusColor ??= isDark ? Colors.white.withOpacity(0.12) : Colors.black.withOpacity(0.12);
    hoverColor ??= isDark ? Colors.white.withOpacity(0.04) : Colors.black.withOpacity(0.04);
    cardColor ??= isDark ? Colors.grey[800]! : Colors.white;
    unselectedWidgetColor ??= isDark ? Colors.white70 : Colors.black54;
    // Create a ColorScheme that is backwards compatible as possible
    // with the existing default ThemeData color values.
    colorScheme ??= ColorScheme.fromSwatch(
      primarySwatch: primarySwatch,
      primaryColorDark: primaryColorDark,
      accentColor: accentColor,
      cardColor: cardColor,
      backgroundColor: isDark ? Colors.grey[700]! : primarySwatch[200]!,
      errorColor: Colors.red[700],
      brightness: effectiveBrightness,
    );
    // The default [buttonTheme] is here because it doesn't use the defaults for
    // [disabledColor], [highlightColor], and [splashColor].
    buttonTheme ??= ButtonThemeData(
      colorScheme: colorScheme,
      buttonColor: isDark ? primarySwatch[600]! : Colors.grey[300]!,
      disabledColor: disabledColor,
      focusColor: focusColor,
      hoverColor: hoverColor,
      highlightColor: highlightColor,
      splashColor: splashColor,
      materialTapTargetSize: materialTapTargetSize,
    );
    disabledColor ??= isDark ? Colors.white38 : Colors.black38;
    highlightColor ??= isDark ? _kDarkThemeHighlightColor : _kLightThemeHighlightColor;
    splashColor ??= isDark ? _kDarkThemeSplashColor : _kLightThemeSplashColor;

    // TYPOGRAPHY & ICONOGRAPHY
    typography ??= useMaterial3
      ? Typography.material2021(platform: platform, colorScheme: colorScheme)
      : Typography.material2014(platform: platform);
    TextTheme defaultTextTheme = isDark ? typography.white : typography.black;
    TextTheme defaultPrimaryTextTheme = primaryIsDark ? typography.white : typography.black;
    TextTheme defaultAccentTextTheme = accentIsDark ? typography.white : typography.black;
    if (fontFamily != null) {
      defaultTextTheme = defaultTextTheme.apply(fontFamily: fontFamily);
      defaultPrimaryTextTheme = defaultPrimaryTextTheme.apply(fontFamily: fontFamily);
      defaultAccentTextTheme = defaultAccentTextTheme.apply(fontFamily: fontFamily);
    }
    if (fontFamilyFallback != null) {
      defaultTextTheme = defaultTextTheme.apply(fontFamilyFallback: fontFamilyFallback);
      defaultPrimaryTextTheme = defaultPrimaryTextTheme.apply(fontFamilyFallback: fontFamilyFallback);
      defaultAccentTextTheme = defaultAccentTextTheme.apply(fontFamilyFallback: fontFamilyFallback);
    }
    if (package != null) {
      defaultTextTheme = defaultTextTheme.apply(package: package);
      defaultPrimaryTextTheme = defaultPrimaryTextTheme.apply(package: package);
      defaultAccentTextTheme = defaultAccentTextTheme.apply(package: package);
    }
    textTheme = defaultTextTheme.merge(textTheme);
    primaryTextTheme = defaultPrimaryTextTheme.merge(primaryTextTheme);
    iconTheme ??= isDark ? const IconThemeData(color: kDefaultIconLightColor) : const IconThemeData(color: kDefaultIconDarkColor);
    primaryIconTheme ??= primaryIsDark ? const IconThemeData(color: Colors.white) : const IconThemeData(color: Colors.black);

    // COMPONENT THEMES
    appBarTheme ??= const AppBarTheme();
    badgeTheme ??= const BadgeThemeData();
    bannerTheme ??= const MaterialBannerThemeData();
    bottomAppBarTheme ??= const BottomAppBarTheme();
    bottomNavigationBarTheme ??= const BottomNavigationBarThemeData();
    bottomSheetTheme ??= const BottomSheetThemeData();
    buttonBarTheme ??= const ButtonBarThemeData();
    cardTheme ??= const CardTheme();
    checkboxTheme ??= const CheckboxThemeData();
    chipTheme ??= const ChipThemeData();
    dataTableTheme ??= const DataTableThemeData();
    dialogTheme ??= const DialogTheme();
    dividerTheme ??= const DividerThemeData();
    drawerTheme ??= const DrawerThemeData();
    dropdownMenuTheme ??= const DropdownMenuThemeData();
    elevatedButtonTheme ??= const ElevatedButtonThemeData();
    expansionTileTheme ??= const ExpansionTileThemeData();
    filledButtonTheme ??= const FilledButtonThemeData();
    floatingActionButtonTheme ??= const FloatingActionButtonThemeData();
    iconButtonTheme ??= const IconButtonThemeData();
    listTileTheme ??= const ListTileThemeData();
    menuBarTheme ??= const MenuBarThemeData();
    menuButtonTheme ??= const MenuButtonThemeData();
    menuTheme ??= const MenuThemeData();
    navigationBarTheme ??= const NavigationBarThemeData();
    navigationDrawerTheme ??= const NavigationDrawerThemeData();
    navigationRailTheme ??= const NavigationRailThemeData();
    outlinedButtonTheme ??= const OutlinedButtonThemeData();
    popupMenuTheme ??= const PopupMenuThemeData();
    progressIndicatorTheme ??= const ProgressIndicatorThemeData();
    radioTheme ??= const RadioThemeData();
    segmentedButtonTheme ??= const SegmentedButtonThemeData();
    sliderTheme ??= const SliderThemeData();
    snackBarTheme ??= const SnackBarThemeData();
    switchTheme ??= const SwitchThemeData();
    tabBarTheme ??= const TabBarTheme();
    textButtonTheme ??= const TextButtonThemeData();
    textSelectionTheme ??= const TextSelectionThemeData();
    timePickerTheme ??= const TimePickerThemeData();
    toggleButtonsTheme ??= const ToggleButtonsThemeData();
    tooltipTheme ??= const TooltipThemeData();

    // DEPRECATED (newest deprecations at the bottom)
    accentTextTheme = defaultAccentTextTheme.merge(accentTextTheme);
    accentIconTheme ??= accentIsDark ? const IconThemeData(color: Colors.white) : const IconThemeData(color: Colors.black);
    fixTextFieldOutlineLabel ??= true;
    primaryColorBrightness = estimatedPrimaryColorBrightness;
    selectedRowColor ??= Colors.grey[100]!;
    errorColor ??= Colors.red[700]!;
    backgroundColor ??= isDark ? Colors.grey[700]! : primarySwatch[200]!;
    bottomAppBarColor ??= colorSchemeSeed != null ? colorScheme.surface : isDark ? Colors.grey[800]! : Colors.white;
    canvasColor ??= isDark ? Colors.grey[850]! : Colors.grey[50]!;
    dialogBackgroundColor ??= isDark ? Colors.grey[800]! : Colors.white;
    dividerColor ??= isDark ? const Color(0x1FFFFFFF) : const Color(0x1F000000);
    hintColor ??= isDark ? Colors.white60 : Colors.black.withOpacity(0.6);
    indicatorColor ??= accentColor == primaryColor ? Colors.white : accentColor;
    scaffoldBackgroundColor ??= canvasColor;
    // Spec doesn't specify a dark theme secondaryHeaderColor, this is a guess.
    secondaryHeaderColor ??= isDark ? Colors.grey[700]! : primarySwatch[50]!;
    shadowColor ??= Colors.black;

    return ThemeData.raw(
      // For the sanity of the reader, make sure these properties are in the same
      // order in every place that they are separated by section comments (e.g.
      // GENERAL CONFIGURATION). Each section except for deprecations should be
      // alphabetical by symbol name.

      // GENERAL CONFIGURATION
      applyElevationOverlayColor: applyElevationOverlayColor,
      cupertinoOverrideTheme: cupertinoOverrideTheme,
      extensions: _themeExtensionIterableToMap(extensions),
      inputDecorationTheme: inputDecorationTheme,
      materialTapTargetSize: materialTapTargetSize,
      pageTransitionsTheme: pageTransitionsTheme,
      platform: platform,
      scrollbarTheme: scrollbarTheme,
      splashFactory: splashFactory,
      useMaterial3: useMaterial3,
      visualDensity: visualDensity,
      // COLOR
      colorScheme: colorScheme,
      disabledColor: disabledColor,
      focusColor: focusColor,
      highlightColor: highlightColor,
      hoverColor: hoverColor,
      primaryColor: primaryColor,
      splashColor: splashColor,
      unselectedWidgetColor: unselectedWidgetColor,
      // TYPOGRAPHY & ICONOGRAPHY
      iconTheme: iconTheme,
      primaryTextTheme: primaryTextTheme,
      textTheme: textTheme,
      typography: typography,
      primaryIconTheme: primaryIconTheme,
      // COMPONENT THEMES
      appBarTheme: appBarTheme,
      badgeTheme: badgeTheme,
      bannerTheme: bannerTheme,
      bottomAppBarTheme: bottomAppBarTheme,
      bottomNavigationBarTheme: bottomNavigationBarTheme,
      bottomSheetTheme: bottomSheetTheme,
      buttonBarTheme: buttonBarTheme,
      buttonTheme: buttonTheme,
      cardTheme: cardTheme,
      checkboxTheme: checkboxTheme,
      chipTheme: chipTheme,
      dataTableTheme: dataTableTheme,
      dialogTheme: dialogTheme,
      dividerTheme: dividerTheme,
      drawerTheme: drawerTheme,
      dropdownMenuTheme: dropdownMenuTheme,
      elevatedButtonTheme: elevatedButtonTheme,
      expansionTileTheme: expansionTileTheme,
      filledButtonTheme: filledButtonTheme,
      floatingActionButtonTheme: floatingActionButtonTheme,
      iconButtonTheme: iconButtonTheme,
      listTileTheme: listTileTheme,
      menuBarTheme: menuBarTheme,
      menuButtonTheme: menuButtonTheme,
      menuTheme: menuTheme,
      navigationBarTheme: navigationBarTheme,
      navigationDrawerTheme: navigationDrawerTheme,
      navigationRailTheme: navigationRailTheme,
      outlinedButtonTheme: outlinedButtonTheme,
      popupMenuTheme: popupMenuTheme,
      progressIndicatorTheme: progressIndicatorTheme,
      radioTheme: radioTheme,
      segmentedButtonTheme: segmentedButtonTheme,
      sliderTheme: sliderTheme,
      snackBarTheme: snackBarTheme,
      switchTheme: switchTheme,
      tabBarTheme: tabBarTheme,
      textButtonTheme: textButtonTheme,
      textSelectionTheme: textSelectionTheme,
      timePickerTheme: timePickerTheme,
      toggleButtonsTheme: toggleButtonsTheme,
      tooltipTheme: tooltipTheme,
      // DEPRECATED (newest deprecations at the bottom)
      accentColor: accentColor,
      accentColorBrightness: accentColorBrightness,
      accentTextTheme: accentTextTheme,
      accentIconTheme: accentIconTheme,
      fixTextFieldOutlineLabel: fixTextFieldOutlineLabel,
      primaryColorBrightness: primaryColorBrightness,
      androidOverscrollIndicator: androidOverscrollIndicator,
      toggleableActiveColor: toggleableActiveColor,
      selectedRowColor: selectedRowColor,
      errorColor: errorColor,
      backgroundColor: backgroundColor,
      bottomAppBarColor: bottomAppBarColor,
      canvasColor: canvasColor,
      cardColor: cardColor,
      dialogBackgroundColor: dialogBackgroundColor,
      dividerColor: dividerColor,
      hintColor: hintColor,
      indicatorColor: indicatorColor,
      primaryColorDark: primaryColorDark,
      primaryColorLight: primaryColorLight,
      secondaryHeaderColor: secondaryHeaderColor,
      scaffoldBackgroundColor: scaffoldBackgroundColor,
      shadowColor: shadowColor,
    );
  }

  /// Create a [ThemeData] given a set of exact values. Most values must be
  /// specified. They all must also be non-null except for
  /// [cupertinoOverrideTheme], and deprecated members.
  ///
  /// This will rarely be used directly. It is used by [lerp] to
  /// create intermediate themes based on two themes created with the
  /// [ThemeData] constructor.
  const ThemeData.raw({
    // For the sanity of the reader, make sure these properties are in the same
    // order in every place that they are separated by section comments (e.g.
    // GENERAL CONFIGURATION). Each section except for deprecations should be
    // alphabetical by symbol name.

    // GENERAL CONFIGURATION
    required this.applyElevationOverlayColor,
    required this.cupertinoOverrideTheme,
    required this.extensions,
    required this.inputDecorationTheme,
    required this.materialTapTargetSize,
    required this.pageTransitionsTheme,
    required this.platform,
    required this.scrollbarTheme,
    required this.splashFactory,
    required this.useMaterial3,
    required this.visualDensity,
    // COLOR
    // [colorScheme] is the preferred way to configure colors. The other color
    // properties will gradually be phased out, see
    // https://github.com/flutter/flutter/issues/91772.
    required this.colorScheme,
    required this.disabledColor,
    required this.focusColor,
    required this.highlightColor,
    required this.hoverColor,
    required this.primaryColor,
    required this.splashColor,
    required this.unselectedWidgetColor,
    // TYPOGRAPHY & ICONOGRAPHY
    required this.iconTheme,
    required this.primaryIconTheme,
    required this.primaryTextTheme,
    required this.textTheme,
    required this.typography,
    // COMPONENT THEMES
    required this.appBarTheme,
    required this.badgeTheme,
    required this.bannerTheme,
    required this.bottomAppBarTheme,
    required this.bottomNavigationBarTheme,
    required this.bottomSheetTheme,
    required this.buttonBarTheme,
    required this.buttonTheme,
    required this.cardTheme,
    required this.checkboxTheme,
    required this.chipTheme,
    required this.dataTableTheme,
    required this.dialogTheme,
    required this.dividerTheme,
    required this.drawerTheme,
    required this.dropdownMenuTheme,
    required this.elevatedButtonTheme,
    required this.expansionTileTheme,
    required this.filledButtonTheme,
    required this.floatingActionButtonTheme,
    required this.iconButtonTheme,
    required this.listTileTheme,
    required this.menuBarTheme,
    required this.menuButtonTheme,
    required this.menuTheme,
    required this.navigationBarTheme,
    required this.navigationDrawerTheme,
    required this.navigationRailTheme,
    required this.outlinedButtonTheme,
    required this.popupMenuTheme,
    required this.progressIndicatorTheme,
    required this.radioTheme,
    required this.segmentedButtonTheme,
    required this.sliderTheme,
    required this.snackBarTheme,
    required this.switchTheme,
    required this.tabBarTheme,
    required this.textButtonTheme,
    required this.textSelectionTheme,
    required this.timePickerTheme,
    required this.toggleButtonsTheme,
    required this.tooltipTheme,
    // DEPRECATED (newest deprecations at the bottom)
    @Deprecated(
      'Use colorScheme.secondary instead. '
      'For more information, consult the migration guide at '
      'https://flutter.dev/docs/release/breaking-changes/theme-data-accent-properties#migration-guide. '
      'This feature was deprecated after v2.3.0-0.1.pre.',
    )
    Color? accentColor,
    @Deprecated(
      'No longer used by the framework, please remove any reference to it. '
      'For more information, consult the migration guide at '
      'https://flutter.dev/docs/release/breaking-changes/theme-data-accent-properties#migration-guide. '
      'This feature was deprecated after v2.3.0-0.1.pre.',
    )
    Brightness? accentColorBrightness,
    @Deprecated(
      'No longer used by the framework, please remove any reference to it. '
      'For more information, consult the migration guide at '
      'https://flutter.dev/docs/release/breaking-changes/theme-data-accent-properties#migration-guide. '
      'This feature was deprecated after v2.3.0-0.1.pre.',
    )
    TextTheme? accentTextTheme,
    @Deprecated(
      'No longer used by the framework, please remove any reference to it. '
      'For more information, consult the migration guide at '
      'https://flutter.dev/docs/release/breaking-changes/theme-data-accent-properties#migration-guide. '
      'This feature was deprecated after v2.3.0-0.1.pre.',
    )
    IconThemeData? accentIconTheme,
    @Deprecated(
      'This "fix" is now enabled by default. '
      'This feature was deprecated after v2.5.0-1.0.pre.',
    )
    bool? fixTextFieldOutlineLabel,
    @Deprecated(
      'No longer used by the framework, please remove any reference to it. '
      'This feature was deprecated after v2.6.0-11.0.pre.',
    )
    Brightness? primaryColorBrightness,
    @Deprecated(
      'Use ThemeData.useMaterial3 or override ScrollBehavior.buildOverscrollIndicator. '
      'This feature was deprecated after v2.13.0-0.0.pre.'
    )
    this.androidOverscrollIndicator,
    @Deprecated(
      'No longer used by the framework, please remove any reference to it. '
      'For more information, consult the migration guide at '
      'https://flutter.dev/docs/release/breaking-changes/toggleable-active-color#migration-guide. '
      'This feature was deprecated after v3.4.0-19.0.pre.',
    )
    Color? toggleableActiveColor,
    @Deprecated(
      'No longer used by the framework, please remove any reference to it. '
      'This feature was deprecated after v3.1.0-0.0.pre.',
    )
    Color? selectedRowColor,
    @Deprecated(
      'Use colorScheme.error instead. '
      'This feature was deprecated after v3.3.0-0.5.pre.',
    )
    Color? errorColor,
    @Deprecated(
      'Use colorScheme.background instead. '
      'This feature was deprecated after v3.3.0-0.5.pre.',
    )
    Color? backgroundColor,
    @Deprecated(
      'Use BottomAppBarTheme.color instead. '
      'This feature was deprecated after v3.3.0-0.6.pre.',
    )
    Color? bottomAppBarColor,
    @Deprecated(
      'Use materialTheme.color instead. '
      'This feature was deprecated after v3.6.0-0.1.pre.',
    )
    Color? canvasColor,
    @Deprecated(
      'Use cardTheme.color instead. '
      'This feature was deprecated after v3.6.0-0.1.pre.',
    )
    Color? cardColor,
    @Deprecated(
      'Use dialogTheme.backgroundColor instead. '
      'This feature was deprecated after v3.6.0-0.1.pre.',
    )
    Color? dialogBackgroundColor,
    @Deprecated(
      'Use dividerTheme.color instead. '
      'This feature was deprecated after v3.6.0-0.1.pre.',
    )
    Color? dividerColor,
    @Deprecated(
      'Use inputDecorationTheme.hintColor instead. '
      'This feature was deprecated after v3.6.0-0.1.pre.',
    )
    Color? hintColor,
    @Deprecated(
      'Use tabBarTheme.indicatorColor instead. '
      'This feature was deprecated after v3.6.0-0.1.pre.',
    )
    Color? indicatorColor,
    @Deprecated(
      'Use dataTableTheme.secondaryHeadingRowColor instead. '
      'This feature was deprecated after v3.6.0-0.1.pre.',
    )
    Color? primaryColorDark,
    @Deprecated(
      'Use CircleAvatar.backgroundColor or CircleAvatar.foregroundColor instead. '
      'This feature was deprecated after v3.6.0-0.1.pre.',
    )
    Color? primaryColorLight,
    @Deprecated(
      'Use CircleAvatar.backgroundColor or CircleAvatar.foregroundColor instead. '
      'This feature was deprecated after v3.6.0-0.1.pre.',
    )
    Color? secondaryHeaderColor,
    @Deprecated(
      'Use scaffoldTheme.backgroundColor instead. '
      'This feature was deprecated after v3.6.0-0.1.pre.',
    )
    Color? scaffoldBackgroundColor,
    @Deprecated(
      'Use colorScheme.shadow instead. '
      'This feature was deprecated after v3.6.0-0.1.pre.',
    )
    Color? shadowColor,
  }) : // DEPRECATED (newest deprecations at the bottom)
       // should not be `required`, use getter pattern to avoid breakages.
       _accentColor = accentColor,
       _accentColorBrightness = accentColorBrightness,
       _accentTextTheme = accentTextTheme,
       _accentIconTheme = accentIconTheme,
       _fixTextFieldOutlineLabel = fixTextFieldOutlineLabel,
       _primaryColorBrightness = primaryColorBrightness,
       _toggleableActiveColor = toggleableActiveColor,
       _selectedRowColor = selectedRowColor,
       _errorColor = errorColor,
       _backgroundColor = backgroundColor,
       _bottomAppBarColor = bottomAppBarColor,
<<<<<<< HEAD
       _canvasColor = canvasColor,
       _cardColor = cardColor,
       _dialogBackgroundColor = dialogBackgroundColor,
       _dividerColor = dividerColor,
       _hintColor = hintColor,
       _indicatorColor = indicatorColor,
       _secondaryHeaderColor = secondaryHeaderColor,
       _primaryColorDark = primaryColorDark,
       _primaryColorLight = primaryColorLight,
       _scaffoldBackgroundColor = scaffoldBackgroundColor,
       _shadowColor = shadowColor,
       // GENERAL CONFIGURATION
       assert(applyElevationOverlayColor != null),
       assert(extensions != null),
       assert(inputDecorationTheme != null),
       assert(materialTapTargetSize != null),
       assert(pageTransitionsTheme != null),
       assert(platform != null),
       assert(scrollbarTheme != null),
       assert(splashFactory != null),
       assert(useMaterial3 != null),
       assert(visualDensity != null),
        // COLOR
       assert(colorScheme != null),
       assert(disabledColor != null),
       assert(focusColor != null),
       assert(highlightColor != null),
       assert(hoverColor != null),
       assert(primaryColor != null),
       assert(splashColor != null),
=======
>>>>>>> 27f8ebda
       assert(toggleableActiveColor != null),
        // DEPRECATED (newest deprecations at the bottom)
       assert(accentColor != null),
       assert(accentColorBrightness != null),
       assert(accentTextTheme != null),
       assert(accentIconTheme != null),
       assert(fixTextFieldOutlineLabel != null),
       assert(primaryColorBrightness != null),
       assert(errorColor != null),
       assert(backgroundColor != null),
       assert(canvasColor != null),
       assert(cardColor != null),
       assert(dialogBackgroundColor != null),
       assert(dividerColor != null),
       assert(hintColor != null),
       assert(indicatorColor != null),
       assert(indicatorColor != null),
       assert(primaryColorDark != null),
       assert(primaryColorLight != null),
       assert(secondaryHeaderColor != null),
       assert(scaffoldBackgroundColor != null),
       assert(shadowColor != null);

  /// Create a [ThemeData] based on the colors in the given [colorScheme] and
  /// text styles of the optional [textTheme].
  ///
  /// The [colorScheme] can not be null.
  ///
  /// If [colorScheme].brightness is [Brightness.dark] then
  /// [ThemeData.applyElevationOverlayColor] will be set to true to support
  /// the Material dark theme method for indicating elevation by applying
  /// a semi-transparent onSurface color on top of the surface color.
  ///
  /// This is the recommended method to theme your application. As we move
  /// forward we will be converting all the widget implementations to only use
  /// colors or colors derived from those in [ColorScheme].
  ///
  /// {@tool snippet}
  /// This example will set up an application to use the baseline Material
  /// Design light and dark themes.
  ///
  /// ```dart
  /// MaterialApp(
  ///   theme: ThemeData.from(colorScheme: const ColorScheme.light()),
  ///   darkTheme: ThemeData.from(colorScheme: const ColorScheme.dark()),
  /// )
  /// ```
  /// {@end-tool}
  ///
  /// See <https://material.io/design/color/> for
  /// more discussion on how to pick the right colors.
  factory ThemeData.from({
    required ColorScheme colorScheme,
    TextTheme? textTheme,
    bool? useMaterial3,
  }) {
    final bool isDark = colorScheme.brightness == Brightness.dark;

    // For surfaces that use primary color in light themes and surface color in dark
    final Color primarySurfaceColor = isDark ? colorScheme.surface : colorScheme.primary;
    final Color onPrimarySurfaceColor = isDark ? colorScheme.onSurface : colorScheme.onPrimary;

    return ThemeData(
      colorScheme: colorScheme,
      brightness: colorScheme.brightness,
      primaryColor: primarySurfaceColor,
      primaryColorBrightness: ThemeData.estimateBrightnessForColor(primarySurfaceColor),
      canvasColor: colorScheme.background,
      accentColor: colorScheme.secondary,
      accentColorBrightness: ThemeData.estimateBrightnessForColor(colorScheme.secondary),
      scaffoldBackgroundColor: colorScheme.background,
      bottomAppBarColor: colorScheme.surface,
      cardColor: colorScheme.surface,
      dividerColor: colorScheme.onSurface.withOpacity(0.12),
      backgroundColor: colorScheme.background,
      dialogBackgroundColor: colorScheme.background,
      indicatorColor: onPrimarySurfaceColor,
      errorColor: colorScheme.error,
      textTheme: textTheme,
      applyElevationOverlayColor: isDark,
      useMaterial3: useMaterial3,
    );
  }

  /// A default light blue theme.
  ///
  /// This theme does not contain text geometry. Instead, it is expected that
  /// this theme is localized using text geometry using [ThemeData.localize].
  factory ThemeData.light({bool? useMaterial3}) => ThemeData(
    brightness: Brightness.light,
    useMaterial3: useMaterial3,
  );

  /// A default dark theme with a teal secondary [ColorScheme] color.
  ///
  /// This theme does not contain text geometry. Instead, it is expected that
  /// this theme is localized using text geometry using [ThemeData.localize].
  factory ThemeData.dark({bool? useMaterial3}) => ThemeData(
    brightness: Brightness.dark,
    useMaterial3: useMaterial3,
  );

  /// The default color theme. Same as [ThemeData.light].
  ///
  /// This is used by [Theme.of] when no theme has been specified.
  ///
  /// This theme does not contain text geometry. Instead, it is expected that
  /// this theme is localized using text geometry using [ThemeData.localize].
  ///
  /// Most applications would use [Theme.of], which provides correct localized
  /// text geometry.
  factory ThemeData.fallback({bool? useMaterial3}) => ThemeData.light(useMaterial3: useMaterial3);

  /// The overall theme brightness.
  ///
  /// The default [TextStyle] color for the [textTheme] is black if the
  /// theme is constructed with [Brightness.light] and white if the
  /// theme is constructed with [Brightness.dark].
  Brightness get brightness => colorScheme.brightness;

  // For the sanity of the reader, make sure these properties are in the same
  // order in every place that they are separated by section comments (e.g.
  // GENERAL CONFIGURATION). Each section except for deprecations should be
  // alphabetical by symbol name.

  // GENERAL CONFIGURATION

  /// Apply a semi-transparent overlay color on Material surfaces to indicate
  /// elevation for dark themes.
  ///
  /// If [useMaterial3] is true, then this flag is ignored as there is a new
  /// [Material.surfaceTintColor] used to create an overlay for Material 3.
  /// This flag is meant only for the Material 2 elevation overlay for dark
  /// themes.
  ///
  /// Material drop shadows can be difficult to see in a dark theme, so the
  /// elevation of a surface should be portrayed with an "overlay" in addition
  /// to the shadow. As the elevation of the component increases, the
  /// overlay increases in opacity. [applyElevationOverlayColor] turns the
  /// application of this overlay on or off for dark themes.
  ///
  /// If true and [brightness] is [Brightness.dark], a
  /// semi-transparent version of [ColorScheme.onSurface] will be
  /// applied on top of [Material] widgets that have a [ColorScheme.surface]
  /// color. The level of transparency is based on [Material.elevation] as
  /// per the Material Dark theme specification.
  ///
  /// If false the surface color will be used unmodified.
  ///
  /// Defaults to false in order to maintain backwards compatibility with
  /// apps that were built before the Material Dark theme specification
  /// was published. New apps should set this to true for any themes
  /// where [brightness] is [Brightness.dark].
  ///
  /// See also:
  ///
  ///  * [Material.elevation], which effects the level of transparency of the
  ///    overlay color.
  ///  * [ElevationOverlay.applyOverlay], which is used by [Material] to apply
  ///    the overlay color to its surface color.
  ///  * <https://material.io/design/color/dark-theme.html>, which specifies how
  ///    the overlay should be applied.
  final bool applyElevationOverlayColor;

  /// Components of the [CupertinoThemeData] to override from the Material
  /// [ThemeData] adaptation.
  ///
  /// By default, [cupertinoOverrideTheme] is null and Cupertino widgets
  /// descendant to the Material [Theme] will adhere to a [CupertinoTheme]
  /// derived from the Material [ThemeData]. e.g. [ThemeData]'s [ColorScheme]
  /// will also inform the [CupertinoThemeData]'s `primaryColor` etc.
  ///
  /// This cascading effect for individual attributes of the [CupertinoThemeData]
  /// can be overridden using attributes of this [cupertinoOverrideTheme].
  final NoDefaultCupertinoThemeData? cupertinoOverrideTheme;

  /// Arbitrary additions to this theme.
  ///
  /// To define extensions, pass an [Iterable] containing one or more [ThemeExtension]
  /// subclasses to [ThemeData.new] or [copyWith].
  ///
  /// To obtain an extension, use [extension].
  ///
  /// {@tool dartpad}
  /// This sample shows how to create and use a subclass of [ThemeExtension] that
  /// defines two colors.
  ///
  /// ** See code in examples/api/lib/material/theme/theme_extension.1.dart **
  /// {@end-tool}
  ///
  /// See also:
  ///
  /// * [extension], a convenience function for obtaining a specific extension.
  final Map<Object, ThemeExtension<dynamic>> extensions;

  /// Used to obtain a particular [ThemeExtension] from [extensions].
  ///
  /// Obtain with `Theme.of(context).extension<MyThemeExtension>()`.
  ///
  /// See [extensions] for an interactive example.
  T? extension<T>() => extensions[T] as T?;

  /// The default [InputDecoration] values for [InputDecorator], [TextField],
  /// and [TextFormField] are based on this theme.
  ///
  /// See [InputDecoration.applyDefaults].
  final InputDecorationTheme inputDecorationTheme;

  /// Configures the hit test size of certain Material widgets.
  ///
  /// Defaults to a [platform]-appropriate size: [MaterialTapTargetSize.padded]
  /// on mobile platforms, [MaterialTapTargetSize.shrinkWrap] on desktop
  /// platforms.
  final MaterialTapTargetSize materialTapTargetSize;

  /// Default [MaterialPageRoute] transitions per [TargetPlatform].
  ///
  /// [MaterialPageRoute.buildTransitions] delegates to a [platform] specific
  /// [PageTransitionsBuilder]. If a matching builder is not found, a builder
  /// whose platform is null is used.
  final PageTransitionsTheme pageTransitionsTheme;

  /// The platform the material widgets should adapt to target.
  ///
  /// Defaults to the current platform, as exposed by [defaultTargetPlatform].
  /// This should be used in order to style UI elements according to platform
  /// conventions.
  ///
  /// Widgets from the material library should use this getter (via [Theme.of])
  /// to determine the current platform for the purpose of emulating the
  /// platform behavior (e.g. scrolling or haptic effects). Widgets and render
  /// objects at lower layers that try to emulate the underlying platform
  /// can depend on [defaultTargetPlatform] directly, or may require
  /// that the target platform be provided as an argument. The
  /// [dart:io.Platform] object should only be used directly when it's critical
  /// to actually know the current platform, without any overrides possible (for
  /// example, when a system API is about to be called).
  ///
  /// In a test environment, the platform returned is [TargetPlatform.android]
  /// regardless of the host platform. (Android was chosen because the tests
  /// were originally written assuming Android-like behavior, and we added
  /// platform adaptations for other platforms later). Tests can check behavior
  /// for other platforms by setting the [platform] of the [Theme] explicitly to
  /// another [TargetPlatform] value, or by setting
  /// [debugDefaultTargetPlatformOverride].
  ///
  /// Determines the defaults for [typography] and [materialTapTargetSize].
  final TargetPlatform platform;

  /// A theme for customizing the colors, thickness, and shape of [Scrollbar]s.
  final ScrollbarThemeData scrollbarTheme;

  /// Defines the appearance of ink splashes produces by [InkWell]
  /// and [InkResponse].
  ///
  /// See also:
  ///
  ///  * [InkSplash.splashFactory], which defines the default splash.
  ///  * [InkRipple.splashFactory], which defines a splash that spreads out
  ///    more aggressively than the default.
  ///  * [InkSparkle.splashFactory], which defines a more aggressive and organic
  ///    splash with sparkle effects.
  final InteractiveInkFeatureFactory splashFactory;

  /// A temporary flag used to opt-in to Material 3 features.
  ///
  /// If true, then widgets that have been migrated to Material 3 will
  /// use new colors, typography and other features of Material 3. If false,
  /// they will use the Material 2 look and feel.
  ///
  /// During the migration to Material 3, turning this on may yield
  /// inconsistent look and feel in your app as some widgets are migrated
  /// while others have yet to be.
  ///
  /// Defaults to false. When the Material 3 specification is complete
  /// and all widgets are migrated on stable, we will change this flag to be
  /// true by default. After that change has landed on stable, we will deprecate
  /// this flag and remove all uses of it. At that point, the `material` library
  /// will aim to only support Material 3.
  ///
  /// ## Defaults
  /// If a [ThemeData] is constructed with [useMaterial3] set to true, then
  /// some properties will get updated defaults. Please note that
  /// [ThemeData.copyWith] with [useMaterial3] set to true will
  /// not change any of these properties in the resulting [ThemeData].
  ///
  /// <style>table,td,th { border-collapse: collapse; padding: 0.45em; } td { border: 1px solid }</style>
  ///
  /// | Property        | Material 3 default             | Material 2 default             |
  /// | :-------------- | :----------------------------- | :----------------------------- |
  /// | [colorScheme]   | M3 baseline light color scheme | M2 baseline light color scheme |
  /// | [typography]    | [Typography.material2021]      | [Typography.material2014]      |
  /// | [splashFactory] | [InkSparkle]* or [InkRipple]   | [InkSplash]                    |
  ///
  /// \* if the target platform is Android and the app is not
  /// running on the web, otherwise it will fallback to [InkRipple].
  ///
  /// If [brightness] is [Brightness.dark] then the default color scheme will
  /// be either the M3 baseline dark color scheme or the M2 baseline dark color
  /// scheme depending on [useMaterial3].
  ///
  /// ## Affected widgets
  ///
  /// This flag affects styles and components.
  ///
  /// ### Styles
  ///   * Color: [ColorScheme], [Material] (see table above)
  ///   * Shape: (see components below)
  ///   * Typography: [Typography] (see table above)
  ///
  /// ### Components
  ///   * Badges: [Badge]
  ///   * Bottom app bar: [BottomAppBar]
  ///   * Bottom sheets: [BottomSheet]
  ///   * Buttons
  ///     - Common buttons: [ElevatedButton], [FilledButton], [OutlinedButton], [TextButton]
  ///     - FAB: [FloatingActionButton], [FloatingActionButton.extended]
  ///     - Icon buttons: [IconButton]
  ///     - Segmented buttons: [SegmentedButton]
  ///   * Cards: [Card]
  ///   * Checkbox: [Checkbox]
  ///   * Chips:
  ///     - [ActionChip] (used for Assist and Suggestion chips),
  ///     - [FilterChip], [ChoiceChip] (used for single selection filter chips),
  ///     - [InputChip]
  ///   * Dialogs: [Dialog], [AlertDialog]
  ///   * Divider: [Divider]
  ///   * Lists: [ListTile]
  ///   * Menus: [MenuBar], [DropdownMenu]
  ///   * Navigation bar: [NavigationBar] (new, replacing [BottomNavigationBar])
  ///   * Navigation drawer: [NavigationDrawer]
  ///   * Navigation rail: [NavigationRail]
  ///   * Progress indicators: [CircularProgressIndicator], [LinearProgressIndicator]
  ///   * Radio button: [Radio]
  ///   * Snack bar: [SnackBar]
  ///   * Slider: [Slider]
  ///   * Switch: [Switch]
  ///   * Tabs: [TabBar]
  ///   * TextFields: [TextField] together with its [InputDecoration]
  ///   * Top app bar: [AppBar]
  ///
  /// In addition, this flag enables features introduced in Android 12.
  ///   * Stretch overscroll: [MaterialScrollBehavior]
  ///   * Ripple: `splashFactory` (see table above)
  ///
  /// See also:
  ///
  ///   * [Material 3 specification](https://m3.material.io/).
  final bool useMaterial3;

  /// The density value for specifying the compactness of various UI components.
  ///
  /// {@template flutter.material.themedata.visualDensity}
  /// Density, in the context of a UI, is the vertical and horizontal
  /// "compactness" of the elements in the UI. It is unitless, since it means
  /// different things to different UI elements. For buttons, it affects the
  /// spacing around the centered label of the button. For lists, it affects the
  /// distance between baselines of entries in the list.
  ///
  /// Typically, density values are integral, but any value in range may be
  /// used. The range includes values from [VisualDensity.minimumDensity] (which
  /// is -4), to [VisualDensity.maximumDensity] (which is 4), inclusive, where
  /// negative values indicate a denser, more compact, UI, and positive values
  /// indicate a less dense, more expanded, UI. If a component doesn't support
  /// the value given, it will clamp to the nearest supported value.
  ///
  /// The default for visual densities is zero for both vertical and horizontal
  /// densities, which corresponds to the default visual density of components
  /// in the Material Design specification.
  ///
  /// As a rule of thumb, a change of 1 or -1 in density corresponds to 4
  /// logical pixels. However, this is not a strict relationship since
  /// components interpret the density values appropriately for their needs.
  ///
  /// A larger value translates to a spacing increase (less dense), and a
  /// smaller value translates to a spacing decrease (more dense).
  ///
  /// In Material Design 3, the [visualDensity] does not override the value of
  /// [IconButton.visualDensity] which defaults to [VisualDensity.standard]
  /// for all platforms. To override the default value of [IconButton.visualDensity],
  /// use [ThemeData.iconButtonTheme] instead.
  /// {@endtemplate}
  final VisualDensity visualDensity;

  // COLOR

<<<<<<< HEAD
  /// A set of colors that are used to configure the color properties of all
  /// components.
  ///
  /// This property was added much later than the theme's set of highly
  /// specific colors, like [cardColor], [buttonColor], [canvasColor] etc.
  /// New components can be defined exclusively in terms of [colorScheme].
  /// Existing components will gradually migrate to it, to the extent
  /// that is possible without significant backwards compatibility breaks.
  // TODO(guidezpl): add code sample, mention colorSchemeSeed, etc.
=======
  /// The default color of the [BottomAppBar].
    @Deprecated(
      'Use BottomAppBarTheme.color instead. '
      'This feature was deprecated after v3.3.0-0.6.pre.',
    )
  Color get bottomAppBarColor => _bottomAppBarColor!;
  final Color? _bottomAppBarColor;

  /// The default color of [MaterialType.canvas] [Material].
  final Color canvasColor;

  /// The color of [Material] when it is used as a [Card].
  final Color cardColor;

  /// {@macro flutter.material.color_scheme.ColorScheme}
  ///
  /// This property was added much later than the theme's set of highly specific
  /// colors, like [cardColor], [canvasColor] etc. New components can be defined
  /// exclusively in terms of [colorScheme]. Existing components will gradually
  /// migrate to it, to the extent that is possible without significant
  /// backwards compatibility breaks.
>>>>>>> 27f8ebda
  final ColorScheme colorScheme;

  /// The color used for widgets that are inoperative, regardless of
  /// their state. For example, a disabled checkbox (which may be
  /// checked or unchecked).
  final Color disabledColor;

  /// The focus color used indicate that a component has the input focus.
  final Color focusColor;

  /// The highlight color used during ink splash animations or to
  /// indicate an item in a menu is selected.
  final Color highlightColor;

  /// The hover color used to indicate when a pointer is hovering over a
  /// component.
  final Color hoverColor;

  /// The background color for major parts of the app (toolbars, tab bars, etc)
  ///
  /// The theme's [colorScheme] property contains [ColorScheme.primary], as
  /// well as a color that contrasts well with the primary color called
  /// [ColorScheme.onPrimary]. It might be simpler to just configure an app's
  /// visuals in terms of the theme's [colorScheme].
  final Color primaryColor;

  /// The color of ink splashes.
  ///
  /// See also:
  ///  * [splashFactory], which defines the appearance of the splash.
  final Color splashColor;

  /// The color used for widgets in their inactive (but enabled)
  /// state. For example, an unchecked checkbox. See also [disabledColor].
  final Color unselectedWidgetColor;

  // TYPOGRAPHY & ICONOGRAPHY

  /// An icon theme that contrasts with the card and canvas colors.
  final IconThemeData iconTheme;

  /// An icon theme that contrasts with the primary color.
  final IconThemeData primaryIconTheme;

  /// A text theme that contrasts with the primary color.
  final TextTheme primaryTextTheme;

  /// Text with a color that contrasts with the card and canvas colors.
  final TextTheme textTheme;

  /// The color and geometry [TextTheme] values used to configure [textTheme].
  ///
  /// Defaults to a [platform]-appropriate typography.
  final Typography typography;

  // COMPONENT THEMES

  /// A theme for customizing the color, elevation, brightness, iconTheme and
  /// textTheme of [AppBar]s.
  final AppBarTheme appBarTheme;

  /// A theme for customizing the color of [Badge]s.
  final BadgeThemeData badgeTheme;

  /// A theme for customizing the color and text style of a [MaterialBanner].
  final MaterialBannerThemeData bannerTheme;

  /// A theme for customizing the shape, elevation, and color of a [BottomAppBar].
  final BottomAppBarTheme bottomAppBarTheme;

  /// A theme for customizing the appearance and layout of [BottomNavigationBar]
  /// widgets.
  final BottomNavigationBarThemeData bottomNavigationBarTheme;

  /// A theme for customizing the color, elevation, and shape of a bottom sheet.
  final BottomSheetThemeData bottomSheetTheme;

  /// A theme for customizing the appearance and layout of [ButtonBar] widgets.
  final ButtonBarThemeData buttonBarTheme;

  /// Defines the default configuration of button widgets, like [DropdownButton]
  /// and [ButtonBar].
  final ButtonThemeData buttonTheme;

  /// The colors and styles used to render [Card].
  ///
  /// This is the value returned from [CardTheme.of].
  final CardTheme cardTheme;

  /// A theme for customizing the appearance and layout of [Checkbox] widgets.
  final CheckboxThemeData checkboxTheme;

  /// The colors and styles used to render [Chip]s.
  ///
  /// This is the value returned from [ChipTheme.of].
  final ChipThemeData chipTheme;

  /// A theme for customizing the appearance and layout of [DataTable]
  /// widgets.
  final DataTableThemeData dataTableTheme;

  /// A theme for customizing the shape of a dialog.
  final DialogTheme dialogTheme;

  /// A theme for customizing the color, thickness, and indents of [Divider]s,
  /// [VerticalDivider]s, etc.
  final DividerThemeData dividerTheme;

  /// A theme for customizing the appearance and layout of [Drawer] widgets.
  final DrawerThemeData drawerTheme;

  /// A theme for customizing the appearance and layout of [DropdownMenu] widgets.
  final DropdownMenuThemeData dropdownMenuTheme;

  /// A theme for customizing the appearance and internal layout of
  /// [ElevatedButton]s.
  final ElevatedButtonThemeData elevatedButtonTheme;

  /// A theme for customizing the visual properties of [ExpansionTile]s.
  final ExpansionTileThemeData expansionTileTheme;

  /// A theme for customizing the appearance and internal layout of
  /// [FilledButton]s.
  final FilledButtonThemeData filledButtonTheme;

  /// A theme for customizing the shape, elevation, and color of a
  /// [FloatingActionButton].
  final FloatingActionButtonThemeData floatingActionButtonTheme;

  /// A theme for customizing the appearance and internal layout of
  /// [IconButton]s.
  final IconButtonThemeData iconButtonTheme;

  /// A theme for customizing the appearance of [ListTile] widgets.
  final ListTileThemeData listTileTheme;

  /// A theme for customizing the color, shape, elevation, and other [MenuStyle]
  /// aspects of the menu bar created by the [MenuBar] widget.
  final MenuBarThemeData menuBarTheme;

  /// A theme for customizing the color, shape, elevation, and text style of
  /// cascading menu buttons created by [SubmenuButton] or [MenuItemButton].
  final MenuButtonThemeData menuButtonTheme;

  /// A theme for customizing the color, shape, elevation, and other [MenuStyle]
  /// attributes of menus created by the [SubmenuButton] widget.
  final MenuThemeData menuTheme;

  /// A theme for customizing the background color, text style, and icon themes
  /// of a [NavigationBar].
  final NavigationBarThemeData navigationBarTheme;

  /// A theme for customizing the background color, text style, and icon themes
  /// of a [NavigationDrawer].
  final NavigationDrawerThemeData navigationDrawerTheme;

  /// A theme for customizing the background color, elevation, text style, and
  /// icon themes of a [NavigationRail].
  final NavigationRailThemeData navigationRailTheme;

  /// A theme for customizing the appearance and internal layout of
  /// [OutlinedButton]s.
  final OutlinedButtonThemeData outlinedButtonTheme;

  /// A theme for customizing the color, shape, elevation, and text style of
  /// popup menus.
  final PopupMenuThemeData popupMenuTheme;

  /// A theme for customizing the appearance and layout of [ProgressIndicator] widgets.
  final ProgressIndicatorThemeData progressIndicatorTheme;

  /// A theme for customizing the appearance and layout of [Radio] widgets.
  final RadioThemeData radioTheme;

  /// A theme for customizing the appearance and layout of [SegmentedButton] widgets.
  final SegmentedButtonThemeData segmentedButtonTheme;

  /// The colors and shapes used to render [Slider].
  ///
  /// This is the value returned from [SliderTheme.of].
  final SliderThemeData sliderTheme;

  /// A theme for customizing colors, shape, elevation, and behavior of a [SnackBar].
  final SnackBarThemeData snackBarTheme;

  /// A theme for customizing the appearance and layout of [Switch] widgets.
  final SwitchThemeData switchTheme;

  /// A theme for customizing the size, shape, and color of the tab bar indicator.
  final TabBarTheme tabBarTheme;

  /// A theme for customizing the appearance and internal layout of
  /// [TextButton]s.
  final TextButtonThemeData textButtonTheme;

  /// A theme for customizing the appearance and layout of [TextField] widgets.
  final TextSelectionThemeData textSelectionTheme;

  /// A theme for customizing the appearance and layout of time picker widgets.
  final TimePickerThemeData timePickerTheme;

  /// Defines the default configuration of [ToggleButtons] widgets.
  final ToggleButtonsThemeData toggleButtonsTheme;

  /// A theme for customizing the visual properties of [Tooltip]s.
  ///
  /// This is the value returned from [TooltipTheme.of].
  final TooltipThemeData tooltipTheme;

  // DEPRECATED (newest deprecations at the bottom)

  /// Obsolete property that was originally used as the foreground
  /// color for widgets (knobs, text, overscroll edge effect, etc).
  ///
  /// The material library no longer uses this property. In most cases the
  /// [colorScheme]'s [ColorScheme.secondary] property is now used instead.
  ///
  /// Apps should migrate uses of this property to the theme's [colorScheme]
  /// [ColorScheme.secondary] color. In cases where a color is needed that
  /// contrasts well with the secondary color [ColorScheme.onSecondary]
  /// can be used.
  @Deprecated(
    'Use colorScheme.secondary instead. '
    'For more information, consult the migration guide at '
    'https://flutter.dev/docs/release/breaking-changes/theme-data-accent-properties#migration-guide. '
    'This feature was deprecated after v2.3.0-0.1.pre.',
  )
  Color get accentColor => _accentColor!;
  final Color? _accentColor;

  /// Obsolete property that was originally used to determine the color
  /// of text and icons placed on top of the accent color (e.g. the
  /// icons on a floating action button).
  ///
  /// The material library no longer uses this property. The
  /// [floatingActionButtonTheme] can be used to configure
  /// the appearance of [FloatingActionButton]s. The brightness
  /// of any color can be found with [ThemeData.estimateBrightnessForColor].
  @Deprecated(
    'No longer used by the framework, please remove any reference to it. '
    'For more information, consult the migration guide at '
    'https://flutter.dev/docs/release/breaking-changes/theme-data-accent-properties#migration-guide. '
    'This feature was deprecated after v2.3.0-0.1.pre.',
  )
  Brightness get accentColorBrightness => _accentColorBrightness!;
  final Brightness? _accentColorBrightness;

  /// Obsolete property that was originally used when a [TextTheme]
  /// that contrasted well with the [accentColor] was needed.
  ///
  /// The material library no longer uses this property and most uses
  /// of [accentColor] have been replaced with
  /// the theme's [colorScheme] [ColorScheme.secondary].
  /// You can configure the color of a [textTheme] [TextStyle] so that it
  /// contrasts well with the [ColorScheme.secondary] like this:
  ///
  /// ```dart
  /// final ThemeData theme = Theme.of(context);
  /// final TextStyle style = theme.textTheme.displayLarge!.copyWith(
  ///   color: theme.colorScheme.onSecondary,
  /// );
  /// // ...use style...
  /// ```
  @Deprecated(
    'No longer used by the framework, please remove any reference to it. '
    'For more information, consult the migration guide at '
    'https://flutter.dev/docs/release/breaking-changes/theme-data-accent-properties#migration-guide. '
    'This feature was deprecated after v2.3.0-0.1.pre.',
  )
  TextTheme get accentTextTheme => _accentTextTheme!;
  final TextTheme? _accentTextTheme;

  /// Obsolete property that was originally used when an [IconTheme]
  /// that contrasted well with the [accentColor] was needed.
  ///
  /// The material library no longer uses this property and most uses
  /// of [accentColor] have been replaced with
  /// the theme's [colorScheme] [ColorScheme.secondary].
  @Deprecated(
    'No longer used by the framework, please remove any reference to it. '
    'For more information, consult the migration guide at '
    'https://flutter.dev/docs/release/breaking-changes/theme-data-accent-properties#migration-guide. '
    'This feature was deprecated after v2.3.0-0.1.pre.',
  )
  IconThemeData get accentIconTheme => _accentIconTheme!;
  final IconThemeData? _accentIconTheme;

  /// An obsolete flag to allow apps to opt-out of a
  /// [small fix](https://github.com/flutter/flutter/issues/54028) for the Y
  /// coordinate of the floating label in a [TextField] [OutlineInputBorder].
  ///
  /// Setting this flag to true causes the floating label to be more precisely
  /// vertically centered relative to the border's outline.
  ///
  /// The flag is true by default and its use is deprecated.
  @Deprecated(
    'This "fix" is now enabled by default. '
    'This feature was deprecated after v2.5.0-1.0.pre.',
  )
  bool get fixTextFieldOutlineLabel => _fixTextFieldOutlineLabel!;
  final bool? _fixTextFieldOutlineLabel;

  /// Obsolete property that was originally used to determine the color
  /// of text and icons placed on top of the primary color (e.g. toolbar text).
  ///
  /// The material library no longer uses this property. The [appBarTheme] can
  /// be used to configure the appearance of [AppBar]s. The appearance of
  /// Keyboards for [TextField]s now uses the overall theme's
  /// [ThemeData.brightness] and can also be customized with
  /// [TextField.keyboardAppearance]. The brightness of any color can be found
  /// with [ThemeData.estimateBrightnessForColor].
  @Deprecated(
    'No longer used by the framework, please remove any reference to it. '
    'This feature was deprecated after v2.6.0-11.0.pre.',
  )
  Brightness get primaryColorBrightness => _primaryColorBrightness!;
  final Brightness? _primaryColorBrightness;

  /// Specifies which overscroll indicator to use on [TargetPlatform.android].
  ///
  /// When null, the default value of
  /// [MaterialScrollBehavior.androidOverscrollIndicator] is
  /// [AndroidOverscrollIndicator.glow].
  ///
  /// This property is deprecated. Use the [useMaterial3] flag instead, or
  /// override [ScrollBehavior.buildOverscrollIndicator].
  ///
  /// See also:
  ///
  ///   * [StretchingOverscrollIndicator], a Material Design edge effect
  ///     that transforms the contents of a scrollable when overscrolled.
  ///   * [GlowingOverscrollIndicator], an edge effect that paints a glow
  ///     over the contents of a scrollable when overscrolled.
  @Deprecated(
    'Use ThemeData.useMaterial3 or override ScrollBehavior.buildOverscrollIndicator. '
    'This feature was deprecated after v2.13.0-0.0.pre.'
  )
  final AndroidOverscrollIndicator? androidOverscrollIndicator;

  /// The color used to highlight the active states of toggleable widgets like
  /// [Switch], [Radio], and [Checkbox].
  @Deprecated(
    'No longer used by the framework, please remove any reference to it. '
    'For more information, consult the migration guide at '
    'https://flutter.dev/docs/release/breaking-changes/toggleable-active-color#migration-guide. '
    'This feature was deprecated after v3.4.0-19.0.pre.',
  )
  Color get toggleableActiveColor => _toggleableActiveColor!;
  final Color? _toggleableActiveColor;

  /// The color used to highlight selected rows.
  @Deprecated(
    'No longer used by the framework, please remove any reference to it. '
    'This feature was deprecated after v3.1.0-0.0.pre.',
  )
  Color get selectedRowColor => _selectedRowColor!;
  final Color? _selectedRowColor;

  /// Obsolete property that was used for input validation errors, e.g. in
  /// [TextField] fields. Use [ColorScheme.error] instead.
  @Deprecated(
    'Use colorScheme.error instead. '
    'This feature was deprecated after v3.3.0-0.5.pre.',
  )
  Color get errorColor => _errorColor!;
  final Color? _errorColor;

  /// Obsolete property that was unused by the framework.
  /// Use [ColorScheme.background] instead.
  @Deprecated(
    'Use colorScheme.background instead. '
    'This feature was deprecated after v3.3.0-0.5.pre.',
  )
  Color get backgroundColor => _backgroundColor!;
  final Color? _backgroundColor;

  /// The default color of the [BottomAppBar].
    @Deprecated(
      'Use BottomAppBarTheme.color instead. '
      'This feature was deprecated after v3.3.0-0.6.pre.',
    )
  Color get bottomAppBarColor => _bottomAppBarColor!;
  final Color? _bottomAppBarColor;

  /// Obsolete property that was used as the default color for [Material] of
  /// type [MaterialType.canvas].
  @Deprecated(
    'Use materialTheme.color instead. '
    'This feature was deprecated after v3.6.0-0.1.pre.',
  )
  Color get canvasColor => _canvasColor!;
  final Color? _canvasColor;

  /// Obsolete property that was used as the default color for [Material] of
  /// type [MaterialType.card].
  @Deprecated(
    'Use cardTheme.color instead. '
    'This feature was deprecated after v3.6.0-0.1.pre.',
  )
  Color get cardColor => _cardColor!;
  final Color? _cardColor;

  /// Obsolete property that was used as the background color of [Dialog] elements.
  @Deprecated(
    'Use dialogTheme.backgroundColor instead. '
    'This feature was deprecated after v3.6.0-0.1.pre.',
  )
  Color get dialogBackgroundColor => _dialogBackgroundColor!;
  final Color? _dialogBackgroundColor;

  /// Obsolete property that was used as the color of various dividers.
  @Deprecated(
    'Use dividerTheme.color instead. '
    'This feature was deprecated after v3.6.0-0.1.pre.',
  )
  Color get dividerColor => _dividerColor!;
  final Color? _dividerColor;

  /// Obsolete property that was used for hint text or placeholder text.
  @Deprecated(
    'Use inputDecorationTheme.hintColor instead. '
    'This feature was deprecated after v3.6.0-0.1.pre.',
  )
  Color get hintColor => _hintColor!;
  final Color? _hintColor;

  /// Obsolete property that was used as the color of the selected tab
  /// indicator in a tab bar.
  @Deprecated(
    'Use tabBarTheme.indicatorColor instead. '
    'This feature was deprecated after v3.6.0-0.1.pre.',
  )
  Color get indicatorColor => _indicatorColor!;
  final Color? _indicatorColor;

  /// Obsolete property which was used as the foreground color for
  /// [CircleAvatar]s.
  @Deprecated(
    'Use CircleAvatar.backgroundColor or CircleAvatar.foregroundColor instead. '
    'This feature was deprecated after v3.6.0-0.1.pre.',
  )
  Color get primaryColorDark => _primaryColorDark!;
  final Color? _primaryColorDark;

  /// Obsolete property which was used as the foreground color for
  /// [CircleAvatar]s.
  @Deprecated(
    'Use CircleAvatar.backgroundColor or CircleAvatar.foregroundColor instead. '
    'This feature was deprecated after v3.6.0-0.1.pre.',
  )
    Color get primaryColorLight => _primaryColorLight!;
  final Color? _primaryColorLight;

  /// Obsolete property that was used as the color of the header of a
  /// [PaginatedDataTable] when there are selected rows.
  @Deprecated(
    'Use dataTableTheme.secondaryHeadingRowColor instead. '
    'This feature was deprecated after v3.6.0-0.1.pre.',
  )
  Color get secondaryHeaderColor => _secondaryHeaderColor!;
  final Color? _secondaryHeaderColor;

  /// Obsolete property that was used for the [Material] that underlies [Scaffold].
  @Deprecated(
    'Use scaffoldTheme.backgroundColor instead. '
    'This feature was deprecated after v3.6.0-0.1.pre.',
  )
  Color get scaffoldBackgroundColor => _scaffoldBackgroundColor!;
  final Color? _scaffoldBackgroundColor;

  /// Obsolete property that was used by [Material] to draw elevation shadows.
  /// Use [ColorScheme.shadow] instead.
  @Deprecated(
    'Use colorScheme.shadow instead. '
    'This feature was deprecated after v3.6.0-0.1.pre.',
  )
  Color get shadowColor => _shadowColor!;
  final Color? _shadowColor;

  // The number 5 was chosen without any real science or research behind it. It
  // copies of ThemeData in memory comfortably) and not too small (most apps
  // shouldn't have more than 5 theme/localization pairs).
  static const int _localizedThemeDataCacheSize = 5;
  /// Caches localized themes to speed up the [localize] method.

  /// Creates a copy of this theme but with the given fields replaced with the new values.
  ///
  /// The [brightness] value is applied to the [colorScheme].
  ThemeData copyWith({
    // For the sanity of the reader, make sure these properties are in the same
    // order in every place that they are separated by section comments (e.g.
    // GENERAL CONFIGURATION). Each section except for deprecations should be
    // alphabetical by symbol name.

    // GENERAL CONFIGURATION
    bool? applyElevationOverlayColor,
    NoDefaultCupertinoThemeData? cupertinoOverrideTheme,
    Iterable<ThemeExtension<dynamic>>? extensions,
    InputDecorationTheme? inputDecorationTheme,
    MaterialTapTargetSize? materialTapTargetSize,
    PageTransitionsTheme? pageTransitionsTheme,
    TargetPlatform? platform,
    ScrollbarThemeData? scrollbarTheme,
    InteractiveInkFeatureFactory? splashFactory,
    bool? useMaterial3,
    VisualDensity? visualDensity,
    // COLOR
    // [colorScheme] is the preferred way to configure colors. The other color
    // properties will gradually be phased out, see
    // https://github.com/flutter/flutter/issues/91772.
    Brightness? brightness,
    ColorScheme? colorScheme,
    Color? disabledColor,
    Color? focusColor,
    Color? highlightColor,
    Color? hoverColor,
    Color? primaryColor,
    Color? splashColor,
    Color? unselectedWidgetColor,
    // TYPOGRAPHY & ICONOGRAPHY
    IconThemeData? iconTheme,
    IconThemeData? primaryIconTheme,
    TextTheme? primaryTextTheme,
    TextTheme? textTheme,
    Typography? typography,
    // COMPONENT THEMES
    AppBarTheme? appBarTheme,
    BadgeThemeData? badgeTheme,
    MaterialBannerThemeData? bannerTheme,
    BottomAppBarTheme? bottomAppBarTheme,
    BottomNavigationBarThemeData? bottomNavigationBarTheme,
    BottomSheetThemeData? bottomSheetTheme,
    ButtonBarThemeData? buttonBarTheme,
    ButtonThemeData? buttonTheme,
    CardTheme? cardTheme,
    CheckboxThemeData? checkboxTheme,
    ChipThemeData? chipTheme,
    DataTableThemeData? dataTableTheme,
    DialogTheme? dialogTheme,
    DividerThemeData? dividerTheme,
    DrawerThemeData? drawerTheme,
    DropdownMenuThemeData? dropdownMenuTheme,
    ElevatedButtonThemeData? elevatedButtonTheme,
    ExpansionTileThemeData? expansionTileTheme,
    FilledButtonThemeData? filledButtonTheme,
    FloatingActionButtonThemeData? floatingActionButtonTheme,
    IconButtonThemeData? iconButtonTheme,
    ListTileThemeData? listTileTheme,
    MenuBarThemeData? menuBarTheme,
    MenuButtonThemeData? menuButtonTheme,
    MenuThemeData? menuTheme,
    NavigationBarThemeData? navigationBarTheme,
    NavigationDrawerThemeData? navigationDrawerTheme,
    NavigationRailThemeData? navigationRailTheme,
    OutlinedButtonThemeData? outlinedButtonTheme,
    PopupMenuThemeData? popupMenuTheme,
    ProgressIndicatorThemeData? progressIndicatorTheme,
    RadioThemeData? radioTheme,
    SegmentedButtonThemeData? segmentedButtonTheme,
    SliderThemeData? sliderTheme,
    SnackBarThemeData? snackBarTheme,
    SwitchThemeData? switchTheme,
    TabBarTheme? tabBarTheme,
    TextButtonThemeData? textButtonTheme,
    TextSelectionThemeData? textSelectionTheme,
    TimePickerThemeData? timePickerTheme,
    ToggleButtonsThemeData? toggleButtonsTheme,
    TooltipThemeData? tooltipTheme,
    // DEPRECATED (newest deprecations at the bottom)
    @Deprecated(
      'No longer used by the framework, please remove any reference to it. '
      'For more information, consult the migration guide at '
      'https://flutter.dev/docs/release/breaking-changes/theme-data-accent-properties#migration-guide. '
      'This feature was deprecated after v2.3.0-0.1.pre.',
    )
    Color? accentColor,
    @Deprecated(
      'No longer used by the framework, please remove any reference to it. '
      'For more information, consult the migration guide at '
      'https://flutter.dev/docs/release/breaking-changes/theme-data-accent-properties#migration-guide. '
      'This feature was deprecated after v2.3.0-0.1.pre.',
    )
    Brightness? accentColorBrightness,
    @Deprecated(
      'No longer used by the framework, please remove any reference to it. '
      'For more information, consult the migration guide at '
      'https://flutter.dev/docs/release/breaking-changes/theme-data-accent-properties#migration-guide. '
      'This feature was deprecated after v2.3.0-0.1.pre.',
    )
    TextTheme? accentTextTheme,
    @Deprecated(
      'No longer used by the framework, please remove any reference to it. '
      'For more information, consult the migration guide at '
      'https://flutter.dev/docs/release/breaking-changes/theme-data-accent-properties#migration-guide. '
      'This feature was deprecated after v2.3.0-0.1.pre.',
    )
    IconThemeData? accentIconTheme,
    @Deprecated(
      'This "fix" is now enabled by default. '
      'This feature was deprecated after v2.5.0-1.0.pre.',
    )
    bool? fixTextFieldOutlineLabel,
    @Deprecated(
      'No longer used by the framework, please remove any reference to it. '
      'This feature was deprecated after v2.6.0-11.0.pre.',
    )
    Brightness? primaryColorBrightness,
    @Deprecated(
      'Use ThemeData.useMaterial3 or override ScrollBehavior.buildOverscrollIndicator. '
      'This feature was deprecated after v2.13.0-0.0.pre.'
    )
    AndroidOverscrollIndicator? androidOverscrollIndicator,
    @Deprecated(
      'No longer used by the framework, please remove any reference to it. '
      'For more information, consult the migration guide at '
      'https://flutter.dev/docs/release/breaking-changes/toggleable-active-color#migration-guide. '
      'This feature was deprecated after v3.4.0-19.0.pre.',
    )
    Color? toggleableActiveColor,
    @Deprecated(
      'No longer used by the framework, please remove any reference to it. '
      'This feature was deprecated after v3.1.0-0.0.pre.',
    )
    Color? selectedRowColor,
    @Deprecated(
      'Use colorScheme.error instead. '
      'This feature was deprecated after v2.6.0-11.0.pre.',
    )
    Color? errorColor,
    @Deprecated(
      'Use colorScheme.background instead. '
      'This feature was deprecated after v2.6.0-11.0.pre.',
    )
    Color? backgroundColor,
    @Deprecated(
      'Use BottomAppBarTheme.color instead. '
      'This feature was deprecated after v3.3.0-0.6.pre.',
    )
    Color? bottomAppBarColor,
    @Deprecated(
      'Use materialTheme.color instead. '
      'This feature was deprecated after v3.6.0-0.1.pre.',
    )
    Color? canvasColor,
    @Deprecated(
      'Use cardTheme.color instead. '
      'This feature was deprecated after v3.6.0-0.1.pre.',
    )
    Color? cardColor,
    @Deprecated(
      'Use dialogTheme.backgroundColor instead. '
      'This feature was deprecated after v3.6.0-0.1.pre.',
    )
    Color? dialogBackgroundColor,
    @Deprecated(
      'Use dividerTheme.color instead. '
      'This feature was deprecated after v3.6.0-0.1.pre.',
    )
    Color? dividerColor,
    @Deprecated(
      'Use inputDecorationTheme.hintColor instead. '
      'This feature was deprecated after v3.6.0-0.1.pre.',
    )
    Color? hintColor,
    @Deprecated(
      'Use tabBarTheme.indicatorColor instead. '
      'This feature was deprecated after v3.6.0-0.1.pre.',
    )
    Color? indicatorColor,
    @Deprecated(
      'Use CircleAvatar.backgroundColor or CircleAvatar.foregroundColor instead. '
      'This feature was deprecated after v3.6.0-0.1.pre.',
    )
    Color? primaryColorDark,
    @Deprecated(
      'Use CircleAvatar.backgroundColor or CircleAvatar.foregroundColor instead. '
      'This feature was deprecated after v3.6.0-0.1.pre.',
    )
    Color? primaryColorLight,
    @Deprecated(
      'Use dataTableTheme.secondaryHeadingRowColor instead. '
      'This feature was deprecated after v3.6.0-0.1.pre.',
    )
    Color? secondaryHeaderColor,
    @Deprecated(
      'Use scaffoldTheme.backgroundColor instead. '
      'This feature was deprecated after v3.6.0-0.1.pre.',
    )
    Color? scaffoldBackgroundColor,
    @Deprecated(
      'Use colorScheme.shadow instead. '
      'This feature was deprecated after v3.6.0-0.1.pre.',
    )
    Color? shadowColor,
  }) {
    cupertinoOverrideTheme = cupertinoOverrideTheme?.noDefault();
    return ThemeData.raw(
      // For the sanity of the reader, make sure these properties are in the same
      // order in every place that they are separated by section comments (e.g.
      // GENERAL CONFIGURATION). Each section except for deprecations should be
      // alphabetical by symbol name.

      // GENERAL CONFIGURATION
      applyElevationOverlayColor: applyElevationOverlayColor ?? this.applyElevationOverlayColor,
      cupertinoOverrideTheme: cupertinoOverrideTheme ?? this.cupertinoOverrideTheme,
      extensions: (extensions != null) ? _themeExtensionIterableToMap(extensions) : this.extensions,
      inputDecorationTheme: inputDecorationTheme ?? this.inputDecorationTheme,
      materialTapTargetSize: materialTapTargetSize ?? this.materialTapTargetSize,
      pageTransitionsTheme: pageTransitionsTheme ?? this.pageTransitionsTheme,
      platform: platform ?? this.platform,
      scrollbarTheme: scrollbarTheme ?? this.scrollbarTheme,
      splashFactory: splashFactory ?? this.splashFactory,
      useMaterial3: useMaterial3 ?? this.useMaterial3,
      visualDensity: visualDensity ?? this.visualDensity,
      // COLOR
      colorScheme: (colorScheme ?? this.colorScheme).copyWith(brightness: brightness),
      disabledColor: disabledColor ?? this.disabledColor,
      focusColor: focusColor ?? this.focusColor,
      highlightColor: highlightColor ?? this.highlightColor,
      hoverColor: hoverColor ?? this.hoverColor,
      primaryColor: primaryColor ?? this.primaryColor,
      splashColor: splashColor ?? this.splashColor,
      unselectedWidgetColor: unselectedWidgetColor ?? this.unselectedWidgetColor,
      // TYPOGRAPHY & ICONOGRAPHY
      iconTheme: iconTheme ?? this.iconTheme,
      primaryIconTheme: primaryIconTheme ?? this.primaryIconTheme,
      primaryTextTheme: primaryTextTheme ?? this.primaryTextTheme,
      textTheme: textTheme ?? this.textTheme,
      typography: typography ?? this.typography,
      // COMPONENT THEMES
      appBarTheme: appBarTheme ?? this.appBarTheme,
      badgeTheme: badgeTheme ?? this.badgeTheme,
      bannerTheme: bannerTheme ?? this.bannerTheme,
      bottomAppBarTheme: bottomAppBarTheme ?? this.bottomAppBarTheme,
      bottomNavigationBarTheme: bottomNavigationBarTheme ?? this.bottomNavigationBarTheme,
      bottomSheetTheme: bottomSheetTheme ?? this.bottomSheetTheme,
      buttonBarTheme: buttonBarTheme ?? this.buttonBarTheme,
      buttonTheme: buttonTheme ?? this.buttonTheme,
      cardTheme: cardTheme ?? this.cardTheme,
      checkboxTheme: checkboxTheme ?? this.checkboxTheme,
      chipTheme: chipTheme ?? this.chipTheme,
      dataTableTheme: dataTableTheme ?? this.dataTableTheme,
      dialogTheme: dialogTheme ?? this.dialogTheme,
      dividerTheme: dividerTheme ?? this.dividerTheme,
      drawerTheme: drawerTheme ?? this.drawerTheme,
      dropdownMenuTheme: dropdownMenuTheme ?? this.dropdownMenuTheme,
      elevatedButtonTheme: elevatedButtonTheme ?? this.elevatedButtonTheme,
      expansionTileTheme: expansionTileTheme ?? this.expansionTileTheme,
      filledButtonTheme: filledButtonTheme ?? this.filledButtonTheme,
      floatingActionButtonTheme: floatingActionButtonTheme ?? this.floatingActionButtonTheme,
      iconButtonTheme: iconButtonTheme ?? this.iconButtonTheme,
      listTileTheme: listTileTheme ?? this.listTileTheme,
      menuBarTheme: menuBarTheme ?? this.menuBarTheme,
      menuButtonTheme: menuButtonTheme ?? this.menuButtonTheme,
      menuTheme: menuTheme ?? this.menuTheme,
      navigationBarTheme: navigationBarTheme ?? this.navigationBarTheme,
      navigationDrawerTheme: navigationDrawerTheme ?? this.navigationDrawerTheme,
      navigationRailTheme: navigationRailTheme ?? this.navigationRailTheme,
      outlinedButtonTheme: outlinedButtonTheme ?? this.outlinedButtonTheme,
      popupMenuTheme: popupMenuTheme ?? this.popupMenuTheme,
      progressIndicatorTheme: progressIndicatorTheme ?? this.progressIndicatorTheme,
      radioTheme: radioTheme ?? this.radioTheme,
      segmentedButtonTheme: segmentedButtonTheme ?? this.segmentedButtonTheme,
      sliderTheme: sliderTheme ?? this.sliderTheme,
      snackBarTheme: snackBarTheme ?? this.snackBarTheme,
      switchTheme: switchTheme ?? this.switchTheme,
      tabBarTheme: tabBarTheme ?? this.tabBarTheme,
      textButtonTheme: textButtonTheme ?? this.textButtonTheme,
      textSelectionTheme: textSelectionTheme ?? this.textSelectionTheme,
      timePickerTheme: timePickerTheme ?? this.timePickerTheme,
      toggleButtonsTheme: toggleButtonsTheme ?? this.toggleButtonsTheme,
      tooltipTheme: tooltipTheme ?? this.tooltipTheme,
      // DEPRECATED (newest deprecations at the bottom)
      accentColor: accentColor ?? _accentColor,
      accentColorBrightness: accentColorBrightness ?? _accentColorBrightness,
      accentTextTheme: accentTextTheme ?? _accentTextTheme,
      accentIconTheme: accentIconTheme ?? _accentIconTheme,
      fixTextFieldOutlineLabel: fixTextFieldOutlineLabel ?? _fixTextFieldOutlineLabel,
      primaryColorBrightness: primaryColorBrightness ?? _primaryColorBrightness,
      androidOverscrollIndicator: androidOverscrollIndicator ?? this.androidOverscrollIndicator,
      toggleableActiveColor: toggleableActiveColor ?? _toggleableActiveColor,
      selectedRowColor: selectedRowColor ?? _selectedRowColor,
      errorColor: errorColor ?? _errorColor,
      backgroundColor: backgroundColor ?? _backgroundColor,
      bottomAppBarColor: bottomAppBarColor ?? _bottomAppBarColor,
      canvasColor: canvasColor ?? this.canvasColor,
      cardColor: cardColor ?? this.cardColor,
      dialogBackgroundColor: dialogBackgroundColor ?? _dialogBackgroundColor,
      dividerColor: dividerColor ?? _dividerColor,
      hintColor: hintColor ?? _hintColor,
      indicatorColor: indicatorColor ?? _indicatorColor,
      primaryColorDark: primaryColorDark ?? this.primaryColorDark,
      primaryColorLight: primaryColorLight ?? this.primaryColorLight,
      secondaryHeaderColor: secondaryHeaderColor ?? _secondaryHeaderColor,
      scaffoldBackgroundColor: scaffoldBackgroundColor ?? this.scaffoldBackgroundColor,
      shadowColor: shadowColor ?? this.shadowColor,
    );
  }
  // just seemed like a number that's not too big (we should be able to fit 5
  static final _FifoCache<_IdentityThemeDataCacheKey, ThemeData> _localizedThemeDataCache =
      _FifoCache<_IdentityThemeDataCacheKey, ThemeData>(_localizedThemeDataCacheSize);

  /// Returns a new theme built by merging the text geometry provided by the
  /// [localTextGeometry] theme with the [baseTheme].
  ///
  /// For those text styles in the [baseTheme] whose [TextStyle.inherit] is set
  /// to true, the returned theme's text styles inherit the geometric properties
  /// of [localTextGeometry]. The resulting text styles' [TextStyle.inherit] is
  /// set to those provided by [localTextGeometry].
  static ThemeData localize(ThemeData baseTheme, TextTheme localTextGeometry) {
    // WARNING: this method memoizes the result in a cache based on the
    // previously seen baseTheme and localTextGeometry. Memoization is safe
    // because all inputs and outputs of this function are deeply immutable, and
    // the computations are referentially transparent. It only short-circuits
    // the computation if the new inputs are identical() to the previous ones.
    // It does not use the == operator, which performs a costly deep comparison.
    //
    // When changing this method, make sure the memoization logic is correct.
    // Remember:
    //
    // There are only two hard things in Computer Science: cache invalidation
    // and naming things. -- Phil Karlton

    return _localizedThemeDataCache.putIfAbsent(
      _IdentityThemeDataCacheKey(baseTheme, localTextGeometry),
      () {
        return baseTheme.copyWith(
          primaryTextTheme: localTextGeometry.merge(baseTheme.primaryTextTheme),
          accentTextTheme: localTextGeometry.merge(baseTheme.accentTextTheme),
          textTheme: localTextGeometry.merge(baseTheme.textTheme),
        );
      },
    );
  }

  /// Determines whether the given [Color] is [Brightness.light] or
  /// [Brightness.dark].
  ///
  /// This compares the luminosity of the given color to a threshold value that
  /// matches the Material Design specification.
  static Brightness estimateBrightnessForColor(Color color) {
    final double relativeLuminance = color.computeLuminance();

    // See <https://www.w3.org/TR/WCAG20/#contrast-ratiodef>
    // The spec says to use kThreshold=0.0525, but Material Design appears to bias
    // more towards using light text than WCAG20 recommends. Material Design spec
    // doesn't say what value to use, but 0.15 seemed close to what the Material
    // Design spec shows for its color palette on
    // <https://material.io/go/design-theming#color-color-palette>.
    const double kThreshold = 0.15;
    if ((relativeLuminance + 0.05) * (relativeLuminance + 0.05) > kThreshold) {
      return Brightness.light;
    }
    return Brightness.dark;
  }

  /// Linearly interpolate between two [extensions].
  ///
  /// Includes all theme extensions in [a] and [b].
  ///
  /// {@macro dart.ui.shadow.lerp}
  static Map<Object, ThemeExtension<dynamic>> _lerpThemeExtensions(ThemeData a, ThemeData b, double t) {
    // Lerp [a].
    final Map<Object, ThemeExtension<dynamic>> newExtensions = a.extensions.map((Object id, ThemeExtension<dynamic> extensionA) {
        final ThemeExtension<dynamic>? extensionB = b.extensions[id];
        return MapEntry<Object, ThemeExtension<dynamic>>(id, extensionA.lerp(extensionB, t));
      });
    // Add [b]-only extensions.
    newExtensions.addEntries(b.extensions.entries.where(
      (MapEntry<Object, ThemeExtension<dynamic>> entry) =>
          !a.extensions.containsKey(entry.key)));

    return newExtensions;
  }

  /// Convert the [extensionsIterable] passed to [ThemeData.new] or [copyWith]
  /// to the stored [extensions] map, where each entry's key consists of the extension's type.
  static Map<Object, ThemeExtension<dynamic>> _themeExtensionIterableToMap(Iterable<ThemeExtension<dynamic>> extensionsIterable) {
    return Map<Object, ThemeExtension<dynamic>>.unmodifiable(<Object, ThemeExtension<dynamic>>{
      // Strangely, the cast is necessary for tests to run.
      for (final ThemeExtension<dynamic> extension in extensionsIterable) extension.type: extension as ThemeExtension<ThemeExtension<dynamic>>,
    });
  }

  /// Linearly interpolate between two themes.
  ///
  /// The arguments must not be null.
  ///
  /// {@macro dart.ui.shadow.lerp}
  static ThemeData lerp(ThemeData a, ThemeData b, double t) {
    return ThemeData.raw(
      // For the sanity of the reader, make sure these properties are in the same
      // order in every place that they are separated by section comments (e.g.
      // GENERAL CONFIGURATION). Each section except for deprecations should be
      // alphabetical by symbol name.

      // GENERAL CONFIGURATION
      applyElevationOverlayColor:t < 0.5 ? a.applyElevationOverlayColor : b.applyElevationOverlayColor,
      cupertinoOverrideTheme:t < 0.5 ? a.cupertinoOverrideTheme : b.cupertinoOverrideTheme,
      extensions: _lerpThemeExtensions(a, b, t),
      inputDecorationTheme:t < 0.5 ? a.inputDecorationTheme : b.inputDecorationTheme,
      materialTapTargetSize:t < 0.5 ? a.materialTapTargetSize : b.materialTapTargetSize,
      pageTransitionsTheme:t < 0.5 ? a.pageTransitionsTheme : b.pageTransitionsTheme,
      platform: t < 0.5 ? a.platform : b.platform,
      scrollbarTheme: ScrollbarThemeData.lerp(a.scrollbarTheme, b.scrollbarTheme, t),
      splashFactory: t < 0.5 ? a.splashFactory : b.splashFactory,
      useMaterial3: t < 0.5 ? a.useMaterial3 : b.useMaterial3,
      visualDensity: VisualDensity.lerp(a.visualDensity, b.visualDensity, t),
      // COLOR
      colorScheme: ColorScheme.lerp(a.colorScheme, b.colorScheme, t),
      disabledColor: Color.lerp(a.disabledColor, b.disabledColor, t)!,
      focusColor: Color.lerp(a.focusColor, b.focusColor, t)!,
      highlightColor: Color.lerp(a.highlightColor, b.highlightColor, t)!,
      hoverColor: Color.lerp(a.hoverColor, b.hoverColor, t)!,
      primaryColor: Color.lerp(a.primaryColor, b.primaryColor, t)!,
      splashColor: Color.lerp(a.splashColor, b.splashColor, t)!,
      unselectedWidgetColor: Color.lerp(a.unselectedWidgetColor, b.unselectedWidgetColor, t)!,
      // TYPOGRAPHY & ICONOGRAPHY
      iconTheme: IconThemeData.lerp(a.iconTheme, b.iconTheme, t),
      primaryIconTheme: IconThemeData.lerp(a.primaryIconTheme, b.primaryIconTheme, t),
      primaryTextTheme: TextTheme.lerp(a.primaryTextTheme, b.primaryTextTheme, t),
      textTheme: TextTheme.lerp(a.textTheme, b.textTheme, t),
      typography: Typography.lerp(a.typography, b.typography, t),
      // COMPONENT THEMES
      appBarTheme: AppBarTheme.lerp(a.appBarTheme, b.appBarTheme, t),
      badgeTheme: BadgeThemeData.lerp(a.badgeTheme, b.badgeTheme, t),
      bannerTheme: MaterialBannerThemeData.lerp(a.bannerTheme, b.bannerTheme, t),
      bottomAppBarTheme: BottomAppBarTheme.lerp(a.bottomAppBarTheme, b.bottomAppBarTheme, t),
      bottomNavigationBarTheme: BottomNavigationBarThemeData.lerp(a.bottomNavigationBarTheme, b.bottomNavigationBarTheme, t),
      bottomSheetTheme: BottomSheetThemeData.lerp(a.bottomSheetTheme, b.bottomSheetTheme, t)!,
      buttonBarTheme: ButtonBarThemeData.lerp(a.buttonBarTheme, b.buttonBarTheme, t)!,
      buttonTheme: t < 0.5 ? a.buttonTheme : b.buttonTheme,
      cardTheme: CardTheme.lerp(a.cardTheme, b.cardTheme, t),
      checkboxTheme: CheckboxThemeData.lerp(a.checkboxTheme, b.checkboxTheme, t),
      chipTheme: ChipThemeData.lerp(a.chipTheme, b.chipTheme, t)!,
      dataTableTheme: DataTableThemeData.lerp(a.dataTableTheme, b.dataTableTheme, t),
      dialogTheme: DialogTheme.lerp(a.dialogTheme, b.dialogTheme, t),
      dividerTheme: DividerThemeData.lerp(a.dividerTheme, b.dividerTheme, t),
      drawerTheme: DrawerThemeData.lerp(a.drawerTheme, b.drawerTheme, t)!,
      dropdownMenuTheme: DropdownMenuThemeData.lerp(a.dropdownMenuTheme, b.dropdownMenuTheme, t),
      elevatedButtonTheme: ElevatedButtonThemeData.lerp(a.elevatedButtonTheme, b.elevatedButtonTheme, t)!,
      expansionTileTheme: ExpansionTileThemeData.lerp(a.expansionTileTheme, b.expansionTileTheme, t)!,
      filledButtonTheme: FilledButtonThemeData.lerp(a.filledButtonTheme, b.filledButtonTheme, t)!,
      floatingActionButtonTheme: FloatingActionButtonThemeData.lerp(a.floatingActionButtonTheme, b.floatingActionButtonTheme, t)!,
      iconButtonTheme: IconButtonThemeData.lerp(a.iconButtonTheme, b.iconButtonTheme, t)!,
      listTileTheme: ListTileThemeData.lerp(a.listTileTheme, b.listTileTheme, t)!,
      menuBarTheme: MenuBarThemeData.lerp(a.menuBarTheme, b.menuBarTheme, t)!,
      menuButtonTheme: MenuButtonThemeData.lerp(a.menuButtonTheme, b.menuButtonTheme, t)!,
      menuTheme: MenuThemeData.lerp(a.menuTheme, b.menuTheme, t)!,
      navigationBarTheme: NavigationBarThemeData.lerp(a.navigationBarTheme, b.navigationBarTheme, t)!,
      navigationDrawerTheme: NavigationDrawerThemeData.lerp(a.navigationDrawerTheme, b.navigationDrawerTheme, t)!,
      navigationRailTheme: NavigationRailThemeData.lerp(a.navigationRailTheme, b.navigationRailTheme, t)!,
      outlinedButtonTheme: OutlinedButtonThemeData.lerp(a.outlinedButtonTheme, b.outlinedButtonTheme, t)!,
      popupMenuTheme: PopupMenuThemeData.lerp(a.popupMenuTheme, b.popupMenuTheme, t)!,
      progressIndicatorTheme: ProgressIndicatorThemeData.lerp(a.progressIndicatorTheme, b.progressIndicatorTheme, t)!,
      radioTheme: RadioThemeData.lerp(a.radioTheme, b.radioTheme, t),
      segmentedButtonTheme: SegmentedButtonThemeData.lerp(a.segmentedButtonTheme, b.segmentedButtonTheme, t),
      sliderTheme: SliderThemeData.lerp(a.sliderTheme, b.sliderTheme, t),
      snackBarTheme: SnackBarThemeData.lerp(a.snackBarTheme, b.snackBarTheme, t),
      switchTheme: SwitchThemeData.lerp(a.switchTheme, b.switchTheme, t),
      tabBarTheme: TabBarTheme.lerp(a.tabBarTheme, b.tabBarTheme, t),
      textButtonTheme: TextButtonThemeData.lerp(a.textButtonTheme, b.textButtonTheme, t)!,
      textSelectionTheme: TextSelectionThemeData.lerp(a.textSelectionTheme, b.textSelectionTheme, t)!,
      timePickerTheme: TimePickerThemeData.lerp(a.timePickerTheme, b.timePickerTheme, t),
      toggleButtonsTheme: ToggleButtonsThemeData.lerp(a.toggleButtonsTheme, b.toggleButtonsTheme, t)!,
      tooltipTheme: TooltipThemeData.lerp(a.tooltipTheme, b.tooltipTheme, t)!,
      // DEPRECATED (newest deprecations at the bottom)
      accentColor: Color.lerp(a.accentColor, b.accentColor, t),
      accentColorBrightness: t < 0.5 ? a.accentColorBrightness : b.accentColorBrightness,
      accentTextTheme: TextTheme.lerp(a.accentTextTheme, b.accentTextTheme, t),
      accentIconTheme: IconThemeData.lerp(a.accentIconTheme, b.accentIconTheme, t),
      fixTextFieldOutlineLabel: t < 0.5 ? a.fixTextFieldOutlineLabel : b.fixTextFieldOutlineLabel,
      primaryColorBrightness: t < 0.5 ? a.primaryColorBrightness : b.primaryColorBrightness,
      androidOverscrollIndicator:t < 0.5 ? a.androidOverscrollIndicator : b.androidOverscrollIndicator,
      toggleableActiveColor: Color.lerp(a.toggleableActiveColor, b.toggleableActiveColor, t),
      selectedRowColor: Color.lerp(a.selectedRowColor, b.selectedRowColor, t),
      errorColor: Color.lerp(a.errorColor, b.errorColor, t),
      backgroundColor: Color.lerp(a.backgroundColor, b.backgroundColor, t),
      bottomAppBarColor: Color.lerp(a.bottomAppBarColor, b.bottomAppBarColor, t),
      canvasColor: Color.lerp(a.canvasColor, b.canvasColor, t),
      cardColor: Color.lerp(a.cardColor, b.cardColor, t),
      dialogBackgroundColor: Color.lerp(a.dialogBackgroundColor, b.dialogBackgroundColor, t),
      dividerColor: Color.lerp(a.dividerColor, b.dividerColor, t),
      hintColor: Color.lerp(a.hintColor, b.hintColor, t),
      indicatorColor: Color.lerp(a.indicatorColor, b.indicatorColor, t),
      primaryColorDark: Color.lerp(a.primaryColorDark, b.primaryColorDark, t),
      primaryColorLight: Color.lerp(a.primaryColorLight, b.primaryColorLight, t),
      secondaryHeaderColor: Color.lerp(a.secondaryHeaderColor, b.secondaryHeaderColor, t),
      scaffoldBackgroundColor: Color.lerp(a.scaffoldBackgroundColor, b.scaffoldBackgroundColor, t),
      shadowColor: Color.lerp(a.shadowColor, b.shadowColor, t),
    );
  }

  @override
  bool operator ==(Object other) {
    if (other.runtimeType != runtimeType) {
      return false;
    }
    return other is ThemeData &&
        // For the sanity of the reader, make sure these properties are in the same
        // order in every place that they are separated by section comments (e.g.
        // GENERAL CONFIGURATION). Each section except for deprecations should be
        // alphabetical by symbol name.

        // GENERAL CONFIGURATION
        other.applyElevationOverlayColor == applyElevationOverlayColor &&
        other.cupertinoOverrideTheme == cupertinoOverrideTheme &&
        mapEquals(other.extensions, extensions) &&
        other.inputDecorationTheme == inputDecorationTheme &&
        other.materialTapTargetSize == materialTapTargetSize &&
        other.pageTransitionsTheme == pageTransitionsTheme &&
        other.platform == platform &&
        other.scrollbarTheme == scrollbarTheme &&
        other.splashFactory == splashFactory &&
        other.useMaterial3 == useMaterial3 &&
        other.visualDensity == visualDensity &&
        // COLOR
        other.colorScheme == colorScheme &&
        other.disabledColor == disabledColor &&
        other.focusColor == focusColor &&
        other.highlightColor == highlightColor &&
        other.hoverColor == hoverColor &&
        other.primaryColor == primaryColor &&
        other.splashColor == splashColor &&
        other.unselectedWidgetColor == unselectedWidgetColor &&
        // TYPOGRAPHY & ICONOGRAPHY
        other.iconTheme == iconTheme &&
        other.primaryIconTheme == primaryIconTheme &&
        other.primaryTextTheme == primaryTextTheme &&
        other.textTheme == textTheme &&
        other.typography == typography &&
        // COMPONENT THEMES
        other.appBarTheme == appBarTheme &&
        other.badgeTheme == badgeTheme &&
        other.bannerTheme == bannerTheme &&
        other.bottomAppBarTheme == bottomAppBarTheme &&
        other.bottomNavigationBarTheme == bottomNavigationBarTheme &&
        other.bottomSheetTheme == bottomSheetTheme &&
        other.buttonBarTheme == buttonBarTheme &&
        other.buttonTheme == buttonTheme &&
        other.cardTheme == cardTheme &&
        other.checkboxTheme == checkboxTheme &&
        other.chipTheme == chipTheme &&
        other.dataTableTheme == dataTableTheme &&
        other.dialogTheme == dialogTheme &&
        other.dividerTheme == dividerTheme &&
        other.drawerTheme == drawerTheme &&
        other.dropdownMenuTheme == dropdownMenuTheme &&
        other.elevatedButtonTheme == elevatedButtonTheme &&
        other.expansionTileTheme == expansionTileTheme &&
        other.filledButtonTheme == filledButtonTheme &&
        other.floatingActionButtonTheme == floatingActionButtonTheme &&
        other.iconButtonTheme == iconButtonTheme &&
        other.listTileTheme == listTileTheme &&
        other.menuBarTheme == menuBarTheme &&
        other.menuButtonTheme == menuButtonTheme &&
        other.menuTheme == menuTheme &&
        other.navigationBarTheme == navigationBarTheme &&
        other.navigationDrawerTheme == navigationDrawerTheme &&
        other.navigationRailTheme == navigationRailTheme &&
        other.outlinedButtonTheme == outlinedButtonTheme &&
        other.popupMenuTheme == popupMenuTheme &&
        other.progressIndicatorTheme == progressIndicatorTheme &&
        other.radioTheme == radioTheme &&
        other.segmentedButtonTheme == segmentedButtonTheme &&
        other.sliderTheme == sliderTheme &&
        other.snackBarTheme == snackBarTheme &&
        other.switchTheme == switchTheme &&
        other.tabBarTheme == tabBarTheme &&
        other.textButtonTheme == textButtonTheme &&
        other.textSelectionTheme == textSelectionTheme &&
        other.timePickerTheme == timePickerTheme &&
        other.toggleButtonsTheme == toggleButtonsTheme &&
        other.tooltipTheme == tooltipTheme &&
        // DEPRECATED (newest deprecations at the bottom)
        other.accentColor == accentColor &&
        other.accentColorBrightness == accentColorBrightness &&
        other.accentTextTheme == accentTextTheme &&
        other.accentIconTheme == accentIconTheme &&
        other.fixTextFieldOutlineLabel == fixTextFieldOutlineLabel &&
        other.primaryColorBrightness == primaryColorBrightness &&
        other.androidOverscrollIndicator == androidOverscrollIndicator &&
        other.toggleableActiveColor == toggleableActiveColor &&
        other.selectedRowColor == selectedRowColor &&
        other.errorColor == errorColor &&
        other.backgroundColor == backgroundColor &&
        other.bottomAppBarColor == bottomAppBarColor &&
        other.canvasColor == canvasColor &&
        other.cardColor == cardColor &&
        other.dialogBackgroundColor == dialogBackgroundColor &&
        other.dividerColor == dividerColor &&
        other.hintColor == hintColor &&
        other.indicatorColor == indicatorColor &&
        other.primaryColorDark == primaryColorDark &&
        other.primaryColorLight == primaryColorLight &&
        other.secondaryHeaderColor == secondaryHeaderColor &&
        other.scaffoldBackgroundColor == scaffoldBackgroundColor &&
        other.shadowColor == shadowColor;
  }

  @override
  int get hashCode {
    final List<Object?> values = <Object?>[
      // For the sanity of the reader, make sure these properties are in the same
      // order in every place that they are separated by section comments (e.g.
      // GENERAL CONFIGURATION). Each section except for deprecations should be
      // alphabetical by symbol name.

      // GENERAL CONFIGURATION
      applyElevationOverlayColor,
      cupertinoOverrideTheme,
      ...extensions.keys,
      ...extensions.values,
      inputDecorationTheme,
      materialTapTargetSize,
      pageTransitionsTheme,
      platform,
      scrollbarTheme,
      splashFactory,
      useMaterial3,
      visualDensity,
      // COLOR
      colorScheme,
      disabledColor,
      focusColor,
      highlightColor,
      hoverColor,
      primaryColor,
      splashColor,
      unselectedWidgetColor,
      // TYPOGRAPHY & ICONOGRAPHY
      iconTheme,
      primaryIconTheme,
      primaryTextTheme,
      textTheme,
      typography,
      // COMPONENT THEMES
      appBarTheme,
      badgeTheme,
      bannerTheme,
      bottomAppBarTheme,
      bottomNavigationBarTheme,
      bottomSheetTheme,
      buttonBarTheme,
      buttonTheme,
      cardTheme,
      checkboxTheme,
      chipTheme,
      dataTableTheme,
      dialogTheme,
      dividerTheme,
      drawerTheme,
      dropdownMenuTheme,
      elevatedButtonTheme,
      expansionTileTheme,
      filledButtonTheme,
      floatingActionButtonTheme,
      iconButtonTheme,
      listTileTheme,
      menuBarTheme,
      menuButtonTheme,
      menuTheme,
      navigationBarTheme,
      navigationDrawerTheme,
      navigationRailTheme,
      outlinedButtonTheme,
      popupMenuTheme,
      progressIndicatorTheme,
      radioTheme,
      segmentedButtonTheme,
      sliderTheme,
      snackBarTheme,
      switchTheme,
      tabBarTheme,
      textButtonTheme,
      textSelectionTheme,
      timePickerTheme,
      toggleButtonsTheme,
      tooltipTheme,
      // DEPRECATED (newest deprecations at the bottom)
      accentColor,
      accentColorBrightness,
      accentTextTheme,
      accentIconTheme,
      fixTextFieldOutlineLabel,
      primaryColorBrightness,
      androidOverscrollIndicator,
      toggleableActiveColor,
      selectedRowColor,
      errorColor,
      backgroundColor,
      bottomAppBarColor,
      canvasColor,
      cardColor,
      dialogBackgroundColor,
      dividerColor,
      hintColor,
      indicatorColor,
      primaryColorDark,
      primaryColorLight,
      secondaryHeaderColor,
      scaffoldBackgroundColor,
      shadowColor,
    ];
    return Object.hashAll(values);
  }

  @override
  void debugFillProperties(DiagnosticPropertiesBuilder properties) {
    super.debugFillProperties(properties);
    final ThemeData defaultData = ThemeData.fallback();
    // For the sanity of the reader, make sure these properties are in the same
    // order in every place that they are separated by section comments (e.g.
    // GENERAL CONFIGURATION). Each section except for deprecations should be
    // alphabetical by symbol name.

    // GENERAL CONFIGURATION
    properties.add(DiagnosticsProperty<bool>('applyElevationOverlayColor', applyElevationOverlayColor, level: DiagnosticLevel.debug));
    properties.add(DiagnosticsProperty<NoDefaultCupertinoThemeData>('cupertinoOverrideTheme', cupertinoOverrideTheme, defaultValue: defaultData.cupertinoOverrideTheme, level: DiagnosticLevel.debug));
    properties.add(IterableProperty<ThemeExtension<dynamic>>('extensions', extensions.values, defaultValue: defaultData.extensions.values, level: DiagnosticLevel.debug));
    properties.add(DiagnosticsProperty<InputDecorationTheme>('inputDecorationTheme', inputDecorationTheme, level: DiagnosticLevel.debug));
    properties.add(DiagnosticsProperty<MaterialTapTargetSize>('materialTapTargetSize', materialTapTargetSize, level: DiagnosticLevel.debug));
    properties.add(DiagnosticsProperty<PageTransitionsTheme>('pageTransitionsTheme', pageTransitionsTheme, level: DiagnosticLevel.debug));
    properties.add(EnumProperty<TargetPlatform>('platform', platform, defaultValue: defaultTargetPlatform, level: DiagnosticLevel.debug));
    properties.add(DiagnosticsProperty<ScrollbarThemeData>('scrollbarTheme', scrollbarTheme, defaultValue: defaultData.scrollbarTheme, level: DiagnosticLevel.debug));
    properties.add(DiagnosticsProperty<InteractiveInkFeatureFactory>('splashFactory', splashFactory, defaultValue: defaultData.splashFactory, level: DiagnosticLevel.debug));
    properties.add(DiagnosticsProperty<bool>('useMaterial3', useMaterial3, defaultValue: defaultData.useMaterial3, level: DiagnosticLevel.debug));
    properties.add(DiagnosticsProperty<VisualDensity>('visualDensity', visualDensity, defaultValue: defaultData.visualDensity, level: DiagnosticLevel.debug));
    // COLORS
    properties.add(DiagnosticsProperty<ColorScheme>('colorScheme', colorScheme, defaultValue: defaultData.colorScheme, level: DiagnosticLevel.debug));
    properties.add(ColorProperty('disabledColor', disabledColor, defaultValue: defaultData.disabledColor, level: DiagnosticLevel.debug));
    properties.add(ColorProperty('focusColor', focusColor, defaultValue: defaultData.focusColor, level: DiagnosticLevel.debug));
    properties.add(ColorProperty('highlightColor', highlightColor, defaultValue: defaultData.highlightColor, level: DiagnosticLevel.debug));
    properties.add(ColorProperty('hoverColor', hoverColor, defaultValue: defaultData.hoverColor, level: DiagnosticLevel.debug));
    properties.add(ColorProperty('primaryColor', primaryColor, defaultValue: defaultData.primaryColor, level: DiagnosticLevel.debug));
    properties.add(ColorProperty('splashColor', splashColor, defaultValue: defaultData.splashColor, level: DiagnosticLevel.debug));
    properties.add(ColorProperty('unselectedWidgetColor', unselectedWidgetColor, defaultValue: defaultData.unselectedWidgetColor, level: DiagnosticLevel.debug));
    // TYPOGRAPHY & ICONOGRAPHY
    properties.add(DiagnosticsProperty<IconThemeData>('iconTheme', iconTheme, level: DiagnosticLevel.debug));
    properties.add(DiagnosticsProperty<IconThemeData>('primaryIconTheme', primaryIconTheme, level: DiagnosticLevel.debug));
    properties.add(DiagnosticsProperty<TextTheme>('primaryTextTheme', primaryTextTheme, level: DiagnosticLevel.debug));
    properties.add(DiagnosticsProperty<TextTheme>('textTheme', textTheme, level: DiagnosticLevel.debug));
    properties.add(DiagnosticsProperty<Typography>('typography', typography, defaultValue: defaultData.typography, level: DiagnosticLevel.debug));
    // COMPONENT THEMES
    properties.add(DiagnosticsProperty<AppBarTheme>('appBarTheme', appBarTheme, defaultValue: defaultData.appBarTheme, level: DiagnosticLevel.debug));
    properties.add(DiagnosticsProperty<BadgeThemeData>('badgeTheme', badgeTheme, defaultValue: defaultData.badgeTheme, level: DiagnosticLevel.debug));
    properties.add(DiagnosticsProperty<MaterialBannerThemeData>('bannerTheme', bannerTheme, defaultValue: defaultData.bannerTheme, level: DiagnosticLevel.debug));
    properties.add(DiagnosticsProperty<BottomAppBarTheme>('bottomAppBarTheme', bottomAppBarTheme, defaultValue: defaultData.bottomAppBarTheme, level: DiagnosticLevel.debug));
    properties.add(DiagnosticsProperty<BottomNavigationBarThemeData>('bottomNavigationBarTheme', bottomNavigationBarTheme, defaultValue: defaultData.bottomNavigationBarTheme, level: DiagnosticLevel.debug));
    properties.add(DiagnosticsProperty<BottomSheetThemeData>('bottomSheetTheme', bottomSheetTheme, defaultValue: defaultData.bottomSheetTheme, level: DiagnosticLevel.debug));
    properties.add(DiagnosticsProperty<ButtonBarThemeData>('buttonBarTheme', buttonBarTheme, defaultValue: defaultData.buttonBarTheme, level: DiagnosticLevel.debug));
    properties.add(DiagnosticsProperty<ButtonThemeData>('buttonTheme', buttonTheme, level: DiagnosticLevel.debug));
    properties.add(DiagnosticsProperty<CardTheme>('cardTheme', cardTheme, level: DiagnosticLevel.debug));
    properties.add(DiagnosticsProperty<CheckboxThemeData>('checkboxTheme', checkboxTheme, defaultValue: defaultData.checkboxTheme, level: DiagnosticLevel.debug));
    properties.add(DiagnosticsProperty<ChipThemeData>('chipTheme', chipTheme, level: DiagnosticLevel.debug));
    properties.add(DiagnosticsProperty<DataTableThemeData>('dataTableTheme', dataTableTheme, defaultValue: defaultData.dataTableTheme, level: DiagnosticLevel.debug));
    properties.add(DiagnosticsProperty<DialogTheme>('dialogTheme', dialogTheme, defaultValue: defaultData.dialogTheme, level: DiagnosticLevel.debug));
    properties.add(DiagnosticsProperty<DividerThemeData>('dividerTheme', dividerTheme, defaultValue: defaultData.dividerTheme, level: DiagnosticLevel.debug));
    properties.add(DiagnosticsProperty<DrawerThemeData>('drawerTheme', drawerTheme, defaultValue: defaultData.drawerTheme, level: DiagnosticLevel.debug));
    properties.add(DiagnosticsProperty<DropdownMenuThemeData>('dropdownMenuTheme', dropdownMenuTheme, defaultValue: defaultData.dropdownMenuTheme, level: DiagnosticLevel.debug));
    properties.add(DiagnosticsProperty<ElevatedButtonThemeData>('elevatedButtonTheme', elevatedButtonTheme, defaultValue: defaultData.elevatedButtonTheme, level: DiagnosticLevel.debug));
    properties.add(DiagnosticsProperty<ExpansionTileThemeData>('expansionTileTheme', expansionTileTheme, level: DiagnosticLevel.debug));
    properties.add(DiagnosticsProperty<FilledButtonThemeData>('filledButtonTheme', filledButtonTheme, defaultValue: defaultData.filledButtonTheme, level: DiagnosticLevel.debug));
    properties.add(DiagnosticsProperty<FloatingActionButtonThemeData>('floatingActionButtonTheme', floatingActionButtonTheme, defaultValue: defaultData.floatingActionButtonTheme, level: DiagnosticLevel.debug));
    properties.add(DiagnosticsProperty<IconButtonThemeData>('iconButtonTheme', iconButtonTheme, defaultValue: defaultData.iconButtonTheme, level: DiagnosticLevel.debug));
    properties.add(DiagnosticsProperty<ListTileThemeData>('listTileTheme', listTileTheme, defaultValue: defaultData.listTileTheme, level: DiagnosticLevel.debug));
    properties.add(DiagnosticsProperty<MenuBarThemeData>('menuBarTheme', menuBarTheme, defaultValue: defaultData.menuBarTheme, level: DiagnosticLevel.debug));
    properties.add(DiagnosticsProperty<MenuButtonThemeData>('menuButtonTheme', menuButtonTheme, defaultValue: defaultData.menuButtonTheme, level: DiagnosticLevel.debug));
    properties.add(DiagnosticsProperty<MenuThemeData>('menuTheme', menuTheme, defaultValue: defaultData.menuTheme, level: DiagnosticLevel.debug));
    properties.add(DiagnosticsProperty<NavigationBarThemeData>('navigationBarTheme', navigationBarTheme, defaultValue: defaultData.navigationBarTheme, level: DiagnosticLevel.debug));
    properties.add(DiagnosticsProperty<NavigationDrawerThemeData>('navigationDrawerTheme', navigationDrawerTheme, defaultValue: defaultData.navigationDrawerTheme, level: DiagnosticLevel.debug));
    properties.add(DiagnosticsProperty<NavigationRailThemeData>('navigationRailTheme', navigationRailTheme, defaultValue: defaultData.navigationRailTheme, level: DiagnosticLevel.debug));
    properties.add(DiagnosticsProperty<OutlinedButtonThemeData>('outlinedButtonTheme', outlinedButtonTheme, defaultValue: defaultData.outlinedButtonTheme, level: DiagnosticLevel.debug));
    properties.add(DiagnosticsProperty<PopupMenuThemeData>('popupMenuTheme', popupMenuTheme, defaultValue: defaultData.popupMenuTheme, level: DiagnosticLevel.debug));
    properties.add(DiagnosticsProperty<ProgressIndicatorThemeData>('progressIndicatorTheme', progressIndicatorTheme, defaultValue: defaultData.progressIndicatorTheme, level: DiagnosticLevel.debug));
    properties.add(DiagnosticsProperty<RadioThemeData>('radioTheme', radioTheme, defaultValue: defaultData.radioTheme, level: DiagnosticLevel.debug));
    properties.add(DiagnosticsProperty<SegmentedButtonThemeData>('segmentedButtonTheme', segmentedButtonTheme, defaultValue: defaultData.segmentedButtonTheme, level: DiagnosticLevel.debug));
    properties.add(DiagnosticsProperty<SliderThemeData>('sliderTheme', sliderTheme, level: DiagnosticLevel.debug));
    properties.add(DiagnosticsProperty<SnackBarThemeData>('snackBarTheme', snackBarTheme, defaultValue: defaultData.snackBarTheme, level: DiagnosticLevel.debug));
    properties.add(DiagnosticsProperty<SwitchThemeData>('switchTheme', switchTheme, defaultValue: defaultData.switchTheme, level: DiagnosticLevel.debug));
    properties.add(DiagnosticsProperty<TabBarTheme>('tabBarTheme', tabBarTheme, level: DiagnosticLevel.debug));
    properties.add(DiagnosticsProperty<TextButtonThemeData>('textButtonTheme', textButtonTheme, defaultValue: defaultData.textButtonTheme, level: DiagnosticLevel.debug));
    properties.add(DiagnosticsProperty<TextSelectionThemeData>('textSelectionTheme', textSelectionTheme, defaultValue: defaultData.textSelectionTheme, level: DiagnosticLevel.debug));
    properties.add(DiagnosticsProperty<TimePickerThemeData>('timePickerTheme', timePickerTheme, defaultValue: defaultData.timePickerTheme, level: DiagnosticLevel.debug));
    properties.add(DiagnosticsProperty<ToggleButtonsThemeData>('toggleButtonsTheme', toggleButtonsTheme, level: DiagnosticLevel.debug));
    properties.add(DiagnosticsProperty<TooltipThemeData>('tooltipTheme', tooltipTheme, level: DiagnosticLevel.debug));
    // DEPRECATED (newest deprecations at the bottom)
    properties.add(ColorProperty('accentColor', accentColor, defaultValue: defaultData.accentColor, level: DiagnosticLevel.debug));
    properties.add(EnumProperty<Brightness>('accentColorBrightness', accentColorBrightness, defaultValue: defaultData.accentColorBrightness, level: DiagnosticLevel.debug));
    properties.add(DiagnosticsProperty<TextTheme>('accentTextTheme', accentTextTheme, level: DiagnosticLevel.debug));
    properties.add(DiagnosticsProperty<IconThemeData>('accentIconTheme', accentIconTheme, level: DiagnosticLevel.debug));
    properties.add(DiagnosticsProperty<bool>('fixTextFieldOutlineLabel', fixTextFieldOutlineLabel, level: DiagnosticLevel.debug));
    properties.add(EnumProperty<Brightness>('primaryColorBrightness', primaryColorBrightness, defaultValue: defaultData.primaryColorBrightness, level: DiagnosticLevel.debug));
    properties.add(EnumProperty<AndroidOverscrollIndicator>('androidOverscrollIndicator', androidOverscrollIndicator, defaultValue: null, level: DiagnosticLevel.debug));
    properties.add(ColorProperty('toggleableActiveColor', toggleableActiveColor, defaultValue: defaultData.toggleableActiveColor, level: DiagnosticLevel.debug));
    properties.add(ColorProperty('selectedRowColor', selectedRowColor, defaultValue: defaultData.selectedRowColor, level: DiagnosticLevel.debug));
    properties.add(ColorProperty('errorColor', errorColor, defaultValue: defaultData.errorColor, level: DiagnosticLevel.debug));
    properties.add(ColorProperty('backgroundColor', backgroundColor, defaultValue: defaultData.backgroundColor, level: DiagnosticLevel.debug));
    properties.add(ColorProperty('bottomAppBarColor', bottomAppBarColor, defaultValue: defaultData.bottomAppBarColor, level: DiagnosticLevel.debug));
    properties.add(ColorProperty('canvasColor', canvasColor, defaultValue: defaultData.canvasColor, level: DiagnosticLevel.debug));
    properties.add(ColorProperty('cardColor', cardColor, defaultValue: defaultData.cardColor, level: DiagnosticLevel.debug));
    properties.add(ColorProperty('dialogBackgroundColor', dialogBackgroundColor, defaultValue: defaultData.dialogBackgroundColor, level: DiagnosticLevel.debug));
    properties.add(ColorProperty('dividerColor', dividerColor, defaultValue: defaultData.dividerColor, level: DiagnosticLevel.debug));
    properties.add(ColorProperty('hintColor', hintColor, defaultValue: defaultData.hintColor, level: DiagnosticLevel.debug));
    properties.add(ColorProperty('indicatorColor', indicatorColor, defaultValue: defaultData.indicatorColor, level: DiagnosticLevel.debug));
    properties.add(ColorProperty('primaryColorDark', primaryColorDark, defaultValue: defaultData.primaryColorDark, level: DiagnosticLevel.debug));
    properties.add(ColorProperty('primaryColorLight', primaryColorLight, defaultValue: defaultData.primaryColorLight, level: DiagnosticLevel.debug));
    properties.add(ColorProperty('secondaryHeaderColor', secondaryHeaderColor, defaultValue: defaultData.secondaryHeaderColor, level: DiagnosticLevel.debug));
    properties.add(ColorProperty('scaffoldBackgroundColor', scaffoldBackgroundColor, defaultValue: defaultData.scaffoldBackgroundColor, level: DiagnosticLevel.debug));
    properties.add(ColorProperty('shadowColor', shadowColor, defaultValue: defaultData.shadowColor, level: DiagnosticLevel.debug));
  }
}

/// A [CupertinoThemeData] that defers unspecified theme attributes to an
/// upstream Material [ThemeData].
///
/// This type of [CupertinoThemeData] is used by the Material [Theme] to
/// harmonize the [CupertinoTheme] with the material theme's colors and text
/// styles.
///
/// In the most basic case, [ThemeData]'s `cupertinoOverrideTheme` is null and
/// descendant Cupertino widgets' styling is derived from the Material theme.
///
/// To override individual parts of the Material-derived Cupertino styling,
/// `cupertinoOverrideTheme`'s construction parameters can be used.
///
/// To completely decouple the Cupertino styling from Material theme derivation,
/// another [CupertinoTheme] widget can be inserted as a descendant of the
/// Material [Theme]. On a [MaterialApp], this can be done using the `builder`
/// parameter on the constructor.
///
/// See also:
///
///  * [CupertinoThemeData], whose null constructor parameters default to
///    reasonable iOS styling defaults rather than harmonizing with a Material
///    theme.
///  * [Theme], widget which inserts a [CupertinoTheme] with this
///    [MaterialBasedCupertinoThemeData].
// This class subclasses CupertinoThemeData rather than composes one because it
// _is_ a CupertinoThemeData with partially altered behavior. e.g. its textTheme
// is from the superclass and based on the primaryColor but the primaryColor
// comes from the Material theme unless overridden.
class MaterialBasedCupertinoThemeData extends CupertinoThemeData {
  /// Create a [MaterialBasedCupertinoThemeData] based on a Material [ThemeData]
  /// and its `cupertinoOverrideTheme`.
  ///
  /// The [materialTheme] parameter must not be null.
  MaterialBasedCupertinoThemeData({
    required ThemeData materialTheme,
  }) : this._(
    materialTheme,
    (materialTheme.cupertinoOverrideTheme ?? const CupertinoThemeData()).noDefault(),
  );

  MaterialBasedCupertinoThemeData._(
    this._materialTheme,
    this._cupertinoOverrideTheme,
  ) : // Pass all values to the superclass so Material-agnostic properties
      // like barBackgroundColor can still behave like a normal
      // CupertinoThemeData.
      super.raw(
        _cupertinoOverrideTheme.brightness,
        _cupertinoOverrideTheme.primaryColor,
        _cupertinoOverrideTheme.primaryContrastingColor,
        _cupertinoOverrideTheme.textTheme,
        _cupertinoOverrideTheme.barBackgroundColor,
        _cupertinoOverrideTheme.scaffoldBackgroundColor,
        _cupertinoOverrideTheme.applyThemeToAll,
      );

  final ThemeData _materialTheme;
  final NoDefaultCupertinoThemeData _cupertinoOverrideTheme;

  @override
  Brightness get brightness => _cupertinoOverrideTheme.brightness ?? _materialTheme.brightness;

  @override
  Color get primaryColor => _cupertinoOverrideTheme.primaryColor ?? _materialTheme.colorScheme.primary;

  @override
  Color get primaryContrastingColor => _cupertinoOverrideTheme.primaryContrastingColor ?? _materialTheme.colorScheme.onPrimary;

  @override
  Color get scaffoldBackgroundColor => _cupertinoOverrideTheme.scaffoldBackgroundColor ?? _materialTheme.scaffoldBackgroundColor;

  /// Copies the [ThemeData]'s `cupertinoOverrideTheme`.
  ///
  /// Only the specified override attributes of the [ThemeData]'s
  /// `cupertinoOverrideTheme` and the newly specified parameters are in the
  /// returned [CupertinoThemeData]. No derived attributes from iOS defaults or
  /// from cascaded Material theme attributes are copied.
  ///
  /// This [copyWith] cannot change the base Material [ThemeData]. To change the
  /// base Material [ThemeData], create a new Material [Theme] and use
  /// [ThemeData.copyWith] on the Material [ThemeData] instead.
  @override
  MaterialBasedCupertinoThemeData copyWith({
    Brightness? brightness,
    Color? primaryColor,
    Color? primaryContrastingColor,
    CupertinoTextThemeData? textTheme,
    Color? barBackgroundColor,
    Color? scaffoldBackgroundColor,
    bool? applyThemeToAll,
  }) {
    return MaterialBasedCupertinoThemeData._(
      _materialTheme,
      _cupertinoOverrideTheme.copyWith(
        brightness: brightness,
        primaryColor: primaryColor,
        primaryContrastingColor: primaryContrastingColor,
        textTheme: textTheme,
        barBackgroundColor: barBackgroundColor,
        scaffoldBackgroundColor: scaffoldBackgroundColor,
        applyThemeToAll: applyThemeToAll,
      ),
    );
  }

  @override
  CupertinoThemeData resolveFrom(BuildContext context) {
    // Only the cupertino override theme part will be resolved.
    // If the color comes from the material theme it's not resolved.
    return MaterialBasedCupertinoThemeData._(
      _materialTheme,
      _cupertinoOverrideTheme.resolveFrom(context),
    );
  }
}

@immutable
class _IdentityThemeDataCacheKey {
  const _IdentityThemeDataCacheKey(this.baseTheme, this.localTextGeometry);

  final ThemeData baseTheme;
  final TextTheme localTextGeometry;

  // Using XOR to make the hash function as fast as possible (e.g. Jenkins is
  // noticeably slower).
  @override
  int get hashCode => identityHashCode(baseTheme) ^ identityHashCode(localTextGeometry);

  @override
  bool operator ==(Object other) {
    // We are explicitly ignoring the possibility that the types might not
    // match in the interests of speed.
    return other is _IdentityThemeDataCacheKey
        && identical(other.baseTheme, baseTheme)
        && identical(other.localTextGeometry, localTextGeometry);
  }
}

/// Cache of objects of limited size that uses the first in first out eviction
/// strategy (a.k.a least recently inserted).
///
/// The key that was inserted before all other keys is evicted first, i.e. the
/// one inserted least recently.
class _FifoCache<K, V> {
  _FifoCache(this._maximumSize) : assert(_maximumSize > 0);

  /// In Dart the map literal uses a linked hash-map implementation, whose keys
  /// are stored such that [Map.keys] returns them in the order they were
  /// inserted.
  final Map<K, V> _cache = <K, V>{};

  /// Maximum number of entries to store in the cache.
  ///
  /// Once this many entries have been cached, the entry inserted least recently
  /// is evicted when adding a new entry.
  final int _maximumSize;

  /// Returns the previously cached value for the given key, if available;
  /// if not, calls the given callback to obtain it first.
  ///
  /// The arguments must not be null.
  V putIfAbsent(K key, V Function() loader) {
    assert(key != null);
    final V? result = _cache[key];
    if (result != null) {
      return result;
    }
    if (_cache.length == _maximumSize) {
      _cache.remove(_cache.keys.first);
    }
    return _cache[key] = loader();
  }
}

/// Defines the visual density of user interface components.
///
/// Density, in the context of a UI, is the vertical and horizontal
/// "compactness" of the components in the UI. It is unitless, since it means
/// different things to different UI components.
///
/// The default for visual densities is zero for both vertical and horizontal
/// densities, which corresponds to the default visual density of components in
/// the Material Design specification. It does not affect text sizes, icon
/// sizes, or padding values.
///
/// For example, for buttons, it affects the spacing around the child of the
/// button. For lists, it affects the distance between baselines of entries in
/// the list. For chips, it only affects the vertical size, not the horizontal
/// size.
///
/// Here are some examples of widgets that respond to density changes:
///
///  * [Checkbox]
///  * [Chip]
///  * [ElevatedButton]
///  * [IconButton]
///  * [InputDecorator] (which gives density support to [TextField], etc.)
///  * [ListTile]
///  * [MaterialButton]
///  * [OutlinedButton]
///  * [Radio]
///  * [RawMaterialButton]
///  * [TextButton]
///
/// See also:
///
///  * [ThemeData.visualDensity], where this property is used to specify the base
///    horizontal density of Material components.
///  * [Material design guidance on density](https://material.io/design/layout/applying-density.html).
@immutable
class VisualDensity with Diagnosticable {
  /// A const constructor for [VisualDensity].
  ///
  /// All of the arguments must be non-null, and [horizontal] and [vertical]
  /// must be in the interval between [minimumDensity] and [maximumDensity],
  /// inclusive.
  const VisualDensity({
    this.horizontal = 0.0,
    this.vertical = 0.0,
  }) : assert(vertical <= maximumDensity),
       assert(vertical <= maximumDensity),
       assert(vertical >= minimumDensity),
       assert(horizontal <= maximumDensity),
       assert(horizontal >= minimumDensity);

  /// The minimum allowed density.
  static const double minimumDensity = -4.0;

  /// The maximum allowed density.
  static const double maximumDensity = 4.0;

  /// The default profile for [VisualDensity] in [ThemeData].
  ///
  /// This default value represents a visual density that is less dense than
  /// either [comfortable] or [compact], and corresponds to density values of
  /// zero in both axes.
  static const VisualDensity standard = VisualDensity();

  /// The profile for a "comfortable" interpretation of [VisualDensity].
  ///
  /// Individual components will interpret the density value independently,
  /// making themselves more visually dense than [standard] and less dense than
  /// [compact] to different degrees based on the Material Design specification
  /// of the "comfortable" setting for their particular use case.
  ///
  /// It corresponds to a density value of -1 in both axes.
  static const VisualDensity comfortable = VisualDensity(horizontal: -1.0, vertical: -1.0);

  /// The profile for a "compact" interpretation of [VisualDensity].
  ///
  /// Individual components will interpret the density value independently,
  /// making themselves more visually dense than [standard] and [comfortable] to
  /// different degrees based on the Material Design specification of the
  /// "comfortable" setting for their particular use case.
  ///
  /// It corresponds to a density value of -2 in both axes.
  static const VisualDensity compact = VisualDensity(horizontal: -2.0, vertical: -2.0);

  /// Returns a visual density that is adaptive based on the [defaultTargetPlatform].
  ///
  /// For desktop platforms, this returns [compact], and for other platforms,
  /// it returns a default-constructed [VisualDensity].
  static VisualDensity get adaptivePlatformDensity {
    switch (defaultTargetPlatform) {
      case TargetPlatform.android:
      case TargetPlatform.iOS:
      case TargetPlatform.fuchsia:
        break;
      case TargetPlatform.linux:
      case TargetPlatform.macOS:
      case TargetPlatform.windows:
        return compact;
    }
    return VisualDensity.standard;
  }

  /// Copy the current [VisualDensity] with the given values replacing the
  /// current values.
  VisualDensity copyWith({
    double? horizontal,
    double? vertical,
  }) {
    return VisualDensity(
      horizontal: horizontal ?? this.horizontal,
      vertical: vertical ?? this.vertical,
    );
  }

  /// The horizontal visual density of UI components.
  ///
  /// This property affects only the horizontal spacing between and within
  /// components, to allow for different UI visual densities. It does not affect
  /// text sizes, icon sizes, or padding values. The default value is 0.0,
  /// corresponding to the metrics specified in the Material Design
  /// specification. The value can range from [minimumDensity] to
  /// [maximumDensity], inclusive.
  ///
  /// See also:
  ///
  ///  * [ThemeData.visualDensity], where this property is used to specify the base
  ///    horizontal density of Material components.
  ///  * [Material design guidance on density](https://material.io/design/layout/applying-density.html).
  final double horizontal;

  /// The vertical visual density of UI components.
  ///
  /// This property affects only the vertical spacing between and within
  /// components, to allow for different UI visual densities. It does not affect
  /// text sizes, icon sizes, or padding values. The default value is 0.0,
  /// corresponding to the metrics specified in the Material Design
  /// specification. The value can range from [minimumDensity] to
  /// [maximumDensity], inclusive.
  ///
  /// See also:
  ///
  ///  * [ThemeData.visualDensity], where this property is used to specify the base
  ///    vertical density of Material components.
  ///  * [Material design guidance on density](https://material.io/design/layout/applying-density.html).
  final double vertical;

  /// The base adjustment in logical pixels of the visual density of UI components.
  ///
  /// The input density values are multiplied by a constant to arrive at a base
  /// size adjustment that fits Material Design guidelines.
  ///
  /// Individual components may adjust this value based upon their own
  /// individual interpretation of density.
  Offset get baseSizeAdjustment {
    // The number of logical pixels represented by an increase or decrease in
    // density by one. The Material Design guidelines say to increment/decrement
    // sizes in terms of four pixel increments.
    const double interval = 4.0;

    return Offset(horizontal, vertical) * interval;
  }

  /// Linearly interpolate between two densities.
  static VisualDensity lerp(VisualDensity a, VisualDensity b, double t) {
    return VisualDensity(
      horizontal: lerpDouble(a.horizontal, b.horizontal, t)!,
      vertical: lerpDouble(a.vertical, b.vertical, t)!,
    );
  }

  /// Return a copy of [constraints] whose minimum width and height have been
  /// updated with the [baseSizeAdjustment].
  ///
  /// The resulting minWidth and minHeight values are clamped to not exceed the
  /// maxWidth and maxHeight values, respectively.
  BoxConstraints effectiveConstraints(BoxConstraints constraints) {
    assert(constraints.debugAssertIsValid());
    return constraints.copyWith(
      minWidth: clampDouble(constraints.minWidth + baseSizeAdjustment.dx, 0.0, constraints.maxWidth),
      minHeight: clampDouble(constraints.minHeight + baseSizeAdjustment.dy, 0.0, constraints.maxHeight),
    );
  }

  @override
  bool operator ==(Object other) {
    if (other.runtimeType != runtimeType) {
      return false;
    }
    return other is VisualDensity
        && other.horizontal == horizontal
        && other.vertical == vertical;
  }

  @override
  int get hashCode => Object.hash(horizontal, vertical);

  @override
  void debugFillProperties(DiagnosticPropertiesBuilder properties) {
    super.debugFillProperties(properties);
    properties.add(DoubleProperty('horizontal', horizontal, defaultValue: 0.0));
    properties.add(DoubleProperty('vertical', vertical, defaultValue: 0.0));
  }

  @override
  String toStringShort() {
    return '${super.toStringShort()}(h: ${debugFormatDouble(horizontal)}, v: ${debugFormatDouble(vertical)})';
  }
}

// BEGIN GENERATED TOKEN PROPERTIES - ColorScheme

// Do not edit by hand. The code between the "BEGIN GENERATED" and
// "END GENERATED" comments are generated from data in the Material
// Design token database by the script:
//   dev/tools/gen_defaults/bin/gen_defaults.dart.

// Token database version: v0_152

const ColorScheme _colorSchemeLightM3 = ColorScheme(
  brightness: Brightness.light,
  primary: Color(0xFF6750A4),
  onPrimary: Color(0xFFFFFFFF),
  primaryContainer: Color(0xFFEADDFF),
  onPrimaryContainer: Color(0xFF21005D),
  secondary: Color(0xFF625B71),
  onSecondary: Color(0xFFFFFFFF),
  secondaryContainer: Color(0xFFE8DEF8),
  onSecondaryContainer: Color(0xFF1D192B),
  tertiary: Color(0xFF7D5260),
  onTertiary: Color(0xFFFFFFFF),
  tertiaryContainer: Color(0xFFFFD8E4),
  onTertiaryContainer: Color(0xFF31111D),
  error: Color(0xFFB3261E),
  onError: Color(0xFFFFFFFF),
  errorContainer: Color(0xFFF9DEDC),
  onErrorContainer: Color(0xFF410E0B),
  background: Color(0xFFFFFBFE),
  onBackground: Color(0xFF1C1B1F),
  surface: Color(0xFFFFFBFE),
  onSurface: Color(0xFF1C1B1F),
  surfaceVariant: Color(0xFFE7E0EC),
  onSurfaceVariant: Color(0xFF49454F),
  outline: Color(0xFF79747E),
  outlineVariant: Color(0xFFCAC4D0),
  shadow: Color(0xFF000000),
  scrim: Color(0xFF000000),
  inverseSurface: Color(0xFF313033),
  onInverseSurface: Color(0xFFF4EFF4),
  inversePrimary: Color(0xFFD0BCFF),
  // The surfaceTint color is set to the same color as the primary.
  surfaceTint: Color(0xFF6750A4),
);

const ColorScheme _colorSchemeDarkM3 = ColorScheme(
  brightness: Brightness.dark,
  primary: Color(0xFFD0BCFF),
  onPrimary: Color(0xFF381E72),
  primaryContainer: Color(0xFF4F378B),
  onPrimaryContainer: Color(0xFFEADDFF),
  secondary: Color(0xFFCCC2DC),
  onSecondary: Color(0xFF332D41),
  secondaryContainer: Color(0xFF4A4458),
  onSecondaryContainer: Color(0xFFE8DEF8),
  tertiary: Color(0xFFEFB8C8),
  onTertiary: Color(0xFF492532),
  tertiaryContainer: Color(0xFF633B48),
  onTertiaryContainer: Color(0xFFFFD8E4),
  error: Color(0xFFF2B8B5),
  onError: Color(0xFF601410),
  errorContainer: Color(0xFF8C1D18),
  onErrorContainer: Color(0xFFF9DEDC),
  background: Color(0xFF1C1B1F),
  onBackground: Color(0xFFE6E1E5),
  surface: Color(0xFF1C1B1F),
  onSurface: Color(0xFFE6E1E5),
  surfaceVariant: Color(0xFF49454F),
  onSurfaceVariant: Color(0xFFCAC4D0),
  outline: Color(0xFF938F99),
  outlineVariant: Color(0xFF49454F),
  shadow: Color(0xFF000000),
  scrim: Color(0xFF000000),
  inverseSurface: Color(0xFFE6E1E5),
  onInverseSurface: Color(0xFF313033),
  inversePrimary: Color(0xFF6750A4),
  // The surfaceTint color is set to the same color as the primary.
  surfaceTint: Color(0xFFD0BCFF),
);

// END GENERATED TOKEN PROPERTIES - ColorScheme<|MERGE_RESOLUTION|>--- conflicted
+++ resolved
@@ -374,125 +374,124 @@
       'https://flutter.dev/docs/release/breaking-changes/theme-data-accent-properties#migration-guide. '
       'This feature was deprecated after v2.3.0-0.1.pre.',
     )
-    Color? accentColor,
+        Color? accentColor,
     @Deprecated(
       'No longer used by the framework, please remove any reference to it. '
       'For more information, consult the migration guide at '
       'https://flutter.dev/docs/release/breaking-changes/theme-data-accent-properties#migration-guide. '
       'This feature was deprecated after v2.3.0-0.1.pre.',
     )
-    Brightness? accentColorBrightness,
+        Brightness? accentColorBrightness,
     @Deprecated(
       'No longer used by the framework, please remove any reference to it. '
       'For more information, consult the migration guide at '
       'https://flutter.dev/docs/release/breaking-changes/theme-data-accent-properties#migration-guide. '
       'This feature was deprecated after v2.3.0-0.1.pre.',
     )
-    TextTheme? accentTextTheme,
+        TextTheme? accentTextTheme,
     @Deprecated(
       'No longer used by the framework, please remove any reference to it. '
       'For more information, consult the migration guide at '
       'https://flutter.dev/docs/release/breaking-changes/theme-data-accent-properties#migration-guide. '
       'This feature was deprecated after v2.3.0-0.1.pre.',
     )
-    IconThemeData? accentIconTheme,
+        IconThemeData? accentIconTheme,
     @Deprecated(
       'This "fix" is now enabled by default. '
       'This feature was deprecated after v2.5.0-1.0.pre.',
     )
-    bool? fixTextFieldOutlineLabel,
+        bool? fixTextFieldOutlineLabel,
     @Deprecated(
       'No longer used by the framework, please remove any reference to it. '
       'This feature was deprecated after v2.6.0-11.0.pre.',
     )
-    Brightness? primaryColorBrightness,
-    @Deprecated(
-      'Use ThemeData.useMaterial3 or override ScrollBehavior.buildOverscrollIndicator. '
-      'This feature was deprecated after v2.13.0-0.0.pre.'
-    )
-    AndroidOverscrollIndicator? androidOverscrollIndicator,
+        Brightness? primaryColorBrightness,
+    @Deprecated(
+        'Use ThemeData.useMaterial3 or override ScrollBehavior.buildOverscrollIndicator. '
+        'This feature was deprecated after v2.13.0-0.0.pre.')
+        AndroidOverscrollIndicator? androidOverscrollIndicator,
     @Deprecated(
       'No longer used by the framework, please remove any reference to it. '
       'For more information, consult the migration guide at '
       'https://flutter.dev/docs/release/breaking-changes/toggleable-active-color#migration-guide. '
       'This feature was deprecated after v3.4.0-19.0.pre.',
     )
-    Color? toggleableActiveColor,
+        Color? toggleableActiveColor,
     @Deprecated(
       'No longer used by the framework, please remove any reference to it. '
       'This feature was deprecated after v3.1.0-0.0.pre.',
     )
-    Color? selectedRowColor,
+        Color? selectedRowColor,
     @Deprecated(
       'Use colorScheme.error instead. '
       'This feature was deprecated after v3.3.0-0.5.pre.',
     )
-    Color? errorColor,
+        Color? errorColor,
     @Deprecated(
       'Use colorScheme.background instead. '
       'This feature was deprecated after v3.3.0-0.5.pre.',
     )
-    Color? backgroundColor,
+        Color? backgroundColor,
     @Deprecated(
       'Use BottomAppBarTheme.color instead. '
       'This feature was deprecated after v3.3.0-0.6.pre.',
     )
-    Color? bottomAppBarColor,
+        Color? bottomAppBarColor,
     @Deprecated(
       'Use materialTheme.color instead. '
       'This feature was deprecated after v3.6.0-0.1.pre.',
     )
-    Color? canvasColor,
+        Color? canvasColor,
     @Deprecated(
       'Use cardTheme.color instead. '
       'This feature was deprecated after v3.6.0-0.1.pre.',
     )
-    Color? cardColor,
+        Color? cardColor,
     @Deprecated(
       'Use dialogTheme.backgroundColor instead. '
       'This feature was deprecated after v3.6.0-0.1.pre.',
     )
-    Color? dialogBackgroundColor,
+        Color? dialogBackgroundColor,
     @Deprecated(
       'Use dividerTheme.color instead. '
       'This feature was deprecated after v3.6.0-0.1.pre.',
     )
-    Color? dividerColor,
+        Color? dividerColor,
     @Deprecated(
       'Use inputDecorationTheme.hintColor instead. '
       'This feature was deprecated after v3.6.0-0.1.pre.',
     )
-    Color? hintColor,
+        Color? hintColor,
     @Deprecated(
       'Use tabBarTheme.indicatorColor instead. '
       'This feature was deprecated after v3.6.0-0.1.pre.',
     )
-    Color? indicatorColor,
+        Color? indicatorColor,
     @Deprecated(
       'Use CircleAvatar.backgroundColor or CircleAvatar.foregroundColor instead. '
       'This feature was deprecated after v3.6.0-0.1.pre.',
     )
-    Color? primaryColorDark,
+        Color? primaryColorDark,
     @Deprecated(
       'Use CircleAvatar.backgroundColor or CircleAvatar.foregroundColor instead. '
       'This feature was deprecated after v3.6.0-0.1.pre.',
     )
-    Color? primaryColorLight,
+        Color? primaryColorLight,
     @Deprecated(
       'Use dataTableTheme.secondaryHeadingRowColor instead. '
       'This feature was deprecated after v3.6.0-0.1.pre.',
     )
-    Color? secondaryHeaderColor,
+        Color? secondaryHeaderColor,
     @Deprecated(
       'Use scaffoldTheme.backgroundColor instead. '
       'This feature was deprecated after v3.6.0-0.1.pre.',
     )
-    Color? scaffoldBackgroundColor,
+        Color? scaffoldBackgroundColor,
     @Deprecated(
       'Use colorScheme.shadow instead. '
       'This feature was deprecated after v3.6.0-0.1.pre.',
     )
-    Color? shadowColor,
+        Color? shadowColor,
   }) {
     // GENERAL CONFIGURATION
     cupertinoOverrideTheme = cupertinoOverrideTheme?.noDefault();
@@ -508,7 +507,7 @@
       case TargetPlatform.linux:
       case TargetPlatform.macOS:
       case TargetPlatform.windows:
-         materialTapTargetSize ??= MaterialTapTargetSize.shrinkWrap;
+        materialTapTargetSize ??= MaterialTapTargetSize.shrinkWrap;
         break;
     }
     pageTransitionsTheme ??= const PageTransitionsTheme();
@@ -517,32 +516,42 @@
     useMaterial3 ??= false;
     final bool useInkSparkle = platform == TargetPlatform.android && !kIsWeb;
     splashFactory ??= useMaterial3
-      ? useInkSparkle ? InkSparkle.splashFactory : InkRipple.splashFactory
-      : InkSplash.splashFactory;
+        ? useInkSparkle
+            ? InkSparkle.splashFactory
+            : InkRipple.splashFactory
+        : InkSplash.splashFactory;
 
     // COLOR. Note, some deprecated properties remain here for backwards compatibility.
-    assert(colorScheme?.brightness == null || brightness == null || colorScheme!.brightness == brightness);
+    assert(colorScheme?.brightness == null ||
+        brightness == null ||
+        colorScheme!.brightness == brightness);
     assert(colorSchemeSeed == null || colorScheme == null);
     assert(colorSchemeSeed == null || primarySwatch == null);
     assert(colorSchemeSeed == null || primaryColor == null);
-    final Brightness effectiveBrightness = brightness ?? colorScheme?.brightness ?? Brightness.light;
+    final Brightness effectiveBrightness =
+        brightness ?? colorScheme?.brightness ?? Brightness.light;
     final bool isDark = effectiveBrightness == Brightness.dark;
     if (colorSchemeSeed != null || useMaterial3) {
       if (colorSchemeSeed != null) {
-        colorScheme = ColorScheme.fromSeed(seedColor: colorSchemeSeed, brightness: effectiveBrightness);
+        colorScheme = ColorScheme.fromSeed(
+            seedColor: colorSchemeSeed, brightness: effectiveBrightness);
       }
       colorScheme ??= isDark ? _colorSchemeDarkM3 : _colorSchemeLightM3;
 
       // For surfaces that use primary color in light themes and surface color in dark
-      final Color primarySurfaceColor = isDark ? colorScheme.surface : colorScheme.primary;
-      final Color onPrimarySurfaceColor = isDark ? colorScheme.onSurface : colorScheme.onPrimary;
+      final Color primarySurfaceColor =
+          isDark ? colorScheme.surface : colorScheme.primary;
+      final Color onPrimarySurfaceColor =
+          isDark ? colorScheme.onSurface : colorScheme.onPrimary;
 
       // Default some of the color settings to values from the color scheme
       primaryColor ??= primarySurfaceColor;
-      primaryColorBrightness = ThemeData.estimateBrightnessForColor(primarySurfaceColor);
+      primaryColorBrightness =
+          ThemeData.estimateBrightnessForColor(primarySurfaceColor);
       canvasColor ??= colorScheme.background;
       accentColor ??= colorScheme.secondary;
-      accentColorBrightness ??= ThemeData.estimateBrightnessForColor(colorScheme.secondary);
+      accentColorBrightness ??=
+          ThemeData.estimateBrightnessForColor(colorScheme.secondary);
       scaffoldBackgroundColor ??= colorScheme.background;
       bottomAppBarColor ??= colorScheme.surface;
       cardColor ??= colorScheme.surface;
@@ -556,16 +565,23 @@
     applyElevationOverlayColor ??= false;
     primarySwatch ??= Colors.blue;
     primaryColor ??= isDark ? Colors.grey[900]! : primarySwatch;
-    final Brightness estimatedPrimaryColorBrightness = estimateBrightnessForColor(primaryColor);
+    final Brightness estimatedPrimaryColorBrightness =
+        estimateBrightnessForColor(primaryColor);
     primaryColorLight ??= isDark ? Colors.grey[500]! : primarySwatch[100]!;
     primaryColorDark ??= isDark ? Colors.black : primarySwatch[700]!;
-    final bool primaryIsDark = estimatedPrimaryColorBrightness == Brightness.dark;
-    toggleableActiveColor ??= isDark ? Colors.tealAccent[200]! : (accentColor ?? primarySwatch[600]!);
+    final bool primaryIsDark =
+        estimatedPrimaryColorBrightness == Brightness.dark;
+    toggleableActiveColor ??=
+        isDark ? Colors.tealAccent[200]! : (accentColor ?? primarySwatch[600]!);
     accentColor ??= isDark ? Colors.tealAccent[200]! : primarySwatch[500]!;
     accentColorBrightness ??= estimateBrightnessForColor(accentColor);
     final bool accentIsDark = accentColorBrightness == Brightness.dark;
-    focusColor ??= isDark ? Colors.white.withOpacity(0.12) : Colors.black.withOpacity(0.12);
-    hoverColor ??= isDark ? Colors.white.withOpacity(0.04) : Colors.black.withOpacity(0.04);
+    focusColor ??= isDark
+        ? Colors.white.withOpacity(0.12)
+        : Colors.black.withOpacity(0.12);
+    hoverColor ??= isDark
+        ? Colors.white.withOpacity(0.04)
+        : Colors.black.withOpacity(0.04);
     cardColor ??= isDark ? Colors.grey[800]! : Colors.white;
     unselectedWidgetColor ??= isDark ? Colors.white70 : Colors.black54;
     // Create a ColorScheme that is backwards compatible as possible
@@ -592,25 +608,33 @@
       materialTapTargetSize: materialTapTargetSize,
     );
     disabledColor ??= isDark ? Colors.white38 : Colors.black38;
-    highlightColor ??= isDark ? _kDarkThemeHighlightColor : _kLightThemeHighlightColor;
+    highlightColor ??=
+        isDark ? _kDarkThemeHighlightColor : _kLightThemeHighlightColor;
     splashColor ??= isDark ? _kDarkThemeSplashColor : _kLightThemeSplashColor;
 
     // TYPOGRAPHY & ICONOGRAPHY
     typography ??= useMaterial3
-      ? Typography.material2021(platform: platform, colorScheme: colorScheme)
-      : Typography.material2014(platform: platform);
+        ? Typography.material2021(platform: platform, colorScheme: colorScheme)
+        : Typography.material2014(platform: platform);
     TextTheme defaultTextTheme = isDark ? typography.white : typography.black;
-    TextTheme defaultPrimaryTextTheme = primaryIsDark ? typography.white : typography.black;
-    TextTheme defaultAccentTextTheme = accentIsDark ? typography.white : typography.black;
+    TextTheme defaultPrimaryTextTheme =
+        primaryIsDark ? typography.white : typography.black;
+    TextTheme defaultAccentTextTheme =
+        accentIsDark ? typography.white : typography.black;
     if (fontFamily != null) {
       defaultTextTheme = defaultTextTheme.apply(fontFamily: fontFamily);
-      defaultPrimaryTextTheme = defaultPrimaryTextTheme.apply(fontFamily: fontFamily);
-      defaultAccentTextTheme = defaultAccentTextTheme.apply(fontFamily: fontFamily);
+      defaultPrimaryTextTheme =
+          defaultPrimaryTextTheme.apply(fontFamily: fontFamily);
+      defaultAccentTextTheme =
+          defaultAccentTextTheme.apply(fontFamily: fontFamily);
     }
     if (fontFamilyFallback != null) {
-      defaultTextTheme = defaultTextTheme.apply(fontFamilyFallback: fontFamilyFallback);
-      defaultPrimaryTextTheme = defaultPrimaryTextTheme.apply(fontFamilyFallback: fontFamilyFallback);
-      defaultAccentTextTheme = defaultAccentTextTheme.apply(fontFamilyFallback: fontFamilyFallback);
+      defaultTextTheme =
+          defaultTextTheme.apply(fontFamilyFallback: fontFamilyFallback);
+      defaultPrimaryTextTheme =
+          defaultPrimaryTextTheme.apply(fontFamilyFallback: fontFamilyFallback);
+      defaultAccentTextTheme =
+          defaultAccentTextTheme.apply(fontFamilyFallback: fontFamilyFallback);
     }
     if (package != null) {
       defaultTextTheme = defaultTextTheme.apply(package: package);
@@ -619,8 +643,12 @@
     }
     textTheme = defaultTextTheme.merge(textTheme);
     primaryTextTheme = defaultPrimaryTextTheme.merge(primaryTextTheme);
-    iconTheme ??= isDark ? const IconThemeData(color: kDefaultIconLightColor) : const IconThemeData(color: kDefaultIconDarkColor);
-    primaryIconTheme ??= primaryIsDark ? const IconThemeData(color: Colors.white) : const IconThemeData(color: Colors.black);
+    iconTheme ??= isDark
+        ? const IconThemeData(color: kDefaultIconLightColor)
+        : const IconThemeData(color: kDefaultIconDarkColor);
+    primaryIconTheme ??= primaryIsDark
+        ? const IconThemeData(color: Colors.white)
+        : const IconThemeData(color: Colors.black);
 
     // COMPONENT THEMES
     appBarTheme ??= const AppBarTheme();
@@ -667,13 +695,19 @@
 
     // DEPRECATED (newest deprecations at the bottom)
     accentTextTheme = defaultAccentTextTheme.merge(accentTextTheme);
-    accentIconTheme ??= accentIsDark ? const IconThemeData(color: Colors.white) : const IconThemeData(color: Colors.black);
+    accentIconTheme ??= accentIsDark
+        ? const IconThemeData(color: Colors.white)
+        : const IconThemeData(color: Colors.black);
     fixTextFieldOutlineLabel ??= true;
     primaryColorBrightness = estimatedPrimaryColorBrightness;
     selectedRowColor ??= Colors.grey[100]!;
     errorColor ??= Colors.red[700]!;
     backgroundColor ??= isDark ? Colors.grey[700]! : primarySwatch[200]!;
-    bottomAppBarColor ??= colorSchemeSeed != null ? colorScheme.surface : isDark ? Colors.grey[800]! : Colors.white;
+    bottomAppBarColor ??= colorSchemeSeed != null
+        ? colorScheme.surface
+        : isDark
+            ? Colors.grey[800]!
+            : Colors.white;
     canvasColor ??= isDark ? Colors.grey[850]! : Colors.grey[50]!;
     dialogBackgroundColor ??= isDark ? Colors.grey[800]! : Colors.white;
     dividerColor ??= isDark ? const Color(0x1FFFFFFF) : const Color(0x1F000000);
@@ -880,193 +914,159 @@
       'https://flutter.dev/docs/release/breaking-changes/theme-data-accent-properties#migration-guide. '
       'This feature was deprecated after v2.3.0-0.1.pre.',
     )
-    Color? accentColor,
+        Color? accentColor,
     @Deprecated(
       'No longer used by the framework, please remove any reference to it. '
       'For more information, consult the migration guide at '
       'https://flutter.dev/docs/release/breaking-changes/theme-data-accent-properties#migration-guide. '
       'This feature was deprecated after v2.3.0-0.1.pre.',
     )
-    Brightness? accentColorBrightness,
+        Brightness? accentColorBrightness,
     @Deprecated(
       'No longer used by the framework, please remove any reference to it. '
       'For more information, consult the migration guide at '
       'https://flutter.dev/docs/release/breaking-changes/theme-data-accent-properties#migration-guide. '
       'This feature was deprecated after v2.3.0-0.1.pre.',
     )
-    TextTheme? accentTextTheme,
+        TextTheme? accentTextTheme,
     @Deprecated(
       'No longer used by the framework, please remove any reference to it. '
       'For more information, consult the migration guide at '
       'https://flutter.dev/docs/release/breaking-changes/theme-data-accent-properties#migration-guide. '
       'This feature was deprecated after v2.3.0-0.1.pre.',
     )
-    IconThemeData? accentIconTheme,
+        IconThemeData? accentIconTheme,
     @Deprecated(
       'This "fix" is now enabled by default. '
       'This feature was deprecated after v2.5.0-1.0.pre.',
     )
-    bool? fixTextFieldOutlineLabel,
+        bool? fixTextFieldOutlineLabel,
     @Deprecated(
       'No longer used by the framework, please remove any reference to it. '
       'This feature was deprecated after v2.6.0-11.0.pre.',
     )
-    Brightness? primaryColorBrightness,
-    @Deprecated(
-      'Use ThemeData.useMaterial3 or override ScrollBehavior.buildOverscrollIndicator. '
-      'This feature was deprecated after v2.13.0-0.0.pre.'
-    )
-    this.androidOverscrollIndicator,
+        Brightness? primaryColorBrightness,
+    @Deprecated(
+        'Use ThemeData.useMaterial3 or override ScrollBehavior.buildOverscrollIndicator. '
+        'This feature was deprecated after v2.13.0-0.0.pre.')
+        this.androidOverscrollIndicator,
     @Deprecated(
       'No longer used by the framework, please remove any reference to it. '
       'For more information, consult the migration guide at '
       'https://flutter.dev/docs/release/breaking-changes/toggleable-active-color#migration-guide. '
       'This feature was deprecated after v3.4.0-19.0.pre.',
     )
-    Color? toggleableActiveColor,
+        Color? toggleableActiveColor,
     @Deprecated(
       'No longer used by the framework, please remove any reference to it. '
       'This feature was deprecated after v3.1.0-0.0.pre.',
     )
-    Color? selectedRowColor,
+        Color? selectedRowColor,
     @Deprecated(
       'Use colorScheme.error instead. '
       'This feature was deprecated after v3.3.0-0.5.pre.',
     )
-    Color? errorColor,
+        Color? errorColor,
     @Deprecated(
       'Use colorScheme.background instead. '
       'This feature was deprecated after v3.3.0-0.5.pre.',
     )
-    Color? backgroundColor,
+        Color? backgroundColor,
     @Deprecated(
       'Use BottomAppBarTheme.color instead. '
       'This feature was deprecated after v3.3.0-0.6.pre.',
     )
-    Color? bottomAppBarColor,
+        Color? bottomAppBarColor,
     @Deprecated(
       'Use materialTheme.color instead. '
       'This feature was deprecated after v3.6.0-0.1.pre.',
     )
-    Color? canvasColor,
+        Color? canvasColor,
     @Deprecated(
       'Use cardTheme.color instead. '
       'This feature was deprecated after v3.6.0-0.1.pre.',
     )
-    Color? cardColor,
+        Color? cardColor,
     @Deprecated(
       'Use dialogTheme.backgroundColor instead. '
       'This feature was deprecated after v3.6.0-0.1.pre.',
     )
-    Color? dialogBackgroundColor,
+        Color? dialogBackgroundColor,
     @Deprecated(
       'Use dividerTheme.color instead. '
       'This feature was deprecated after v3.6.0-0.1.pre.',
     )
-    Color? dividerColor,
+        Color? dividerColor,
     @Deprecated(
       'Use inputDecorationTheme.hintColor instead. '
       'This feature was deprecated after v3.6.0-0.1.pre.',
     )
-    Color? hintColor,
+        Color? hintColor,
     @Deprecated(
       'Use tabBarTheme.indicatorColor instead. '
       'This feature was deprecated after v3.6.0-0.1.pre.',
     )
-    Color? indicatorColor,
+        Color? indicatorColor,
     @Deprecated(
       'Use dataTableTheme.secondaryHeadingRowColor instead. '
       'This feature was deprecated after v3.6.0-0.1.pre.',
     )
-    Color? primaryColorDark,
+        Color? primaryColorDark,
     @Deprecated(
       'Use CircleAvatar.backgroundColor or CircleAvatar.foregroundColor instead. '
       'This feature was deprecated after v3.6.0-0.1.pre.',
     )
-    Color? primaryColorLight,
+        Color? primaryColorLight,
     @Deprecated(
       'Use CircleAvatar.backgroundColor or CircleAvatar.foregroundColor instead. '
       'This feature was deprecated after v3.6.0-0.1.pre.',
     )
-    Color? secondaryHeaderColor,
+        Color? secondaryHeaderColor,
     @Deprecated(
       'Use scaffoldTheme.backgroundColor instead. '
       'This feature was deprecated after v3.6.0-0.1.pre.',
     )
-    Color? scaffoldBackgroundColor,
+        Color? scaffoldBackgroundColor,
     @Deprecated(
       'Use colorScheme.shadow instead. '
       'This feature was deprecated after v3.6.0-0.1.pre.',
     )
-    Color? shadowColor,
-  }) : // DEPRECATED (newest deprecations at the bottom)
-       // should not be `required`, use getter pattern to avoid breakages.
-       _accentColor = accentColor,
-       _accentColorBrightness = accentColorBrightness,
-       _accentTextTheme = accentTextTheme,
-       _accentIconTheme = accentIconTheme,
-       _fixTextFieldOutlineLabel = fixTextFieldOutlineLabel,
-       _primaryColorBrightness = primaryColorBrightness,
-       _toggleableActiveColor = toggleableActiveColor,
-       _selectedRowColor = selectedRowColor,
-       _errorColor = errorColor,
-       _backgroundColor = backgroundColor,
-       _bottomAppBarColor = bottomAppBarColor,
-<<<<<<< HEAD
-       _canvasColor = canvasColor,
-       _cardColor = cardColor,
-       _dialogBackgroundColor = dialogBackgroundColor,
-       _dividerColor = dividerColor,
-       _hintColor = hintColor,
-       _indicatorColor = indicatorColor,
-       _secondaryHeaderColor = secondaryHeaderColor,
-       _primaryColorDark = primaryColorDark,
-       _primaryColorLight = primaryColorLight,
-       _scaffoldBackgroundColor = scaffoldBackgroundColor,
-       _shadowColor = shadowColor,
-       // GENERAL CONFIGURATION
-       assert(applyElevationOverlayColor != null),
-       assert(extensions != null),
-       assert(inputDecorationTheme != null),
-       assert(materialTapTargetSize != null),
-       assert(pageTransitionsTheme != null),
-       assert(platform != null),
-       assert(scrollbarTheme != null),
-       assert(splashFactory != null),
-       assert(useMaterial3 != null),
-       assert(visualDensity != null),
-        // COLOR
-       assert(colorScheme != null),
-       assert(disabledColor != null),
-       assert(focusColor != null),
-       assert(highlightColor != null),
-       assert(hoverColor != null),
-       assert(primaryColor != null),
-       assert(splashColor != null),
-=======
->>>>>>> 27f8ebda
-       assert(toggleableActiveColor != null),
+        Color? shadowColor,
+  })  : // DEPRECATED (newest deprecations at the bottom)
+        // should not be `required`, use getter pattern to avoid breakages.
+        _accentColor = accentColor,
+        _accentColorBrightness = accentColorBrightness,
+        _accentTextTheme = accentTextTheme,
+        _accentIconTheme = accentIconTheme,
+        _fixTextFieldOutlineLabel = fixTextFieldOutlineLabel,
+        _primaryColorBrightness = primaryColorBrightness,
+        _toggleableActiveColor = toggleableActiveColor,
+        _selectedRowColor = selectedRowColor,
+        _errorColor = errorColor,
+        _backgroundColor = backgroundColor,
+        _bottomAppBarColor = bottomAppBarColor,
         // DEPRECATED (newest deprecations at the bottom)
-       assert(accentColor != null),
-       assert(accentColorBrightness != null),
-       assert(accentTextTheme != null),
-       assert(accentIconTheme != null),
-       assert(fixTextFieldOutlineLabel != null),
-       assert(primaryColorBrightness != null),
-       assert(errorColor != null),
-       assert(backgroundColor != null),
-       assert(canvasColor != null),
-       assert(cardColor != null),
-       assert(dialogBackgroundColor != null),
-       assert(dividerColor != null),
-       assert(hintColor != null),
-       assert(indicatorColor != null),
-       assert(indicatorColor != null),
-       assert(primaryColorDark != null),
-       assert(primaryColorLight != null),
-       assert(secondaryHeaderColor != null),
-       assert(scaffoldBackgroundColor != null),
-       assert(shadowColor != null);
+        assert(accentColor != null),
+        assert(accentColorBrightness != null),
+        assert(accentTextTheme != null),
+        assert(accentIconTheme != null),
+        assert(fixTextFieldOutlineLabel != null),
+        assert(primaryColorBrightness != null),
+        assert(errorColor != null),
+        assert(backgroundColor != null),
+        assert(toggleableActiveColor != null),
+        assert(canvasColor != null),
+        assert(cardColor != null),
+        assert(dialogBackgroundColor != null),
+        assert(dividerColor != null),
+        assert(hintColor != null),
+        assert(indicatorColor != null),
+        assert(indicatorColor != null),
+        assert(primaryColorDark != null),
+        assert(primaryColorLight != null),
+        assert(secondaryHeaderColor != null),
+        assert(scaffoldBackgroundColor != null),
+        assert(shadowColor != null);
 
   /// Create a [ThemeData] based on the colors in the given [colorScheme] and
   /// text styles of the optional [textTheme].
@@ -1104,17 +1104,21 @@
     final bool isDark = colorScheme.brightness == Brightness.dark;
 
     // For surfaces that use primary color in light themes and surface color in dark
-    final Color primarySurfaceColor = isDark ? colorScheme.surface : colorScheme.primary;
-    final Color onPrimarySurfaceColor = isDark ? colorScheme.onSurface : colorScheme.onPrimary;
+    final Color primarySurfaceColor =
+        isDark ? colorScheme.surface : colorScheme.primary;
+    final Color onPrimarySurfaceColor =
+        isDark ? colorScheme.onSurface : colorScheme.onPrimary;
 
     return ThemeData(
       colorScheme: colorScheme,
       brightness: colorScheme.brightness,
       primaryColor: primarySurfaceColor,
-      primaryColorBrightness: ThemeData.estimateBrightnessForColor(primarySurfaceColor),
+      primaryColorBrightness:
+          ThemeData.estimateBrightnessForColor(primarySurfaceColor),
       canvasColor: colorScheme.background,
       accentColor: colorScheme.secondary,
-      accentColorBrightness: ThemeData.estimateBrightnessForColor(colorScheme.secondary),
+      accentColorBrightness:
+          ThemeData.estimateBrightnessForColor(colorScheme.secondary),
       scaffoldBackgroundColor: colorScheme.background,
       bottomAppBarColor: colorScheme.surface,
       cardColor: colorScheme.surface,
@@ -1134,18 +1138,18 @@
   /// This theme does not contain text geometry. Instead, it is expected that
   /// this theme is localized using text geometry using [ThemeData.localize].
   factory ThemeData.light({bool? useMaterial3}) => ThemeData(
-    brightness: Brightness.light,
-    useMaterial3: useMaterial3,
-  );
+        brightness: Brightness.light,
+        useMaterial3: useMaterial3,
+      );
 
   /// A default dark theme with a teal secondary [ColorScheme] color.
   ///
   /// This theme does not contain text geometry. Instead, it is expected that
   /// this theme is localized using text geometry using [ThemeData.localize].
   factory ThemeData.dark({bool? useMaterial3}) => ThemeData(
-    brightness: Brightness.dark,
-    useMaterial3: useMaterial3,
-  );
+        brightness: Brightness.dark,
+        useMaterial3: useMaterial3,
+      );
 
   /// The default color theme. Same as [ThemeData.light].
   ///
@@ -1156,7 +1160,8 @@
   ///
   /// Most applications would use [Theme.of], which provides correct localized
   /// text geometry.
-  factory ThemeData.fallback({bool? useMaterial3}) => ThemeData.light(useMaterial3: useMaterial3);
+  factory ThemeData.fallback({bool? useMaterial3}) =>
+      ThemeData.light(useMaterial3: useMaterial3);
 
   /// The overall theme brightness.
   ///
@@ -1431,7 +1436,6 @@
 
   // COLOR
 
-<<<<<<< HEAD
   /// A set of colors that are used to configure the color properties of all
   /// components.
   ///
@@ -1441,29 +1445,6 @@
   /// Existing components will gradually migrate to it, to the extent
   /// that is possible without significant backwards compatibility breaks.
   // TODO(guidezpl): add code sample, mention colorSchemeSeed, etc.
-=======
-  /// The default color of the [BottomAppBar].
-    @Deprecated(
-      'Use BottomAppBarTheme.color instead. '
-      'This feature was deprecated after v3.3.0-0.6.pre.',
-    )
-  Color get bottomAppBarColor => _bottomAppBarColor!;
-  final Color? _bottomAppBarColor;
-
-  /// The default color of [MaterialType.canvas] [Material].
-  final Color canvasColor;
-
-  /// The color of [Material] when it is used as a [Card].
-  final Color cardColor;
-
-  /// {@macro flutter.material.color_scheme.ColorScheme}
-  ///
-  /// This property was added much later than the theme's set of highly specific
-  /// colors, like [cardColor], [canvasColor] etc. New components can be defined
-  /// exclusively in terms of [colorScheme]. Existing components will gradually
-  /// migrate to it, to the extent that is possible without significant
-  /// backwards compatibility breaks.
->>>>>>> 27f8ebda
   final ColorScheme colorScheme;
 
   /// The color used for widgets that are inoperative, regardless of
@@ -1798,9 +1779,8 @@
   ///   * [GlowingOverscrollIndicator], an edge effect that paints a glow
   ///     over the contents of a scrollable when overscrolled.
   @Deprecated(
-    'Use ThemeData.useMaterial3 or override ScrollBehavior.buildOverscrollIndicator. '
-    'This feature was deprecated after v2.13.0-0.0.pre.'
-  )
+      'Use ThemeData.useMaterial3 or override ScrollBehavior.buildOverscrollIndicator. '
+      'This feature was deprecated after v2.13.0-0.0.pre.')
   final AndroidOverscrollIndicator? androidOverscrollIndicator;
 
   /// The color used to highlight the active states of toggleable widgets like
@@ -1841,10 +1821,10 @@
   final Color? _backgroundColor;
 
   /// The default color of the [BottomAppBar].
-    @Deprecated(
-      'Use BottomAppBarTheme.color instead. '
-      'This feature was deprecated after v3.3.0-0.6.pre.',
-    )
+  @Deprecated(
+    'Use BottomAppBarTheme.color instead. '
+    'This feature was deprecated after v3.3.0-0.6.pre.',
+  )
   Color get bottomAppBarColor => _bottomAppBarColor!;
   final Color? _bottomAppBarColor;
 
@@ -1914,7 +1894,7 @@
     'Use CircleAvatar.backgroundColor or CircleAvatar.foregroundColor instead. '
     'This feature was deprecated after v3.6.0-0.1.pre.',
   )
-    Color get primaryColorLight => _primaryColorLight!;
+  Color get primaryColorLight => _primaryColorLight!;
   final Color? _primaryColorLight;
 
   /// Obsolete property that was used as the color of the header of a
@@ -1947,6 +1927,7 @@
   // copies of ThemeData in memory comfortably) and not too small (most apps
   // shouldn't have more than 5 theme/localization pairs).
   static const int _localizedThemeDataCacheSize = 5;
+
   /// Caches localized themes to speed up the [localize] method.
 
   /// Creates a copy of this theme but with the given fields replaced with the new values.
@@ -2039,125 +2020,124 @@
       'https://flutter.dev/docs/release/breaking-changes/theme-data-accent-properties#migration-guide. '
       'This feature was deprecated after v2.3.0-0.1.pre.',
     )
-    Color? accentColor,
+        Color? accentColor,
     @Deprecated(
       'No longer used by the framework, please remove any reference to it. '
       'For more information, consult the migration guide at '
       'https://flutter.dev/docs/release/breaking-changes/theme-data-accent-properties#migration-guide. '
       'This feature was deprecated after v2.3.0-0.1.pre.',
     )
-    Brightness? accentColorBrightness,
+        Brightness? accentColorBrightness,
     @Deprecated(
       'No longer used by the framework, please remove any reference to it. '
       'For more information, consult the migration guide at '
       'https://flutter.dev/docs/release/breaking-changes/theme-data-accent-properties#migration-guide. '
       'This feature was deprecated after v2.3.0-0.1.pre.',
     )
-    TextTheme? accentTextTheme,
+        TextTheme? accentTextTheme,
     @Deprecated(
       'No longer used by the framework, please remove any reference to it. '
       'For more information, consult the migration guide at '
       'https://flutter.dev/docs/release/breaking-changes/theme-data-accent-properties#migration-guide. '
       'This feature was deprecated after v2.3.0-0.1.pre.',
     )
-    IconThemeData? accentIconTheme,
+        IconThemeData? accentIconTheme,
     @Deprecated(
       'This "fix" is now enabled by default. '
       'This feature was deprecated after v2.5.0-1.0.pre.',
     )
-    bool? fixTextFieldOutlineLabel,
+        bool? fixTextFieldOutlineLabel,
     @Deprecated(
       'No longer used by the framework, please remove any reference to it. '
       'This feature was deprecated after v2.6.0-11.0.pre.',
     )
-    Brightness? primaryColorBrightness,
-    @Deprecated(
-      'Use ThemeData.useMaterial3 or override ScrollBehavior.buildOverscrollIndicator. '
-      'This feature was deprecated after v2.13.0-0.0.pre.'
-    )
-    AndroidOverscrollIndicator? androidOverscrollIndicator,
+        Brightness? primaryColorBrightness,
+    @Deprecated(
+        'Use ThemeData.useMaterial3 or override ScrollBehavior.buildOverscrollIndicator. '
+        'This feature was deprecated after v2.13.0-0.0.pre.')
+        AndroidOverscrollIndicator? androidOverscrollIndicator,
     @Deprecated(
       'No longer used by the framework, please remove any reference to it. '
       'For more information, consult the migration guide at '
       'https://flutter.dev/docs/release/breaking-changes/toggleable-active-color#migration-guide. '
       'This feature was deprecated after v3.4.0-19.0.pre.',
     )
-    Color? toggleableActiveColor,
+        Color? toggleableActiveColor,
     @Deprecated(
       'No longer used by the framework, please remove any reference to it. '
       'This feature was deprecated after v3.1.0-0.0.pre.',
     )
-    Color? selectedRowColor,
+        Color? selectedRowColor,
     @Deprecated(
       'Use colorScheme.error instead. '
       'This feature was deprecated after v2.6.0-11.0.pre.',
     )
-    Color? errorColor,
+        Color? errorColor,
     @Deprecated(
       'Use colorScheme.background instead. '
       'This feature was deprecated after v2.6.0-11.0.pre.',
     )
-    Color? backgroundColor,
+        Color? backgroundColor,
     @Deprecated(
       'Use BottomAppBarTheme.color instead. '
       'This feature was deprecated after v3.3.0-0.6.pre.',
     )
-    Color? bottomAppBarColor,
+        Color? bottomAppBarColor,
     @Deprecated(
       'Use materialTheme.color instead. '
       'This feature was deprecated after v3.6.0-0.1.pre.',
     )
-    Color? canvasColor,
+        Color? canvasColor,
     @Deprecated(
       'Use cardTheme.color instead. '
       'This feature was deprecated after v3.6.0-0.1.pre.',
     )
-    Color? cardColor,
+        Color? cardColor,
     @Deprecated(
       'Use dialogTheme.backgroundColor instead. '
       'This feature was deprecated after v3.6.0-0.1.pre.',
     )
-    Color? dialogBackgroundColor,
+        Color? dialogBackgroundColor,
     @Deprecated(
       'Use dividerTheme.color instead. '
       'This feature was deprecated after v3.6.0-0.1.pre.',
     )
-    Color? dividerColor,
+        Color? dividerColor,
     @Deprecated(
       'Use inputDecorationTheme.hintColor instead. '
       'This feature was deprecated after v3.6.0-0.1.pre.',
     )
-    Color? hintColor,
+        Color? hintColor,
     @Deprecated(
       'Use tabBarTheme.indicatorColor instead. '
       'This feature was deprecated after v3.6.0-0.1.pre.',
     )
-    Color? indicatorColor,
+        Color? indicatorColor,
     @Deprecated(
       'Use CircleAvatar.backgroundColor or CircleAvatar.foregroundColor instead. '
       'This feature was deprecated after v3.6.0-0.1.pre.',
     )
-    Color? primaryColorDark,
+        Color? primaryColorDark,
     @Deprecated(
       'Use CircleAvatar.backgroundColor or CircleAvatar.foregroundColor instead. '
       'This feature was deprecated after v3.6.0-0.1.pre.',
     )
-    Color? primaryColorLight,
+        Color? primaryColorLight,
     @Deprecated(
       'Use dataTableTheme.secondaryHeadingRowColor instead. '
       'This feature was deprecated after v3.6.0-0.1.pre.',
     )
-    Color? secondaryHeaderColor,
+        Color? secondaryHeaderColor,
     @Deprecated(
       'Use scaffoldTheme.backgroundColor instead. '
       'This feature was deprecated after v3.6.0-0.1.pre.',
     )
-    Color? scaffoldBackgroundColor,
+        Color? scaffoldBackgroundColor,
     @Deprecated(
       'Use colorScheme.shadow instead. '
       'This feature was deprecated after v3.6.0-0.1.pre.',
     )
-    Color? shadowColor,
+        Color? shadowColor,
   }) {
     cupertinoOverrideTheme = cupertinoOverrideTheme?.noDefault();
     return ThemeData.raw(
@@ -2167,11 +2147,16 @@
       // alphabetical by symbol name.
 
       // GENERAL CONFIGURATION
-      applyElevationOverlayColor: applyElevationOverlayColor ?? this.applyElevationOverlayColor,
-      cupertinoOverrideTheme: cupertinoOverrideTheme ?? this.cupertinoOverrideTheme,
-      extensions: (extensions != null) ? _themeExtensionIterableToMap(extensions) : this.extensions,
+      applyElevationOverlayColor:
+          applyElevationOverlayColor ?? this.applyElevationOverlayColor,
+      cupertinoOverrideTheme:
+          cupertinoOverrideTheme ?? this.cupertinoOverrideTheme,
+      extensions: (extensions != null)
+          ? _themeExtensionIterableToMap(extensions)
+          : this.extensions,
       inputDecorationTheme: inputDecorationTheme ?? this.inputDecorationTheme,
-      materialTapTargetSize: materialTapTargetSize ?? this.materialTapTargetSize,
+      materialTapTargetSize:
+          materialTapTargetSize ?? this.materialTapTargetSize,
       pageTransitionsTheme: pageTransitionsTheme ?? this.pageTransitionsTheme,
       platform: platform ?? this.platform,
       scrollbarTheme: scrollbarTheme ?? this.scrollbarTheme,
@@ -2179,14 +2164,16 @@
       useMaterial3: useMaterial3 ?? this.useMaterial3,
       visualDensity: visualDensity ?? this.visualDensity,
       // COLOR
-      colorScheme: (colorScheme ?? this.colorScheme).copyWith(brightness: brightness),
+      colorScheme:
+          (colorScheme ?? this.colorScheme).copyWith(brightness: brightness),
       disabledColor: disabledColor ?? this.disabledColor,
       focusColor: focusColor ?? this.focusColor,
       highlightColor: highlightColor ?? this.highlightColor,
       hoverColor: hoverColor ?? this.hoverColor,
       primaryColor: primaryColor ?? this.primaryColor,
       splashColor: splashColor ?? this.splashColor,
-      unselectedWidgetColor: unselectedWidgetColor ?? this.unselectedWidgetColor,
+      unselectedWidgetColor:
+          unselectedWidgetColor ?? this.unselectedWidgetColor,
       // TYPOGRAPHY & ICONOGRAPHY
       iconTheme: iconTheme ?? this.iconTheme,
       primaryIconTheme: primaryIconTheme ?? this.primaryIconTheme,
@@ -2198,7 +2185,8 @@
       badgeTheme: badgeTheme ?? this.badgeTheme,
       bannerTheme: bannerTheme ?? this.bannerTheme,
       bottomAppBarTheme: bottomAppBarTheme ?? this.bottomAppBarTheme,
-      bottomNavigationBarTheme: bottomNavigationBarTheme ?? this.bottomNavigationBarTheme,
+      bottomNavigationBarTheme:
+          bottomNavigationBarTheme ?? this.bottomNavigationBarTheme,
       bottomSheetTheme: bottomSheetTheme ?? this.bottomSheetTheme,
       buttonBarTheme: buttonBarTheme ?? this.buttonBarTheme,
       buttonTheme: buttonTheme ?? this.buttonTheme,
@@ -2213,18 +2201,21 @@
       elevatedButtonTheme: elevatedButtonTheme ?? this.elevatedButtonTheme,
       expansionTileTheme: expansionTileTheme ?? this.expansionTileTheme,
       filledButtonTheme: filledButtonTheme ?? this.filledButtonTheme,
-      floatingActionButtonTheme: floatingActionButtonTheme ?? this.floatingActionButtonTheme,
+      floatingActionButtonTheme:
+          floatingActionButtonTheme ?? this.floatingActionButtonTheme,
       iconButtonTheme: iconButtonTheme ?? this.iconButtonTheme,
       listTileTheme: listTileTheme ?? this.listTileTheme,
       menuBarTheme: menuBarTheme ?? this.menuBarTheme,
       menuButtonTheme: menuButtonTheme ?? this.menuButtonTheme,
       menuTheme: menuTheme ?? this.menuTheme,
       navigationBarTheme: navigationBarTheme ?? this.navigationBarTheme,
-      navigationDrawerTheme: navigationDrawerTheme ?? this.navigationDrawerTheme,
+      navigationDrawerTheme:
+          navigationDrawerTheme ?? this.navigationDrawerTheme,
       navigationRailTheme: navigationRailTheme ?? this.navigationRailTheme,
       outlinedButtonTheme: outlinedButtonTheme ?? this.outlinedButtonTheme,
       popupMenuTheme: popupMenuTheme ?? this.popupMenuTheme,
-      progressIndicatorTheme: progressIndicatorTheme ?? this.progressIndicatorTheme,
+      progressIndicatorTheme:
+          progressIndicatorTheme ?? this.progressIndicatorTheme,
       radioTheme: radioTheme ?? this.radioTheme,
       segmentedButtonTheme: segmentedButtonTheme ?? this.segmentedButtonTheme,
       sliderTheme: sliderTheme ?? this.sliderTheme,
@@ -2241,9 +2232,11 @@
       accentColorBrightness: accentColorBrightness ?? _accentColorBrightness,
       accentTextTheme: accentTextTheme ?? _accentTextTheme,
       accentIconTheme: accentIconTheme ?? _accentIconTheme,
-      fixTextFieldOutlineLabel: fixTextFieldOutlineLabel ?? _fixTextFieldOutlineLabel,
+      fixTextFieldOutlineLabel:
+          fixTextFieldOutlineLabel ?? _fixTextFieldOutlineLabel,
       primaryColorBrightness: primaryColorBrightness ?? _primaryColorBrightness,
-      androidOverscrollIndicator: androidOverscrollIndicator ?? this.androidOverscrollIndicator,
+      androidOverscrollIndicator:
+          androidOverscrollIndicator ?? this.androidOverscrollIndicator,
       toggleableActiveColor: toggleableActiveColor ?? _toggleableActiveColor,
       selectedRowColor: selectedRowColor ?? _selectedRowColor,
       errorColor: errorColor ?? _errorColor,
@@ -2258,13 +2251,17 @@
       primaryColorDark: primaryColorDark ?? this.primaryColorDark,
       primaryColorLight: primaryColorLight ?? this.primaryColorLight,
       secondaryHeaderColor: secondaryHeaderColor ?? _secondaryHeaderColor,
-      scaffoldBackgroundColor: scaffoldBackgroundColor ?? this.scaffoldBackgroundColor,
+      scaffoldBackgroundColor:
+          scaffoldBackgroundColor ?? this.scaffoldBackgroundColor,
       shadowColor: shadowColor ?? this.shadowColor,
     );
   }
+
   // just seemed like a number that's not too big (we should be able to fit 5
-  static final _FifoCache<_IdentityThemeDataCacheKey, ThemeData> _localizedThemeDataCache =
-      _FifoCache<_IdentityThemeDataCacheKey, ThemeData>(_localizedThemeDataCacheSize);
+  static final _FifoCache<_IdentityThemeDataCacheKey, ThemeData>
+      _localizedThemeDataCache =
+      _FifoCache<_IdentityThemeDataCacheKey, ThemeData>(
+          _localizedThemeDataCacheSize);
 
   /// Returns a new theme built by merging the text geometry provided by the
   /// [localTextGeometry] theme with the [baseTheme].
@@ -2325,26 +2322,32 @@
   /// Includes all theme extensions in [a] and [b].
   ///
   /// {@macro dart.ui.shadow.lerp}
-  static Map<Object, ThemeExtension<dynamic>> _lerpThemeExtensions(ThemeData a, ThemeData b, double t) {
+  static Map<Object, ThemeExtension<dynamic>> _lerpThemeExtensions(
+      ThemeData a, ThemeData b, double t) {
     // Lerp [a].
-    final Map<Object, ThemeExtension<dynamic>> newExtensions = a.extensions.map((Object id, ThemeExtension<dynamic> extensionA) {
-        final ThemeExtension<dynamic>? extensionB = b.extensions[id];
-        return MapEntry<Object, ThemeExtension<dynamic>>(id, extensionA.lerp(extensionB, t));
-      });
+    final Map<Object, ThemeExtension<dynamic>> newExtensions =
+        a.extensions.map((Object id, ThemeExtension<dynamic> extensionA) {
+      final ThemeExtension<dynamic>? extensionB = b.extensions[id];
+      return MapEntry<Object, ThemeExtension<dynamic>>(
+          id, extensionA.lerp(extensionB, t));
+    });
     // Add [b]-only extensions.
     newExtensions.addEntries(b.extensions.entries.where(
-      (MapEntry<Object, ThemeExtension<dynamic>> entry) =>
-          !a.extensions.containsKey(entry.key)));
+        (MapEntry<Object, ThemeExtension<dynamic>> entry) =>
+            !a.extensions.containsKey(entry.key)));
 
     return newExtensions;
   }
 
   /// Convert the [extensionsIterable] passed to [ThemeData.new] or [copyWith]
   /// to the stored [extensions] map, where each entry's key consists of the extension's type.
-  static Map<Object, ThemeExtension<dynamic>> _themeExtensionIterableToMap(Iterable<ThemeExtension<dynamic>> extensionsIterable) {
-    return Map<Object, ThemeExtension<dynamic>>.unmodifiable(<Object, ThemeExtension<dynamic>>{
+  static Map<Object, ThemeExtension<dynamic>> _themeExtensionIterableToMap(
+      Iterable<ThemeExtension<dynamic>> extensionsIterable) {
+    return Map<Object, ThemeExtension<dynamic>>.unmodifiable(<Object,
+        ThemeExtension<dynamic>>{
       // Strangely, the cast is necessary for tests to run.
-      for (final ThemeExtension<dynamic> extension in extensionsIterable) extension.type: extension as ThemeExtension<ThemeExtension<dynamic>>,
+      for (final ThemeExtension<dynamic> extension in extensionsIterable)
+        extension.type: extension as ThemeExtension<ThemeExtension<dynamic>>,
     });
   }
 
@@ -2361,14 +2364,20 @@
       // alphabetical by symbol name.
 
       // GENERAL CONFIGURATION
-      applyElevationOverlayColor:t < 0.5 ? a.applyElevationOverlayColor : b.applyElevationOverlayColor,
-      cupertinoOverrideTheme:t < 0.5 ? a.cupertinoOverrideTheme : b.cupertinoOverrideTheme,
+      applyElevationOverlayColor:
+          t < 0.5 ? a.applyElevationOverlayColor : b.applyElevationOverlayColor,
+      cupertinoOverrideTheme:
+          t < 0.5 ? a.cupertinoOverrideTheme : b.cupertinoOverrideTheme,
       extensions: _lerpThemeExtensions(a, b, t),
-      inputDecorationTheme:t < 0.5 ? a.inputDecorationTheme : b.inputDecorationTheme,
-      materialTapTargetSize:t < 0.5 ? a.materialTapTargetSize : b.materialTapTargetSize,
-      pageTransitionsTheme:t < 0.5 ? a.pageTransitionsTheme : b.pageTransitionsTheme,
+      inputDecorationTheme:
+          t < 0.5 ? a.inputDecorationTheme : b.inputDecorationTheme,
+      materialTapTargetSize:
+          t < 0.5 ? a.materialTapTargetSize : b.materialTapTargetSize,
+      pageTransitionsTheme:
+          t < 0.5 ? a.pageTransitionsTheme : b.pageTransitionsTheme,
       platform: t < 0.5 ? a.platform : b.platform,
-      scrollbarTheme: ScrollbarThemeData.lerp(a.scrollbarTheme, b.scrollbarTheme, t),
+      scrollbarTheme:
+          ScrollbarThemeData.lerp(a.scrollbarTheme, b.scrollbarTheme, t),
       splashFactory: t < 0.5 ? a.splashFactory : b.splashFactory,
       useMaterial3: t < 0.5 ? a.useMaterial3 : b.useMaterial3,
       visualDensity: VisualDensity.lerp(a.visualDensity, b.visualDensity, t),
@@ -2380,79 +2389,120 @@
       hoverColor: Color.lerp(a.hoverColor, b.hoverColor, t)!,
       primaryColor: Color.lerp(a.primaryColor, b.primaryColor, t)!,
       splashColor: Color.lerp(a.splashColor, b.splashColor, t)!,
-      unselectedWidgetColor: Color.lerp(a.unselectedWidgetColor, b.unselectedWidgetColor, t)!,
+      unselectedWidgetColor:
+          Color.lerp(a.unselectedWidgetColor, b.unselectedWidgetColor, t)!,
       // TYPOGRAPHY & ICONOGRAPHY
       iconTheme: IconThemeData.lerp(a.iconTheme, b.iconTheme, t),
-      primaryIconTheme: IconThemeData.lerp(a.primaryIconTheme, b.primaryIconTheme, t),
-      primaryTextTheme: TextTheme.lerp(a.primaryTextTheme, b.primaryTextTheme, t),
+      primaryIconTheme:
+          IconThemeData.lerp(a.primaryIconTheme, b.primaryIconTheme, t),
+      primaryTextTheme:
+          TextTheme.lerp(a.primaryTextTheme, b.primaryTextTheme, t),
       textTheme: TextTheme.lerp(a.textTheme, b.textTheme, t),
       typography: Typography.lerp(a.typography, b.typography, t),
       // COMPONENT THEMES
       appBarTheme: AppBarTheme.lerp(a.appBarTheme, b.appBarTheme, t),
       badgeTheme: BadgeThemeData.lerp(a.badgeTheme, b.badgeTheme, t),
-      bannerTheme: MaterialBannerThemeData.lerp(a.bannerTheme, b.bannerTheme, t),
-      bottomAppBarTheme: BottomAppBarTheme.lerp(a.bottomAppBarTheme, b.bottomAppBarTheme, t),
-      bottomNavigationBarTheme: BottomNavigationBarThemeData.lerp(a.bottomNavigationBarTheme, b.bottomNavigationBarTheme, t),
-      bottomSheetTheme: BottomSheetThemeData.lerp(a.bottomSheetTheme, b.bottomSheetTheme, t)!,
-      buttonBarTheme: ButtonBarThemeData.lerp(a.buttonBarTheme, b.buttonBarTheme, t)!,
+      bannerTheme:
+          MaterialBannerThemeData.lerp(a.bannerTheme, b.bannerTheme, t),
+      bottomAppBarTheme:
+          BottomAppBarTheme.lerp(a.bottomAppBarTheme, b.bottomAppBarTheme, t),
+      bottomNavigationBarTheme: BottomNavigationBarThemeData.lerp(
+          a.bottomNavigationBarTheme, b.bottomNavigationBarTheme, t),
+      bottomSheetTheme:
+          BottomSheetThemeData.lerp(a.bottomSheetTheme, b.bottomSheetTheme, t)!,
+      buttonBarTheme:
+          ButtonBarThemeData.lerp(a.buttonBarTheme, b.buttonBarTheme, t)!,
       buttonTheme: t < 0.5 ? a.buttonTheme : b.buttonTheme,
       cardTheme: CardTheme.lerp(a.cardTheme, b.cardTheme, t),
-      checkboxTheme: CheckboxThemeData.lerp(a.checkboxTheme, b.checkboxTheme, t),
+      checkboxTheme:
+          CheckboxThemeData.lerp(a.checkboxTheme, b.checkboxTheme, t),
       chipTheme: ChipThemeData.lerp(a.chipTheme, b.chipTheme, t)!,
-      dataTableTheme: DataTableThemeData.lerp(a.dataTableTheme, b.dataTableTheme, t),
+      dataTableTheme:
+          DataTableThemeData.lerp(a.dataTableTheme, b.dataTableTheme, t),
       dialogTheme: DialogTheme.lerp(a.dialogTheme, b.dialogTheme, t),
       dividerTheme: DividerThemeData.lerp(a.dividerTheme, b.dividerTheme, t),
       drawerTheme: DrawerThemeData.lerp(a.drawerTheme, b.drawerTheme, t)!,
-      dropdownMenuTheme: DropdownMenuThemeData.lerp(a.dropdownMenuTheme, b.dropdownMenuTheme, t),
-      elevatedButtonTheme: ElevatedButtonThemeData.lerp(a.elevatedButtonTheme, b.elevatedButtonTheme, t)!,
-      expansionTileTheme: ExpansionTileThemeData.lerp(a.expansionTileTheme, b.expansionTileTheme, t)!,
-      filledButtonTheme: FilledButtonThemeData.lerp(a.filledButtonTheme, b.filledButtonTheme, t)!,
-      floatingActionButtonTheme: FloatingActionButtonThemeData.lerp(a.floatingActionButtonTheme, b.floatingActionButtonTheme, t)!,
-      iconButtonTheme: IconButtonThemeData.lerp(a.iconButtonTheme, b.iconButtonTheme, t)!,
-      listTileTheme: ListTileThemeData.lerp(a.listTileTheme, b.listTileTheme, t)!,
+      dropdownMenuTheme: DropdownMenuThemeData.lerp(
+          a.dropdownMenuTheme, b.dropdownMenuTheme, t),
+      elevatedButtonTheme: ElevatedButtonThemeData.lerp(
+          a.elevatedButtonTheme, b.elevatedButtonTheme, t)!,
+      expansionTileTheme: ExpansionTileThemeData.lerp(
+          a.expansionTileTheme, b.expansionTileTheme, t)!,
+      filledButtonTheme: FilledButtonThemeData.lerp(
+          a.filledButtonTheme, b.filledButtonTheme, t)!,
+      floatingActionButtonTheme: FloatingActionButtonThemeData.lerp(
+          a.floatingActionButtonTheme, b.floatingActionButtonTheme, t)!,
+      iconButtonTheme:
+          IconButtonThemeData.lerp(a.iconButtonTheme, b.iconButtonTheme, t)!,
+      listTileTheme:
+          ListTileThemeData.lerp(a.listTileTheme, b.listTileTheme, t)!,
       menuBarTheme: MenuBarThemeData.lerp(a.menuBarTheme, b.menuBarTheme, t)!,
-      menuButtonTheme: MenuButtonThemeData.lerp(a.menuButtonTheme, b.menuButtonTheme, t)!,
+      menuButtonTheme:
+          MenuButtonThemeData.lerp(a.menuButtonTheme, b.menuButtonTheme, t)!,
       menuTheme: MenuThemeData.lerp(a.menuTheme, b.menuTheme, t)!,
-      navigationBarTheme: NavigationBarThemeData.lerp(a.navigationBarTheme, b.navigationBarTheme, t)!,
-      navigationDrawerTheme: NavigationDrawerThemeData.lerp(a.navigationDrawerTheme, b.navigationDrawerTheme, t)!,
-      navigationRailTheme: NavigationRailThemeData.lerp(a.navigationRailTheme, b.navigationRailTheme, t)!,
-      outlinedButtonTheme: OutlinedButtonThemeData.lerp(a.outlinedButtonTheme, b.outlinedButtonTheme, t)!,
-      popupMenuTheme: PopupMenuThemeData.lerp(a.popupMenuTheme, b.popupMenuTheme, t)!,
-      progressIndicatorTheme: ProgressIndicatorThemeData.lerp(a.progressIndicatorTheme, b.progressIndicatorTheme, t)!,
+      navigationBarTheme: NavigationBarThemeData.lerp(
+          a.navigationBarTheme, b.navigationBarTheme, t)!,
+      navigationDrawerTheme: NavigationDrawerThemeData.lerp(
+          a.navigationDrawerTheme, b.navigationDrawerTheme, t)!,
+      navigationRailTheme: NavigationRailThemeData.lerp(
+          a.navigationRailTheme, b.navigationRailTheme, t)!,
+      outlinedButtonTheme: OutlinedButtonThemeData.lerp(
+          a.outlinedButtonTheme, b.outlinedButtonTheme, t)!,
+      popupMenuTheme:
+          PopupMenuThemeData.lerp(a.popupMenuTheme, b.popupMenuTheme, t)!,
+      progressIndicatorTheme: ProgressIndicatorThemeData.lerp(
+          a.progressIndicatorTheme, b.progressIndicatorTheme, t)!,
       radioTheme: RadioThemeData.lerp(a.radioTheme, b.radioTheme, t),
-      segmentedButtonTheme: SegmentedButtonThemeData.lerp(a.segmentedButtonTheme, b.segmentedButtonTheme, t),
+      segmentedButtonTheme: SegmentedButtonThemeData.lerp(
+          a.segmentedButtonTheme, b.segmentedButtonTheme, t),
       sliderTheme: SliderThemeData.lerp(a.sliderTheme, b.sliderTheme, t),
-      snackBarTheme: SnackBarThemeData.lerp(a.snackBarTheme, b.snackBarTheme, t),
+      snackBarTheme:
+          SnackBarThemeData.lerp(a.snackBarTheme, b.snackBarTheme, t),
       switchTheme: SwitchThemeData.lerp(a.switchTheme, b.switchTheme, t),
       tabBarTheme: TabBarTheme.lerp(a.tabBarTheme, b.tabBarTheme, t),
-      textButtonTheme: TextButtonThemeData.lerp(a.textButtonTheme, b.textButtonTheme, t)!,
-      textSelectionTheme: TextSelectionThemeData.lerp(a.textSelectionTheme, b.textSelectionTheme, t)!,
-      timePickerTheme: TimePickerThemeData.lerp(a.timePickerTheme, b.timePickerTheme, t),
-      toggleButtonsTheme: ToggleButtonsThemeData.lerp(a.toggleButtonsTheme, b.toggleButtonsTheme, t)!,
+      textButtonTheme:
+          TextButtonThemeData.lerp(a.textButtonTheme, b.textButtonTheme, t)!,
+      textSelectionTheme: TextSelectionThemeData.lerp(
+          a.textSelectionTheme, b.textSelectionTheme, t)!,
+      timePickerTheme:
+          TimePickerThemeData.lerp(a.timePickerTheme, b.timePickerTheme, t),
+      toggleButtonsTheme: ToggleButtonsThemeData.lerp(
+          a.toggleButtonsTheme, b.toggleButtonsTheme, t)!,
       tooltipTheme: TooltipThemeData.lerp(a.tooltipTheme, b.tooltipTheme, t)!,
       // DEPRECATED (newest deprecations at the bottom)
       accentColor: Color.lerp(a.accentColor, b.accentColor, t),
-      accentColorBrightness: t < 0.5 ? a.accentColorBrightness : b.accentColorBrightness,
+      accentColorBrightness:
+          t < 0.5 ? a.accentColorBrightness : b.accentColorBrightness,
       accentTextTheme: TextTheme.lerp(a.accentTextTheme, b.accentTextTheme, t),
-      accentIconTheme: IconThemeData.lerp(a.accentIconTheme, b.accentIconTheme, t),
-      fixTextFieldOutlineLabel: t < 0.5 ? a.fixTextFieldOutlineLabel : b.fixTextFieldOutlineLabel,
-      primaryColorBrightness: t < 0.5 ? a.primaryColorBrightness : b.primaryColorBrightness,
-      androidOverscrollIndicator:t < 0.5 ? a.androidOverscrollIndicator : b.androidOverscrollIndicator,
-      toggleableActiveColor: Color.lerp(a.toggleableActiveColor, b.toggleableActiveColor, t),
+      accentIconTheme:
+          IconThemeData.lerp(a.accentIconTheme, b.accentIconTheme, t),
+      fixTextFieldOutlineLabel:
+          t < 0.5 ? a.fixTextFieldOutlineLabel : b.fixTextFieldOutlineLabel,
+      primaryColorBrightness:
+          t < 0.5 ? a.primaryColorBrightness : b.primaryColorBrightness,
+      androidOverscrollIndicator:
+          t < 0.5 ? a.androidOverscrollIndicator : b.androidOverscrollIndicator,
+      toggleableActiveColor:
+          Color.lerp(a.toggleableActiveColor, b.toggleableActiveColor, t),
       selectedRowColor: Color.lerp(a.selectedRowColor, b.selectedRowColor, t),
       errorColor: Color.lerp(a.errorColor, b.errorColor, t),
       backgroundColor: Color.lerp(a.backgroundColor, b.backgroundColor, t),
-      bottomAppBarColor: Color.lerp(a.bottomAppBarColor, b.bottomAppBarColor, t),
+      bottomAppBarColor:
+          Color.lerp(a.bottomAppBarColor, b.bottomAppBarColor, t),
       canvasColor: Color.lerp(a.canvasColor, b.canvasColor, t),
       cardColor: Color.lerp(a.cardColor, b.cardColor, t),
-      dialogBackgroundColor: Color.lerp(a.dialogBackgroundColor, b.dialogBackgroundColor, t),
+      dialogBackgroundColor:
+          Color.lerp(a.dialogBackgroundColor, b.dialogBackgroundColor, t),
       dividerColor: Color.lerp(a.dividerColor, b.dividerColor, t),
       hintColor: Color.lerp(a.hintColor, b.hintColor, t),
       indicatorColor: Color.lerp(a.indicatorColor, b.indicatorColor, t),
       primaryColorDark: Color.lerp(a.primaryColorDark, b.primaryColorDark, t),
-      primaryColorLight: Color.lerp(a.primaryColorLight, b.primaryColorLight, t),
-      secondaryHeaderColor: Color.lerp(a.secondaryHeaderColor, b.secondaryHeaderColor, t),
-      scaffoldBackgroundColor: Color.lerp(a.scaffoldBackgroundColor, b.scaffoldBackgroundColor, t),
+      primaryColorLight:
+          Color.lerp(a.primaryColorLight, b.primaryColorLight, t),
+      secondaryHeaderColor:
+          Color.lerp(a.secondaryHeaderColor, b.secondaryHeaderColor, t),
+      scaffoldBackgroundColor:
+          Color.lerp(a.scaffoldBackgroundColor, b.scaffoldBackgroundColor, t),
       shadowColor: Color.lerp(a.shadowColor, b.shadowColor, t),
     );
   }
@@ -2681,99 +2731,278 @@
     // alphabetical by symbol name.
 
     // GENERAL CONFIGURATION
-    properties.add(DiagnosticsProperty<bool>('applyElevationOverlayColor', applyElevationOverlayColor, level: DiagnosticLevel.debug));
-    properties.add(DiagnosticsProperty<NoDefaultCupertinoThemeData>('cupertinoOverrideTheme', cupertinoOverrideTheme, defaultValue: defaultData.cupertinoOverrideTheme, level: DiagnosticLevel.debug));
-    properties.add(IterableProperty<ThemeExtension<dynamic>>('extensions', extensions.values, defaultValue: defaultData.extensions.values, level: DiagnosticLevel.debug));
-    properties.add(DiagnosticsProperty<InputDecorationTheme>('inputDecorationTheme', inputDecorationTheme, level: DiagnosticLevel.debug));
-    properties.add(DiagnosticsProperty<MaterialTapTargetSize>('materialTapTargetSize', materialTapTargetSize, level: DiagnosticLevel.debug));
-    properties.add(DiagnosticsProperty<PageTransitionsTheme>('pageTransitionsTheme', pageTransitionsTheme, level: DiagnosticLevel.debug));
-    properties.add(EnumProperty<TargetPlatform>('platform', platform, defaultValue: defaultTargetPlatform, level: DiagnosticLevel.debug));
-    properties.add(DiagnosticsProperty<ScrollbarThemeData>('scrollbarTheme', scrollbarTheme, defaultValue: defaultData.scrollbarTheme, level: DiagnosticLevel.debug));
-    properties.add(DiagnosticsProperty<InteractiveInkFeatureFactory>('splashFactory', splashFactory, defaultValue: defaultData.splashFactory, level: DiagnosticLevel.debug));
-    properties.add(DiagnosticsProperty<bool>('useMaterial3', useMaterial3, defaultValue: defaultData.useMaterial3, level: DiagnosticLevel.debug));
-    properties.add(DiagnosticsProperty<VisualDensity>('visualDensity', visualDensity, defaultValue: defaultData.visualDensity, level: DiagnosticLevel.debug));
+    properties.add(DiagnosticsProperty<bool>(
+        'applyElevationOverlayColor', applyElevationOverlayColor,
+        level: DiagnosticLevel.debug));
+    properties.add(DiagnosticsProperty<NoDefaultCupertinoThemeData>(
+        'cupertinoOverrideTheme', cupertinoOverrideTheme,
+        defaultValue: defaultData.cupertinoOverrideTheme,
+        level: DiagnosticLevel.debug));
+    properties.add(IterableProperty<ThemeExtension<dynamic>>(
+        'extensions', extensions.values,
+        defaultValue: defaultData.extensions.values,
+        level: DiagnosticLevel.debug));
+    properties.add(DiagnosticsProperty<InputDecorationTheme>(
+        'inputDecorationTheme', inputDecorationTheme,
+        level: DiagnosticLevel.debug));
+    properties.add(DiagnosticsProperty<MaterialTapTargetSize>(
+        'materialTapTargetSize', materialTapTargetSize,
+        level: DiagnosticLevel.debug));
+    properties.add(DiagnosticsProperty<PageTransitionsTheme>(
+        'pageTransitionsTheme', pageTransitionsTheme,
+        level: DiagnosticLevel.debug));
+    properties.add(EnumProperty<TargetPlatform>('platform', platform,
+        defaultValue: defaultTargetPlatform, level: DiagnosticLevel.debug));
+    properties.add(DiagnosticsProperty<ScrollbarThemeData>(
+        'scrollbarTheme', scrollbarTheme,
+        defaultValue: defaultData.scrollbarTheme,
+        level: DiagnosticLevel.debug));
+    properties.add(DiagnosticsProperty<InteractiveInkFeatureFactory>(
+        'splashFactory', splashFactory,
+        defaultValue: defaultData.splashFactory, level: DiagnosticLevel.debug));
+    properties.add(DiagnosticsProperty<bool>('useMaterial3', useMaterial3,
+        defaultValue: defaultData.useMaterial3, level: DiagnosticLevel.debug));
+    properties.add(DiagnosticsProperty<VisualDensity>(
+        'visualDensity', visualDensity,
+        defaultValue: defaultData.visualDensity, level: DiagnosticLevel.debug));
     // COLORS
-    properties.add(DiagnosticsProperty<ColorScheme>('colorScheme', colorScheme, defaultValue: defaultData.colorScheme, level: DiagnosticLevel.debug));
-    properties.add(ColorProperty('disabledColor', disabledColor, defaultValue: defaultData.disabledColor, level: DiagnosticLevel.debug));
-    properties.add(ColorProperty('focusColor', focusColor, defaultValue: defaultData.focusColor, level: DiagnosticLevel.debug));
-    properties.add(ColorProperty('highlightColor', highlightColor, defaultValue: defaultData.highlightColor, level: DiagnosticLevel.debug));
-    properties.add(ColorProperty('hoverColor', hoverColor, defaultValue: defaultData.hoverColor, level: DiagnosticLevel.debug));
-    properties.add(ColorProperty('primaryColor', primaryColor, defaultValue: defaultData.primaryColor, level: DiagnosticLevel.debug));
-    properties.add(ColorProperty('splashColor', splashColor, defaultValue: defaultData.splashColor, level: DiagnosticLevel.debug));
-    properties.add(ColorProperty('unselectedWidgetColor', unselectedWidgetColor, defaultValue: defaultData.unselectedWidgetColor, level: DiagnosticLevel.debug));
+    properties.add(DiagnosticsProperty<ColorScheme>('colorScheme', colorScheme,
+        defaultValue: defaultData.colorScheme, level: DiagnosticLevel.debug));
+    properties.add(ColorProperty('disabledColor', disabledColor,
+        defaultValue: defaultData.disabledColor, level: DiagnosticLevel.debug));
+    properties.add(ColorProperty('focusColor', focusColor,
+        defaultValue: defaultData.focusColor, level: DiagnosticLevel.debug));
+    properties.add(ColorProperty('highlightColor', highlightColor,
+        defaultValue: defaultData.highlightColor,
+        level: DiagnosticLevel.debug));
+    properties.add(ColorProperty('hoverColor', hoverColor,
+        defaultValue: defaultData.hoverColor, level: DiagnosticLevel.debug));
+    properties.add(ColorProperty('primaryColor', primaryColor,
+        defaultValue: defaultData.primaryColor, level: DiagnosticLevel.debug));
+    properties.add(ColorProperty('splashColor', splashColor,
+        defaultValue: defaultData.splashColor, level: DiagnosticLevel.debug));
+    properties.add(ColorProperty('unselectedWidgetColor', unselectedWidgetColor,
+        defaultValue: defaultData.unselectedWidgetColor,
+        level: DiagnosticLevel.debug));
     // TYPOGRAPHY & ICONOGRAPHY
-    properties.add(DiagnosticsProperty<IconThemeData>('iconTheme', iconTheme, level: DiagnosticLevel.debug));
-    properties.add(DiagnosticsProperty<IconThemeData>('primaryIconTheme', primaryIconTheme, level: DiagnosticLevel.debug));
-    properties.add(DiagnosticsProperty<TextTheme>('primaryTextTheme', primaryTextTheme, level: DiagnosticLevel.debug));
-    properties.add(DiagnosticsProperty<TextTheme>('textTheme', textTheme, level: DiagnosticLevel.debug));
-    properties.add(DiagnosticsProperty<Typography>('typography', typography, defaultValue: defaultData.typography, level: DiagnosticLevel.debug));
+    properties.add(DiagnosticsProperty<IconThemeData>('iconTheme', iconTheme,
+        level: DiagnosticLevel.debug));
+    properties.add(DiagnosticsProperty<IconThemeData>(
+        'primaryIconTheme', primaryIconTheme,
+        level: DiagnosticLevel.debug));
+    properties.add(DiagnosticsProperty<TextTheme>(
+        'primaryTextTheme', primaryTextTheme,
+        level: DiagnosticLevel.debug));
+    properties.add(DiagnosticsProperty<TextTheme>('textTheme', textTheme,
+        level: DiagnosticLevel.debug));
+    properties.add(DiagnosticsProperty<Typography>('typography', typography,
+        defaultValue: defaultData.typography, level: DiagnosticLevel.debug));
     // COMPONENT THEMES
-    properties.add(DiagnosticsProperty<AppBarTheme>('appBarTheme', appBarTheme, defaultValue: defaultData.appBarTheme, level: DiagnosticLevel.debug));
-    properties.add(DiagnosticsProperty<BadgeThemeData>('badgeTheme', badgeTheme, defaultValue: defaultData.badgeTheme, level: DiagnosticLevel.debug));
-    properties.add(DiagnosticsProperty<MaterialBannerThemeData>('bannerTheme', bannerTheme, defaultValue: defaultData.bannerTheme, level: DiagnosticLevel.debug));
-    properties.add(DiagnosticsProperty<BottomAppBarTheme>('bottomAppBarTheme', bottomAppBarTheme, defaultValue: defaultData.bottomAppBarTheme, level: DiagnosticLevel.debug));
-    properties.add(DiagnosticsProperty<BottomNavigationBarThemeData>('bottomNavigationBarTheme', bottomNavigationBarTheme, defaultValue: defaultData.bottomNavigationBarTheme, level: DiagnosticLevel.debug));
-    properties.add(DiagnosticsProperty<BottomSheetThemeData>('bottomSheetTheme', bottomSheetTheme, defaultValue: defaultData.bottomSheetTheme, level: DiagnosticLevel.debug));
-    properties.add(DiagnosticsProperty<ButtonBarThemeData>('buttonBarTheme', buttonBarTheme, defaultValue: defaultData.buttonBarTheme, level: DiagnosticLevel.debug));
-    properties.add(DiagnosticsProperty<ButtonThemeData>('buttonTheme', buttonTheme, level: DiagnosticLevel.debug));
-    properties.add(DiagnosticsProperty<CardTheme>('cardTheme', cardTheme, level: DiagnosticLevel.debug));
-    properties.add(DiagnosticsProperty<CheckboxThemeData>('checkboxTheme', checkboxTheme, defaultValue: defaultData.checkboxTheme, level: DiagnosticLevel.debug));
-    properties.add(DiagnosticsProperty<ChipThemeData>('chipTheme', chipTheme, level: DiagnosticLevel.debug));
-    properties.add(DiagnosticsProperty<DataTableThemeData>('dataTableTheme', dataTableTheme, defaultValue: defaultData.dataTableTheme, level: DiagnosticLevel.debug));
-    properties.add(DiagnosticsProperty<DialogTheme>('dialogTheme', dialogTheme, defaultValue: defaultData.dialogTheme, level: DiagnosticLevel.debug));
-    properties.add(DiagnosticsProperty<DividerThemeData>('dividerTheme', dividerTheme, defaultValue: defaultData.dividerTheme, level: DiagnosticLevel.debug));
-    properties.add(DiagnosticsProperty<DrawerThemeData>('drawerTheme', drawerTheme, defaultValue: defaultData.drawerTheme, level: DiagnosticLevel.debug));
-    properties.add(DiagnosticsProperty<DropdownMenuThemeData>('dropdownMenuTheme', dropdownMenuTheme, defaultValue: defaultData.dropdownMenuTheme, level: DiagnosticLevel.debug));
-    properties.add(DiagnosticsProperty<ElevatedButtonThemeData>('elevatedButtonTheme', elevatedButtonTheme, defaultValue: defaultData.elevatedButtonTheme, level: DiagnosticLevel.debug));
-    properties.add(DiagnosticsProperty<ExpansionTileThemeData>('expansionTileTheme', expansionTileTheme, level: DiagnosticLevel.debug));
-    properties.add(DiagnosticsProperty<FilledButtonThemeData>('filledButtonTheme', filledButtonTheme, defaultValue: defaultData.filledButtonTheme, level: DiagnosticLevel.debug));
-    properties.add(DiagnosticsProperty<FloatingActionButtonThemeData>('floatingActionButtonTheme', floatingActionButtonTheme, defaultValue: defaultData.floatingActionButtonTheme, level: DiagnosticLevel.debug));
-    properties.add(DiagnosticsProperty<IconButtonThemeData>('iconButtonTheme', iconButtonTheme, defaultValue: defaultData.iconButtonTheme, level: DiagnosticLevel.debug));
-    properties.add(DiagnosticsProperty<ListTileThemeData>('listTileTheme', listTileTheme, defaultValue: defaultData.listTileTheme, level: DiagnosticLevel.debug));
-    properties.add(DiagnosticsProperty<MenuBarThemeData>('menuBarTheme', menuBarTheme, defaultValue: defaultData.menuBarTheme, level: DiagnosticLevel.debug));
-    properties.add(DiagnosticsProperty<MenuButtonThemeData>('menuButtonTheme', menuButtonTheme, defaultValue: defaultData.menuButtonTheme, level: DiagnosticLevel.debug));
-    properties.add(DiagnosticsProperty<MenuThemeData>('menuTheme', menuTheme, defaultValue: defaultData.menuTheme, level: DiagnosticLevel.debug));
-    properties.add(DiagnosticsProperty<NavigationBarThemeData>('navigationBarTheme', navigationBarTheme, defaultValue: defaultData.navigationBarTheme, level: DiagnosticLevel.debug));
-    properties.add(DiagnosticsProperty<NavigationDrawerThemeData>('navigationDrawerTheme', navigationDrawerTheme, defaultValue: defaultData.navigationDrawerTheme, level: DiagnosticLevel.debug));
-    properties.add(DiagnosticsProperty<NavigationRailThemeData>('navigationRailTheme', navigationRailTheme, defaultValue: defaultData.navigationRailTheme, level: DiagnosticLevel.debug));
-    properties.add(DiagnosticsProperty<OutlinedButtonThemeData>('outlinedButtonTheme', outlinedButtonTheme, defaultValue: defaultData.outlinedButtonTheme, level: DiagnosticLevel.debug));
-    properties.add(DiagnosticsProperty<PopupMenuThemeData>('popupMenuTheme', popupMenuTheme, defaultValue: defaultData.popupMenuTheme, level: DiagnosticLevel.debug));
-    properties.add(DiagnosticsProperty<ProgressIndicatorThemeData>('progressIndicatorTheme', progressIndicatorTheme, defaultValue: defaultData.progressIndicatorTheme, level: DiagnosticLevel.debug));
-    properties.add(DiagnosticsProperty<RadioThemeData>('radioTheme', radioTheme, defaultValue: defaultData.radioTheme, level: DiagnosticLevel.debug));
-    properties.add(DiagnosticsProperty<SegmentedButtonThemeData>('segmentedButtonTheme', segmentedButtonTheme, defaultValue: defaultData.segmentedButtonTheme, level: DiagnosticLevel.debug));
-    properties.add(DiagnosticsProperty<SliderThemeData>('sliderTheme', sliderTheme, level: DiagnosticLevel.debug));
-    properties.add(DiagnosticsProperty<SnackBarThemeData>('snackBarTheme', snackBarTheme, defaultValue: defaultData.snackBarTheme, level: DiagnosticLevel.debug));
-    properties.add(DiagnosticsProperty<SwitchThemeData>('switchTheme', switchTheme, defaultValue: defaultData.switchTheme, level: DiagnosticLevel.debug));
-    properties.add(DiagnosticsProperty<TabBarTheme>('tabBarTheme', tabBarTheme, level: DiagnosticLevel.debug));
-    properties.add(DiagnosticsProperty<TextButtonThemeData>('textButtonTheme', textButtonTheme, defaultValue: defaultData.textButtonTheme, level: DiagnosticLevel.debug));
-    properties.add(DiagnosticsProperty<TextSelectionThemeData>('textSelectionTheme', textSelectionTheme, defaultValue: defaultData.textSelectionTheme, level: DiagnosticLevel.debug));
-    properties.add(DiagnosticsProperty<TimePickerThemeData>('timePickerTheme', timePickerTheme, defaultValue: defaultData.timePickerTheme, level: DiagnosticLevel.debug));
-    properties.add(DiagnosticsProperty<ToggleButtonsThemeData>('toggleButtonsTheme', toggleButtonsTheme, level: DiagnosticLevel.debug));
-    properties.add(DiagnosticsProperty<TooltipThemeData>('tooltipTheme', tooltipTheme, level: DiagnosticLevel.debug));
+    properties.add(DiagnosticsProperty<AppBarTheme>('appBarTheme', appBarTheme,
+        defaultValue: defaultData.appBarTheme, level: DiagnosticLevel.debug));
+    properties.add(DiagnosticsProperty<BadgeThemeData>('badgeTheme', badgeTheme,
+        defaultValue: defaultData.badgeTheme, level: DiagnosticLevel.debug));
+    properties.add(DiagnosticsProperty<MaterialBannerThemeData>(
+        'bannerTheme', bannerTheme,
+        defaultValue: defaultData.bannerTheme, level: DiagnosticLevel.debug));
+    properties.add(DiagnosticsProperty<BottomAppBarTheme>(
+        'bottomAppBarTheme', bottomAppBarTheme,
+        defaultValue: defaultData.bottomAppBarTheme,
+        level: DiagnosticLevel.debug));
+    properties.add(DiagnosticsProperty<BottomNavigationBarThemeData>(
+        'bottomNavigationBarTheme', bottomNavigationBarTheme,
+        defaultValue: defaultData.bottomNavigationBarTheme,
+        level: DiagnosticLevel.debug));
+    properties.add(DiagnosticsProperty<BottomSheetThemeData>(
+        'bottomSheetTheme', bottomSheetTheme,
+        defaultValue: defaultData.bottomSheetTheme,
+        level: DiagnosticLevel.debug));
+    properties.add(DiagnosticsProperty<ButtonBarThemeData>(
+        'buttonBarTheme', buttonBarTheme,
+        defaultValue: defaultData.buttonBarTheme,
+        level: DiagnosticLevel.debug));
+    properties.add(DiagnosticsProperty<ButtonThemeData>(
+        'buttonTheme', buttonTheme,
+        level: DiagnosticLevel.debug));
+    properties.add(DiagnosticsProperty<CardTheme>('cardTheme', cardTheme,
+        level: DiagnosticLevel.debug));
+    properties.add(DiagnosticsProperty<CheckboxThemeData>(
+        'checkboxTheme', checkboxTheme,
+        defaultValue: defaultData.checkboxTheme, level: DiagnosticLevel.debug));
+    properties.add(DiagnosticsProperty<ChipThemeData>('chipTheme', chipTheme,
+        level: DiagnosticLevel.debug));
+    properties.add(DiagnosticsProperty<DataTableThemeData>(
+        'dataTableTheme', dataTableTheme,
+        defaultValue: defaultData.dataTableTheme,
+        level: DiagnosticLevel.debug));
+    properties.add(DiagnosticsProperty<DialogTheme>('dialogTheme', dialogTheme,
+        defaultValue: defaultData.dialogTheme, level: DiagnosticLevel.debug));
+    properties.add(DiagnosticsProperty<DividerThemeData>(
+        'dividerTheme', dividerTheme,
+        defaultValue: defaultData.dividerTheme, level: DiagnosticLevel.debug));
+    properties.add(DiagnosticsProperty<DrawerThemeData>(
+        'drawerTheme', drawerTheme,
+        defaultValue: defaultData.drawerTheme, level: DiagnosticLevel.debug));
+    properties.add(DiagnosticsProperty<DropdownMenuThemeData>(
+        'dropdownMenuTheme', dropdownMenuTheme,
+        defaultValue: defaultData.dropdownMenuTheme,
+        level: DiagnosticLevel.debug));
+    properties.add(DiagnosticsProperty<ElevatedButtonThemeData>(
+        'elevatedButtonTheme', elevatedButtonTheme,
+        defaultValue: defaultData.elevatedButtonTheme,
+        level: DiagnosticLevel.debug));
+    properties.add(DiagnosticsProperty<ExpansionTileThemeData>(
+        'expansionTileTheme', expansionTileTheme,
+        level: DiagnosticLevel.debug));
+    properties.add(DiagnosticsProperty<FilledButtonThemeData>(
+        'filledButtonTheme', filledButtonTheme,
+        defaultValue: defaultData.filledButtonTheme,
+        level: DiagnosticLevel.debug));
+    properties.add(DiagnosticsProperty<FloatingActionButtonThemeData>(
+        'floatingActionButtonTheme', floatingActionButtonTheme,
+        defaultValue: defaultData.floatingActionButtonTheme,
+        level: DiagnosticLevel.debug));
+    properties.add(DiagnosticsProperty<IconButtonThemeData>(
+        'iconButtonTheme', iconButtonTheme,
+        defaultValue: defaultData.iconButtonTheme,
+        level: DiagnosticLevel.debug));
+    properties.add(DiagnosticsProperty<ListTileThemeData>(
+        'listTileTheme', listTileTheme,
+        defaultValue: defaultData.listTileTheme, level: DiagnosticLevel.debug));
+    properties.add(DiagnosticsProperty<MenuBarThemeData>(
+        'menuBarTheme', menuBarTheme,
+        defaultValue: defaultData.menuBarTheme, level: DiagnosticLevel.debug));
+    properties.add(DiagnosticsProperty<MenuButtonThemeData>(
+        'menuButtonTheme', menuButtonTheme,
+        defaultValue: defaultData.menuButtonTheme,
+        level: DiagnosticLevel.debug));
+    properties.add(DiagnosticsProperty<MenuThemeData>('menuTheme', menuTheme,
+        defaultValue: defaultData.menuTheme, level: DiagnosticLevel.debug));
+    properties.add(DiagnosticsProperty<NavigationBarThemeData>(
+        'navigationBarTheme', navigationBarTheme,
+        defaultValue: defaultData.navigationBarTheme,
+        level: DiagnosticLevel.debug));
+    properties.add(DiagnosticsProperty<NavigationDrawerThemeData>(
+        'navigationDrawerTheme', navigationDrawerTheme,
+        defaultValue: defaultData.navigationDrawerTheme,
+        level: DiagnosticLevel.debug));
+    properties.add(DiagnosticsProperty<NavigationRailThemeData>(
+        'navigationRailTheme', navigationRailTheme,
+        defaultValue: defaultData.navigationRailTheme,
+        level: DiagnosticLevel.debug));
+    properties.add(DiagnosticsProperty<OutlinedButtonThemeData>(
+        'outlinedButtonTheme', outlinedButtonTheme,
+        defaultValue: defaultData.outlinedButtonTheme,
+        level: DiagnosticLevel.debug));
+    properties.add(DiagnosticsProperty<PopupMenuThemeData>(
+        'popupMenuTheme', popupMenuTheme,
+        defaultValue: defaultData.popupMenuTheme,
+        level: DiagnosticLevel.debug));
+    properties.add(DiagnosticsProperty<ProgressIndicatorThemeData>(
+        'progressIndicatorTheme', progressIndicatorTheme,
+        defaultValue: defaultData.progressIndicatorTheme,
+        level: DiagnosticLevel.debug));
+    properties.add(DiagnosticsProperty<RadioThemeData>('radioTheme', radioTheme,
+        defaultValue: defaultData.radioTheme, level: DiagnosticLevel.debug));
+    properties.add(DiagnosticsProperty<SegmentedButtonThemeData>(
+        'segmentedButtonTheme', segmentedButtonTheme,
+        defaultValue: defaultData.segmentedButtonTheme,
+        level: DiagnosticLevel.debug));
+    properties.add(DiagnosticsProperty<SliderThemeData>(
+        'sliderTheme', sliderTheme,
+        level: DiagnosticLevel.debug));
+    properties.add(DiagnosticsProperty<SnackBarThemeData>(
+        'snackBarTheme', snackBarTheme,
+        defaultValue: defaultData.snackBarTheme, level: DiagnosticLevel.debug));
+    properties.add(DiagnosticsProperty<SwitchThemeData>(
+        'switchTheme', switchTheme,
+        defaultValue: defaultData.switchTheme, level: DiagnosticLevel.debug));
+    properties.add(DiagnosticsProperty<TabBarTheme>('tabBarTheme', tabBarTheme,
+        level: DiagnosticLevel.debug));
+    properties.add(DiagnosticsProperty<TextButtonThemeData>(
+        'textButtonTheme', textButtonTheme,
+        defaultValue: defaultData.textButtonTheme,
+        level: DiagnosticLevel.debug));
+    properties.add(DiagnosticsProperty<TextSelectionThemeData>(
+        'textSelectionTheme', textSelectionTheme,
+        defaultValue: defaultData.textSelectionTheme,
+        level: DiagnosticLevel.debug));
+    properties.add(DiagnosticsProperty<TimePickerThemeData>(
+        'timePickerTheme', timePickerTheme,
+        defaultValue: defaultData.timePickerTheme,
+        level: DiagnosticLevel.debug));
+    properties.add(DiagnosticsProperty<ToggleButtonsThemeData>(
+        'toggleButtonsTheme', toggleButtonsTheme,
+        level: DiagnosticLevel.debug));
+    properties.add(DiagnosticsProperty<TooltipThemeData>(
+        'tooltipTheme', tooltipTheme,
+        level: DiagnosticLevel.debug));
     // DEPRECATED (newest deprecations at the bottom)
-    properties.add(ColorProperty('accentColor', accentColor, defaultValue: defaultData.accentColor, level: DiagnosticLevel.debug));
-    properties.add(EnumProperty<Brightness>('accentColorBrightness', accentColorBrightness, defaultValue: defaultData.accentColorBrightness, level: DiagnosticLevel.debug));
-    properties.add(DiagnosticsProperty<TextTheme>('accentTextTheme', accentTextTheme, level: DiagnosticLevel.debug));
-    properties.add(DiagnosticsProperty<IconThemeData>('accentIconTheme', accentIconTheme, level: DiagnosticLevel.debug));
-    properties.add(DiagnosticsProperty<bool>('fixTextFieldOutlineLabel', fixTextFieldOutlineLabel, level: DiagnosticLevel.debug));
-    properties.add(EnumProperty<Brightness>('primaryColorBrightness', primaryColorBrightness, defaultValue: defaultData.primaryColorBrightness, level: DiagnosticLevel.debug));
-    properties.add(EnumProperty<AndroidOverscrollIndicator>('androidOverscrollIndicator', androidOverscrollIndicator, defaultValue: null, level: DiagnosticLevel.debug));
-    properties.add(ColorProperty('toggleableActiveColor', toggleableActiveColor, defaultValue: defaultData.toggleableActiveColor, level: DiagnosticLevel.debug));
-    properties.add(ColorProperty('selectedRowColor', selectedRowColor, defaultValue: defaultData.selectedRowColor, level: DiagnosticLevel.debug));
-    properties.add(ColorProperty('errorColor', errorColor, defaultValue: defaultData.errorColor, level: DiagnosticLevel.debug));
-    properties.add(ColorProperty('backgroundColor', backgroundColor, defaultValue: defaultData.backgroundColor, level: DiagnosticLevel.debug));
-    properties.add(ColorProperty('bottomAppBarColor', bottomAppBarColor, defaultValue: defaultData.bottomAppBarColor, level: DiagnosticLevel.debug));
-    properties.add(ColorProperty('canvasColor', canvasColor, defaultValue: defaultData.canvasColor, level: DiagnosticLevel.debug));
-    properties.add(ColorProperty('cardColor', cardColor, defaultValue: defaultData.cardColor, level: DiagnosticLevel.debug));
-    properties.add(ColorProperty('dialogBackgroundColor', dialogBackgroundColor, defaultValue: defaultData.dialogBackgroundColor, level: DiagnosticLevel.debug));
-    properties.add(ColorProperty('dividerColor', dividerColor, defaultValue: defaultData.dividerColor, level: DiagnosticLevel.debug));
-    properties.add(ColorProperty('hintColor', hintColor, defaultValue: defaultData.hintColor, level: DiagnosticLevel.debug));
-    properties.add(ColorProperty('indicatorColor', indicatorColor, defaultValue: defaultData.indicatorColor, level: DiagnosticLevel.debug));
-    properties.add(ColorProperty('primaryColorDark', primaryColorDark, defaultValue: defaultData.primaryColorDark, level: DiagnosticLevel.debug));
-    properties.add(ColorProperty('primaryColorLight', primaryColorLight, defaultValue: defaultData.primaryColorLight, level: DiagnosticLevel.debug));
-    properties.add(ColorProperty('secondaryHeaderColor', secondaryHeaderColor, defaultValue: defaultData.secondaryHeaderColor, level: DiagnosticLevel.debug));
-    properties.add(ColorProperty('scaffoldBackgroundColor', scaffoldBackgroundColor, defaultValue: defaultData.scaffoldBackgroundColor, level: DiagnosticLevel.debug));
-    properties.add(ColorProperty('shadowColor', shadowColor, defaultValue: defaultData.shadowColor, level: DiagnosticLevel.debug));
+    properties.add(ColorProperty('accentColor', accentColor,
+        defaultValue: defaultData.accentColor, level: DiagnosticLevel.debug));
+    properties.add(EnumProperty<Brightness>(
+        'accentColorBrightness', accentColorBrightness,
+        defaultValue: defaultData.accentColorBrightness,
+        level: DiagnosticLevel.debug));
+    properties.add(DiagnosticsProperty<TextTheme>(
+        'accentTextTheme', accentTextTheme,
+        level: DiagnosticLevel.debug));
+    properties.add(DiagnosticsProperty<IconThemeData>(
+        'accentIconTheme', accentIconTheme,
+        level: DiagnosticLevel.debug));
+    properties.add(DiagnosticsProperty<bool>(
+        'fixTextFieldOutlineLabel', fixTextFieldOutlineLabel,
+        level: DiagnosticLevel.debug));
+    properties.add(EnumProperty<Brightness>(
+        'primaryColorBrightness', primaryColorBrightness,
+        defaultValue: defaultData.primaryColorBrightness,
+        level: DiagnosticLevel.debug));
+    properties.add(EnumProperty<AndroidOverscrollIndicator>(
+        'androidOverscrollIndicator', androidOverscrollIndicator,
+        defaultValue: null, level: DiagnosticLevel.debug));
+    properties.add(ColorProperty('toggleableActiveColor', toggleableActiveColor,
+        defaultValue: defaultData.toggleableActiveColor,
+        level: DiagnosticLevel.debug));
+    properties.add(ColorProperty('selectedRowColor', selectedRowColor,
+        defaultValue: defaultData.selectedRowColor,
+        level: DiagnosticLevel.debug));
+    properties.add(ColorProperty('errorColor', errorColor,
+        defaultValue: defaultData.errorColor, level: DiagnosticLevel.debug));
+    properties.add(ColorProperty('backgroundColor', backgroundColor,
+        defaultValue: defaultData.backgroundColor,
+        level: DiagnosticLevel.debug));
+    properties.add(ColorProperty('bottomAppBarColor', bottomAppBarColor,
+        defaultValue: defaultData.bottomAppBarColor,
+        level: DiagnosticLevel.debug));
+    properties.add(ColorProperty('canvasColor', canvasColor,
+        defaultValue: defaultData.canvasColor, level: DiagnosticLevel.debug));
+    properties.add(ColorProperty('cardColor', cardColor,
+        defaultValue: defaultData.cardColor, level: DiagnosticLevel.debug));
+    properties.add(ColorProperty('dialogBackgroundColor', dialogBackgroundColor,
+        defaultValue: defaultData.dialogBackgroundColor,
+        level: DiagnosticLevel.debug));
+    properties.add(ColorProperty('dividerColor', dividerColor,
+        defaultValue: defaultData.dividerColor, level: DiagnosticLevel.debug));
+    properties.add(ColorProperty('hintColor', hintColor,
+        defaultValue: defaultData.hintColor, level: DiagnosticLevel.debug));
+    properties.add(ColorProperty('indicatorColor', indicatorColor,
+        defaultValue: defaultData.indicatorColor,
+        level: DiagnosticLevel.debug));
+    properties.add(ColorProperty('primaryColorDark', primaryColorDark,
+        defaultValue: defaultData.primaryColorDark,
+        level: DiagnosticLevel.debug));
+    properties.add(ColorProperty('primaryColorLight', primaryColorLight,
+        defaultValue: defaultData.primaryColorLight,
+        level: DiagnosticLevel.debug));
+    properties.add(ColorProperty('secondaryHeaderColor', secondaryHeaderColor,
+        defaultValue: defaultData.secondaryHeaderColor,
+        level: DiagnosticLevel.debug));
+    properties.add(ColorProperty(
+        'scaffoldBackgroundColor', scaffoldBackgroundColor,
+        defaultValue: defaultData.scaffoldBackgroundColor,
+        level: DiagnosticLevel.debug));
+    properties.add(ColorProperty('shadowColor', shadowColor,
+        defaultValue: defaultData.shadowColor, level: DiagnosticLevel.debug));
   }
 }
 
@@ -2814,40 +3043,48 @@
   MaterialBasedCupertinoThemeData({
     required ThemeData materialTheme,
   }) : this._(
-    materialTheme,
-    (materialTheme.cupertinoOverrideTheme ?? const CupertinoThemeData()).noDefault(),
-  );
+          materialTheme,
+          (materialTheme.cupertinoOverrideTheme ?? const CupertinoThemeData())
+              .noDefault(),
+        );
 
   MaterialBasedCupertinoThemeData._(
     this._materialTheme,
     this._cupertinoOverrideTheme,
   ) : // Pass all values to the superclass so Material-agnostic properties
-      // like barBackgroundColor can still behave like a normal
-      // CupertinoThemeData.
-      super.raw(
-        _cupertinoOverrideTheme.brightness,
-        _cupertinoOverrideTheme.primaryColor,
-        _cupertinoOverrideTheme.primaryContrastingColor,
-        _cupertinoOverrideTheme.textTheme,
-        _cupertinoOverrideTheme.barBackgroundColor,
-        _cupertinoOverrideTheme.scaffoldBackgroundColor,
-        _cupertinoOverrideTheme.applyThemeToAll,
-      );
+        // like barBackgroundColor can still behave like a normal
+        // CupertinoThemeData.
+        super.raw(
+          _cupertinoOverrideTheme.brightness,
+          _cupertinoOverrideTheme.primaryColor,
+          _cupertinoOverrideTheme.primaryContrastingColor,
+          _cupertinoOverrideTheme.textTheme,
+          _cupertinoOverrideTheme.barBackgroundColor,
+          _cupertinoOverrideTheme.scaffoldBackgroundColor,
+          _cupertinoOverrideTheme.applyThemeToAll,
+        );
 
   final ThemeData _materialTheme;
   final NoDefaultCupertinoThemeData _cupertinoOverrideTheme;
 
   @override
-  Brightness get brightness => _cupertinoOverrideTheme.brightness ?? _materialTheme.brightness;
+  Brightness get brightness =>
+      _cupertinoOverrideTheme.brightness ?? _materialTheme.brightness;
 
   @override
-  Color get primaryColor => _cupertinoOverrideTheme.primaryColor ?? _materialTheme.colorScheme.primary;
+  Color get primaryColor =>
+      _cupertinoOverrideTheme.primaryColor ??
+      _materialTheme.colorScheme.primary;
 
   @override
-  Color get primaryContrastingColor => _cupertinoOverrideTheme.primaryContrastingColor ?? _materialTheme.colorScheme.onPrimary;
+  Color get primaryContrastingColor =>
+      _cupertinoOverrideTheme.primaryContrastingColor ??
+      _materialTheme.colorScheme.onPrimary;
 
   @override
-  Color get scaffoldBackgroundColor => _cupertinoOverrideTheme.scaffoldBackgroundColor ?? _materialTheme.scaffoldBackgroundColor;
+  Color get scaffoldBackgroundColor =>
+      _cupertinoOverrideTheme.scaffoldBackgroundColor ??
+      _materialTheme.scaffoldBackgroundColor;
 
   /// Copies the [ThemeData]'s `cupertinoOverrideTheme`.
   ///
@@ -2904,15 +3141,16 @@
   // Using XOR to make the hash function as fast as possible (e.g. Jenkins is
   // noticeably slower).
   @override
-  int get hashCode => identityHashCode(baseTheme) ^ identityHashCode(localTextGeometry);
+  int get hashCode =>
+      identityHashCode(baseTheme) ^ identityHashCode(localTextGeometry);
 
   @override
   bool operator ==(Object other) {
     // We are explicitly ignoring the possibility that the types might not
     // match in the interests of speed.
-    return other is _IdentityThemeDataCacheKey
-        && identical(other.baseTheme, baseTheme)
-        && identical(other.localTextGeometry, localTextGeometry);
+    return other is _IdentityThemeDataCacheKey &&
+        identical(other.baseTheme, baseTheme) &&
+        identical(other.localTextGeometry, localTextGeometry);
   }
 }
 
@@ -2997,11 +3235,11 @@
   const VisualDensity({
     this.horizontal = 0.0,
     this.vertical = 0.0,
-  }) : assert(vertical <= maximumDensity),
-       assert(vertical <= maximumDensity),
-       assert(vertical >= minimumDensity),
-       assert(horizontal <= maximumDensity),
-       assert(horizontal >= minimumDensity);
+  })  : assert(vertical <= maximumDensity),
+        assert(vertical <= maximumDensity),
+        assert(vertical >= minimumDensity),
+        assert(horizontal <= maximumDensity),
+        assert(horizontal >= minimumDensity);
 
   /// The minimum allowed density.
   static const double minimumDensity = -4.0;
@@ -3024,7 +3262,8 @@
   /// of the "comfortable" setting for their particular use case.
   ///
   /// It corresponds to a density value of -1 in both axes.
-  static const VisualDensity comfortable = VisualDensity(horizontal: -1.0, vertical: -1.0);
+  static const VisualDensity comfortable =
+      VisualDensity(horizontal: -1.0, vertical: -1.0);
 
   /// The profile for a "compact" interpretation of [VisualDensity].
   ///
@@ -3034,7 +3273,8 @@
   /// "comfortable" setting for their particular use case.
   ///
   /// It corresponds to a density value of -2 in both axes.
-  static const VisualDensity compact = VisualDensity(horizontal: -2.0, vertical: -2.0);
+  static const VisualDensity compact =
+      VisualDensity(horizontal: -2.0, vertical: -2.0);
 
   /// Returns a visual density that is adaptive based on the [defaultTargetPlatform].
   ///
@@ -3130,8 +3370,10 @@
   BoxConstraints effectiveConstraints(BoxConstraints constraints) {
     assert(constraints.debugAssertIsValid());
     return constraints.copyWith(
-      minWidth: clampDouble(constraints.minWidth + baseSizeAdjustment.dx, 0.0, constraints.maxWidth),
-      minHeight: clampDouble(constraints.minHeight + baseSizeAdjustment.dy, 0.0, constraints.maxHeight),
+      minWidth: clampDouble(constraints.minWidth + baseSizeAdjustment.dx, 0.0,
+          constraints.maxWidth),
+      minHeight: clampDouble(constraints.minHeight + baseSizeAdjustment.dy, 0.0,
+          constraints.maxHeight),
     );
   }
 
@@ -3140,9 +3382,9 @@
     if (other.runtimeType != runtimeType) {
       return false;
     }
-    return other is VisualDensity
-        && other.horizontal == horizontal
-        && other.vertical == vertical;
+    return other is VisualDensity &&
+        other.horizontal == horizontal &&
+        other.vertical == vertical;
   }
 
   @override
