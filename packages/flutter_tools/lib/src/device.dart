--- conflicted
+++ resolved
@@ -484,12 +484,9 @@
     this.useTestFonts = false,
     this.verboseSystemLogs = false,
     this.observatoryPort,
-<<<<<<< HEAD
     this.initializePlatform = true,
-=======
     this.hostname,
     this.port,
->>>>>>> baa12b33
    }) : debuggingEnabled = true;
 
   DebuggingOptions.disabled(this.buildInfo, { this.initializePlatform = true })
