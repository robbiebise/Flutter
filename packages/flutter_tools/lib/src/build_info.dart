--- conflicted
+++ resolved
@@ -28,14 +28,7 @@
 
   // Whether build should be done using Dart2 Frontend parser.
   final bool previewDart2;
-<<<<<<< HEAD
-  
-=======
-
-  // Whether build should use strong mode semantics.
-  final bool strongMode;
-
->>>>>>> 8acb6888
+
   /// Extra command-line options for front-end.
   final String extraFrontEndOptions;
 
