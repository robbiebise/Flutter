--- conflicted
+++ resolved
@@ -727,12 +727,8 @@
                 leading: widget.leading ?? _buildLeadingIcon(context),
                 title: widget.title,
                 subtitle: widget.subtitle,
-<<<<<<< HEAD
                 trailing: trailing,
-=======
-                trailing: widget.trailing ?? _buildTrailingIcon(context),
                 minTileHeight: widget.minTileHeight,
->>>>>>> 9cb90d49
               ),
             ),
           ),
