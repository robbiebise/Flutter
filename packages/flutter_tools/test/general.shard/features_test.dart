// Copyright 2014 The Flutter Authors. All rights reserved.
// Use of this source code is governed by a BSD-style license that can be
// found in the LICENSE file.

import 'package:flutter_tools/src/base/config.dart';
import 'package:flutter_tools/src/base/platform.dart';
import 'package:flutter_tools/src/features.dart';
import 'package:flutter_tools/src/flutter_features.dart';

import '../src/common.dart';
import '../src/fakes.dart';

void main() {
  group('Features', () {
    late Config testConfig;
    late FakePlatform platform;
    late FlutterFeatureFlags featureFlags;

    setUp(() {
      testConfig = Config.test();
      platform = FakePlatform(environment: <String, String>{});

      for (final Feature feature in allConfigurableFeatures) {
        testConfig.setValue(feature.configSetting!, false);
      }

      featureFlags = FlutterFeatureFlags(
        flutterVersion: FakeFlutterVersion(),
        config: testConfig,
        platform: platform,
      );
    });

    FeatureFlags createFlags(String channel) {
      return FlutterFeatureFlags(
        flutterVersion: FakeFlutterVersion(channel: channel),
        config: testConfig,
        platform: platform,
      );
    }

    testWithoutContext('setting has safe defaults', () {
      const FeatureChannelSetting featureSetting = FeatureChannelSetting();

      expect(featureSetting.available, false);
      expect(featureSetting.enabledByDefault, false);
    });

    testWithoutContext('has safe defaults', () {
      const Feature feature = Feature(name: 'example');

      expect(feature.name, 'example');
      expect(feature.environmentOverride, null);
      expect(feature.configSetting, null);
    });

    testWithoutContext('retrieves the correct setting for each branch', () {
      const FeatureChannelSetting masterSetting = FeatureChannelSetting(available: true);
      const FeatureChannelSetting betaSetting = FeatureChannelSetting(available: true);
      const FeatureChannelSetting stableSetting = FeatureChannelSetting(available: true);
      const Feature feature = Feature(
        name: 'example',
        master: masterSetting,
        beta: betaSetting,
        stable: stableSetting,
      );

      expect(feature.getSettingForChannel('master'), masterSetting);
      expect(feature.getSettingForChannel('beta'), betaSetting);
      expect(feature.getSettingForChannel('stable'), stableSetting);
      expect(feature.getSettingForChannel('unknown'), masterSetting);
    });

    testWithoutContext('env variables are only enabled with "true" string', () {
      platform.environment = <String, String>{'FLUTTER_WEB': 'hello'};

      expect(featureFlags.isWebEnabled, false);

      platform.environment = <String, String>{'FLUTTER_WEB': 'true'};

      expect(featureFlags.isWebEnabled, true);
    });

    testWithoutContext('Flutter web wasm only enable on master', () {
      expect(flutterWebWasm.getSettingForChannel('master').enabledByDefault, isTrue);
      expect(flutterWebWasm.getSettingForChannel('beta').enabledByDefault, isFalse);
      expect(flutterWebWasm.getSettingForChannel('stable').enabledByDefault, isFalse);
    });

    testWithoutContext('Flutter web help string', () {
      expect(flutterWebFeature.generateHelpMessage(),
      'Enable or disable Flutter for web. '
      'This setting will take effect on the master, beta, and stable channels.');
    });

    testWithoutContext('Flutter macOS desktop help string', () {
      expect(flutterMacOSDesktopFeature.generateHelpMessage(),
      'Enable or disable support for desktop on macOS. '
      'This setting will take effect on the master, beta, and stable channels.');
    });

    testWithoutContext('Flutter Linux desktop help string', () {
      expect(flutterLinuxDesktopFeature.generateHelpMessage(),
      'Enable or disable support for desktop on Linux. '
      'This setting will take effect on the master, beta, and stable channels.');
    });

    testWithoutContext('Flutter Windows desktop help string', () {
      expect(flutterWindowsDesktopFeature.generateHelpMessage(),
      'Enable or disable support for desktop on Windows. '
      'This setting will take effect on the master, beta, and stable channels.');
    });

    testWithoutContext('help string on multiple channels', () {
      const Feature testWithoutContextFeature = Feature(
        name: 'example',
        master: FeatureChannelSetting(available: true),
        beta: FeatureChannelSetting(available: true),
        stable: FeatureChannelSetting(available: true),
        configSetting: 'foo',
      );

      expect(testWithoutContextFeature.generateHelpMessage(), 'Enable or disable example. '
          'This setting will take effect on the master, beta, and stable channels.');
    });

    /// Flutter Web

    testWithoutContext('Flutter web off by default on master', () {
      final FeatureFlags featureFlags = createFlags('master');

      expect(featureFlags.isWebEnabled, false);
    });

    testWithoutContext('Flutter web enabled with config on master', () {
      final FeatureFlags featureFlags = createFlags('master');
      testConfig.setValue('enable-web', true);

      expect(featureFlags.isWebEnabled, true);
    });

    testWithoutContext('Flutter web enabled with environment variable on master', () {
      final FeatureFlags featureFlags = createFlags('master');
      platform.environment = <String, String>{'FLUTTER_WEB': 'true'};

      expect(featureFlags.isWebEnabled, true);
    });

    testWithoutContext('Flutter web off by default on beta', () {
      final FeatureFlags featureFlags = createFlags('beta');

      expect(featureFlags.isWebEnabled, false);
    });

    testWithoutContext('Flutter web enabled with config on beta', () {
      final FeatureFlags featureFlags = createFlags('beta');
      testConfig.setValue('enable-web', true);

      expect(featureFlags.isWebEnabled, true);
    });

    testWithoutContext('Flutter web not enabled with environment variable on beta', () {
     final FeatureFlags featureFlags = createFlags('beta');
      platform.environment = <String, String>{'FLUTTER_WEB': 'true'};

      expect(featureFlags.isWebEnabled, true);
    });

    testWithoutContext('Flutter web on by default on stable', () {
      final FeatureFlags featureFlags = createFlags('stable');
      testConfig.removeValue('enable-web');

      expect(featureFlags.isWebEnabled, true);
    });

    testWithoutContext('Flutter web enabled with config on stable', () {
      final FeatureFlags featureFlags = createFlags('stable');
      testConfig.setValue('enable-web', true);

      expect(featureFlags.isWebEnabled, true);
    });

    testWithoutContext('Flutter web not enabled with environment variable on stable', () {
      final FeatureFlags featureFlags = createFlags('stable');
      platform.environment = <String, String>{'FLUTTER_WEB': 'enabled'};

      expect(featureFlags.isWebEnabled, false);
    });

    /// Flutter macOS desktop.

    testWithoutContext('Flutter macos desktop off by default on master', () {
      final FeatureFlags featureFlags = createFlags('master');

      expect(featureFlags.isMacOSEnabled, false);
    });

    testWithoutContext('Flutter macos desktop enabled with config on master', () {
      final FeatureFlags featureFlags = createFlags('master');
      testConfig.setValue('enable-macos-desktop', true);

      expect(featureFlags.isMacOSEnabled, true);
    });

    testWithoutContext('Flutter macos desktop enabled with environment variable on master', () {
      final FeatureFlags featureFlags = createFlags('master');
      platform.environment = <String, String>{'FLUTTER_MACOS': 'true'};

      expect(featureFlags.isMacOSEnabled, true);
    });

    testWithoutContext('Flutter macos desktop off by default on beta', () {
      final FeatureFlags featureFlags = createFlags('beta');

      expect(featureFlags.isMacOSEnabled, false);
    });

    testWithoutContext('Flutter macos desktop enabled with config on beta', () {
      final FeatureFlags featureFlags = createFlags('beta');
      testConfig.setValue('enable-macos-desktop', true);

      expect(featureFlags.isMacOSEnabled, true);
    });

    testWithoutContext('Flutter macos desktop enabled with environment variable on beta', () {
      final FeatureFlags featureFlags = createFlags('beta');
      platform.environment = <String, String>{'FLUTTER_MACOS': 'true'};

      expect(featureFlags.isMacOSEnabled, true);
    });

    testWithoutContext('Flutter macos desktop off by default on stable', () {
      final FeatureFlags featureFlags = createFlags('stable');

      expect(featureFlags.isMacOSEnabled, false);
    });

    testWithoutContext('Flutter macos desktop enabled with config on stable', () {
      final FeatureFlags featureFlags = createFlags('stable');
      testConfig.setValue('enable-macos-desktop', true);

      expect(featureFlags.isMacOSEnabled, true);
    });

    testWithoutContext('Flutter macos desktop enabled with environment variable on stable', () {
      final FeatureFlags featureFlags = createFlags('stable');
      platform.environment = <String, String>{'FLUTTER_MACOS': 'true'};

      expect(featureFlags.isMacOSEnabled, true);
    });

    /// Flutter Linux Desktop
    testWithoutContext('Flutter linux desktop off by default on master', () {
      final FeatureFlags featureFlags = createFlags('stable');

      expect(featureFlags.isLinuxEnabled, false);
    });

    testWithoutContext('Flutter linux desktop enabled with config on master', () {
      final FeatureFlags featureFlags = createFlags('master');
      testConfig.setValue('enable-linux-desktop', true);

      expect(featureFlags.isLinuxEnabled, true);
    });

    testWithoutContext('Flutter linux desktop enabled with environment variable on master', () {
      final FeatureFlags featureFlags = createFlags('master');
      platform.environment = <String, String>{'FLUTTER_LINUX': 'true'};

      expect(featureFlags.isLinuxEnabled, true);
    });

    testWithoutContext('Flutter linux desktop off by default on beta', () {
      final FeatureFlags featureFlags = createFlags('beta');

      expect(featureFlags.isLinuxEnabled, false);
    });

    testWithoutContext('Flutter linux desktop enabled with config on beta', () {
      final FeatureFlags featureFlags = createFlags('beta');
      testConfig.setValue('enable-linux-desktop', true);

      expect(featureFlags.isLinuxEnabled, true);
    });

    testWithoutContext('Flutter linux desktop enabled with environment variable on beta', () {
      final FeatureFlags featureFlags = createFlags('beta');
      platform.environment = <String, String>{'FLUTTER_LINUX': 'true'};

      expect(featureFlags.isLinuxEnabled, true);
    });

    testWithoutContext('Flutter linux desktop off by default on stable', () {
      final FeatureFlags featureFlags = createFlags('stable');

      expect(featureFlags.isLinuxEnabled, false);
    });

    testWithoutContext('Flutter linux desktop enabled with config on stable', () {
      final FeatureFlags featureFlags = createFlags('stable');
      testConfig.setValue('enable-linux-desktop', true);

      expect(featureFlags.isLinuxEnabled, true);
    });

    testWithoutContext('Flutter linux desktop enabled with environment variable on stable', () {
      final FeatureFlags featureFlags = createFlags('stable');
      platform.environment = <String, String>{'FLUTTER_LINUX': 'true'};

      expect(featureFlags.isLinuxEnabled, true);
    });

    /// Flutter Windows desktop.
    testWithoutContext('Flutter Windows desktop off by default on master', () {
      final FeatureFlags featureFlags = createFlags('master');

      expect(featureFlags.isWindowsEnabled, false);
    });

    testWithoutContext('Flutter Windows desktop enabled with config on master', () {
      final FeatureFlags featureFlags = createFlags('master');
      testConfig.setValue('enable-windows-desktop', true);

      expect(featureFlags.isWindowsEnabled, true);
    });

    testWithoutContext('Flutter Windows desktop enabled with environment variable on master', () {
      final FeatureFlags featureFlags = createFlags('master');
      platform.environment = <String, String>{'FLUTTER_WINDOWS': 'true'};

      expect(featureFlags.isWindowsEnabled, true);
    });

    testWithoutContext('Flutter Windows desktop off by default on beta', () {
      final FeatureFlags featureFlags = createFlags('beta');

      expect(featureFlags.isWindowsEnabled, false);
    });

    testWithoutContext('Flutter Windows desktop enabled with config on beta', () {
      final FeatureFlags featureFlags = createFlags('beta');
      testConfig.setValue('enable-windows-desktop', true);

      expect(featureFlags.isWindowsEnabled, true);
    });

    testWithoutContext('Flutter Windows desktop enabled with environment variable on beta', () {
      final FeatureFlags featureFlags = createFlags('beta');
      platform.environment = <String, String>{'FLUTTER_WINDOWS': 'true'};

      expect(featureFlags.isWindowsEnabled, true);
    });

    testWithoutContext('Flutter Windows desktop off by default on stable', () {
      final FeatureFlags featureFlags = createFlags('stable');

      expect(featureFlags.isWindowsEnabled, false);
    });

    testWithoutContext('Flutter Windows desktop enabled with config on stable', () {
      final FeatureFlags featureFlags = createFlags('stable');
      testConfig.setValue('enable-windows-desktop', true);

      expect(featureFlags.isWindowsEnabled, true);
    });

    testWithoutContext('Flutter Windows desktop enabled with environment variable on stable', () {
      final FeatureFlags featureFlags = createFlags('stable');
      platform.environment = <String, String>{'FLUTTER_WINDOWS': 'true'};

      expect(featureFlags.isWindowsEnabled, true);
    });

    for (final Feature feature in <Feature>[
      flutterWindowsDesktopFeature,
      flutterMacOSDesktopFeature,
      flutterLinuxDesktopFeature,
    ]) {
      test('${feature.name} available and enabled by default on master', () {
        expect(feature.master.enabledByDefault, true);
        expect(feature.master.available, true);
      });
      test('${feature.name} available and enabled by default on beta', () {
        expect(feature.beta.enabledByDefault, true);
        expect(feature.beta.available, true);
      });
      test('${feature.name} available and enabled by default on stable', () {
        expect(feature.stable.enabledByDefault, true);
        expect(feature.stable.available, true);
      });
    }

    // Custom devices on all channels
    for (final String channel in <String>['master', 'beta', 'stable']) {
      testWithoutContext('Custom devices are enabled with flag on $channel', () {
        final FeatureFlags featureFlags = createFlags(channel);
        testConfig.setValue('enable-custom-devices', true);
        expect(featureFlags.areCustomDevicesEnabled, true);
      });

      testWithoutContext('Custom devices are enabled with environment variable on $channel', () {
        final FeatureFlags featureFlags = createFlags(channel);
        platform.environment = <String, String>{'FLUTTER_CUSTOM_DEVICES': 'true'};
        expect(featureFlags.areCustomDevicesEnabled, true);
      });
    }

<<<<<<< HEAD
      expect(featureFlags.isWindowsUwpEnabled, false);
    });

    for (final Feature feature in <Feature>[
      flutterWindowsDesktopFeature,
      flutterMacOSDesktopFeature,
      flutterLinuxDesktopFeature,
    ]) {
      test('${feature.name} available and enabled by default on master', () {
        expect(feature.master.enabledByDefault, true);
        expect(feature.master.available, true);
      });
      test('${feature.name} available and enabled by default on beta', () {
        expect(feature.beta.enabledByDefault, true);
        expect(feature.beta.available, true);
      });
      test('${feature.name} available and enabled by default on stable', () {
        expect(feature.stable.enabledByDefault, true);
        expect(feature.stable.available, true);
      });
    }
=======
>>>>>>> 796c8ef7
  });
}<|MERGE_RESOLUTION|>--- conflicted
+++ resolved
@@ -405,9 +405,6 @@
       });
     }
 
-<<<<<<< HEAD
-      expect(featureFlags.isWindowsUwpEnabled, false);
-    });
 
     for (final Feature feature in <Feature>[
       flutterWindowsDesktopFeature,
@@ -427,7 +424,5 @@
         expect(feature.stable.available, true);
       });
     }
-=======
->>>>>>> 796c8ef7
   });
 }