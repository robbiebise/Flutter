--- conflicted
+++ resolved
@@ -93,27 +93,9 @@
     // TODO(cbracken): eliminate pathFilter.
     // Currently the compiler emits buildbot paths for the core libs in the
     // depfile. None of these are available on the local host.
-<<<<<<< HEAD
-    final String depfilePath = fs.path.join(getBuildDirectory(), 'kernel_compile.d');
-    final Fingerprinter fingerprinter = Fingerprinter(
-      fingerprintPath: '$depfilePath.fingerprint',
-      paths: <String>[mainPath],
-      properties: <String, String>{
-        'entryPoint': mainPath,
-        'trackWidgetCreation': trackWidgetCreation.toString(),
-        'linkPlatformKernelIn': linkPlatformKernelIn.toString(),
-      },
-      depfilePaths: <String>[depfilePath],
-      pathFilter: (String path) => !path.startsWith('/b/build/slave/'),
-    );
-
-    if (await fingerprinter.doesFingerprintMatch()) {
-      printTrace('Skipping kernel compilation. Fingerprint match.');
-      return CompilerOutput(outputFilePath, 0);
-=======
     Fingerprinter fingerprinter;
     if (depFilePath != null) {
-      fingerprinter = new Fingerprinter(
+      fingerprinter = Fingerprinter(
         fingerprintPath: '$depFilePath.fingerprint',
         paths: <String>[mainPath],
         properties: <String, String>{
@@ -127,9 +109,8 @@
 
       if (await fingerprinter.doesFingerprintMatch()) {
         printTrace('Skipping kernel compilation. Fingerprint match.');
-        return new CompilerOutput(outputFilePath, 0);
-      }
->>>>>>> bd1e5a36
+        return CompilerOutput(outputFilePath, 0);
+      }
     }
 
     // This is a URI, not a file path, so the forward slash is correct even on Windows.
