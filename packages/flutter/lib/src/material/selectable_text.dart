// Copyright 2014 The Flutter Authors. All rights reserved.
// Use of this source code is governed by a BSD-style license that can be
// found in the LICENSE file.

import 'dart:ui' as ui show BoxHeightStyle, BoxWidthStyle;

import 'package:flutter/cupertino.dart';
import 'package:flutter/foundation.dart';
import 'package:flutter/gestures.dart';
import 'package:flutter/rendering.dart';

import 'default_text_selection_toolbar.dart';
import 'desktop_text_selection.dart';
import 'feedback.dart';
import 'magnifier.dart';
import 'text_selection.dart';
import 'theme.dart';

// Examples can assume:
// late BuildContext context;
// late FocusNode myFocusNode;

/// An eyeballed value that moves the cursor slightly left of where it is
/// rendered for text on Android so its positioning more accurately matches the
/// native iOS text cursor positioning.
///
/// This value is in device pixels, not logical pixels as is typically used
/// throughout the codebase.
const int iOSHorizontalOffset = -2;

class _TextSpanEditingController extends TextEditingController {
  _TextSpanEditingController({required TextSpan textSpan}):
    assert(textSpan != null),
    _textSpan = textSpan,
    super(text: textSpan.toPlainText(includeSemanticsLabels: false));

  final TextSpan _textSpan;

  @override
  TextSpan buildTextSpan({required BuildContext context, TextStyle? style, required bool withComposing}) {
    // This does not care about composing.
    return TextSpan(
      style: style,
      children: <TextSpan>[_textSpan],
    );
  }

  @override
  set text(String? newText) {
    // This should never be reached.
    throw UnimplementedError();
  }
}

class _SelectableTextSelectionGestureDetectorBuilder extends TextSelectionGestureDetectorBuilder {
  _SelectableTextSelectionGestureDetectorBuilder({
    required _SelectableTextState state,
  }) : _state = state,
       super(delegate: state);

  final _SelectableTextState _state;

  @override
  void onForcePressStart(ForcePressDetails details) {
    super.onForcePressStart(details);
    if (delegate.selectionEnabled && shouldShowSelectionToolbar) {
      editableText.showToolbar();
    }
  }

  @override
  void onForcePressEnd(ForcePressDetails details) {
    // Not required.
  }

  @override
  void onSingleLongTapMoveUpdate(LongPressMoveUpdateDetails details) {
    if (delegate.selectionEnabled) {
      renderEditable.selectWordsInRange(
        from: details.globalPosition - details.offsetFromOrigin,
        to: details.globalPosition,
        cause: SelectionChangedCause.longPress,
      );
    }
  }

  @override
  void onSingleTapUp(TapUpDetails details) {
    editableText.hideToolbar();
    if (delegate.selectionEnabled) {
      switch (Theme.of(_state.context).platform) {
        case TargetPlatform.iOS:
        case TargetPlatform.macOS:
          renderEditable.selectWordEdge(cause: SelectionChangedCause.tap);
          break;
        case TargetPlatform.android:
        case TargetPlatform.fuchsia:
        case TargetPlatform.linux:
        case TargetPlatform.windows:
          renderEditable.selectPosition(cause: SelectionChangedCause.tap);
          break;
      }
    }
    _state.widget.onTap?.call();
  }

  @override
  void onSingleLongTapStart(LongPressStartDetails details) {
    if (delegate.selectionEnabled) {
      renderEditable.selectWord(cause: SelectionChangedCause.longPress);
      Feedback.forLongPress(_state.context);
    }
  }
}

/// A run of selectable text with a single style.
///
/// The [SelectableText] widget displays a string of text with a single style.
/// The string might break across multiple lines or might all be displayed on
/// the same line depending on the layout constraints.
///
/// {@youtube 560 315 https://www.youtube.com/watch?v=ZSU3ZXOs6hc}
///
/// The [style] argument is optional. When omitted, the text will use the style
/// from the closest enclosing [DefaultTextStyle]. If the given style's
/// [TextStyle.inherit] property is true (the default), the given style will
/// be merged with the closest enclosing [DefaultTextStyle]. This merging
/// behavior is useful, for example, to make the text bold while using the
/// default font family and size.
///
/// {@macro flutter.material.textfield.wantKeepAlive}
///
/// {@tool snippet}
///
/// ```dart
/// const SelectableText(
///   'Hello! How are you?',
///   textAlign: TextAlign.center,
///   style: TextStyle(fontWeight: FontWeight.bold),
/// )
/// ```
/// {@end-tool}
///
/// Using the [SelectableText.rich] constructor, the [SelectableText] widget can
/// display a paragraph with differently styled [TextSpan]s. The sample
/// that follows displays "Hello beautiful world" with different styles
/// for each word.
///
/// {@tool snippet}
///
/// ```dart
/// const SelectableText.rich(
///   TextSpan(
///     text: 'Hello', // default text style
///     children: <TextSpan>[
///       TextSpan(text: ' beautiful ', style: TextStyle(fontStyle: FontStyle.italic)),
///       TextSpan(text: 'world', style: TextStyle(fontWeight: FontWeight.bold)),
///     ],
///   ),
/// )
/// ```
/// {@end-tool}
///
/// ## Interactivity
///
/// To make [SelectableText] react to touch events, use callback [onTap] to achieve
/// the desired behavior.
///
/// See also:
///
///  * [Text], which is the non selectable version of this widget.
///  * [TextField], which is the editable version of this widget.
class SelectableText extends StatefulWidget {
  /// Creates a selectable text widget.
  ///
  /// If the [style] argument is null, the text will use the style from the
  /// closest enclosing [DefaultTextStyle].
  ///

  /// The [showCursor], [autofocus], [dragStartBehavior], [selectionHeightStyle],
  /// [selectionWidthStyle] and [data] parameters must not be null. If specified,
  /// the [maxLines] argument must be greater than zero.
  const SelectableText(
    String this.data, {
    super.key,
    this.focusNode,
    this.style,
    this.strutStyle,
    this.textAlign,
    this.textDirection,
    this.textScaleFactor,
    this.showCursor = false,
    this.autofocus = false,
    @Deprecated(
      'Use `contextMenuBuilder` instead. '
      'This feature was deprecated after v2.12.0-4.1.pre.',
    )
    this.toolbarOptions,
    this.minLines,
    this.maxLines,
    this.cursorWidth = 2.0,
    this.cursorHeight,
    this.cursorRadius,
    this.cursorColor,
    this.selectionHeightStyle = ui.BoxHeightStyle.tight,
    this.selectionWidthStyle = ui.BoxWidthStyle.tight,
    this.dragStartBehavior = DragStartBehavior.start,
    this.enableInteractiveSelection = true,
    this.selectionControls,
    this.onTap,
    this.scrollPhysics,
    this.semanticsLabel,
    this.textHeightBehavior,
    this.textWidthBasis,
    this.onSelectionChanged,
    this.contextMenuBuilder = _defaultBuildContextMenu,
    this.magnifierConfiguration,
  }) :  assert(showCursor != null),
        assert(autofocus != null),
        assert(dragStartBehavior != null),
        assert(selectionHeightStyle != null),
        assert(selectionWidthStyle != null),
        assert(maxLines == null || maxLines > 0),
        assert(minLines == null || minLines > 0),
        assert(
          (maxLines == null) || (minLines == null) || (maxLines >= minLines),
          "minLines can't be greater than maxLines",
        ),
        assert(
          data != null,
          'A non-null String must be provided to a SelectableText widget.',
        ),
        textSpan = null;

  /// Creates a selectable text widget with a [TextSpan].
  ///
  /// The [textSpan] parameter must not be null and only contain [TextSpan] in
  /// [textSpan].children. Other type of [InlineSpan] is not allowed.
  ///
  /// The [autofocus] and [dragStartBehavior] arguments must not be null.
  const SelectableText.rich(
    TextSpan this.textSpan, {
    super.key,
    this.focusNode,
    this.style,
    this.strutStyle,
    this.textAlign,
    this.textDirection,
    this.textScaleFactor,
    this.showCursor = false,
    this.autofocus = false,
    @Deprecated(
      'Use `contextMenuBuilder` instead. '
      'This feature was deprecated after v2.12.0-4.1.pre.',
    )
    this.toolbarOptions,
    this.minLines,
    this.maxLines,
    this.cursorWidth = 2.0,
    this.cursorHeight,
    this.cursorRadius,
    this.cursorColor,
    this.selectionHeightStyle = ui.BoxHeightStyle.tight,
    this.selectionWidthStyle = ui.BoxWidthStyle.tight,
    this.dragStartBehavior = DragStartBehavior.start,
    this.enableInteractiveSelection = true,
    this.selectionControls,
    this.onTap,
    this.scrollPhysics,
    this.semanticsLabel,
    this.textHeightBehavior,
    this.textWidthBasis,
    this.onSelectionChanged,
    this.contextMenuBuilder = _defaultBuildContextMenu,
    this.magnifierConfiguration,
  }) :  assert(showCursor != null),
    assert(autofocus != null),
    assert(dragStartBehavior != null),
    assert(maxLines == null || maxLines > 0),
    assert(minLines == null || minLines > 0),
    assert(
      (maxLines == null) || (minLines == null) || (maxLines >= minLines),
      "minLines can't be greater than maxLines",
    ),
    assert(
      textSpan != null,
      'A non-null TextSpan must be provided to a SelectableText.rich widget.',
    ),
    data = null;

  /// The text to display.
  ///
  /// This will be null if a [textSpan] is provided instead.
  final String? data;

  /// The text to display as a [TextSpan].
  ///
  /// This will be null if [data] is provided instead.
  final TextSpan? textSpan;

  /// Defines the focus for this widget.
  ///
  /// Text is only selectable when widget is focused.
  ///
  /// The [focusNode] is a long-lived object that's typically managed by a
  /// [StatefulWidget] parent. See [FocusNode] for more information.
  ///
  /// To give the focus to this widget, provide a [focusNode] and then
  /// use the current [FocusScope] to request the focus:
  ///
  /// ```dart
  /// FocusScope.of(context).requestFocus(myFocusNode);
  /// ```
  ///
  /// This happens automatically when the widget is tapped.
  ///
  /// To be notified when the widget gains or loses the focus, add a listener
  /// to the [focusNode]:
  ///
  /// ```dart
  /// myFocusNode.addListener(() { print(myFocusNode.hasFocus); });
  /// ```
  ///
  /// If null, this widget will create its own [FocusNode] with
  /// [FocusNode.skipTraversal] parameter set to `true`, which causes the widget
  /// to be skipped over during focus traversal.
  final FocusNode? focusNode;

  /// The style to use for the text.
  ///
  /// If null, defaults [DefaultTextStyle] of context.
  final TextStyle? style;

  /// {@macro flutter.widgets.editableText.strutStyle}
  final StrutStyle? strutStyle;

  /// {@macro flutter.widgets.editableText.textAlign}
  final TextAlign? textAlign;

  /// {@macro flutter.widgets.editableText.textDirection}
  final TextDirection? textDirection;

  /// {@macro flutter.widgets.editableText.textScaleFactor}
  final double? textScaleFactor;

  /// {@macro flutter.widgets.editableText.autofocus}
  final bool autofocus;

  /// {@macro flutter.widgets.editableText.minLines}
  final int? minLines;

  /// {@macro flutter.widgets.editableText.maxLines}
  final int? maxLines;

  /// {@macro flutter.widgets.editableText.showCursor}
  final bool showCursor;

  /// {@macro flutter.widgets.editableText.cursorWidth}
  final double cursorWidth;

  /// {@macro flutter.widgets.editableText.cursorHeight}
  final double? cursorHeight;

  /// {@macro flutter.widgets.editableText.cursorRadius}
  final Radius? cursorRadius;

  /// The color of the cursor.
  ///
  /// The cursor indicates the current text insertion point.
  ///
  /// If null then [DefaultSelectionStyle.cursorColor] is used. If that is also
  /// null and [ThemeData.platform] is [TargetPlatform.iOS] or
  /// [TargetPlatform.macOS], then [CupertinoThemeData.primaryColor] is used.
  /// Otherwise [ColorScheme.primary] of [ThemeData.colorScheme] is used.
  final Color? cursorColor;

  /// Controls how tall the selection highlight boxes are computed to be.
  ///
  /// See [ui.BoxHeightStyle] for details on available styles.
  final ui.BoxHeightStyle selectionHeightStyle;

  /// Controls how wide the selection highlight boxes are computed to be.
  ///
  /// See [ui.BoxWidthStyle] for details on available styles.
  final ui.BoxWidthStyle selectionWidthStyle;

  /// {@macro flutter.widgets.editableText.enableInteractiveSelection}
  final bool enableInteractiveSelection;

  /// {@macro flutter.widgets.editableText.selectionControls}
  final TextSelectionControls? selectionControls;

  /// {@macro flutter.widgets.scrollable.dragStartBehavior}
  final DragStartBehavior dragStartBehavior;

  /// Configuration of toolbar options.
  ///
  /// Paste and cut will be disabled regardless.
  ///
  /// If not set, select all and copy will be enabled by default.
  @Deprecated(
    'Use `contextMenuBuilder` instead. '
    'This feature was deprecated after v2.12.0-4.1.pre.',
  )
  final ToolbarOptions? toolbarOptions;

  /// {@macro flutter.widgets.editableText.selectionEnabled}
  bool get selectionEnabled => enableInteractiveSelection;

  /// Called when the user taps on this selectable text.
  ///
  /// The selectable text builds a [GestureDetector] to handle input events like tap,
  /// to trigger focus requests, to move the caret, adjust the selection, etc.
  /// Handling some of those events by wrapping the selectable text with a competing
  /// GestureDetector is problematic.
  ///
  /// To unconditionally handle taps, without interfering with the selectable text's
  /// internal gesture detector, provide this callback.
  ///
  /// To be notified when the text field gains or loses the focus, provide a
  /// [focusNode] and add a listener to that.
  ///
  /// To listen to arbitrary pointer events without competing with the
  /// selectable text's internal gesture detector, use a [Listener].
  final GestureTapCallback? onTap;

  /// {@macro flutter.widgets.editableText.scrollPhysics}
  final ScrollPhysics? scrollPhysics;

  /// {@macro flutter.widgets.Text.semanticsLabel}
  final String? semanticsLabel;

  /// {@macro dart.ui.textHeightBehavior}
  final TextHeightBehavior? textHeightBehavior;

  /// {@macro flutter.painting.textPainter.textWidthBasis}
  final TextWidthBasis? textWidthBasis;

  /// {@macro flutter.widgets.editableText.onSelectionChanged}
  final SelectionChangedCallback? onSelectionChanged;

<<<<<<< HEAD
  /// {@macro flutter.widgets.EditableText.contextMenuBuilder}
  final EditableTextToolbarBuilder? contextMenuBuilder;

  static Widget _defaultBuildContextMenu(BuildContext context, EditableTextState editableTextState, Offset primaryAnchor, [Offset? secondaryAnchor]) {
    return DefaultTextSelectionToolbar(
      primaryAnchor: primaryAnchor,
      secondaryAnchor: secondaryAnchor,
      editableTextState: editableTextState,
      buttonItems: EditableTextContextMenuButtonItemsBuilder.buttonItemsForToolbarOptions(
        editableTextState,
      ),
    );
  }

  /// {@macro flutter.widgets.text_selection.TextMagnifierConfiguration.intro}
=======
  /// {@macro flutter.widgets.magnifier.TextMagnifierConfiguration.intro}
>>>>>>> dce82f7e
  ///
  /// {@macro flutter.widgets.magnifier.intro}
  ///
  /// {@macro flutter.widgets.magnifier.TextMagnifierConfiguration.details}
  ///
  /// By default, builds a [CupertinoTextMagnifier] on iOS and [TextMagnifier] on
  /// Android, and builds nothing on all other platforms. If it is desired to supress
  /// the magnifier, consider passing [TextMagnifierConfiguration.disabled].
  final TextMagnifierConfiguration? magnifierConfiguration;

  @override
  State<SelectableText> createState() => _SelectableTextState();

  @override
  void debugFillProperties(DiagnosticPropertiesBuilder properties) {
    super.debugFillProperties(properties);
    properties.add(DiagnosticsProperty<String>('data', data, defaultValue: null));
    properties.add(DiagnosticsProperty<String>('semanticsLabel', semanticsLabel, defaultValue: null));
    properties.add(DiagnosticsProperty<FocusNode>('focusNode', focusNode, defaultValue: null));
    properties.add(DiagnosticsProperty<TextStyle>('style', style, defaultValue: null));
    properties.add(DiagnosticsProperty<bool>('autofocus', autofocus, defaultValue: false));
    properties.add(DiagnosticsProperty<bool>('showCursor', showCursor, defaultValue: false));
    properties.add(IntProperty('minLines', minLines, defaultValue: null));
    properties.add(IntProperty('maxLines', maxLines, defaultValue: null));
    properties.add(EnumProperty<TextAlign>('textAlign', textAlign, defaultValue: null));
    properties.add(EnumProperty<TextDirection>('textDirection', textDirection, defaultValue: null));
    properties.add(DoubleProperty('textScaleFactor', textScaleFactor, defaultValue: null));
    properties.add(DoubleProperty('cursorWidth', cursorWidth, defaultValue: 2.0));
    properties.add(DoubleProperty('cursorHeight', cursorHeight, defaultValue: null));
    properties.add(DiagnosticsProperty<Radius>('cursorRadius', cursorRadius, defaultValue: null));
    properties.add(DiagnosticsProperty<Color>('cursorColor', cursorColor, defaultValue: null));
    properties.add(FlagProperty('selectionEnabled', value: selectionEnabled, defaultValue: true, ifFalse: 'selection disabled'));
    properties.add(DiagnosticsProperty<TextSelectionControls>('selectionControls', selectionControls, defaultValue: null));
    properties.add(DiagnosticsProperty<ScrollPhysics>('scrollPhysics', scrollPhysics, defaultValue: null));
    properties.add(DiagnosticsProperty<TextHeightBehavior>('textHeightBehavior', textHeightBehavior, defaultValue: null));
  }
}

class _SelectableTextState extends State<SelectableText> implements TextSelectionGestureDetectorBuilderDelegate {
  EditableTextState? get _editableText => editableTextKey.currentState;

  late _TextSpanEditingController _controller;

  FocusNode? _focusNode;
  FocusNode get _effectiveFocusNode =>
      widget.focusNode ?? (_focusNode ??= FocusNode(skipTraversal: true));

  bool _showSelectionHandles = false;

  late _SelectableTextSelectionGestureDetectorBuilder _selectionGestureDetectorBuilder;

  // API for TextSelectionGestureDetectorBuilderDelegate.
  @override
  late bool forcePressEnabled;

  @override
  final GlobalKey<EditableTextState> editableTextKey = GlobalKey<EditableTextState>();

  @override
  bool get selectionEnabled => widget.selectionEnabled;
  // End of API for TextSelectionGestureDetectorBuilderDelegate.

  @override
  void initState() {
    super.initState();
    _selectionGestureDetectorBuilder = _SelectableTextSelectionGestureDetectorBuilder(state: this);
    _controller = _TextSpanEditingController(
        textSpan: widget.textSpan ?? TextSpan(text: widget.data),
    );
    _controller.addListener(_onControllerChanged);
  }

  @override
  void didUpdateWidget(SelectableText oldWidget) {
    super.didUpdateWidget(oldWidget);
    if (widget.data != oldWidget.data || widget.textSpan != oldWidget.textSpan) {
      _controller.removeListener(_onControllerChanged);
      _controller = _TextSpanEditingController(
          textSpan: widget.textSpan ?? TextSpan(text: widget.data),
      );
      _controller.addListener(_onControllerChanged);
    }
    if (_effectiveFocusNode.hasFocus && _controller.selection.isCollapsed) {
      _showSelectionHandles = false;
    } else {
      _showSelectionHandles = true;
    }
  }

  @override
  void dispose() {
    _focusNode?.dispose();
    _controller.dispose();
    super.dispose();
  }

  void _onControllerChanged() {
    final bool showSelectionHandles = !_effectiveFocusNode.hasFocus
      || !_controller.selection.isCollapsed;
    if (showSelectionHandles == _showSelectionHandles) {
      return;
    }
    setState(() {
      _showSelectionHandles = showSelectionHandles;
    });
  }

  TextSelection? _lastSeenTextSelection;

  void _handleSelectionChanged(TextSelection selection, SelectionChangedCause? cause) {
    final bool willShowSelectionHandles = _shouldShowSelectionHandles(cause);
    if (willShowSelectionHandles != _showSelectionHandles) {
      setState(() {
        _showSelectionHandles = willShowSelectionHandles;
      });
    }
    // TODO(chunhtai): The selection may be the same. We should remove this
    // check once this is fixed https://github.com/flutter/flutter/issues/76349.
    if (widget.onSelectionChanged != null && _lastSeenTextSelection != selection) {
      widget.onSelectionChanged!(selection, cause);
    }
    _lastSeenTextSelection = selection;

    switch (Theme.of(context).platform) {
      case TargetPlatform.iOS:
      case TargetPlatform.macOS:
        if (cause == SelectionChangedCause.longPress) {
          _editableText?.bringIntoView(selection.base);
        }
        return;
      case TargetPlatform.android:
      case TargetPlatform.fuchsia:
      case TargetPlatform.linux:
      case TargetPlatform.windows:
      // Do nothing.
    }
  }

  /// Toggle the toolbar when a selection handle is tapped.
  void _handleSelectionHandleTapped() {
    if (_controller.selection.isCollapsed) {
      _editableText!.toggleToolbar();
    }
  }

  bool _shouldShowSelectionHandles(SelectionChangedCause? cause) {
    // When the text field is activated by something that doesn't trigger the
    // selection overlay, we shouldn't show the handles either.
    if (!_selectionGestureDetectorBuilder.shouldShowSelectionToolbar) {
      return false;
    }

    if (_controller.selection.isCollapsed) {
      return false;
    }

    if (cause == SelectionChangedCause.keyboard) {
      return false;
    }

    if (cause == SelectionChangedCause.longPress) {
      return true;
    }

    if (_controller.text.isNotEmpty) {
      return true;
    }

    return false;
  }

  @override
  Widget build(BuildContext context) {
    // TODO(garyq): Assert to block WidgetSpans from being used here are removed,
    // but we still do not yet have nice handling of things like carets, clipboard,
    // and other features. We should add proper support. Currently, caret handling
    // is blocked on SkParagraph switch and https://github.com/flutter/engine/pull/27010
    // should be landed in SkParagraph after the switch is complete.
    assert(debugCheckHasMediaQuery(context));
    assert(debugCheckHasDirectionality(context));
    assert(
      !(widget.style != null && widget.style!.inherit == false &&
          (widget.style!.fontSize == null || widget.style!.textBaseline == null)),
      'inherit false style must supply fontSize and textBaseline',
    );

    final ThemeData theme = Theme.of(context);
    final DefaultSelectionStyle selectionStyle = DefaultSelectionStyle.of(context);
    final FocusNode focusNode = _effectiveFocusNode;

    TextSelectionControls? textSelectionControls =  widget.selectionControls;
    final bool paintCursorAboveText;
    final bool cursorOpacityAnimates;
    Offset? cursorOffset;
    final Color cursorColor;
    final Color selectionColor;
    Radius? cursorRadius = widget.cursorRadius;

    switch (theme.platform) {
      case TargetPlatform.iOS:
        final CupertinoThemeData cupertinoTheme = CupertinoTheme.of(context);
        forcePressEnabled = true;
        textSelectionControls ??= cupertinoTextSelectionHandleControls;
        paintCursorAboveText = true;
        cursorOpacityAnimates = true;
        cursorColor = widget.cursorColor ?? selectionStyle.cursorColor ?? cupertinoTheme.primaryColor;
        selectionColor = selectionStyle.selectionColor ?? cupertinoTheme.primaryColor.withOpacity(0.40);
        cursorRadius ??= const Radius.circular(2.0);
        cursorOffset = Offset(iOSHorizontalOffset / MediaQuery.of(context).devicePixelRatio, 0);
        break;

      case TargetPlatform.macOS:
        final CupertinoThemeData cupertinoTheme = CupertinoTheme.of(context);
        forcePressEnabled = false;
        textSelectionControls ??= cupertinoDesktopTextSelectionHandleControls;
        paintCursorAboveText = true;
        cursorOpacityAnimates = true;
        cursorColor = widget.cursorColor ?? selectionStyle.cursorColor ?? cupertinoTheme.primaryColor;
        selectionColor = selectionStyle.selectionColor ?? cupertinoTheme.primaryColor.withOpacity(0.40);
        cursorRadius ??= const Radius.circular(2.0);
        cursorOffset = Offset(iOSHorizontalOffset / MediaQuery.of(context).devicePixelRatio, 0);
        break;

      case TargetPlatform.android:
      case TargetPlatform.fuchsia:
        forcePressEnabled = false;
        textSelectionControls ??= materialTextSelectionHandleControls;
        paintCursorAboveText = false;
        cursorOpacityAnimates = false;
        cursorColor = widget.cursorColor ?? selectionStyle.cursorColor ?? theme.colorScheme.primary;
        selectionColor = selectionStyle.selectionColor ?? theme.colorScheme.primary.withOpacity(0.40);
        break;

      case TargetPlatform.linux:
      case TargetPlatform.windows:
        forcePressEnabled = false;
        textSelectionControls ??= desktopTextSelectionHandleControls;
        paintCursorAboveText = false;
        cursorOpacityAnimates = false;
        cursorColor = widget.cursorColor ?? selectionStyle.cursorColor ?? theme.colorScheme.primary;
        selectionColor = selectionStyle.selectionColor ?? theme.colorScheme.primary.withOpacity(0.40);
        break;
    }

    final DefaultTextStyle defaultTextStyle = DefaultTextStyle.of(context);
    TextStyle? effectiveTextStyle = widget.style;
    if (effectiveTextStyle == null || effectiveTextStyle.inherit) {
      effectiveTextStyle = defaultTextStyle.style.merge(widget.style ?? _controller._textSpan.style);
    }
    if (MediaQuery.boldTextOverride(context)) {
      effectiveTextStyle = effectiveTextStyle.merge(const TextStyle(fontWeight: FontWeight.bold));
    }
    final Widget child = RepaintBoundary(
      child: EditableText(
        key: editableTextKey,
        style: effectiveTextStyle,
        readOnly: true,
        toolbarOptions: widget.toolbarOptions,
        textWidthBasis: widget.textWidthBasis ?? defaultTextStyle.textWidthBasis,
        textHeightBehavior: widget.textHeightBehavior ?? defaultTextStyle.textHeightBehavior,
        showSelectionHandles: _showSelectionHandles,
        showCursor: widget.showCursor,
        controller: _controller,
        focusNode: focusNode,
        strutStyle: widget.strutStyle ?? const StrutStyle(),
        textAlign: widget.textAlign ?? defaultTextStyle.textAlign ?? TextAlign.start,
        textDirection: widget.textDirection,
        textScaleFactor: widget.textScaleFactor,
        autofocus: widget.autofocus,
        forceLine: false,
        minLines: widget.minLines,
        maxLines: widget.maxLines ?? defaultTextStyle.maxLines,
        selectionColor: selectionColor,
        selectionControls: widget.selectionEnabled ? textSelectionControls : null,
        onSelectionChanged: _handleSelectionChanged,
        onSelectionHandleTapped: _handleSelectionHandleTapped,
        rendererIgnoresPointer: true,
        cursorWidth: widget.cursorWidth,
        cursorHeight: widget.cursorHeight,
        cursorRadius: cursorRadius,
        cursorColor: cursorColor,
        selectionHeightStyle: widget.selectionHeightStyle,
        selectionWidthStyle: widget.selectionWidthStyle,
        cursorOpacityAnimates: cursorOpacityAnimates,
        cursorOffset: cursorOffset,
        paintCursorAboveText: paintCursorAboveText,
        backgroundCursorColor: CupertinoColors.inactiveGray,
        enableInteractiveSelection: widget.enableInteractiveSelection,
        magnifierConfiguration: widget.magnifierConfiguration ?? TextMagnifier.adaptiveMagnifierConfiguration,
        dragStartBehavior: widget.dragStartBehavior,
        scrollPhysics: widget.scrollPhysics,
        autofillHints: null,
        contextMenuBuilder: widget.contextMenuBuilder,
      ),
    );

    return Semantics(
      label: widget.semanticsLabel,
      excludeSemantics: widget.semanticsLabel != null,
      onLongPress: () {
        _effectiveFocusNode.requestFocus();
      },
      child: _selectionGestureDetectorBuilder.buildGestureDetector(
        behavior: HitTestBehavior.translucent,
        child: child,
      ),
    );
  }
}<|MERGE_RESOLUTION|>--- conflicted
+++ resolved
@@ -439,7 +439,6 @@
   /// {@macro flutter.widgets.editableText.onSelectionChanged}
   final SelectionChangedCallback? onSelectionChanged;
 
-<<<<<<< HEAD
   /// {@macro flutter.widgets.EditableText.contextMenuBuilder}
   final EditableTextToolbarBuilder? contextMenuBuilder;
 
@@ -454,10 +453,7 @@
     );
   }
 
-  /// {@macro flutter.widgets.text_selection.TextMagnifierConfiguration.intro}
-=======
   /// {@macro flutter.widgets.magnifier.TextMagnifierConfiguration.intro}
->>>>>>> dce82f7e
   ///
   /// {@macro flutter.widgets.magnifier.intro}
   ///
