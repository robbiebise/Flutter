// Copyright 2014 The Flutter Authors. All rights reserved.
// Use of this source code is governed by a BSD-style license that can be
// found in the LICENSE file.

buildscript {
    repositories {
        google()
        mavenCentral()
    }

    dependencies {
        classpath 'com.android.tools.build:gradle:8.1.0'
    }
}

plugins {
    id "com.android.library"
}

group 'dev.flutter.plugins.integration_test'
version '1.0-SNAPSHOT'

rootProject.allprojects {
    repositories {
        google()
        mavenCentral()
    }
}

// project.getTasks().withType(JavaCompile){
//     options.compilerArgs << "-Xlint:all" << "-Werror"
// }

apply plugin: 'com.android.library'

android {
<<<<<<< HEAD
    // Conditional for compatibility with AGP <4.2.
    namespace 'dev.flutter.integration_test'
    // We recommend using flutter.compileSdkVersion as it will automatically
    // pick the flutter sdk's preferred version number.
    compileSdk flutter.compileSdkVersion
=======
    namespace 'dev.flutter.integration_test'

    compileSdk 34
>>>>>>> 1b234858

    compileOptions {
        sourceCompatibility JavaVersion.VERSION_1_8
        targetCompatibility JavaVersion.VERSION_1_8
    }

    defaultConfig {
        // We recommend using flutter.minSdkVersion as it will automatically
        // pick the flutter sdk's preferred version number.
        minSdkVersion flutter.minSdkVersion
        testInstrumentationRunner "androidx.test.runner.AndroidJUnitRunner"
        consumerProguardFiles 'lib-proguard-rules.txt'
    }

    dependencies {
        // TODO(egarciad): These dependencies should not be added to release builds.
        // https://github.com/flutter/flutter/issues/56591
        testImplementation 'junit:junit:4.13.2'
        testImplementation 'org.mockito:mockito-inline:5.1.0'

        api 'androidx.test:runner:1.2+'
        api 'androidx.test:rules:1.2+'
        api 'androidx.test.espresso:espresso-core:3.2+'

        implementation 'com.google.guava:guava:28.1-android'
    }
}<|MERGE_RESOLUTION|>--- conflicted
+++ resolved
@@ -34,17 +34,10 @@
 apply plugin: 'com.android.library'
 
 android {
-<<<<<<< HEAD
-    // Conditional for compatibility with AGP <4.2.
-    namespace 'dev.flutter.integration_test'
     // We recommend using flutter.compileSdkVersion as it will automatically
     // pick the flutter sdk's preferred version number.
     compileSdk flutter.compileSdkVersion
-=======
     namespace 'dev.flutter.integration_test'
-
-    compileSdk 34
->>>>>>> 1b234858
 
     compileOptions {
         sourceCompatibility JavaVersion.VERSION_1_8
