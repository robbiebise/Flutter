--- conflicted
+++ resolved
@@ -2554,11 +2554,7 @@
     expect(env['flutter'].allows(Version(2, 4, 9)), false);
   });
 
-<<<<<<< HEAD
-  testUsingContext('default app uses Android SDK 31', () async {
-=======
   testUsingContext('default app uses flutter default versions', () async {
->>>>>>> 04156b66
     Cache.flutterRoot = '../..';
 
     final CreateCommand command = CreateCommand();
@@ -2570,13 +2566,8 @@
 
     final String buildContent = await globals.fs.file('${projectDir.path}/android/app/build.gradle').readAsString();
 
-<<<<<<< HEAD
-    expect(buildContent.contains('compileSdkVersion 31'), true);
-    expect(buildContent.contains('targetSdkVersion 31'), true);
-=======
     expect(buildContent.contains('compileSdkVersion flutter.compileSdkVersion'), true);
     expect(buildContent.contains('targetSdkVersion flutter.targetSdkVersion'), true);
->>>>>>> 04156b66
   });
 
   testUsingContext('Linux plugins handle partially camel-case project names correctly', () async {
