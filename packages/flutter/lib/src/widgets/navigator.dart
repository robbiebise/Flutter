// Copyright 2015 The Chromium Authors. All rights reserved.
// Use of this source code is governed by a BSD-style license that can be
// found in the LICENSE file.

import 'dart:async';

import 'package:flutter/foundation.dart';
import 'package:flutter/rendering.dart';
import 'package:flutter/scheduler.dart';

import 'basic.dart';
import 'binding.dart';
import 'focus_manager.dart';
import 'focus_scope.dart';
import 'framework.dart';
import 'overlay.dart';
import 'routes.dart';
import 'ticker_provider.dart';

/// An abstraction for an entry managed by a [BasicNavigator].
///
/// This class defines an abstract interface between the navigator and the
/// "routes" that are pushed on and popped off the navigator. Most routes have
/// visual affordances, which they place in the navigators [Overlay] using one
/// or more [OverlayEntry] objects.
///
/// See [Navigator] for more explanation of how to use a Route
/// with navigation, including code examples.
///
/// See [MaterialPageRoute] for a route that replaces the
/// entire screen with a platform-adaptive transition.
abstract class Route<T> {
  /// The navigator that the route is in, if any.  Deprecated, use navigatorState
  /// getter instead.
  @deprecated
  NavigatorState<BasicNavigator> get navigator => _navigatorState;

  /// The [NavigatorState] of the [BasicNavigator] that the route is in,
  /// if any.
  NavigatorState<BasicNavigator> get navigatorState => _navigatorState;
  NavigatorState<BasicNavigator> _navigatorState;

  /// The overlay entries for this route.
  List<OverlayEntry> get overlayEntries => const <OverlayEntry>[];

  /// A future that completes when this route is popped off the navigator.
  ///
  /// The future completes with the value given to [Navigator.pop], if any.
  Future<T> get popped => _popCompleter.future;
  final Completer<T> _popCompleter = new Completer<T>();

  /// Called when the route is inserted into the navigator.
  ///
  /// Use this to populate overlayEntries and add them to the overlay
  /// (accessible as navigator.overlay). (The reason the Route is responsible
  /// for doing this, rather than the Navigator, is that the Route will be
  /// responsible for _removing_ the entries and this way it's symmetric.)
  ///
  /// The overlay argument will be null if this is the first route inserted.
  @protected
  @mustCallSuper
  void install(OverlayEntry insertionPoint) { }

  /// Called after [install] when the route is pushed onto the navigator.
  ///
  /// The returned value resolves when the push transition is complete.
  @protected
  TickerFuture didPush() => new TickerFuture.complete();

  /// When this route is popped (see [Navigator.pop]) if the result isn't
  /// specified or if it's null, this value will be used instead.
  T get currentResult => null;

  /// Called after [install] when the route replaced another in the navigator.
  @protected
  @mustCallSuper
  void didReplace(Route<dynamic> oldRoute) { }

  /// Returns false if this route wants to veto a [Navigator.pop]. This method is
  /// called by [Navigator.maybePop].
  ///
  /// By default, routes veto a pop if they're the first route in the history
  /// (i.e., if [isFirst]). This behavior prevents the user from popping the
  /// first route off the history and being stranded at a blank screen.
  ///
  /// See also:
  ///
  /// * [Form], which provides a [Form.onWillPop] callback that uses this mechanism.
  Future<RoutePopDisposition> willPop() async {
    return isFirst ? RoutePopDisposition.bubble : RoutePopDisposition.pop;
  }

  /// A request was made to pop this route. If the route can handle it
  /// internally (e.g. because it has its own stack of internal state) then
  /// return false, otherwise return true. Returning false will prevent the
  /// default behavior of [NavigatorState.pop].
  ///
  /// When this function returns true, the navigator removes this route from
  /// the history but does not yet call [dispose]. Instead, it is the route's
  /// responsibility to call [NavigatorState.finalizeRoute], which will in turn
  /// call [dispose] on the route. This sequence lets the route perform an
  /// exit animation (or some other visual effect) after being popped but prior
  /// to being disposed.
  @protected
  @mustCallSuper
  bool didPop(T result) {
    didComplete(result);
    return true;
  }

  /// Whether calling [didPop] would return false.
  bool get willHandlePopInternally => false;

  /// The given route, which came after this one, has been popped off the
  /// navigator.
  @protected
  @mustCallSuper
  void didPopNext(Route<dynamic> nextRoute) { }

  /// This route's next route has changed to the given new route. This is called
  /// on a route whenever the next route changes for any reason, except for
  /// cases when [didPopNext] would be called, so long as it is in the history.
  /// `nextRoute` will be null if there's no next route.
  @protected
  @mustCallSuper
  void didChangeNext(Route<dynamic> nextRoute) { }

  /// This route's previous route has changed to the given new route. This is
  /// called on a route whenever the previous route changes for any reason, so
  /// long as it is in the history, except for immediately after the route has
  /// been pushed (in which wase [didPush] or [didReplace] will be called
  /// instead). `previousRoute` will be null if there's no previous route.
  @protected
  @mustCallSuper
  void didChangePrevious(Route<dynamic> previousRoute) { }

  /// The route was popped or is otherwise being removed somewhat gracefully.
  ///
  /// This is called by [didPop] and in response to [Navigator.pushReplacement].
  @protected
  @mustCallSuper
  void didComplete(T result) {
    _popCompleter.complete(result);
  }

  /// The route should remove its overlays and free any other resources.
  ///
  /// This route is no longer referenced by the navigator.
  @mustCallSuper
  @protected
  void dispose() {
    assert(() {
      if (navigatorState == null) {
        throw new FlutterError(
          '$runtimeType.dipose() called more than once.\n'
          'A given route cannot be disposed more than once.'
        );
      }
      return true;
    });
    _navigatorState = null;
  }

  /// If the route's transition can be popped via a user gesture (e.g. the iOS
  /// back gesture), this should return a controller object that can be used to
  /// control the transition animation's progress. Otherwise, it should return
  /// null.
  ///
  /// If attempts to dismiss this route might be vetoed, for example because
  /// a [WillPopCallback] was defined for the route, then it may make sense
  /// to disable the pop gesture. For example, the iOS back gesture is disabled
  /// when [ModalRoute.hasScopedWillPopCallback] is true.
  NavigationGestureController startPopGesture() => null;

  /// Whether this route is the top-most route on the navigator.
  ///
  /// If this is true, then [isActive] is also true.
  bool get isCurrent {
    return _navigatorState != null && _navigatorState._history.last == this;
  }

  /// Whether this route is the bottom-most route on the navigator.
  ///
  /// If this is true, then [Navigator.canPop] will return false if this route's
  /// [willHandlePopInternally] returns false.
  ///
  /// If [isFirst] and [isCurrent] are both true then this is the only route on
  /// the navigator (and [isActive] will also be true).
  bool get isFirst {
    return _navigatorState != null && _navigatorState._history.first == this;
  }

  /// Whether this route is on the navigator.
  ///
  /// If the route is not only active, but also the current route (the top-most
  /// route), then [isCurrent] will also be true. If it is the first route (the
  /// bottom-most route), then [isFirst] will also be true.
  ///
  /// If a later route is entirely opaque, then the route will be active but not
  /// rendered. It is even possible for the route to be active but for the stateful
  /// widgets within the route to not be instatiated. See [ModalRoute.maintainState].
  bool get isActive {
    return _navigatorState != null && _navigatorState._history.contains(this);
  }
}

/// Data that might be useful in constructing a [Route].
@immutable
class RouteSettings {
  /// Creates data used to construct routes.
  const RouteSettings({
    this.name,
    this.arguments,
    this.isInitialRoute: false,
  });

  /// Creates a copy of this route settings object with the given fields
  /// replaced with the new values.
  RouteSettings copyWith({
    String name,
    bool isInitialRoute,
  }) {
    return new RouteSettings(
      name: name ?? this.name,
      isInitialRoute: isInitialRoute ?? this.isInitialRoute,
    );
  }

  /// Optional name of the route (e.g., "/settings").
  ///
  /// If null, the route is anonymous.
  final String name;

  /// Optional arguments to pass to a [RouteFactory].
  final dynamic arguments;

  /// Whether this route is the very first route being pushed onto this [Navigator].
  ///
  /// The initial route typically skips any entrance transition to speed startup.
  final bool isInitialRoute;

  @override
  String toString() => '"$name"';
}

/// Creates a route for the given route settings.
///
/// Used by [Navigator.onGenerateRoute] and [Navigator.onUnknownRoute].
typedef Route<dynamic> RouteFactory(RouteSettings settings);

/// Signature for the [Navigator.popUntil] predicate argument.
typedef bool RoutePredicate(Route<dynamic> route);

/// An interface for observing the behavior of a [Navigator].
class NavigatorObserver {
  /// The navigator that the observer is observing, if any. Deprecated, use
  /// navigatorState getter instead.
  @deprecated
  NavigatorState<BasicNavigator> get navigator => _navigatorState;

  /// The [NavigatorState] of the [BasicNavigator] that the observer
  /// is observing, if any.
  NavigatorState<BasicNavigator> get navigatorState => _navigatorState;
  NavigatorState<BasicNavigator> _navigatorState;

  /// The [Navigator] pushed `route`.
  void didPush(Route<dynamic> route, Route<dynamic> previousRoute) { }

  /// The [Navigator] popped `route`.
  void didPop(Route<dynamic> route, Route<dynamic> previousRoute) { }

  /// The [Navigator] removed `route`.
  void didRemove(Route<dynamic> route, Route<dynamic> previousRoute) { }

  /// The [Navigator] is being controlled by a user gesture.
  ///
  /// Used for the iOS back gesture.
  void didStartUserGesture() { }

  /// User gesture is no longer controlling the [Navigator].
  void didStopUserGesture() { }
}

/// Interface describing an object returned by the [Route.startPopGesture]
/// method, allowing the route's transition animations to be controlled by a
/// drag or other user gesture.
abstract class NavigationGestureController {
  /// Configures the NavigationGestureController and tells the given [Navigator] that
  /// a gesture has started.
  NavigationGestureController(this._navigatorState)
    : assert(_navigatorState != null) {
    // Disable Hero transitions until the gesture is complete.
    _navigatorState.didStartUserGesture();
  }

  /// The state object for the navigator that this object is controlling.
  /// Deprecated: use the navigatorState accessor instead.
  @deprecated
  @protected
  NavigatorState<BasicNavigator> get navigator => _navigatorState;

  /// The state object for the navigator that this object is controlling.
  @protected
  NavigatorState<BasicNavigator> get navigatorState => _navigatorState;

  NavigatorState<BasicNavigator> _navigatorState;

  /// Release the resources used by this object. The object is no longer usable
  /// after this method is called.
  ///
  /// Must be called when the gesture is done.
  ///
  /// Calling this method notifies the navigator that the gesture has completed.
  @mustCallSuper
  void dispose() {
    _navigatorState.didStopUserGesture();
    _navigatorState = null;
  }

  /// The drag gesture has changed by [fractionalDelta]. The total range of the
  /// drag should be 0.0 to 1.0.
  void dragUpdate(double fractionalDelta);

  /// The drag gesture has ended with a horizontal motion of
  /// [fractionalVelocity] as a fraction of screen width per second.
  ///
  /// Returns true if the gesture will complete (i.e. a back gesture will
  /// result in a pop).
  bool dragEnd(double fractionalVelocity);
}

/// Abstract class that defines the state interface for a [BaseNavigator] subclass.
// This is complicated (and exists) because it has to support the old interface
// for NavigatorState.
abstract class NavigatorState<T extends BasicNavigator> extends State<T> with TickerProviderStateMixin {
  final GlobalKey<OverlayState> _overlayKey = new GlobalKey<OverlayState>();
  final List<Route<dynamic>> _history = <Route<dynamic>>[];
  final Set<Route<dynamic>> _poppedRoutes = new Set<Route<dynamic>>();

  /// The [FocusScopeNode] for the [FocusScope] that encloses the routes.
  final FocusScopeNode focusScopeNode = new FocusScopeNode();

  final List<OverlayEntry> _initialOverlayEntries = <OverlayEntry>[];

  @override
  void initState() {
    super.initState();
    for (NavigatorObserver observer in widget.observers) {
      assert(observer.navigatorState == null);
      observer._navigatorState = this;
    }
    _createInitialRoutes();
    for (Route<dynamic> route in _history)
      _initialOverlayEntries.addAll(route.overlayEntries);
  }

<<<<<<< HEAD
  /// Subclasses override this to populate the route stack before they are added
  /// to [_initialOverlayEntries] in [initState].
  void _createInitialRoutes() {}

  @override
  void didUpdateWidget(T oldWidget) {
    super.didUpdateWidget(oldWidget);
    if (oldWidget.observers != widget.observers) {
      for (NavigatorObserver observer in oldWidget.observers)
        observer._navigatorState = null;
      for (NavigatorObserver observer in widget.observers) {
        assert(observer.navigatorState == null);
        observer._navigatorState = this;
      }
    }
  }

  @override
  void dispose() {
    assert(!_debugLocked);
    assert(() {
      _debugLocked = true;
      return true;
    });
    for (NavigatorObserver observer in widget.observers)
      observer._navigatorState = null;
    final List<Route<dynamic>> doomed = _poppedRoutes.toList()
      ..addAll(_history);
    for (Route<dynamic> route in doomed)
      route.dispose();
    _poppedRoutes.clear();
    _history.clear();
    focusScopeNode.detach();
    super.dispose();
    assert(() {
      _debugLocked = false;
      return true;
    });
  }

  /// The overlay this navigator uses for its visual presentation.
  OverlayState get overlay => _overlayKey.currentState;

  OverlayEntry get _currentOverlayEntry {
    for (Route<dynamic> route in _history.reversed) {
      if (route.overlayEntries.isNotEmpty)
        return route.overlayEntries.last;
    }
    return null;
  }

  bool _debugLocked = false; // used to prevent re-entrant calls to push, pop, and friends

  /// Adds the given route to the navigator's history, and transitions to it.
  ///
  /// The new route and the previous route (if any) are notified (see
  /// [Route.didPush] and [Route.didChangeNext]). If the [BasicNavigator] has any
  /// [BasicNavigator.observers], they will be notified as well (see
  /// [NavigatorObserver.didPush]).
  ///
  /// Ongoing gestures within the current route are canceled when a new route is
  /// pushed.
  ///
  /// Returns a [Future] that completes to the `result` value passed to [pop]
  /// when the pushed route is popped off the navigator.
  Future<dynamic> push(Route<dynamic> route) {
    assert(!_debugLocked);
    assert(() {
      _debugLocked = true;
      return true;
    });
    assert(route != null);
    assert(route._navigatorState == null);
    setState(() {
      final Route<dynamic> oldRoute = _history.isNotEmpty ? _history.last : null;
      route._navigatorState = this;
      route.install(_currentOverlayEntry);
      _history.add(route);
      route.didPush();
      route.didChangeNext(null);
      if (oldRoute != null)
        oldRoute.didChangeNext(route);
      for (NavigatorObserver observer in widget.observers)
        observer.didPush(route, oldRoute);
    });
    assert(() {
      _debugLocked = false;
      return true;
    });
    _cancelActivePointers();
    return route.popped;
  }

  /// Replaces a route that is not currently visible with a new route.
  ///
  /// The new route and the route below the new route (if any) are notified
  /// (see [Route.didReplace] and [Route.didChangeNext]). The navigator observer
  /// is not notified. The old route is disposed (see [Route.dispose]).
  ///
  /// This can be useful in combination with [removeRouteBelow] when building a
  /// non-linear user experience.
  void replace({ @required Route<dynamic> oldRoute, @required Route<
      dynamic> newRoute }) {
    assert(!_debugLocked);
    assert(oldRoute != null);
    assert(newRoute != null);
    if (oldRoute == newRoute)
      return;
    assert(() {
      _debugLocked = true;
      return true;
    });
    assert(oldRoute._navigatorState == this);
    assert(newRoute._navigatorState == null);
    assert(oldRoute.overlayEntries.isNotEmpty);
    assert(newRoute.overlayEntries.isEmpty);
    assert(!overlay.debugIsVisible(oldRoute.overlayEntries.last));
    setState(() {
      final int index = _history.indexOf(oldRoute);
      assert(index >= 0);
      newRoute._navigatorState = this;
      newRoute.install(oldRoute.overlayEntries.last);
      _history[index] = newRoute;
      newRoute.didReplace(oldRoute);
      if (index + 1 < _history.length) {
        newRoute.didChangeNext(_history[index + 1]);
        _history[index + 1].didChangePrevious(newRoute);
      } else {
        newRoute.didChangeNext(null);
      }
      if (index > 0)
        _history[index - 1].didChangeNext(newRoute);
      oldRoute.dispose();
    });
    assert(() {
      _debugLocked = false;
      return true;
    });
  }

  /// Push the [newRoute] and dispose the old current Route.
  ///
  /// The new route and the route below the new route (if any) are notified
  /// (see [Route.didPush] and [Route.didChangeNext]). The navigator observer
  /// is not notified about the old route. The old route is disposed (see
  /// [Route.dispose]). The new route is not notified when the old route
  /// is removed (which happens when the new route's animation completes).
  ///
  /// If a [result] is provided, it will be the return value of the old route,
  /// as if the old route had been popped.
  Future<dynamic> pushReplacement(Route<dynamic> newRoute, { dynamic result }) {
    assert(!_debugLocked);
    assert(() {
      _debugLocked = true;
      return true;
    });
    final Route<dynamic> oldRoute = _history.last;
    assert(oldRoute != null && oldRoute._navigatorState == this);
    assert(oldRoute.overlayEntries.isNotEmpty);
    assert(newRoute._navigatorState == null);
    assert(newRoute.overlayEntries.isEmpty);
    setState(() {
      final int index = _history.length - 1;
      assert(index >= 0);
      assert(_history.indexOf(oldRoute) == index);
      newRoute._navigatorState = this;
      newRoute.install(_currentOverlayEntry);
      _history[index] = newRoute;
      newRoute.didPush().whenCompleteOrCancel(() {
        // The old route's exit is not animated. We're assuming that the
        // new route completely obscures the old one.
        if (mounted) {
          oldRoute
            ..didComplete(result ?? oldRoute.currentResult)
            ..dispose();
        }
      });
      newRoute.didChangeNext(null);
      if (index > 0)
        _history[index - 1].didChangeNext(newRoute);
      for (NavigatorObserver observer in widget.observers)
        observer.didPush(newRoute, oldRoute);
    });
    assert(() {
      _debugLocked = false;
      return true;
    });
    _cancelActivePointers();
    return newRoute.popped;
  }

  /// Replaces a route that is not currently visible with a new route.
  ///
  /// The route to be removed is the one below the given `anchorRoute`. That
  /// route must not be the first route in the history.
  ///
  /// In every other way, this acts the same as [replace].
  void replaceRouteBelow(
      { @required Route<dynamic> anchorRoute, Route<dynamic> newRoute }) {
    assert(anchorRoute != null);
    assert(anchorRoute._navigatorState == this);
    assert(_history.indexOf(anchorRoute) > 0);
    replace(oldRoute: _history[_history.indexOf(anchorRoute) - 1],
        newRoute: newRoute);
  }

  /// Removes the route below the given `anchorRoute`. The route to be removed
  /// must not currently be visible. The `anchorRoute` must not be the first
  /// route in the history.
  ///
  /// The removed route is disposed (see [Route.dispose]). The route prior to
  /// the removed route, if any, is notified (see [Route.didChangeNext]). The
  /// route above the removed route, if any, is also notified (see
  /// [Route.didChangePrevious]). The navigator observer is not notified.
  void removeRouteBelow(Route<dynamic> anchorRoute) {
    assert(!_debugLocked);
    assert(() {
      _debugLocked = true;
      return true;
    });
    assert(anchorRoute._navigatorState == this);
    final int index = _history.indexOf(anchorRoute) - 1;
    assert(index >= 0);
    final Route<dynamic> targetRoute = _history[index];
    assert(targetRoute._navigatorState == this);
    assert(targetRoute.overlayEntries.isEmpty ||
        !overlay.debugIsVisible(targetRoute.overlayEntries.last));
    setState(() {
      _history.removeAt(index);
      final Route<dynamic> nextRoute = index < _history.length ? _history[index] : null;
      final Route<dynamic> previousRoute = index > 0 ? _history[index - 1] : null;
      if (previousRoute != null)
        previousRoute.didChangeNext(nextRoute);
      if (nextRoute != null)
        nextRoute.didChangePrevious(previousRoute);
      targetRoute.dispose();
    });
    assert(() {
      _debugLocked = false;
      return true;
    });
  }

  /// Push the given route and then remove all the previous routes until the
  /// `predicate` returns true.
  ///
  /// The predicate may be applied to the same route more than once if
  /// [Route.willHandlePopInternally] is true.
  ///
  /// To remove routes until a route with a certain name, use the
  /// [RoutePredicate] returned from [ModalRoute.withName].
  ///
  /// To remove all the routes before the pushed route, use a [RoutePredicate]
  /// that always returns false.
  Future<dynamic> pushAndRemoveUntil(Route<dynamic> newRoute,
      RoutePredicate predicate) {
    assert(!_debugLocked);
    assert(() {
      _debugLocked = true;
      return true;
    });
    final List<Route<dynamic>> removedRoutes = <Route<dynamic>>[];
    while (_history.isNotEmpty && !predicate(_history.last)) {
      final Route<dynamic> removedRoute = _history.removeLast();
      assert(removedRoute != null && removedRoute._navigatorState == this);
      assert(removedRoute.overlayEntries.isNotEmpty);
      removedRoutes.add(removedRoute);
    }
    assert(newRoute._navigatorState == null);
    assert(newRoute.overlayEntries.isEmpty);
    setState(() {
      final Route<dynamic> oldRoute = _history.isNotEmpty ? _history.last : null;
      newRoute._navigatorState = this;
      newRoute.install(_currentOverlayEntry);
      _history.add(newRoute);
      newRoute.didPush().whenCompleteOrCancel(() {
        if (mounted) {
          for (Route<dynamic> route in removedRoutes)
            route.dispose();
        }
      });
      newRoute.didChangeNext(null);
      if (oldRoute != null)
        oldRoute.didChangeNext(newRoute);
      for (NavigatorObserver observer in widget.observers)
        observer.didPush(newRoute, oldRoute);
    });
    assert(() {
      _debugLocked = false;
      return true;
    });
    _cancelActivePointers();
    return newRoute.popped;
  }

  /// Tries to pop the current route, first giving the active route the chance
  /// to veto the operation using [Route.willPop]. This method is typically
  /// called instead of [pop] when the user uses a back button. For example on
  /// Android it's called by the binding for the system's back button.
  ///
  /// See also:
  ///
  /// * [Form], which provides a [Form.onWillPop] callback that enables the form
  ///   to veto a [maybePop] initiated by the app's back button.
  /// * [ModalRoute], which has as a [ModalRoute.willPop] method that can be
  ///   defined by a list of [WillPopCallback]s.
  Future<bool> maybePop([dynamic result]) async {
    final Route<dynamic> route = _history.last;
    assert(route._navigatorState == this);
    final RoutePopDisposition disposition = await route.willPop();
    if (disposition != RoutePopDisposition.bubble && mounted) {
      if (disposition == RoutePopDisposition.pop)
        pop(result);
      return true;
    }
    return false;
  }

  /// Removes the top route in the [BasicNavigator]'s history.
  ///
  /// If an argument is provided, that argument will be the return value of the
  /// route (see [Route.didPop]).
  ///
  /// If there are any routes left on the history, the top remaining route is
  /// notified (see [Route.didPopNext]), and the method returns true. In that
  /// case, if the [BasicNavigator] has any [BasicNavigator.observers], they will be notified
  /// as well (see [NavigatorObserver.didPop]). Otherwise, if the popped route
  /// was the last route, the method returns false.
  ///
  /// Ongoing gestures within the current route are canceled when a route is
  /// popped.
  bool pop([dynamic result]) {
    assert(!_debugLocked);
    assert(() {
      _debugLocked = true;
      return true;
    });
    final Route<dynamic> route = _history.last;
    assert(route._navigatorState == this);
    bool debugPredictedWouldPop;
    assert(() {
      debugPredictedWouldPop = !route.willHandlePopInternally;
      return true;
    });
    if (route.didPop(result ?? route.currentResult)) {
      assert(debugPredictedWouldPop);
      if (_history.length > 1) {
        setState(() {
          // We use setState to guarantee that we'll rebuild, since the routes
          // can't do that for themselves, even if they have changed their own
          // state (e.g. ModalScope.isCurrent).
          _history.removeLast();
          // If route._navigator is null, the route called finalizeRoute from
          // didPop, which means the route has already been disposed and doesn't
          // need to be added to _poppedRoutes for later disposal.
          if (route._navigatorState != null)
            _poppedRoutes.add(route);
          _history.last.didPopNext(route);
          for (NavigatorObserver observer in widget.observers)
            observer.didPop(route, _history.last);
        });
      } else {
        assert(() {
          _debugLocked = false;
          return true;
        });
        return false;
      }
    } else {
      assert(!debugPredictedWouldPop);
    }
    assert(() {
      _debugLocked = false;
      return true;
    });
    _cancelActivePointers();
    return true;
  }

  /// Immediately remove `route` and [Route.dispose] it.
  ///
  /// The route's animation does not run and the future returned from pushing
  /// the route will not complete. Ongoing input gestures are cancelled. If
  /// the [BasicNavigator] has any [BasicNavigator.observers], they will be notified with
  /// [NavigatorObserver.didRemove].
  ///
  /// This method is used to dismiss dropdown menus that are up when the screen's
  /// orientation changes.
  void removeRoute(Route<dynamic> route) {
    assert(route != null);
    assert(!_debugLocked);
    assert(() {
      _debugLocked = true;
      return true;
    });
    assert(route._navigatorState == this);
    final int index = _history.indexOf(route);
    assert(index != -1);
    final Route<dynamic> previousRoute = index > 0 ? _history[index - 1] : null;
    final Route<dynamic> nextRoute = (index + 1 < _history.length) ? _history[index + 1] : null;
    setState(() {
      _history.removeAt(index);
      previousRoute?.didChangeNext(nextRoute);
      nextRoute?.didChangePrevious(previousRoute);
      for (NavigatorObserver observer in widget.observers)
        observer.didRemove(route, previousRoute);
      route.dispose();
    });
    assert(() {
      _debugLocked = false;
      return true;
    });
    _cancelActivePointers();
  }

  /// Complete the lifecycle for a route that has been popped off the navigator.
  ///
  /// When the navigator pops a route, the navigator retains a reference to the
  /// route in order to call [Route.dispose] if the navigator itself is removed
  /// from the tree. When the route is finished with any exit animation, the
  /// route should call this function to complete its lifecycle (e.g., to
  /// receive a call to [Route.dispose]).
  ///
  /// The given `route` must have already received a call to [Route.didPop].
  /// This function may be called directly from [Route.didPop] if [Route.didPop]
  /// will return true.
  void finalizeRoute(Route<dynamic> route) {
    _poppedRoutes.remove(route);
    route.dispose();
  }

  /// Repeatedly calls [pop] until the given `predicate` returns true.
  ///
  /// The predicate may be applied to the same route more than once if
  /// [Route.willHandlePopInternally] is true.
  ///
  /// To pop until a route with a certain name, use the [RoutePredicate]
  /// returned from [ModalRoute.withName].
  void popUntil(RoutePredicate predicate) {
    while (!predicate(_history.last))
      pop();
  }

  /// Whether this navigator can be popped.
  ///
  /// The only route that cannot be popped off the navigator is the initial
  /// route.
  bool canPop() {
    assert(_history.isNotEmpty);
    return _history.length > 1 || _history[0].willHandlePopInternally;
  }

  /// Starts a gesture that results in popping the navigator.
  NavigationGestureController startPopGesture() {
    if (canPop())
      return _history.last.startPopGesture();
    return null;
  }

  /// Whether a gesture controlled by a [NavigationGestureController] is currently in progress.
  bool get userGestureInProgress => _userGestureInProgress;

  // TODO(mpcomplete): remove this bool when we fix
  // https://github.com/flutter/flutter/issues/5577
  bool _userGestureInProgress = false;

  /// The navigator is being controlled by a user gesture.
  ///
  /// Used for the iOS back gesture.
  void didStartUserGesture() {
    _userGestureInProgress = true;
    for (NavigatorObserver observer in widget.observers)
      observer.didStartUserGesture();
  }

  /// A user gesture is no longer controlling the navigator.
  void didStopUserGesture() {
    _userGestureInProgress = false;
    for (NavigatorObserver observer in widget.observers)
      observer.didStopUserGesture();
=======
  /// Subclasses override this to populate the stack before the routes are added
  /// to [_initialOverlayEntries] in [initState].
  void _createInitialRoutes() {}

  @override
  void didUpdateWidget(T oldWidget) {
    super.didUpdateWidget(oldWidget);
    if (oldWidget.observers != widget.observers) {
      for (NavigatorObserver observer in oldWidget.observers)
        observer._navigatorState = null;
      for (NavigatorObserver observer in widget.observers) {
        assert(observer.navigatorState == null);
        observer._navigatorState = this;
      }
    }
  }

  @override
  void dispose() {
    assert(!_debugLocked);
    assert(() {
      _debugLocked = true;
      return true;
    });
    for (NavigatorObserver observer in widget.observers)
      observer._navigatorState = null;
    final List<Route<dynamic>> doomed = _poppedRoutes.toList()
      ..addAll(_history);
    for (Route<dynamic> route in doomed)
      route.dispose();
    _poppedRoutes.clear();
    _history.clear();
    focusScopeNode.detach();
    super.dispose();
    assert(() {
      _debugLocked = false;
      return true;
    });
>>>>>>> 8181617f
  }

  final Set<int> _activePointers = new Set<int>();

  void _handlePointerDown(PointerDownEvent event) {
    _activePointers.add(event.pointer);
  }

  void _handlePointerUpOrCancel(PointerEvent event) {
    _activePointers.remove(event.pointer);
  }

<<<<<<< HEAD
  void _cancelActivePointers() {
    // TODO(abarth): This mechanism is far from perfect. See https://github.com/flutter/flutter/issues/4770
    if (SchedulerBinding.instance.schedulerPhase == SchedulerPhase.idle) {
      // If we're between frames (SchedulerPhase.idle) then absorb any
      // subsequent pointers from this frame. The absorbing flag will be
      // reset in the next frame, see build().
      final RenderAbsorbPointer absorber = _overlayKey.currentContext
          ?.ancestorRenderObjectOfType(
          const TypeMatcher<RenderAbsorbPointer>());
      setState(() {
        absorber?.absorbing = true;
      });
    }
    for (int pointer in _activePointers.toList())
      WidgetsBinding.instance.cancelPointer(pointer);
  }

  @override
  Widget build(BuildContext context) {
    assert(!_debugLocked);
    assert(_history.isNotEmpty);
    return new Listener(
      onPointerDown: _handlePointerDown,
      onPointerUp: _handlePointerUpOrCancel,
      onPointerCancel: _handlePointerUpOrCancel,
      child: new AbsorbPointer(
        absorbing: false,
        // it's mutated directly by _cancelActivePointers above
        child: new FocusScope(
          node: focusScopeNode,
          autofocus: true,
          child: new Overlay(
            key: _overlayKey,
            initialEntries: _initialOverlayEntries,
          ),
        ),
      ),
    );
  }

  // Abstract methods:

  /// Push a named route onto the navigator.
  ///
  /// The route name will be passed to [Navigator.onGenerateRoute]. The returned
  /// route will be pushed into the navigator.
  ///
  /// Returns a [Future] that completes to the `result` value passed to [pop]
  /// when the pushed route is popped off the navigator.
  ///
  /// Typical usage is as follows:
  ///
  /// ```dart
  /// Navigator.of(context).pushNamed('/nyc/1776');
  /// ```
  Future<dynamic> pushNamed(String name, {dynamic arguments});

  /// Push the route with the given name and then remove all the previous routes
  /// until the `predicate` returns true.
  ///
  /// The predicate may be applied to the same route more than once if
  /// [Route.willHandlePopInternally] is true.
  ///
  /// To remove routes until a route with a certain name, use the
  /// [RoutePredicate] returned from [ModalRoute.withName].
  ///
  /// To remove all the routes before the pushed route, use a [RoutePredicate]
  /// that always returns false.
  Future<dynamic> pushNamedAndRemoveUntil(String routeName, RoutePredicate predicate, {dynamic arguments});

  /// Push the route named [name] and dispose the old current route.
  ///
  /// The route name will be passed to [Navigator.onGenerateRoute]. The returned
  /// route will be pushed into the navigator.
  ///
  /// Returns a [Future] that completes to the `result` value passed to [pop]
  /// when the pushed route is popped off the navigator.
  Future<dynamic> pushReplacementNamed(String name, { dynamic result , dynamic arguments});
}

class BasicNavigator extends StatefulWidget {
  /// Creates a widget that maintains a stack-based history of child widgets.
  ///
  /// The [onGenerateRoute] argument must not be null.
  const BasicNavigator({
    Key key,
    @required this.onGenerateRoute,
    this.onUnknownRoute,
    this.observers: const <NavigatorObserver>[]
  }) : assert(onGenerateRoute != null),
        super(key: key);

  /// Called to generate a route for a given [RouteSettings].
  final RouteFactory onGenerateRoute;

  /// Called when [onGenerateRoute] fails to generate a route.
  ///
  /// This callback is typically used for error handling. For example, this
  /// callback might always generate a "not found" page that describes the route
  /// that wasn't found.
  ///
  /// Unknown routes can arise either from errors in the app or from external
  /// requests to push routes, such as from Android intents.
  final RouteFactory onUnknownRoute;

  /// A list of observers for this navigator.
  final List<NavigatorObserver> observers;

  /// Adds the given route to the history of the navigator that most tightly
  /// encloses the given context, and transitions to it.
=======
  /// Adds the given route to the navigator's history, and transitions to it.
>>>>>>> 8181617f
  ///
  /// The new route and the previous route (if any) are notified (see
  /// [Route.didPush] and [Route.didChangeNext]). If the [BasicNavigator] has any
  /// [BasicNavigator.observers], they will be notified as well (see
  /// [NavigatorObserver.didPush]).
  ///
  /// Ongoing gestures within the current route are canceled when a new route is
  /// pushed.
  ///
  /// Returns a [Future] that completes to the `result` value passed to [pop]
  /// when the pushed route is popped off the navigator.
<<<<<<< HEAD
  static Future<dynamic> push(BuildContext context, Route<dynamic> route) {
    return BasicNavigator.of(context).push(route);
=======
  Future<dynamic> push(Route<dynamic> route) {
    assert(!_debugLocked);
    assert(() {
      _debugLocked = true;
      return true;
    });
    assert(route != null);
    assert(route._navigatorState == null);
    setState(() {
      final Route<dynamic> oldRoute = _history.isNotEmpty
          ? _history.last
          : null;
      route._navigatorState = this;
      route.install(_currentOverlayEntry);
      _history.add(route);
      route.didPush();
      route.didChangeNext(null);
      if (oldRoute != null)
        oldRoute.didChangeNext(route);
      for (NavigatorObserver observer in widget.observers)
        observer.didPush(route, oldRoute);
    });
    assert(() {
      _debugLocked = false;
      return true;
    });
    _cancelActivePointers();
    return route.popped;
>>>>>>> 8181617f
  }

  /// Returns the value of the current route's [Route.willPop] method. This
  /// method is typically called before a user-initiated [pop]. For example on
  /// Android it's called by the binding for the system's back button.
  ///
  /// See also:
  ///
<<<<<<< HEAD
  /// * [Form], which provides an `onWillPop` callback that enables the form
  ///   to veto a [pop] initiated by the app's back button.
  /// * [ModalRoute], which provides a `scopedWillPopCallback` that can be used
  ///   to define the route's `willPop` method.
  static Future<bool> maybePop(BuildContext context, [ dynamic result ]) {
    return BasicNavigator.of(context).maybePop(result);
=======
  /// This can be useful in combination with [removeRouteBelow] when building a
  /// non-linear user experience.
  void replace({ @required Route<dynamic> oldRoute, @required Route<
      dynamic> newRoute }) {
    assert(!_debugLocked);
    assert(oldRoute != null);
    assert(newRoute != null);
    if (oldRoute == newRoute)
      return;
    assert(() {
      _debugLocked = true;
      return true;
    });
    assert(oldRoute._navigatorState == this);
    assert(newRoute._navigatorState == null);
    assert(oldRoute.overlayEntries.isNotEmpty);
    assert(newRoute.overlayEntries.isEmpty);
    assert(!overlay.debugIsVisible(oldRoute.overlayEntries.last));
    setState(() {
      final int index = _history.indexOf(oldRoute);
      assert(index >= 0);
      newRoute._navigatorState = this;
      newRoute.install(oldRoute.overlayEntries.last);
      _history[index] = newRoute;
      newRoute.didReplace(oldRoute);
      if (index + 1 < _history.length) {
        newRoute.didChangeNext(_history[index + 1]);
        _history[index + 1].didChangePrevious(newRoute);
      } else {
        newRoute.didChangeNext(null);
      }
      if (index > 0)
        _history[index - 1].didChangeNext(newRoute);
      oldRoute.dispose();
    });
    assert(() {
      _debugLocked = false;
      return true;
    });
>>>>>>> 8181617f
  }

  /// Pop a route off the navigator that most tightly encloses the given context.
  ///
  /// Tries to removes the current route, calling its didPop() method. If that
  /// method returns false, then nothing else happens. Otherwise, the observer
  /// (if any) is notified using its didPop() method, and the previous route is
  /// notified using [Route.didChangeNext].
  ///
<<<<<<< HEAD
  /// If non-null, `result` will be used as the result of the route. Routes
  /// such as dialogs or popup menus typically use this mechanism to return the
  /// value selected by the user to the widget that created their route. The
  /// type of `result`, if provided, must match the type argument of the class
  /// of the current route. (In practice, this is usually "dynamic".)
=======
  /// If a [result] is provided, it will be the return value of the old route,
  /// as if the old route had been popped.
  Future<dynamic> pushReplacement(Route<dynamic> newRoute, { dynamic result }) {
    assert(!_debugLocked);
    assert(() {
      _debugLocked = true;
      return true;
    });
    final Route<dynamic> oldRoute = _history.last;
    assert(oldRoute != null && oldRoute._navigatorState == this);
    assert(oldRoute.overlayEntries.isNotEmpty);
    assert(newRoute._navigatorState == null);
    assert(newRoute.overlayEntries.isEmpty);
    setState(() {
      final int index = _history.length - 1;
      assert(index >= 0);
      assert(_history.indexOf(oldRoute) == index);
      newRoute._navigatorState = this;
      newRoute.install(_currentOverlayEntry);
      _history[index] = newRoute;
      newRoute.didPush().whenCompleteOrCancel(() {
        // The old route's exit is not animated. We're assuming that the
        // new route completely obscures the old one.
        if (mounted) {
          oldRoute
            ..didComplete(result ?? oldRoute.currentResult)
            ..dispose();
        }
      });
      newRoute.didChangeNext(null);
      if (index > 0)
        _history[index - 1].didChangeNext(newRoute);
      for (NavigatorObserver observer in widget.observers)
        observer.didPush(newRoute, oldRoute);
    });
    assert(() {
      _debugLocked = false;
      return true;
    });
    _cancelActivePointers();
    return newRoute.popped;
  }

  /// Replaces a route that is not currently visible with a new route.
>>>>>>> 8181617f
  ///
  /// Returns true if a route was popped; returns false if there are no further
  /// previous routes.
  ///
<<<<<<< HEAD
  /// Typical usage is as follows:
  ///
  /// ```dart
  /// BasicNavigator.pop(context);
  /// ```
  static bool pop(BuildContext context, [ dynamic result ]) {
    return BasicNavigator.of(context).pop(result);
=======
  /// In every other way, this acts the same as [replace].
  void replaceRouteBelow(
      { @required Route<dynamic> anchorRoute, Route<dynamic> newRoute }) {
    assert(anchorRoute != null);
    assert(anchorRoute._navigatorState == this);
    assert(_history.indexOf(anchorRoute) > 0);
    replace(oldRoute: _history[_history.indexOf(anchorRoute) - 1],
        newRoute: newRoute);
  }

  /// Removes the route below the given `anchorRoute`. The route to be removed
  /// must not currently be visible. The `anchorRoute` must not be the first
  /// route in the history.
  ///
  /// The removed route is disposed (see [Route.dispose]). The route prior to
  /// the removed route, if any, is notified (see [Route.didChangeNext]). The
  /// route above the removed route, if any, is also notified (see
  /// [Route.didChangePrevious]). The navigator observer is not notified.
  void removeRouteBelow(Route<dynamic> anchorRoute) {
    assert(!_debugLocked);
    assert(() {
      _debugLocked = true;
      return true;
    });
    assert(anchorRoute._navigatorState == this);
    final int index = _history.indexOf(anchorRoute) - 1;
    assert(index >= 0);
    final Route<dynamic> targetRoute = _history[index];
    assert(targetRoute._navigatorState == this);
    assert(targetRoute.overlayEntries.isEmpty ||
        !overlay.debugIsVisible(targetRoute.overlayEntries.last));
    setState(() {
      _history.removeAt(index);
      final Route<dynamic> nextRoute = index < _history.length
          ? _history[index]
          : null;
      final Route<dynamic> previousRoute = index > 0
          ? _history[index - 1]
          : null;
      if (previousRoute != null)
        previousRoute.didChangeNext(nextRoute);
      if (nextRoute != null)
        nextRoute.didChangePrevious(previousRoute);
      targetRoute.dispose();
    });
    assert(() {
      _debugLocked = false;
      return true;
    });
>>>>>>> 8181617f
  }

  /// Calls [pop] repeatedly until the predicate returns true.
  ///
  /// The predicate may be applied to the same route more than once if
  /// [Route.willHandlePopInternally] is true.
  ///
<<<<<<< HEAD
  /// To pop until a route with a certain name, use the [RoutePredicate]
  /// returned from [ModalRoute.withName].
  ///
  /// Typical usage is as follows:
  ///
  /// ```dart
  /// BasicNavigator.popUntil(context, ModalRoute.withName('/login'));
  /// ```
  static void popUntil(BuildContext context, RoutePredicate predicate) {
    BasicNavigator.of(context).popUntil(predicate);
  }

  /// Whether the navigator that most tightly encloses the given context can be
  /// popped.
  ///
  /// The initial route cannot be popped off the navigator, which implies that
  /// this function returns true only if popping the navigator would not remove
  /// the initial route.
  static bool canPop(BuildContext context) {
    final _BasicNavigatorState navigatorState = context.ancestorStateOfType(const TypeMatcher<_BasicNavigatorState>());
    return navigatorState != null && navigatorState.canPop();
  }

  /// Replace the current route by pushing [route] and then disposing the
  /// current route.
=======
  /// To remove routes until a route with a certain name, use the
  /// [RoutePredicate] returned from [ModalRoute.withName].
  ///
  /// To remove all the routes before the pushed route, use a [RoutePredicate]
  /// that always returns false.
  Future<dynamic> pushAndRemoveUntil(Route<dynamic> newRoute,
      RoutePredicate predicate) {
    assert(!_debugLocked);
    assert(() {
      _debugLocked = true;
      return true;
    });
    final List<Route<dynamic>> removedRoutes = <Route<dynamic>>[];
    while (_history.isNotEmpty && !predicate(_history.last)) {
      final Route<dynamic> removedRoute = _history.removeLast();
      assert(removedRoute != null && removedRoute._navigatorState == this);
      assert(removedRoute.overlayEntries.isNotEmpty);
      removedRoutes.add(removedRoute);
    }
    assert(newRoute._navigatorState == null);
    assert(newRoute.overlayEntries.isEmpty);
    setState(() {
      final Route<dynamic> oldRoute = _history.isNotEmpty
          ? _history.last
          : null;
      newRoute._navigatorState = this;
      newRoute.install(_currentOverlayEntry);
      _history.add(newRoute);
      newRoute.didPush().whenCompleteOrCancel(() {
        if (mounted) {
          for (Route<dynamic> route in removedRoutes)
            route.dispose();
        }
      });
      newRoute.didChangeNext(null);
      if (oldRoute != null)
        oldRoute.didChangeNext(newRoute);
      for (NavigatorObserver observer in widget.observers)
        observer.didPush(newRoute, oldRoute);
    });
    assert(() {
      _debugLocked = false;
      return true;
    });
    _cancelActivePointers();
    return newRoute.popped;
  }

  /// Tries to pop the current route, first giving the active route the chance
  /// to veto the operation using [Route.willPop]. This method is typically
  /// called instead of [pop] when the user uses a back button. For example on
  /// Android it's called by the binding for the system's back button.
  ///
  /// See also:
  ///
  /// * [Form], which provides a [Form.onWillPop] callback that enables the form
  ///   to veto a [maybePop] initiated by the app's back button.
  /// * [ModalRoute], which has as a [ModalRoute.willPop] method that can be
  ///   defined by a list of [WillPopCallback]s.
  Future<bool> maybePop([dynamic result]) async {
    final Route<dynamic> route = _history.last;
    assert(route._navigatorState == this);
    final RoutePopDisposition disposition = await route.willPop();
    if (disposition != RoutePopDisposition.bubble && mounted) {
      if (disposition == RoutePopDisposition.pop)
        pop(result);
      return true;
    }
    return false;
  }

  /// Removes the top route in the [BasicNavigator]'s history.
>>>>>>> 8181617f
  ///
  /// The new route and the route below the new route (if any) are notified
  /// (see [Route.didPush] and [Route.didChangeNext]). The navigator observer
  /// is not notified about the old route. The old route is disposed (see
  /// [Route.dispose]).
  ///
<<<<<<< HEAD
  /// If a [result] is provided, it will be the return value of the old route,
  /// as if the old route had been popped.
  ///
  /// Returns a [Future] that completes to the `result` value passed to [pop]
  /// when the pushed route is popped off the navigator.
  static Future<dynamic> pushReplacement(BuildContext context, Route<dynamic> route, { dynamic result }) {
    return BasicNavigator.of(context).pushReplacement(route, result: result);
=======
  /// If there are any routes left on the history, the top remaining route is
  /// notified (see [Route.didPopNext]), and the method returns true. In that
  /// case, if the [BasicNavigator] has any [BasicNavigator.observers], they will be notified
  /// as well (see [NavigatorObserver.didPop]). Otherwise, if the popped route
  /// was the last route, the method returns false.
  ///
  /// Ongoing gestures within the current route are canceled when a route is
  /// popped.
  bool pop([dynamic result]) {
    assert(!_debugLocked);
    assert(() {
      _debugLocked = true;
      return true;
    });
    final Route<dynamic> route = _history.last;
    assert(route._navigatorState == this);
    bool debugPredictedWouldPop;
    assert(() {
      debugPredictedWouldPop = !route.willHandlePopInternally;
      return true;
    });
    if (route.didPop(result ?? route.currentResult)) {
      assert(debugPredictedWouldPop);
      if (_history.length > 1) {
        setState(() {
          // We use setState to guarantee that we'll rebuild, since the routes
          // can't do that for themselves, even if they have changed their own
          // state (e.g. ModalScope.isCurrent).
          _history.removeLast();
          // If route._navigator is null, the route called finalizeRoute from
          // didPop, which means the route has already been disposed and doesn't
          // need to be added to _poppedRoutes for later disposal.
          if (route._navigatorState != null)
            _poppedRoutes.add(route);
          _history.last.didPopNext(route);
          for (NavigatorObserver observer in widget.observers)
            observer.didPop(route, _history.last);
        });
      } else {
        assert(() {
          _debugLocked = false;
          return true;
        });
        return false;
      }
    } else {
      assert(!debugPredictedWouldPop);
    }
    assert(() {
      _debugLocked = false;
      return true;
    });
    _cancelActivePointers();
    return true;
>>>>>>> 8181617f
  }

  /// Immediately remove `route` and [Route.dispose] it.
  ///
  /// The route's animation does not run and the future returned from pushing
  /// the route will not complete. Ongoing input gestures are cancelled. If
  /// the [BasicNavigator] has any [BasicNavigator.observers], they will be notified with
  /// [NavigatorObserver.didRemove].
  ///
  /// The routes before and after the removed route, if any, are notified with
  /// [Route.didChangeNext] and [Route.didChangePrevious].
  ///
  /// This method is used to dismiss dropdown menus that are up when the screen's
  /// orientation changes.
<<<<<<< HEAD
  static void removeRoute(BuildContext context, Route<dynamic> route) {
    return BasicNavigator.of(context).removeRoute(route);
=======
  void removeRoute(Route<dynamic> route) {
    assert(route != null);
    assert(!_debugLocked);
    assert(() {
      _debugLocked = true;
      return true;
    });
    assert(route._navigatorState == this);
    final int index = _history.indexOf(route);
    assert(index != -1);
    final Route<dynamic> previousRoute = index > 0 ? _history[index - 1] : null;
    final Route<dynamic> nextRoute = (index + 1 < _history.length)
        ? _history[index + 1]
        : null;
    setState(() {
      _history.removeAt(index);
      previousRoute?.didChangeNext(nextRoute);
      nextRoute?.didChangePrevious(previousRoute);
      for (NavigatorObserver observer in widget.observers)
        observer.didRemove(route, previousRoute);
      route.dispose();
    });
    assert(() {
      _debugLocked = false;
      return true;
    });
    _cancelActivePointers();
>>>>>>> 8181617f
  }

  /// The state from the closest instance of this class that encloses the given context.
  ///
  /// Typical usage is as follows:
  ///
  /// ```dart
  /// BasicNavigator.of(context)
  ///   ..pop()
  ///   ..pop()
  ///   ..pushNamed('/settings');
  /// ```
  static _BasicNavigatorState of(BuildContext context) {
    final _BasicNavigatorState navigatorState = context.ancestorStateOfType(const TypeMatcher<_BasicNavigatorState>());
    assert(() {
      if (navigatorState == null) {
        throw new FlutterError(
            'BasicNavigator operation requested with a context that does not include a BasicNavigator.\n'
                'The context used to push or pop routes from the BasicNavigator must be that of a widget that is a descendant of a BasicNavigator widget.'
        );
      }
      return true;
    });
    return navigatorState;
  }

  @override
  NavigatorState<BasicNavigator> createState() => new _BasicNavigatorState();
}

/// The state for a [BasicNavigator] widget.
class _BasicNavigatorState extends NavigatorState<BasicNavigator> {
  /// Stub to support NavigatorState interface.
  ///
  /// Use [Navigator] if you wish to use this functionality.  It is not
  /// supported by [BasicNavigator].
  @deprecated
  @override
  Future<dynamic> pushNamed(String name, {dynamic arguments}) {
    assert(() {
      throw new FlutterError(
          'BasicNavigator does not support "pushNamed".  Use Navigator instead.');
    });
    return null;
  }


  /// Stub to support NavigatorState interface.
  ///
  /// Use [Navigator] if you wish to use this functionality.  It is not
  /// supported by [BasicNavigator].
  @deprecated
  @override
  Future<dynamic> pushNamedAndRemoveUntil(String routeName, RoutePredicate predicate, {dynamic arguments}) {
    assert(() {
      throw new FlutterError(
          'BasicNavigator does not support "pushNamedAndRemoveUntil".  Use Navigator instead.');
    });
    return null;
  }

  /// Stub to support NavigatorState interface.
  ///
  /// Use [Navigator] if you wish to use this functionality.  It is not
  /// supported by [BasicNavigator].
  @deprecated
  @override
  Future<dynamic> pushReplacementNamed(String name, { dynamic result, dynamic arguments }) {
    assert(() {
      throw new FlutterError(
          'BasicNavigator does not support "pushReplacementNamed".  Use Navigator instead.');
    });
    return null;
  }
}

/// A widget that manages a set of child widgets with a stack discipline.
///
/// Many apps have a navigator near the top of their widget hierarchy in order
/// to display their logical history using an [Overlay] with the most recently
/// visited pages visually on top of the older pages. Using this pattern lets
/// the navigator visually transition from one page to another by moving the widgets
/// around in the overlay. Similarly, the navigator can be used to show a dialog
/// by positioning the dialog widget above the current page.
///
/// ## Using the Navigator
///
/// Mobile apps typically reveal their contents via full-screen elements
/// called "screens" or "pages". In Flutter these elements are called
/// routes and they're managed by a [Navigator] widget. The navigator
/// manages a stack of [Route] objects and provides methods for managing
/// the stack, like [Navigator.push] and [Navigator.pop].
///
/// ### Displaying a full-screen route
///
/// Although you can create a navigator directly, it's most common to use
/// the navigator created by a [WidgetsApp] or a [MaterialApp] widget. You
/// can refer to that navigator with [Navigator.of].
///
/// A MaterialApp is the simplest way to set things up. The MaterialApp's
/// home becomes the route at the bottom of the Navigator's stack. It is
/// what you see when the app is launched.
///
/// ```dart
/// void main() {
///   runApp(new MaterialApp(home: new MyAppHome()));
/// }
/// ```
///
/// To push a new route on the stack you can create an instance of
/// [MaterialPageRoute] with a builder function that creates whatever you
/// want to appear on the screen. For example:
///
/// ```dart
/// Navigator.of(context).push(new MaterialPageRoute<Null>(
///   builder: (BuildContext context) {
///     return new Scaffold(
///       appBar: new AppBar(title: new Text('My Page')),
///       body: new Center(
///         child: new FlatButton(
///           child: new Text('POP'),
///           onPressed: () {
///             Navigator.of(context).pop();
///           },
///         ),
///       ),
///     );
///   },
/// ));
/// ```
///
/// The route defines its widget with a builder function instead of a
/// child widget because it will be built and rebuilt in different
/// contexts depending on when it's pushed and popped.
///
/// As you can see, the new route can be popped, revealing the app's home
/// page, with the Navigator's pop method:
///
/// ```dart
/// Navigator.of(context).pop();
/// ```
///
/// It usually isn't necessary to provide a widget that pops the Navigator
/// in a route with a [Scaffold] because the Scaffold automatically adds a
/// 'back' button to its AppBar. Pressing the back button causes
/// [Navigator.pop] to be called. On Android, pressing the system back
/// button does the same thing.
///
/// ### Using named navigator routes
///
/// Mobile apps often manage a large number of routes and it's often
/// easiest to refer to them by name. Route names, by convention,
/// use a path-like structure (for example, '/a/b/c').
/// The app's home page route is named '/' by default.
///
/// The [MaterialApp] can be created
/// with a [Map<String, WidgetBuilder>] which maps from a route's name to
/// a builder function that will create it. The [MaterialApp] uses this
/// map to create a value for its navigator's [onGenerateRoute] callback.
///
/// ```dart
/// void main() {
///   runApp(new MaterialApp(
///     home: new MyAppHome(), // becomes the route named '/'
///     routes: <String, WidgetBuilder> {
///       '/a': (BuildContext context) => new MyPage(title: 'page A'),
///       '/b': (BuildContext context) => new MyPage(title: 'page B'),
///       '/c': (BuildContext context) => new MyPage(title: 'page C'),
///     },
///   ));
/// }
/// ```
///
/// To show a route by name:
///
/// ```dart
/// Navigator.of(context).pushNamed('/b');
/// ```
///
/// ### Routes can return a value
///
/// When a route is pushed to ask the user for a value, the value can be
/// returned via the [pop] method's result parameter.
///
/// Methods that push a route return a Future. The Future resolves when
/// the route is popped and the Future's value is the [pop] method's result
/// parameter.
///
/// For example if we wanted to ask the user to press 'OK' to confirm an
/// operation we could `await` the result of [Navigator.push]:
///
/// ```
/// bool value = await Navigator.of(context).push(new MaterialPageRoute<bool>(
///   builder: (BuildContext context) {
///     return new Center(
///       child: new GestureDetector(
///         child: new Text('OK'),
///         onTap: () { Navigator.of(context).pop(true); }
///       ),
///     );
///   }
/// ));
/// ```
/// If the user presses 'OK' then value will be true. If the user backs
/// out of the route, for example by pressing the Scaffold's back button,
/// the value will be null.
///
/// When a route is used to return a value, the route's type parameter
/// must match the type of [pop]'s result. That's why we've used
/// `MaterialPageRoute<bool>` instead of `MaterialPageRoute<Null>`.
///
/// ### Popup routes
///
/// Routes don't have to obscure the entire screen. [PopupRoute]s cover
/// the screen with a barrierColor that can be only partially opaque to
/// allow the current screen to show through. Popup routes are "modal"
/// because they block input to the widgets below.
///
/// There are functions which create and show popup routes. For
/// example: [showDialog], [showMenu], and [showModalBottomSheet]. These
/// functions return their pushed route's Future as described above.
/// Callers can await the returned value to take an action when the
/// route is popped, or to discover the route's value.
///
/// There are also widgets which create popup routes, like [PopupMenuButton] and
/// [DropdownButton]. These widgets create internal subclasses of PopupRoute
/// and use the Naviagator's push and pop methods to show and dismiss them.
///
/// ### Custom routes
///
/// You can create your own subclass of one the widget library route classes
/// like [PopupRoute], [ModalRoute], or [PageRoute], to control the animated
/// transition employed to show the route, the color and behavior of the route's
/// modal barrier, and other aspects of the route.
///
/// The PageRouteBuilder class makes it possible to define a custom route
/// in terms of callbacks. Here's an example that rotates and fades its child
/// when the route appears or disappears. This route does not obscure the entire
/// screen because it specifies `opaque: false`, just as a popup route does.
///
/// ```dart
/// Navigator.of(context).push(new PageRouteBuilder(
///   opaque: false,
///   pageBuilder: (BuildContext context, _, __) {
///     return new Center(child: new Text('My PageRoute'));
///   },
///   transitionsBuilder: (_, Animation<double> animation, __, Widget child) {
///     return new FadeTransition(
///       opacity: animation,
///       child: new RotationTransition(
///         turns: new Tween<double>(begin: 0.5, end: 1.0).animate(animation),
///         child: child,
///       ),
///     );
///   }
/// ));
/// ```
///
/// The page route is built in two parts, the "page" and the
/// "transitions". The page becomes a descendant of the child passed to
/// the `buildTransitions` method. Typically the page is only built once,
/// because it doesn't depend on its animation parameters (elided with `_`
/// and `__` in this example). The transition is built on every frame
/// for its duration.
class Navigator extends BasicNavigator {
  /// Creates a widget that maintains a stack-based history of child widgets.
  ///
  /// The [onGenerateRoute] argument must not be null.
  const Navigator({
    Key key,
    this.initialRoute,
    @required RouteFactory onGenerateRoute,
    RouteFactory onUnknownRoute,
    List<NavigatorObserver> observers: const <NavigatorObserver>[]
  }) : assert(onGenerateRoute != null),
       super(
          key: key,
          onGenerateRoute: onGenerateRoute,
          onUnknownRoute: onUnknownRoute,
          observers: observers
      );

  /// Adds the given route to the history of the navigator that most tightly
  /// encloses the given context, and transitions to it.
  ///
  /// The new route and the previous route (if any) are notified (see
  /// [Route.didPush] and [Route.didChangeNext]). If the [Navigator] has any
  /// [Navigator.observers], they will be notified as well (see
  /// [NavigatorObserver.didPush]).
  ///
  /// Ongoing gestures within the current route are canceled when a new route is
  /// pushed.
  ///
  /// Returns a [Future] that completes to the `result` value passed to [pop]
  /// when the pushed route is popped off the navigator.
  static Future<dynamic> push(BuildContext context, Route<dynamic> route) {
    return Navigator.of(context).push(route);
  }

  /// Returns the value of the current route's [Route.willPop] method. This
  /// method is typically called before a user-initiated [pop]. For example on
  /// Android it's called by the binding for the system's back button.
  ///
  /// See also:
  ///
  /// * [Form], which provides an `onWillPop` callback that enables the form
  ///   to veto a [pop] initiated by the app's back button.
  /// * [ModalRoute], which provides a `scopedWillPopCallback` that can be used
  ///   to define the route's `willPop` method.
  static Future<bool> maybePop(BuildContext context, [ dynamic result ]) {
    return Navigator.of(context).maybePop(result);
  }

  /// Pop a route off the navigator that most tightly encloses the given context.
  ///
  /// Tries to removes the current route, calling its didPop() method. If that
  /// method returns false, then nothing else happens. Otherwise, the observer
  /// (if any) is notified using its didPop() method, and the previous route is
  /// notified using [Route.didChangeNext].
  ///
  /// If non-null, `result` will be used as the result of the route. Routes
  /// such as dialogs or popup menus typically use this mechanism to return the
  /// value selected by the user to the widget that created their route. The
  /// type of `result`, if provided, must match the type argument of the class
  /// of the current route. (In practice, this is usually "dynamic".)
  ///
  /// Returns true if a route was popped; returns false if there are no further
  /// previous routes.
  ///
  /// Typical usage is as follows:
  ///
  /// ```dart
  /// Navigator.pop(context);
  /// ```
  static bool pop(BuildContext context, [ dynamic result ]) {
    return Navigator.of(context).pop(result);
  }

  /// Calls [pop] repeatedly until the predicate returns true.
  ///
  /// The predicate may be applied to the same route more than once if
  /// [Route.willHandlePopInternally] is true.
  ///
  /// To pop until a route with a certain name, use the [RoutePredicate]
  /// returned from [ModalRoute.withName].
  ///
  /// Typical usage is as follows:
  ///
  /// ```dart
  /// Navigator.popUntil(context, ModalRoute.withName('/login'));
  /// ```
  static void popUntil(BuildContext context, RoutePredicate predicate) {
    Navigator.of(context).popUntil(predicate);
  }

  /// Whether the navigator that most tightly encloses the given context can be
  /// popped.
  ///
  /// The initial route cannot be popped off the navigator, which implies that
  /// this function returns true only if popping the navigator would not remove
  /// the initial route.
  static bool canPop(BuildContext context) {
    final _NavigatorState navigatorState = context.ancestorStateOfType(const TypeMatcher<_NavigatorState>());
    return navigatorState != null && navigatorState.canPop();
  }

  /// Replace the current route by pushing [route] and then disposing the
  /// current route.
  ///
  /// The new route and the route below the new route (if any) are notified
  /// (see [Route.didPush] and [Route.didChangeNext]). The navigator observer
  /// is not notified about the old route. The old route is disposed (see
  /// [Route.dispose]).
  ///
  /// If a [result] is provided, it will be the return value of the old route,
  /// as if the old route had been popped.
  ///
  /// Returns a [Future] that completes to the `result` value passed to [pop]
  /// when the pushed route is popped off the navigator.
  static Future<dynamic> pushReplacement(BuildContext context, Route<dynamic> route, { dynamic result }) {
    return Navigator.of(context).pushReplacement(route, result: result);
  }

  /// Immediately remove `route` and [Route.dispose] it.
  ///
  /// The route's animation does not run and the future returned from pushing
  /// the route will not complete. Ongoing input gestures are cancelled. If
  /// the [Navigator] has any [Navigator.observers], they will be notified with
  /// [NavigatorObserver.didRemove].
  ///
  /// The routes before and after the removed route, if any, are notified with
  /// [Route.didChangeNext] and [Route.didChangePrevious].
  ///
  /// This method is used to dismiss dropdown menus that are up when the screen's
  /// orientation changes.
  static void removeRoute(BuildContext context, Route<dynamic> route) {
    return Navigator.of(context).removeRoute(route);
  }

  /// The state from the closest instance of this class that encloses the given context.
  ///
  /// Typical usage is as follows:
  ///
  /// ```dart
  /// Navigator.of(context)
  ///   ..pop()
  ///   ..pop()
  ///   ..pushNamed('/settings');
  /// ```
  static _NavigatorState of(BuildContext context) {
    final _NavigatorState navigatorState = context.ancestorStateOfType(const TypeMatcher<_NavigatorState>());
    assert(() {
      if (navigatorState == null) {
        throw new FlutterError(
          'Navigator operation requested with a context that does not include a Navigator.\n'
          'The context used to push or pop routes from the Navigator must be that of a widget that is a descendant of a Navigator widget.'
        );
      }
      return true;
    });
    return navigatorState;
  }

<<<<<<< HEAD
  @override
  _NavigatorState createState() => new _NavigatorState();
=======
  /// Whether a gesture controlled by a [NavigationGestureController] is currently in progress.
  bool get userGestureInProgress => _userGestureInProgress;

  // TODO(mpcomplete): remove this bool when we fix
  // https://github.com/flutter/flutter/issues/5577
  bool _userGestureInProgress = false;
>>>>>>> 8181617f

  /// The name of the first route to show.
  ///
  /// By default, this defers to [dart:ui.Window.defaultRouteName].
  ///
  /// If this string contains any `/` characters, then the string is split on
  /// those characters and substrings from the start of the string up to each
  /// such character are, in turn, used as routes to push.
  ///
  /// For example, if the route `/stocks/HOOLI` was used as the [initialRoute],
  /// then the [Navigator] would push the following routes on startup: `/`,
  /// `/stocks`, `/stocks/HOOLI`. This enables deep linking while allowing the
  /// application to maintain a predictable route history.
  final String initialRoute;

  /// The default name for the [initialRoute].
  ///
  /// See also:
  ///
  ///  * [dart:ui.Window.defaultRouteName], which reflects the route that the
  ///    application was started with.
  static const String defaultRouteName = '/';

  /// Push a named route onto the navigator that most tightly encloses the given context.
  ///
  /// The route name will be passed to that navigator's [onGenerateRoute]
  /// callback. The returned route will be pushed into the navigator.
  ///
  /// Returns a [Future] that completes to the `result` value passed to [pop]
  /// when the pushed route is popped off the navigator.
  ///
  /// Typical usage is as follows:
  ///
  /// ```dart
  /// Navigator.pushNamed(context, '/nyc/1776');
  /// ```
  static Future<dynamic> pushNamed(BuildContext context, String routeName, {dynamic arguments}) {
    return Navigator.of(context).pushNamed(routeName, arguments: arguments);
  }

  /// Executes a simple transaction that both pops the current route off and
  /// pushes a named route into the navigator that most tightly encloses the
  /// given context.
  ///
  /// If non-null, `result` will be used as the result of the route that is
  /// popped. Routes such as dialogs or popup menus typically use this mechanism
  /// to return the value selected by the user to the widget that created their
  /// route. The type of `result`, if provided, must match the type argument of
  /// the class of the current route. (In practice, this is usually "dynamic".)
  ///
  /// Returns a [Future] that completes to the `result` value passed to [pop]
  /// when the pushed route is popped off the navigator.
  ///
  /// Typical usage is as follows:
  ///
  /// ```dart
  /// Navigator.popAndPushNamed(context, '/nyc/1776');
  /// ```
  static Future<dynamic> popAndPushNamed(BuildContext context, String routeName, { dynamic result, dynamic arguments }) {
    final _NavigatorState navigatorState = Navigator.of(context);
    navigatorState.pop(result);
    return navigatorState.pushNamed(routeName, arguments: arguments);
  }

  /// Replace the current route by pushing the route named [routeName] and then
  /// disposing the previous route.
  ///
  /// The route name will be passed to the navigator's [onGenerateRoute]
  /// callback. The returned route will be pushed into the navigator.
  ///
  /// Returns a [Future] that completes to the `result` value passed to [pop]
  /// when the pushed route is popped off the navigator.
  ///
  /// Typical usage is as follows:
  ///
  /// ```dart
  /// Navigator.of(context).pushReplacementNamed('/jouett/1781');
  /// ```
  static Future<dynamic> pushReplacementNamed(BuildContext context,
      String routeName, { dynamic result, dynamic arguments }) {
    return Navigator.of(context).pushReplacementNamed(routeName,
        result: result, arguments: arguments);
  }
}

/// The state for a [Navigator] widget.
class _NavigatorState extends NavigatorState<Navigator> {
  @override
  void _createInitialRoutes() {
    String initialRouteName = widget.initialRoute ?? Navigator.defaultRouteName;
    if (initialRouteName.startsWith('/') && initialRouteName.length > 1) {
      initialRouteName = initialRouteName.substring(1); // strip leading '/'
      assert(Navigator.defaultRouteName == '/');
      final List<String> plannedInitialRouteNames = <String>[
        Navigator.defaultRouteName,
      ];
      final List<Route<dynamic>> plannedInitialRoutes = <Route<dynamic>>[
        _createNamedRoute(Navigator.defaultRouteName, allowNull: true),
      ];
      final List<String> routeParts = initialRouteName.split('/');
      if (initialRouteName.isNotEmpty) {
        String routeName = '';
        for (String part in routeParts) {
          routeName += '/$part';
          plannedInitialRouteNames.add(routeName);
          plannedInitialRoutes.add(_createNamedRoute(routeName, allowNull: true));
        }
      }
      if (plannedInitialRoutes.contains(null)) {
        assert(() {
          FlutterError.reportError(
            new FlutterErrorDetails( // ignore: prefer_const_constructors, https://github.com/dart-lang/sdk/issues/29952
                exception:
                'Could not navigate to initial route.\n'
                'The requested route name was: "/$initialRouteName"\n'
                'The following routes were therefore attempted:\n'
                ' * ${plannedInitialRouteNames.join("\n * ")}\n'
                'This resulted in the following objects:\n'
                ' * ${plannedInitialRoutes.join("\n * ")}\n'
                'One or more of those objects was null, and therefore the initial route specified will be '
                'ignored and "${Navigator.defaultRouteName}" will be used instead.'
            ),
          );
          return true;
        });
        push(_createNamedRoute(Navigator.defaultRouteName));
      } else {
        for (Route<dynamic> route in plannedInitialRoutes)
          push(route);
      }
    } else {
      Route<dynamic> route;
      if (initialRouteName != Navigator.defaultRouteName)
        route = _createNamedRoute(initialRouteName, allowNull: true);
      if (route == null)
        route = _createNamedRoute(Navigator.defaultRouteName);
      push(route);
    }
  }

<<<<<<< HEAD
  Route<dynamic> _createNamedRoute(String name, { bool allowNull: false, dynamic arguments}) {
    assert(!_debugLocked);
    assert(name != null);
    final RouteSettings settings = new RouteSettings(
      name: name,
      arguments: arguments,
      isInitialRoute: _history.isEmpty,
    );
    Route<dynamic> route = widget.onGenerateRoute(settings);
    if (route == null && !allowNull) {
      assert(() {
        if (widget.onUnknownRoute == null) {
          throw new FlutterError(
            'If a Navigator has no onUnknownRoute, then its onGenerateRoute must never return null.\n'
            'When trying to build the route "$name", onGenerateRoute returned null, but there was no '
            'onUnknownRoute callback specified.\n'
            'The Navigator was:\n'
            '  $this'
          );
        }
        return true;
      });
      route = widget.onUnknownRoute(settings);
      assert(() {
        if (route == null) {
          throw new FlutterError(
            'A Navigator\'s onUnknownRoute returned null.\n'
            'When trying to build the route "$name", both onGenerateRoute and onUnknownRoute returned '
            'null. The onUnknownRoute callback should never return null.\n'
            'The Navigator was:\n'
            '  $this'
          );
        }
        return true;
=======
  void _cancelActivePointers() {
    // TODO(abarth): This mechanism is far from perfect. See https://github.com/flutter/flutter/issues/4770
    if (SchedulerBinding.instance.schedulerPhase == SchedulerPhase.idle) {
      // If we're between frames (SchedulerPhase.idle) then absorb any
      // subsequent pointers from this frame. The absorbing flag will be
      // reset in the next frame, see build().
      final RenderAbsorbPointer absorber = _overlayKey.currentContext
          ?.ancestorRenderObjectOfType(
          const TypeMatcher<RenderAbsorbPointer>());
      setState(() {
        absorber?.absorbing = true;
>>>>>>> 8181617f
      });
    }
    return route;
  }

  /// Push a named route onto the navigator.
  ///
  /// The route name will be passed to [Navigator.onGenerateRoute]. The returned
  /// route will be pushed into the navigator.
  ///
  /// Returns a [Future] that completes to the `result` value passed to [pop]
  /// when the pushed route is popped off the navigator.
  ///
  /// Typical usage is as follows:
  ///
  /// ```dart
  /// Navigator.of(context).pushNamed('/nyc/1776');
  /// ```
  @override
<<<<<<< HEAD
  Future<dynamic> pushNamed(String name, {dynamic arguments}) {
    return push(_createNamedRoute(name, arguments: arguments));
  }


  /// Push the route with the given name and then remove all the previous routes
  /// until the `predicate` returns true.
  ///
  /// The predicate may be applied to the same route more than once if
  /// [Route.willHandlePopInternally] is true.
  ///
  /// To remove routes until a route with a certain name, use the
  /// [RoutePredicate] returned from [ModalRoute.withName].
  ///
  /// To remove all the routes before the pushed route, use a [RoutePredicate]
  /// that always returns false.
  @override
  Future<dynamic> pushNamedAndRemoveUntil(String routeName, RoutePredicate predicate, {dynamic arguments}) {
    return pushAndRemoveUntil(_createNamedRoute(routeName, arguments: arguments), predicate);
  }

  /// Push the route named [name] and dispose the old current route.
  ///
  /// The route name will be passed to [Navigator.onGenerateRoute]. The returned
  /// route will be pushed into the navigator.
  ///
  /// Returns a [Future] that completes to the `result` value passed to [pop]
  /// when the pushed route is popped off the navigator.
  @override
  Future<dynamic> pushReplacementNamed(String name, { dynamic result, dynamic arguments }) {
    return pushReplacement(_createNamedRoute(name, arguments: arguments), result: result);
=======
  Widget build(BuildContext context) {
    assert(!_debugLocked);
    assert(_history.isNotEmpty);
    return new Listener(
      onPointerDown: _handlePointerDown,
      onPointerUp: _handlePointerUpOrCancel,
      onPointerCancel: _handlePointerUpOrCancel,
      child: new AbsorbPointer(
        absorbing: false,
        // it's mutated directly by _cancelActivePointers above
        child: new FocusScope(
          node: focusScopeNode,
          autofocus: true,
          child: new Overlay(
            key: _overlayKey,
            initialEntries: _initialOverlayEntries,
          ),
        ),
      ),
    );
>>>>>>> 8181617f
  }

  // Abstract methods:

  /// Push a named route onto the navigator.
  ///
  /// The route name will be passed to [Navigator.onGenerateRoute]. The returned
  /// route will be pushed into the navigator.
  ///
  /// Returns a [Future] that completes to the `result` value passed to [pop]
  /// when the pushed route is popped off the navigator.
  ///
  /// Typical usage is as follows:
  ///
  /// ```dart
  /// Navigator.of(context).pushNamed('/nyc/1776');
  /// ```
  Future<dynamic> pushNamed(String name, {dynamic arguments});

  /// Push the route with the given name and then remove all the previous routes
  /// until the `predicate` returns true.
  ///
  /// The predicate may be applied to the same route more than once if
  /// [Route.willHandlePopInternally] is true.
  ///
  /// To remove routes until a route with a certain name, use the
  /// [RoutePredicate] returned from [ModalRoute.withName].
  ///
  /// To remove all the routes before the pushed route, use a [RoutePredicate]
  /// that always returns false.
  Future<dynamic> pushNamedAndRemoveUntil(String routeName, RoutePredicate predicate, {dynamic arguments});

  /// Push the route named [name] and dispose the old current route.
  ///
  /// The route name will be passed to [Navigator.onGenerateRoute]. The returned
  /// route will be pushed into the navigator.
  ///
  /// Returns a [Future] that completes to the `result` value passed to [pop]
  /// when the pushed route is popped off the navigator.
  Future<dynamic> pushReplacementNamed(String name, { dynamic result , dynamic arguments});
}

class BasicNavigator extends StatefulWidget {
  /// Creates a widget that maintains a stack-based history of child widgets.
  ///
  /// The [onGenerateRoute] argument must not be null.
  const BasicNavigator({
    Key key,
    @required this.onGenerateRoute,
    this.onUnknownRoute,
    this.observers: const <NavigatorObserver>[]
  }) : assert(onGenerateRoute != null),
        super(key: key);

  /// Called to generate a route for a given [RouteSettings].
  final RouteFactory onGenerateRoute;

  /// Called when [onGenerateRoute] fails to generate a route.
  ///
  /// This callback is typically used for error handling. For example, this
  /// callback might always generate a "not found" page that describes the route
  /// that wasn't found.
  ///
  /// Unknown routes can arise either from errors in the app or from external
  /// requests to push routes, such as from Android intents.
  final RouteFactory onUnknownRoute;

  /// A list of observers for this navigator.
  final List<NavigatorObserver> observers;

  /// Adds the given route to the history of the navigator that most tightly
  /// encloses the given context, and transitions to it.
  ///
  /// The new route and the previous route (if any) are notified (see
  /// [Route.didPush] and [Route.didChangeNext]). If the [BasicNavigator] has any
  /// [BasicNavigator.observers], they will be notified as well (see
  /// [NavigatorObserver.didPush]).
  ///
  /// Ongoing gestures within the current route are canceled when a new route is
  /// pushed.
  ///
  /// Returns a [Future] that completes to the `result` value passed to [pop]
  /// when the pushed route is popped off the navigator.
  static Future<dynamic> push(BuildContext context, Route<dynamic> route) {
    return BasicNavigator.of(context).push(route);
  }

  /// Returns the value of the current route's [Route.willPop] method. This
  /// method is typically called before a user-initiated [pop]. For example on
  /// Android it's called by the binding for the system's back button.
  ///
  /// See also:
  ///
  /// * [Form], which provides an `onWillPop` callback that enables the form
  ///   to veto a [pop] initiated by the app's back button.
  /// * [ModalRoute], which provides a `scopedWillPopCallback` that can be used
  ///   to define the route's `willPop` method.
  static Future<bool> maybePop(BuildContext context, [ dynamic result ]) {
    return BasicNavigator.of(context).maybePop(result);
  }

  /// Pop a route off the navigator that most tightly encloses the given context.
  ///
  /// Tries to removes the current route, calling its didPop() method. If that
  /// method returns false, then nothing else happens. Otherwise, the observer
  /// (if any) is notified using its didPop() method, and the previous route is
  /// notified using [Route.didChangeNext].
  ///
  /// If non-null, `result` will be used as the result of the route. Routes
  /// such as dialogs or popup menus typically use this mechanism to return the
  /// value selected by the user to the widget that created their route. The
  /// type of `result`, if provided, must match the type argument of the class
  /// of the current route. (In practice, this is usually "dynamic".)
  ///
  /// Returns true if a route was popped; returns false if there are no further
  /// previous routes.
  ///
  /// Typical usage is as follows:
  ///
  /// ```dart
  /// BasicNavigator.pop(context);
  /// ```
  static bool pop(BuildContext context, [ dynamic result ]) {
    return BasicNavigator.of(context).pop(result);
  }

  /// Calls [pop] repeatedly until the predicate returns true.
  ///
  /// The predicate may be applied to the same route more than once if
  /// [Route.willHandlePopInternally] is true.
  ///
  /// To pop until a route with a certain name, use the [RoutePredicate]
  /// returned from [ModalRoute.withName].
  ///
  /// Typical usage is as follows:
  ///
  /// ```dart
  /// BasicNavigator.popUntil(context, ModalRoute.withName('/login'));
  /// ```
  static void popUntil(BuildContext context, RoutePredicate predicate) {
    BasicNavigator.of(context).popUntil(predicate);
  }

  /// Whether the navigator that most tightly encloses the given context can be
  /// popped.
  ///
  /// The initial route cannot be popped off the navigator, which implies that
  /// this function returns true only if popping the navigator would not remove
  /// the initial route.
  static bool canPop(BuildContext context) {
    final _BasicNavigatorState navigatorState = context.ancestorStateOfType(const TypeMatcher<_BasicNavigatorState>());
    return navigatorState != null && navigatorState.canPop();
  }

  /// Replace the current route by pushing [route] and then disposing the
  /// current route.
  ///
  /// The new route and the route below the new route (if any) are notified
  /// (see [Route.didPush] and [Route.didChangeNext]). The navigator observer
  /// is not notified about the old route. The old route is disposed (see
  /// [Route.dispose]).
  ///
  /// If a [result] is provided, it will be the return value of the old route,
  /// as if the old route had been popped.
  ///
  /// Returns a [Future] that completes to the `result` value passed to [pop]
  /// when the pushed route is popped off the navigator.
  static Future<dynamic> pushReplacement(BuildContext context, Route<dynamic> route, { dynamic result }) {
    return BasicNavigator.of(context).pushReplacement(route, result: result);
  }

  /// Immediately remove `route` and [Route.dispose] it.
  ///
  /// The route's animation does not run and the future returned from pushing
  /// the route will not complete. Ongoing input gestures are cancelled. If
  /// the [BasicNavigator] has any [BasicNavigator.observers], they will be notified with
  /// [NavigatorObserver.didRemove].
  ///
  /// The routes before and after the removed route, if any, are notified with
  /// [Route.didChangeNext] and [Route.didChangePrevious].
  ///
  /// This method is used to dismiss dropdown menus that are up when the screen's
  /// orientation changes.
  static void removeRoute(BuildContext context, Route<dynamic> route) {
    return BasicNavigator.of(context).removeRoute(route);
  }

  /// The state from the closest instance of this class that encloses the given context.
  ///
  /// Typical usage is as follows:
  ///
  /// ```dart
  /// BasicNavigator.of(context)
  ///   ..pop()
  ///   ..pop()
  ///   ..pushNamed('/settings');
  /// ```
  static _BasicNavigatorState of(BuildContext context) {
    final _BasicNavigatorState navigatorState = context.ancestorStateOfType(const TypeMatcher<_BasicNavigatorState>());
    assert(() {
      if (navigatorState == null) {
        throw new FlutterError(
            'BasicNavigator operation requested with a context that does not include a BasicNavigator.\n'
                'The context used to push or pop routes from the BasicNavigator must be that of a widget that is a descendant of a BasicNavigator widget.'
        );
      }
      return true;
    });
    return navigatorState;
  }

  @override
  NavigatorState<BasicNavigator> createState() => new _BasicNavigatorState();
}

/// The state for a [BasicNavigator] widget.
class _BasicNavigatorState extends NavigatorState<BasicNavigator> {
  /// Stub to support NavigatorState interface.
  ///
  /// Use [Navigator] if you wish to use this functionality.  It is not
  /// supported by [BasicNavigator].
  @deprecated
  @override
  Future<dynamic> pushNamed(String name, {dynamic arguments}) {
    assert(() {
      throw new FlutterError(
          'BasicNavigator does not support "pushNamed".  Use Navigator instead.');
    });
    return null;
  }


  /// Stub to support NavigatorState interface.
  ///
  /// Use [Navigator] if you wish to use this functionality.  It is not
  /// supported by [BasicNavigator].
  @deprecated
  @override
  Future<dynamic> pushNamedAndRemoveUntil(String routeName, RoutePredicate predicate, {dynamic arguments}) {
    assert(() {
      throw new FlutterError(
          'BasicNavigator does not support "pushNamedAndRemoveUntil".  Use Navigator instead.');
    });
    return null;
  }

  /// Stub to support NavigatorState interface.
  ///
  /// Use [Navigator] if you wish to use this functionality.  It is not
  /// supported by [BasicNavigator].
  @deprecated
  @override
  Future<dynamic> pushReplacementNamed(String name, { dynamic result, dynamic arguments }) {
    assert(() {
      throw new FlutterError(
          'BasicNavigator does not support "pushReplacementNamed".  Use Navigator instead.');
    });
    return null;
  }
}

/// A widget that manages a set of child widgets with a stack discipline.
///
/// Many apps have a navigator near the top of their widget hierarchy in order
/// to display their logical history using an [Overlay] with the most recently
/// visited pages visually on top of the older pages. Using this pattern lets
/// the navigator visually transition from one page to another by moving the widgets
/// around in the overlay. Similarly, the navigator can be used to show a dialog
/// by positioning the dialog widget above the current page.
///
/// ## Using the Navigator
///
/// Mobile apps typically reveal their contents via full-screen elements
/// called "screens" or "pages". In Flutter these elements are called
/// routes and they're managed by a [Navigator] widget. The navigator
/// manages a stack of [Route] objects and provides methods for managing
/// the stack, like [Navigator.push] and [Navigator.pop].
///
/// ### Displaying a full-screen route
///
/// Although you can create a navigator directly, it's most common to use
/// the navigator created by a [WidgetsApp] or a [MaterialApp] widget. You
/// can refer to that navigator with [Navigator.of].
///
/// A MaterialApp is the simplest way to set things up. The MaterialApp's
/// home becomes the route at the bottom of the Navigator's stack. It is
/// what you see when the app is launched.
///
/// ```dart
/// void main() {
///   runApp(new MaterialApp(home: new MyAppHome()));
/// }
/// ```
///
/// To push a new route on the stack you can create an instance of
/// [MaterialPageRoute] with a builder function that creates whatever you
/// want to appear on the screen. For example:
///
/// ```dart
/// Navigator.of(context).push(new MaterialPageRoute<Null>(
///   builder: (BuildContext context) {
///     return new Scaffold(
///       appBar: new AppBar(title: new Text('My Page')),
///       body: new Center(
///         child: new FlatButton(
///           child: new Text('POP'),
///           onPressed: () {
///             Navigator.of(context).pop();
///           },
///         ),
///       ),
///     );
///   },
/// ));
/// ```
///
/// The route defines its widget with a builder function instead of a
/// child widget because it will be built and rebuilt in different
/// contexts depending on when it's pushed and popped.
///
/// As you can see, the new route can be popped, revealing the app's home
/// page, with the Navigator's pop method:
///
/// ```dart
/// Navigator.of(context).pop();
/// ```
///
/// It usually isn't necessary to provide a widget that pops the Navigator
/// in a route with a [Scaffold] because the Scaffold automatically adds a
/// 'back' button to its AppBar. Pressing the back button causes
/// [Navigator.pop] to be called. On Android, pressing the system back
/// button does the same thing.
///
/// ### Using named navigator routes
///
/// Mobile apps often manage a large number of routes and it's often
/// easiest to refer to them by name. Route names, by convention,
/// use a path-like structure (for example, '/a/b/c').
/// The app's home page route is named '/' by default.
///
/// The [MaterialApp] can be created
/// with a [Map<String, WidgetBuilder>] which maps from a route's name to
/// a builder function that will create it. The [MaterialApp] uses this
/// map to create a value for its navigator's [onGenerateRoute] callback.
///
/// ```dart
/// void main() {
///   runApp(new MaterialApp(
///     home: new MyAppHome(), // becomes the route named '/'
///     routes: <String, WidgetBuilder> {
///       '/a': (BuildContext context) => new MyPage(title: 'page A'),
///       '/b': (BuildContext context) => new MyPage(title: 'page B'),
///       '/c': (BuildContext context) => new MyPage(title: 'page C'),
///     },
///   ));
/// }
/// ```
///
/// To show a route by name:
///
/// ```dart
/// Navigator.of(context).pushNamed('/b');
/// ```
///
/// ### Routes can return a value
///
/// When a route is pushed to ask the user for a value, the value can be
/// returned via the [pop] method's result parameter.
///
/// Methods that push a route return a Future. The Future resolves when
/// the route is popped and the Future's value is the [pop] method's result
/// parameter.
///
/// For example if we wanted to ask the user to press 'OK' to confirm an
/// operation we could `await` the result of [Navigator.push]:
///
/// ```
/// bool value = await Navigator.of(context).push(new MaterialPageRoute<bool>(
///   builder: (BuildContext context) {
///     return new Center(
///       child: new GestureDetector(
///         child: new Text('OK'),
///         onTap: () { Navigator.of(context).pop(true); }
///       ),
///     );
///   }
/// ));
/// ```
/// If the user presses 'OK' then value will be true. If the user backs
/// out of the route, for example by pressing the Scaffold's back button,
/// the value will be null.
///
/// When a route is used to return a value, the route's type parameter
/// must match the type of [pop]'s result. That's why we've used
/// `MaterialPageRoute<bool>` instead of `MaterialPageRoute<Null>`.
///
/// ### Popup routes
///
/// Routes don't have to obscure the entire screen. [PopupRoute]s cover
/// the screen with a barrierColor that can be only partially opaque to
/// allow the current screen to show through. Popup routes are "modal"
/// because they block input to the widgets below.
///
/// There are functions which create and show popup routes. For
/// example: [showDialog], [showMenu], and [showModalBottomSheet]. These
/// functions return their pushed route's Future as described above.
/// Callers can await the returned value to take an action when the
/// route is popped, or to discover the route's value.
///
/// There are also widgets which create popup routes, like [PopupMenuButton] and
/// [DropdownButton]. These widgets create internal subclasses of PopupRoute
/// and use the Naviagator's push and pop methods to show and dismiss them.
///
/// ### Custom routes
///
/// You can create your own subclass of one the widget library route classes
/// like [PopupRoute], [ModalRoute], or [PageRoute], to control the animated
/// transition employed to show the route, the color and behavior of the route's
/// modal barrier, and other aspects of the route.
///
/// The PageRouteBuilder class makes it possible to define a custom route
/// in terms of callbacks. Here's an example that rotates and fades its child
/// when the route appears or disappears. This route does not obscure the entire
/// screen because it specifies `opaque: false`, just as a popup route does.
///
/// ```dart
/// Navigator.of(context).push(new PageRouteBuilder(
///   opaque: false,
///   pageBuilder: (BuildContext context, _, __) {
///     return new Center(child: new Text('My PageRoute'));
///   },
///   transitionsBuilder: (_, Animation<double> animation, __, Widget child) {
///     return new FadeTransition(
///       opacity: animation,
///       child: new RotationTransition(
///         turns: new Tween<double>(begin: 0.5, end: 1.0).animate(animation),
///         child: child,
///       ),
///     );
///   }
/// ));
/// ```
///
/// The page route is built in two parts, the "page" and the
/// "transitions". The page becomes a descendant of the child passed to
/// the `buildTransitions` method. Typically the page is only built once,
/// because it doesn't depend on its animation parameters (elided with `_`
/// and `__` in this example). The transition is built on every frame
/// for its duration.
class Navigator extends BasicNavigator {
  /// Creates a widget that maintains a stack-based history of child widgets.
  ///
  /// The [onGenerateRoute] argument must not be null.
  const Navigator({
    Key key,
    this.initialRoute,
    @required RouteFactory onGenerateRoute,
    RouteFactory onUnknownRoute,
    List<NavigatorObserver> observers: const <NavigatorObserver>[]
  }) : assert(onGenerateRoute != null),
       super(
          key: key,
          onGenerateRoute: onGenerateRoute,
          onUnknownRoute: onUnknownRoute,
          observers: observers
      );

  /// Adds the given route to the history of the navigator that most tightly
  /// encloses the given context, and transitions to it.
  ///
  /// The new route and the previous route (if any) are notified (see
  /// [Route.didPush] and [Route.didChangeNext]). If the [Navigator] has any
  /// [Navigator.observers], they will be notified as well (see
  /// [NavigatorObserver.didPush]).
  ///
  /// Ongoing gestures within the current route are canceled when a new route is
  /// pushed.
  ///
  /// Returns a [Future] that completes to the `result` value passed to [pop]
  /// when the pushed route is popped off the navigator.
  static Future<dynamic> push(BuildContext context, Route<dynamic> route) {
    return Navigator.of(context).push(route);
  }

  /// Returns the value of the current route's [Route.willPop] method. This
  /// method is typically called before a user-initiated [pop]. For example on
  /// Android it's called by the binding for the system's back button.
  ///
  /// See also:
  ///
  /// * [Form], which provides an `onWillPop` callback that enables the form
  ///   to veto a [pop] initiated by the app's back button.
  /// * [ModalRoute], which provides a `scopedWillPopCallback` that can be used
  ///   to define the route's `willPop` method.
  static Future<bool> maybePop(BuildContext context, [ dynamic result ]) {
    return Navigator.of(context).maybePop(result);
  }

  /// Pop a route off the navigator that most tightly encloses the given context.
  ///
  /// Tries to removes the current route, calling its didPop() method. If that
  /// method returns false, then nothing else happens. Otherwise, the observer
  /// (if any) is notified using its didPop() method, and the previous route is
  /// notified using [Route.didChangeNext].
  ///
  /// If non-null, `result` will be used as the result of the route. Routes
  /// such as dialogs or popup menus typically use this mechanism to return the
  /// value selected by the user to the widget that created their route. The
  /// type of `result`, if provided, must match the type argument of the class
  /// of the current route. (In practice, this is usually "dynamic".)
  ///
  /// Returns true if a route was popped; returns false if there are no further
  /// previous routes.
  ///
  /// Typical usage is as follows:
  ///
  /// ```dart
  /// Navigator.pop(context);
  /// ```
  static bool pop(BuildContext context, [ dynamic result ]) {
    return Navigator.of(context).pop(result);
  }

  /// Calls [pop] repeatedly until the predicate returns true.
  ///
  /// The predicate may be applied to the same route more than once if
  /// [Route.willHandlePopInternally] is true.
  ///
  /// To pop until a route with a certain name, use the [RoutePredicate]
  /// returned from [ModalRoute.withName].
  ///
  /// Typical usage is as follows:
  ///
  /// ```dart
  /// Navigator.popUntil(context, ModalRoute.withName('/login'));
  /// ```
  static void popUntil(BuildContext context, RoutePredicate predicate) {
    Navigator.of(context).popUntil(predicate);
  }

  /// Whether the navigator that most tightly encloses the given context can be
  /// popped.
  ///
  /// The initial route cannot be popped off the navigator, which implies that
  /// this function returns true only if popping the navigator would not remove
  /// the initial route.
  static bool canPop(BuildContext context) {
    final _NavigatorState navigatorState = context.ancestorStateOfType(const TypeMatcher<_NavigatorState>());
    return navigatorState != null && navigatorState.canPop();
  }

  /// Replace the current route by pushing [route] and then disposing the
  /// current route.
  ///
  /// The new route and the route below the new route (if any) are notified
  /// (see [Route.didPush] and [Route.didChangeNext]). The navigator observer
  /// is not notified about the old route. The old route is disposed (see
  /// [Route.dispose]).
  ///
  /// If a [result] is provided, it will be the return value of the old route,
  /// as if the old route had been popped.
  ///
  /// Returns a [Future] that completes to the `result` value passed to [pop]
  /// when the pushed route is popped off the navigator.
  static Future<dynamic> pushReplacement(BuildContext context, Route<dynamic> route, { dynamic result }) {
    return Navigator.of(context).pushReplacement(route, result: result);
  }

  /// Immediately remove `route` and [Route.dispose] it.
  ///
  /// The route's animation does not run and the future returned from pushing
  /// the route will not complete. Ongoing input gestures are cancelled. If
  /// the [Navigator] has any [Navigator.observers], they will be notified with
  /// [NavigatorObserver.didRemove].
  ///
  /// The routes before and after the removed route, if any, are notified with
  /// [Route.didChangeNext] and [Route.didChangePrevious].
  ///
  /// This method is used to dismiss dropdown menus that are up when the screen's
  /// orientation changes.
  static void removeRoute(BuildContext context, Route<dynamic> route) {
    return Navigator.of(context).removeRoute(route);
  }

  /// The state from the closest instance of this class that encloses the given context.
  ///
  /// Typical usage is as follows:
  ///
  /// ```dart
  /// Navigator.of(context)
  ///   ..pop()
  ///   ..pop()
  ///   ..pushNamed('/settings');
  /// ```
  static _NavigatorState of(BuildContext context) {
    final _NavigatorState navigatorState = context.ancestorStateOfType(const TypeMatcher<_NavigatorState>());
    assert(() {
      if (navigatorState == null) {
        throw new FlutterError(
          'Navigator operation requested with a context that does not include a Navigator.\n'
          'The context used to push or pop routes from the Navigator must be that of a widget that is a descendant of a Navigator widget.'
        );
      }
      return true;
    });
    return navigatorState;
  }

  @override
  _NavigatorState createState() => new _NavigatorState();

  /// The name of the first route to show.
  ///
  /// By default, this defers to [dart:ui.Window.defaultRouteName].
  ///
  /// If this string contains any `/` characters, then the string is split on
  /// those characters and substrings from the start of the string up to each
  /// such character are, in turn, used as routes to push.
  ///
  /// For example, if the route `/stocks/HOOLI` was used as the [initialRoute],
  /// then the [Navigator] would push the following routes on startup: `/`,
  /// `/stocks`, `/stocks/HOOLI`. This enables deep linking while allowing the
  /// application to maintain a predictable route history.
  final String initialRoute;

  /// The default name for the [initialRoute].
  ///
  /// See also:
  ///
  ///  * [dart:ui.Window.defaultRouteName], which reflects the route that the
  ///    application was started with.
  static const String defaultRouteName = '/';

  /// Push a named route onto the navigator that most tightly encloses the given context.
  ///
  /// The route name will be passed to that navigator's [onGenerateRoute]
  /// callback. The returned route will be pushed into the navigator.
  ///
  /// Returns a [Future] that completes to the `result` value passed to [pop]
  /// when the pushed route is popped off the navigator.
  ///
  /// Typical usage is as follows:
  ///
  /// ```dart
  /// Navigator.pushNamed(context, '/nyc/1776');
  /// ```
  static Future<dynamic> pushNamed(BuildContext context, String routeName, {dynamic arguments}) {
    return Navigator.of(context).pushNamed(routeName, arguments: arguments);
  }

  /// Executes a simple transaction that both pops the current route off and
  /// pushes a named route into the navigator that most tightly encloses the
  /// given context.
  ///
  /// If non-null, `result` will be used as the result of the route that is
  /// popped. Routes such as dialogs or popup menus typically use this mechanism
  /// to return the value selected by the user to the widget that created their
  /// route. The type of `result`, if provided, must match the type argument of
  /// the class of the current route. (In practice, this is usually "dynamic".)
  ///
  /// Returns a [Future] that completes to the `result` value passed to [pop]
  /// when the pushed route is popped off the navigator.
  ///
  /// Typical usage is as follows:
  ///
  /// ```dart
  /// Navigator.popAndPushNamed(context, '/nyc/1776');
  /// ```
  static Future<dynamic> popAndPushNamed(BuildContext context, String routeName, { dynamic result, dynamic arguments }) {
    final _NavigatorState navigatorState = Navigator.of(context);
    navigatorState.pop(result);
    return navigatorState.pushNamed(routeName, arguments: arguments);
  }

  /// Replace the current route by pushing the route named [routeName] and then
  /// disposing the previous route.
  ///
  /// The route name will be passed to the navigator's [onGenerateRoute]
  /// callback. The returned route will be pushed into the navigator.
  ///
  /// Returns a [Future] that completes to the `result` value passed to [pop]
  /// when the pushed route is popped off the navigator.
  ///
  /// Typical usage is as follows:
  ///
  /// ```dart
  /// Navigator.of(context).pushReplacementNamed('/jouett/1781');
  /// ```
  static Future<dynamic> pushReplacementNamed(BuildContext context,
      String routeName, { dynamic result, dynamic arguments }) {
    return Navigator.of(context).pushReplacementNamed(routeName,
        result: result, arguments: arguments);
  }
}

/// The state for a [Navigator] widget.
class _NavigatorState extends NavigatorState<Navigator> {
  @override
  void _createInitialRoutes() {
    String initialRouteName = widget.initialRoute ?? Navigator.defaultRouteName;
    if (initialRouteName.startsWith('/') && initialRouteName.length > 1) {
      initialRouteName = initialRouteName.substring(1); // strip leading '/'
      assert(Navigator.defaultRouteName == '/');
      final List<String> plannedInitialRouteNames = <String>[
        Navigator.defaultRouteName,
      ];
      final List<Route<dynamic>> plannedInitialRoutes = <Route<dynamic>>[
        _createNamedRoute(Navigator.defaultRouteName, allowNull: true),
      ];
      final List<String> routeParts = initialRouteName.split('/');
      if (initialRouteName.isNotEmpty) {
        String routeName = '';
        for (String part in routeParts) {
          routeName += '/$part';
          plannedInitialRouteNames.add(routeName);
          plannedInitialRoutes.add(_createNamedRoute(routeName, allowNull: true));
        }
      }
      if (plannedInitialRoutes.contains(null)) {
        assert(() {
          FlutterError.reportError(
            new FlutterErrorDetails( // ignore: prefer_const_constructors, https://github.com/dart-lang/sdk/issues/29952
                exception:
                'Could not navigate to initial route.\n'
                    'The requested route name was: "/$initialRouteName"\n'
                    'The following routes were therefore attempted:\n'
                    ' * ${plannedInitialRouteNames.join("\n * ")}\n'
                    'This resulted in the following objects:\n'
                    ' * ${plannedInitialRoutes.join("\n * ")}\n'
                    'One or more of those objects was null, and therefore the initial route specified will be '
                    'ignored and "${Navigator.defaultRouteName}" will be used instead.'
            ),
          );
          return true;
        });
        push(_createNamedRoute(Navigator.defaultRouteName));
      } else {
        for (Route<dynamic> route in plannedInitialRoutes)
          push(route);
      }
    } else {
      Route<dynamic> route;
      if (initialRouteName != Navigator.defaultRouteName)
        route = _createNamedRoute(initialRouteName, allowNull: true);
      if (route == null)
        route = _createNamedRoute(Navigator.defaultRouteName);
      push(route);
    }
  }

  Route<dynamic> _createNamedRoute(String name, { bool allowNull: false, dynamic arguments}) {
    assert(!_debugLocked);
    assert(name != null);
    final RouteSettings settings = new RouteSettings(
      name: name,
      arguments: arguments,
      isInitialRoute: _history.isEmpty,
    );
    Route<dynamic> route = widget.onGenerateRoute(settings);
    if (route == null && !allowNull) {
      assert(() {
        if (widget.onUnknownRoute == null) {
          throw new FlutterError(
              'If a Navigator has no onUnknownRoute, then its onGenerateRoute must never return null.\n'
                  'When trying to build the route "$name", onGenerateRoute returned null, but there was no '
                  'onUnknownRoute callback specified.\n'
                  'The Navigator was:\n'
                  '  $this'
          );
        }
        return true;
      });
      route = widget.onUnknownRoute(settings);
      assert(() {
        if (route == null) {
          throw new FlutterError(
              'A Navigator\'s onUnknownRoute returned null.\n'
                  'When trying to build the route "$name", both onGenerateRoute and onUnknownRoute returned '
                  'null. The onUnknownRoute callback should never return null.\n'
                  'The Navigator was:\n'
                  '  $this'
          );
        }
        return true;
      });
    }
    return route;
  }

  /// Push a named route onto the navigator.
  ///
  /// The route name will be passed to [Navigator.onGenerateRoute]. The returned
  /// route will be pushed into the navigator.
  ///
  /// Returns a [Future] that completes to the `result` value passed to [pop]
  /// when the pushed route is popped off the navigator.
  ///
  /// Typical usage is as follows:
  ///
  /// ```dart
  /// Navigator.of(context).pushNamed('/nyc/1776');
  /// ```
  @override
  Future<dynamic> pushNamed(String name, {dynamic arguments}) {
    return push(_createNamedRoute(name, arguments: arguments));
  }


  /// Push the route with the given name and then remove all the previous routes
  /// until the `predicate` returns true.
  ///
  /// The predicate may be applied to the same route more than once if
  /// [Route.willHandlePopInternally] is true.
  ///
  /// To remove routes until a route with a certain name, use the
  /// [RoutePredicate] returned from [ModalRoute.withName].
  ///
  /// To remove all the routes before the pushed route, use a [RoutePredicate]
  /// that always returns false.
  @override
  Future<dynamic> pushNamedAndRemoveUntil(String routeName, RoutePredicate predicate, {dynamic arguments}) {
    return pushAndRemoveUntil(_createNamedRoute(routeName, arguments: arguments), predicate);
  }

  /// Push the route named [name] and dispose the old current route.
  ///
  /// The route name will be passed to [Navigator.onGenerateRoute]. The returned
  /// route will be pushed into the navigator.
  ///
  /// Returns a [Future] that completes to the `result` value passed to [pop]
  /// when the pushed route is popped off the navigator.
  @override
  Future<dynamic> pushReplacementNamed(String name, { dynamic result, dynamic arguments }) {
    return pushReplacement(_createNamedRoute(name, arguments: arguments), result: result);
  }
}<|MERGE_RESOLUTION|>--- conflicted
+++ resolved
@@ -218,10 +218,12 @@
   /// replaced with the new values.
   RouteSettings copyWith({
     String name,
+    Map<String, dynamic> arguments,
     bool isInitialRoute,
   }) {
     return new RouteSettings(
       name: name ?? this.name,
+      arguments: arguments ?? this.arguments,
       isInitialRoute: isInitialRoute ?? this.isInitialRoute,
     );
   }
@@ -354,7 +356,6 @@
       _initialOverlayEntries.addAll(route.overlayEntries);
   }
 
-<<<<<<< HEAD
   /// Subclasses override this to populate the route stack before they are added
   /// to [_initialOverlayEntries] in [initState].
   void _createInitialRoutes() {}
@@ -584,8 +585,12 @@
         !overlay.debugIsVisible(targetRoute.overlayEntries.last));
     setState(() {
       _history.removeAt(index);
-      final Route<dynamic> nextRoute = index < _history.length ? _history[index] : null;
-      final Route<dynamic> previousRoute = index > 0 ? _history[index - 1] : null;
+      final Route<dynamic> nextRoute = index < _history.length
+          ? _history[index]
+          : null;
+      final Route<dynamic> previousRoute = index > 0
+          ? _history[index - 1]
+          : null;
       if (previousRoute != null)
         previousRoute.didChangeNext(nextRoute);
       if (nextRoute != null)
@@ -835,46 +840,6 @@
     _userGestureInProgress = false;
     for (NavigatorObserver observer in widget.observers)
       observer.didStopUserGesture();
-=======
-  /// Subclasses override this to populate the stack before the routes are added
-  /// to [_initialOverlayEntries] in [initState].
-  void _createInitialRoutes() {}
-
-  @override
-  void didUpdateWidget(T oldWidget) {
-    super.didUpdateWidget(oldWidget);
-    if (oldWidget.observers != widget.observers) {
-      for (NavigatorObserver observer in oldWidget.observers)
-        observer._navigatorState = null;
-      for (NavigatorObserver observer in widget.observers) {
-        assert(observer.navigatorState == null);
-        observer._navigatorState = this;
-      }
-    }
-  }
-
-  @override
-  void dispose() {
-    assert(!_debugLocked);
-    assert(() {
-      _debugLocked = true;
-      return true;
-    });
-    for (NavigatorObserver observer in widget.observers)
-      observer._navigatorState = null;
-    final List<Route<dynamic>> doomed = _poppedRoutes.toList()
-      ..addAll(_history);
-    for (Route<dynamic> route in doomed)
-      route.dispose();
-    _poppedRoutes.clear();
-    _history.clear();
-    focusScopeNode.detach();
-    super.dispose();
-    assert(() {
-      _debugLocked = false;
-      return true;
-    });
->>>>>>> 8181617f
   }
 
   final Set<int> _activePointers = new Set<int>();
@@ -887,7 +852,6 @@
     _activePointers.remove(event.pointer);
   }
 
-<<<<<<< HEAD
   void _cancelActivePointers() {
     // TODO(abarth): This mechanism is far from perfect. See https://github.com/flutter/flutter/issues/4770
     if (SchedulerBinding.instance.schedulerPhase == SchedulerPhase.idle) {
@@ -998,9 +962,6 @@
 
   /// Adds the given route to the history of the navigator that most tightly
   /// encloses the given context, and transitions to it.
-=======
-  /// Adds the given route to the navigator's history, and transitions to it.
->>>>>>> 8181617f
   ///
   /// The new route and the previous route (if any) are notified (see
   /// [Route.didPush] and [Route.didChangeNext]). If the [BasicNavigator] has any
@@ -1012,39 +973,8 @@
   ///
   /// Returns a [Future] that completes to the `result` value passed to [pop]
   /// when the pushed route is popped off the navigator.
-<<<<<<< HEAD
   static Future<dynamic> push(BuildContext context, Route<dynamic> route) {
     return BasicNavigator.of(context).push(route);
-=======
-  Future<dynamic> push(Route<dynamic> route) {
-    assert(!_debugLocked);
-    assert(() {
-      _debugLocked = true;
-      return true;
-    });
-    assert(route != null);
-    assert(route._navigatorState == null);
-    setState(() {
-      final Route<dynamic> oldRoute = _history.isNotEmpty
-          ? _history.last
-          : null;
-      route._navigatorState = this;
-      route.install(_currentOverlayEntry);
-      _history.add(route);
-      route.didPush();
-      route.didChangeNext(null);
-      if (oldRoute != null)
-        oldRoute.didChangeNext(route);
-      for (NavigatorObserver observer in widget.observers)
-        observer.didPush(route, oldRoute);
-    });
-    assert(() {
-      _debugLocked = false;
-      return true;
-    });
-    _cancelActivePointers();
-    return route.popped;
->>>>>>> 8181617f
   }
 
   /// Returns the value of the current route's [Route.willPop] method. This
@@ -1053,54 +983,12 @@
   ///
   /// See also:
   ///
-<<<<<<< HEAD
   /// * [Form], which provides an `onWillPop` callback that enables the form
   ///   to veto a [pop] initiated by the app's back button.
   /// * [ModalRoute], which provides a `scopedWillPopCallback` that can be used
   ///   to define the route's `willPop` method.
   static Future<bool> maybePop(BuildContext context, [ dynamic result ]) {
     return BasicNavigator.of(context).maybePop(result);
-=======
-  /// This can be useful in combination with [removeRouteBelow] when building a
-  /// non-linear user experience.
-  void replace({ @required Route<dynamic> oldRoute, @required Route<
-      dynamic> newRoute }) {
-    assert(!_debugLocked);
-    assert(oldRoute != null);
-    assert(newRoute != null);
-    if (oldRoute == newRoute)
-      return;
-    assert(() {
-      _debugLocked = true;
-      return true;
-    });
-    assert(oldRoute._navigatorState == this);
-    assert(newRoute._navigatorState == null);
-    assert(oldRoute.overlayEntries.isNotEmpty);
-    assert(newRoute.overlayEntries.isEmpty);
-    assert(!overlay.debugIsVisible(oldRoute.overlayEntries.last));
-    setState(() {
-      final int index = _history.indexOf(oldRoute);
-      assert(index >= 0);
-      newRoute._navigatorState = this;
-      newRoute.install(oldRoute.overlayEntries.last);
-      _history[index] = newRoute;
-      newRoute.didReplace(oldRoute);
-      if (index + 1 < _history.length) {
-        newRoute.didChangeNext(_history[index + 1]);
-        _history[index + 1].didChangePrevious(newRoute);
-      } else {
-        newRoute.didChangeNext(null);
-      }
-      if (index > 0)
-        _history[index - 1].didChangeNext(newRoute);
-      oldRoute.dispose();
-    });
-    assert(() {
-      _debugLocked = false;
-      return true;
-    });
->>>>>>> 8181617f
   }
 
   /// Pop a route off the navigator that most tightly encloses the given context.
@@ -1110,63 +998,15 @@
   /// (if any) is notified using its didPop() method, and the previous route is
   /// notified using [Route.didChangeNext].
   ///
-<<<<<<< HEAD
   /// If non-null, `result` will be used as the result of the route. Routes
   /// such as dialogs or popup menus typically use this mechanism to return the
   /// value selected by the user to the widget that created their route. The
   /// type of `result`, if provided, must match the type argument of the class
   /// of the current route. (In practice, this is usually "dynamic".)
-=======
-  /// If a [result] is provided, it will be the return value of the old route,
-  /// as if the old route had been popped.
-  Future<dynamic> pushReplacement(Route<dynamic> newRoute, { dynamic result }) {
-    assert(!_debugLocked);
-    assert(() {
-      _debugLocked = true;
-      return true;
-    });
-    final Route<dynamic> oldRoute = _history.last;
-    assert(oldRoute != null && oldRoute._navigatorState == this);
-    assert(oldRoute.overlayEntries.isNotEmpty);
-    assert(newRoute._navigatorState == null);
-    assert(newRoute.overlayEntries.isEmpty);
-    setState(() {
-      final int index = _history.length - 1;
-      assert(index >= 0);
-      assert(_history.indexOf(oldRoute) == index);
-      newRoute._navigatorState = this;
-      newRoute.install(_currentOverlayEntry);
-      _history[index] = newRoute;
-      newRoute.didPush().whenCompleteOrCancel(() {
-        // The old route's exit is not animated. We're assuming that the
-        // new route completely obscures the old one.
-        if (mounted) {
-          oldRoute
-            ..didComplete(result ?? oldRoute.currentResult)
-            ..dispose();
-        }
-      });
-      newRoute.didChangeNext(null);
-      if (index > 0)
-        _history[index - 1].didChangeNext(newRoute);
-      for (NavigatorObserver observer in widget.observers)
-        observer.didPush(newRoute, oldRoute);
-    });
-    assert(() {
-      _debugLocked = false;
-      return true;
-    });
-    _cancelActivePointers();
-    return newRoute.popped;
-  }
-
-  /// Replaces a route that is not currently visible with a new route.
->>>>>>> 8181617f
   ///
   /// Returns true if a route was popped; returns false if there are no further
   /// previous routes.
   ///
-<<<<<<< HEAD
   /// Typical usage is as follows:
   ///
   /// ```dart
@@ -1174,57 +1014,6 @@
   /// ```
   static bool pop(BuildContext context, [ dynamic result ]) {
     return BasicNavigator.of(context).pop(result);
-=======
-  /// In every other way, this acts the same as [replace].
-  void replaceRouteBelow(
-      { @required Route<dynamic> anchorRoute, Route<dynamic> newRoute }) {
-    assert(anchorRoute != null);
-    assert(anchorRoute._navigatorState == this);
-    assert(_history.indexOf(anchorRoute) > 0);
-    replace(oldRoute: _history[_history.indexOf(anchorRoute) - 1],
-        newRoute: newRoute);
-  }
-
-  /// Removes the route below the given `anchorRoute`. The route to be removed
-  /// must not currently be visible. The `anchorRoute` must not be the first
-  /// route in the history.
-  ///
-  /// The removed route is disposed (see [Route.dispose]). The route prior to
-  /// the removed route, if any, is notified (see [Route.didChangeNext]). The
-  /// route above the removed route, if any, is also notified (see
-  /// [Route.didChangePrevious]). The navigator observer is not notified.
-  void removeRouteBelow(Route<dynamic> anchorRoute) {
-    assert(!_debugLocked);
-    assert(() {
-      _debugLocked = true;
-      return true;
-    });
-    assert(anchorRoute._navigatorState == this);
-    final int index = _history.indexOf(anchorRoute) - 1;
-    assert(index >= 0);
-    final Route<dynamic> targetRoute = _history[index];
-    assert(targetRoute._navigatorState == this);
-    assert(targetRoute.overlayEntries.isEmpty ||
-        !overlay.debugIsVisible(targetRoute.overlayEntries.last));
-    setState(() {
-      _history.removeAt(index);
-      final Route<dynamic> nextRoute = index < _history.length
-          ? _history[index]
-          : null;
-      final Route<dynamic> previousRoute = index > 0
-          ? _history[index - 1]
-          : null;
-      if (previousRoute != null)
-        previousRoute.didChangeNext(nextRoute);
-      if (nextRoute != null)
-        nextRoute.didChangePrevious(previousRoute);
-      targetRoute.dispose();
-    });
-    assert(() {
-      _debugLocked = false;
-      return true;
-    });
->>>>>>> 8181617f
   }
 
   /// Calls [pop] repeatedly until the predicate returns true.
@@ -1232,7 +1021,6 @@
   /// The predicate may be applied to the same route more than once if
   /// [Route.willHandlePopInternally] is true.
   ///
-<<<<<<< HEAD
   /// To pop until a route with a certain name, use the [RoutePredicate]
   /// returned from [ModalRoute.withName].
   ///
@@ -1258,87 +1046,12 @@
 
   /// Replace the current route by pushing [route] and then disposing the
   /// current route.
-=======
-  /// To remove routes until a route with a certain name, use the
-  /// [RoutePredicate] returned from [ModalRoute.withName].
-  ///
-  /// To remove all the routes before the pushed route, use a [RoutePredicate]
-  /// that always returns false.
-  Future<dynamic> pushAndRemoveUntil(Route<dynamic> newRoute,
-      RoutePredicate predicate) {
-    assert(!_debugLocked);
-    assert(() {
-      _debugLocked = true;
-      return true;
-    });
-    final List<Route<dynamic>> removedRoutes = <Route<dynamic>>[];
-    while (_history.isNotEmpty && !predicate(_history.last)) {
-      final Route<dynamic> removedRoute = _history.removeLast();
-      assert(removedRoute != null && removedRoute._navigatorState == this);
-      assert(removedRoute.overlayEntries.isNotEmpty);
-      removedRoutes.add(removedRoute);
-    }
-    assert(newRoute._navigatorState == null);
-    assert(newRoute.overlayEntries.isEmpty);
-    setState(() {
-      final Route<dynamic> oldRoute = _history.isNotEmpty
-          ? _history.last
-          : null;
-      newRoute._navigatorState = this;
-      newRoute.install(_currentOverlayEntry);
-      _history.add(newRoute);
-      newRoute.didPush().whenCompleteOrCancel(() {
-        if (mounted) {
-          for (Route<dynamic> route in removedRoutes)
-            route.dispose();
-        }
-      });
-      newRoute.didChangeNext(null);
-      if (oldRoute != null)
-        oldRoute.didChangeNext(newRoute);
-      for (NavigatorObserver observer in widget.observers)
-        observer.didPush(newRoute, oldRoute);
-    });
-    assert(() {
-      _debugLocked = false;
-      return true;
-    });
-    _cancelActivePointers();
-    return newRoute.popped;
-  }
-
-  /// Tries to pop the current route, first giving the active route the chance
-  /// to veto the operation using [Route.willPop]. This method is typically
-  /// called instead of [pop] when the user uses a back button. For example on
-  /// Android it's called by the binding for the system's back button.
-  ///
-  /// See also:
-  ///
-  /// * [Form], which provides a [Form.onWillPop] callback that enables the form
-  ///   to veto a [maybePop] initiated by the app's back button.
-  /// * [ModalRoute], which has as a [ModalRoute.willPop] method that can be
-  ///   defined by a list of [WillPopCallback]s.
-  Future<bool> maybePop([dynamic result]) async {
-    final Route<dynamic> route = _history.last;
-    assert(route._navigatorState == this);
-    final RoutePopDisposition disposition = await route.willPop();
-    if (disposition != RoutePopDisposition.bubble && mounted) {
-      if (disposition == RoutePopDisposition.pop)
-        pop(result);
-      return true;
-    }
-    return false;
-  }
-
-  /// Removes the top route in the [BasicNavigator]'s history.
->>>>>>> 8181617f
   ///
   /// The new route and the route below the new route (if any) are notified
   /// (see [Route.didPush] and [Route.didChangeNext]). The navigator observer
   /// is not notified about the old route. The old route is disposed (see
   /// [Route.dispose]).
   ///
-<<<<<<< HEAD
   /// If a [result] is provided, it will be the return value of the old route,
   /// as if the old route had been popped.
   ///
@@ -1346,62 +1059,6 @@
   /// when the pushed route is popped off the navigator.
   static Future<dynamic> pushReplacement(BuildContext context, Route<dynamic> route, { dynamic result }) {
     return BasicNavigator.of(context).pushReplacement(route, result: result);
-=======
-  /// If there are any routes left on the history, the top remaining route is
-  /// notified (see [Route.didPopNext]), and the method returns true. In that
-  /// case, if the [BasicNavigator] has any [BasicNavigator.observers], they will be notified
-  /// as well (see [NavigatorObserver.didPop]). Otherwise, if the popped route
-  /// was the last route, the method returns false.
-  ///
-  /// Ongoing gestures within the current route are canceled when a route is
-  /// popped.
-  bool pop([dynamic result]) {
-    assert(!_debugLocked);
-    assert(() {
-      _debugLocked = true;
-      return true;
-    });
-    final Route<dynamic> route = _history.last;
-    assert(route._navigatorState == this);
-    bool debugPredictedWouldPop;
-    assert(() {
-      debugPredictedWouldPop = !route.willHandlePopInternally;
-      return true;
-    });
-    if (route.didPop(result ?? route.currentResult)) {
-      assert(debugPredictedWouldPop);
-      if (_history.length > 1) {
-        setState(() {
-          // We use setState to guarantee that we'll rebuild, since the routes
-          // can't do that for themselves, even if they have changed their own
-          // state (e.g. ModalScope.isCurrent).
-          _history.removeLast();
-          // If route._navigator is null, the route called finalizeRoute from
-          // didPop, which means the route has already been disposed and doesn't
-          // need to be added to _poppedRoutes for later disposal.
-          if (route._navigatorState != null)
-            _poppedRoutes.add(route);
-          _history.last.didPopNext(route);
-          for (NavigatorObserver observer in widget.observers)
-            observer.didPop(route, _history.last);
-        });
-      } else {
-        assert(() {
-          _debugLocked = false;
-          return true;
-        });
-        return false;
-      }
-    } else {
-      assert(!debugPredictedWouldPop);
-    }
-    assert(() {
-      _debugLocked = false;
-      return true;
-    });
-    _cancelActivePointers();
-    return true;
->>>>>>> 8181617f
   }
 
   /// Immediately remove `route` and [Route.dispose] it.
@@ -1416,38 +1073,8 @@
   ///
   /// This method is used to dismiss dropdown menus that are up when the screen's
   /// orientation changes.
-<<<<<<< HEAD
   static void removeRoute(BuildContext context, Route<dynamic> route) {
     return BasicNavigator.of(context).removeRoute(route);
-=======
-  void removeRoute(Route<dynamic> route) {
-    assert(route != null);
-    assert(!_debugLocked);
-    assert(() {
-      _debugLocked = true;
-      return true;
-    });
-    assert(route._navigatorState == this);
-    final int index = _history.indexOf(route);
-    assert(index != -1);
-    final Route<dynamic> previousRoute = index > 0 ? _history[index - 1] : null;
-    final Route<dynamic> nextRoute = (index + 1 < _history.length)
-        ? _history[index + 1]
-        : null;
-    setState(() {
-      _history.removeAt(index);
-      previousRoute?.didChangeNext(nextRoute);
-      nextRoute?.didChangePrevious(previousRoute);
-      for (NavigatorObserver observer in widget.observers)
-        observer.didRemove(route, previousRoute);
-      route.dispose();
-    });
-    assert(() {
-      _debugLocked = false;
-      return true;
-    });
-    _cancelActivePointers();
->>>>>>> 8181617f
   }
 
   /// The state from the closest instance of this class that encloses the given context.
@@ -1871,17 +1498,8 @@
     return navigatorState;
   }
 
-<<<<<<< HEAD
   @override
   _NavigatorState createState() => new _NavigatorState();
-=======
-  /// Whether a gesture controlled by a [NavigationGestureController] is currently in progress.
-  bool get userGestureInProgress => _userGestureInProgress;
-
-  // TODO(mpcomplete): remove this bool when we fix
-  // https://github.com/flutter/flutter/issues/5577
-  bool _userGestureInProgress = false;
->>>>>>> 8181617f
 
   /// The name of the first route to show.
   ///
@@ -2022,7 +1640,6 @@
     }
   }
 
-<<<<<<< HEAD
   Route<dynamic> _createNamedRoute(String name, { bool allowNull: false, dynamic arguments}) {
     assert(!_debugLocked);
     assert(name != null);
@@ -2057,876 +1674,6 @@
           );
         }
         return true;
-=======
-  void _cancelActivePointers() {
-    // TODO(abarth): This mechanism is far from perfect. See https://github.com/flutter/flutter/issues/4770
-    if (SchedulerBinding.instance.schedulerPhase == SchedulerPhase.idle) {
-      // If we're between frames (SchedulerPhase.idle) then absorb any
-      // subsequent pointers from this frame. The absorbing flag will be
-      // reset in the next frame, see build().
-      final RenderAbsorbPointer absorber = _overlayKey.currentContext
-          ?.ancestorRenderObjectOfType(
-          const TypeMatcher<RenderAbsorbPointer>());
-      setState(() {
-        absorber?.absorbing = true;
->>>>>>> 8181617f
-      });
-    }
-    return route;
-  }
-
-  /// Push a named route onto the navigator.
-  ///
-  /// The route name will be passed to [Navigator.onGenerateRoute]. The returned
-  /// route will be pushed into the navigator.
-  ///
-  /// Returns a [Future] that completes to the `result` value passed to [pop]
-  /// when the pushed route is popped off the navigator.
-  ///
-  /// Typical usage is as follows:
-  ///
-  /// ```dart
-  /// Navigator.of(context).pushNamed('/nyc/1776');
-  /// ```
-  @override
-<<<<<<< HEAD
-  Future<dynamic> pushNamed(String name, {dynamic arguments}) {
-    return push(_createNamedRoute(name, arguments: arguments));
-  }
-
-
-  /// Push the route with the given name and then remove all the previous routes
-  /// until the `predicate` returns true.
-  ///
-  /// The predicate may be applied to the same route more than once if
-  /// [Route.willHandlePopInternally] is true.
-  ///
-  /// To remove routes until a route with a certain name, use the
-  /// [RoutePredicate] returned from [ModalRoute.withName].
-  ///
-  /// To remove all the routes before the pushed route, use a [RoutePredicate]
-  /// that always returns false.
-  @override
-  Future<dynamic> pushNamedAndRemoveUntil(String routeName, RoutePredicate predicate, {dynamic arguments}) {
-    return pushAndRemoveUntil(_createNamedRoute(routeName, arguments: arguments), predicate);
-  }
-
-  /// Push the route named [name] and dispose the old current route.
-  ///
-  /// The route name will be passed to [Navigator.onGenerateRoute]. The returned
-  /// route will be pushed into the navigator.
-  ///
-  /// Returns a [Future] that completes to the `result` value passed to [pop]
-  /// when the pushed route is popped off the navigator.
-  @override
-  Future<dynamic> pushReplacementNamed(String name, { dynamic result, dynamic arguments }) {
-    return pushReplacement(_createNamedRoute(name, arguments: arguments), result: result);
-=======
-  Widget build(BuildContext context) {
-    assert(!_debugLocked);
-    assert(_history.isNotEmpty);
-    return new Listener(
-      onPointerDown: _handlePointerDown,
-      onPointerUp: _handlePointerUpOrCancel,
-      onPointerCancel: _handlePointerUpOrCancel,
-      child: new AbsorbPointer(
-        absorbing: false,
-        // it's mutated directly by _cancelActivePointers above
-        child: new FocusScope(
-          node: focusScopeNode,
-          autofocus: true,
-          child: new Overlay(
-            key: _overlayKey,
-            initialEntries: _initialOverlayEntries,
-          ),
-        ),
-      ),
-    );
->>>>>>> 8181617f
-  }
-
-  // Abstract methods:
-
-  /// Push a named route onto the navigator.
-  ///
-  /// The route name will be passed to [Navigator.onGenerateRoute]. The returned
-  /// route will be pushed into the navigator.
-  ///
-  /// Returns a [Future] that completes to the `result` value passed to [pop]
-  /// when the pushed route is popped off the navigator.
-  ///
-  /// Typical usage is as follows:
-  ///
-  /// ```dart
-  /// Navigator.of(context).pushNamed('/nyc/1776');
-  /// ```
-  Future<dynamic> pushNamed(String name, {dynamic arguments});
-
-  /// Push the route with the given name and then remove all the previous routes
-  /// until the `predicate` returns true.
-  ///
-  /// The predicate may be applied to the same route more than once if
-  /// [Route.willHandlePopInternally] is true.
-  ///
-  /// To remove routes until a route with a certain name, use the
-  /// [RoutePredicate] returned from [ModalRoute.withName].
-  ///
-  /// To remove all the routes before the pushed route, use a [RoutePredicate]
-  /// that always returns false.
-  Future<dynamic> pushNamedAndRemoveUntil(String routeName, RoutePredicate predicate, {dynamic arguments});
-
-  /// Push the route named [name] and dispose the old current route.
-  ///
-  /// The route name will be passed to [Navigator.onGenerateRoute]. The returned
-  /// route will be pushed into the navigator.
-  ///
-  /// Returns a [Future] that completes to the `result` value passed to [pop]
-  /// when the pushed route is popped off the navigator.
-  Future<dynamic> pushReplacementNamed(String name, { dynamic result , dynamic arguments});
-}
-
-class BasicNavigator extends StatefulWidget {
-  /// Creates a widget that maintains a stack-based history of child widgets.
-  ///
-  /// The [onGenerateRoute] argument must not be null.
-  const BasicNavigator({
-    Key key,
-    @required this.onGenerateRoute,
-    this.onUnknownRoute,
-    this.observers: const <NavigatorObserver>[]
-  }) : assert(onGenerateRoute != null),
-        super(key: key);
-
-  /// Called to generate a route for a given [RouteSettings].
-  final RouteFactory onGenerateRoute;
-
-  /// Called when [onGenerateRoute] fails to generate a route.
-  ///
-  /// This callback is typically used for error handling. For example, this
-  /// callback might always generate a "not found" page that describes the route
-  /// that wasn't found.
-  ///
-  /// Unknown routes can arise either from errors in the app or from external
-  /// requests to push routes, such as from Android intents.
-  final RouteFactory onUnknownRoute;
-
-  /// A list of observers for this navigator.
-  final List<NavigatorObserver> observers;
-
-  /// Adds the given route to the history of the navigator that most tightly
-  /// encloses the given context, and transitions to it.
-  ///
-  /// The new route and the previous route (if any) are notified (see
-  /// [Route.didPush] and [Route.didChangeNext]). If the [BasicNavigator] has any
-  /// [BasicNavigator.observers], they will be notified as well (see
-  /// [NavigatorObserver.didPush]).
-  ///
-  /// Ongoing gestures within the current route are canceled when a new route is
-  /// pushed.
-  ///
-  /// Returns a [Future] that completes to the `result` value passed to [pop]
-  /// when the pushed route is popped off the navigator.
-  static Future<dynamic> push(BuildContext context, Route<dynamic> route) {
-    return BasicNavigator.of(context).push(route);
-  }
-
-  /// Returns the value of the current route's [Route.willPop] method. This
-  /// method is typically called before a user-initiated [pop]. For example on
-  /// Android it's called by the binding for the system's back button.
-  ///
-  /// See also:
-  ///
-  /// * [Form], which provides an `onWillPop` callback that enables the form
-  ///   to veto a [pop] initiated by the app's back button.
-  /// * [ModalRoute], which provides a `scopedWillPopCallback` that can be used
-  ///   to define the route's `willPop` method.
-  static Future<bool> maybePop(BuildContext context, [ dynamic result ]) {
-    return BasicNavigator.of(context).maybePop(result);
-  }
-
-  /// Pop a route off the navigator that most tightly encloses the given context.
-  ///
-  /// Tries to removes the current route, calling its didPop() method. If that
-  /// method returns false, then nothing else happens. Otherwise, the observer
-  /// (if any) is notified using its didPop() method, and the previous route is
-  /// notified using [Route.didChangeNext].
-  ///
-  /// If non-null, `result` will be used as the result of the route. Routes
-  /// such as dialogs or popup menus typically use this mechanism to return the
-  /// value selected by the user to the widget that created their route. The
-  /// type of `result`, if provided, must match the type argument of the class
-  /// of the current route. (In practice, this is usually "dynamic".)
-  ///
-  /// Returns true if a route was popped; returns false if there are no further
-  /// previous routes.
-  ///
-  /// Typical usage is as follows:
-  ///
-  /// ```dart
-  /// BasicNavigator.pop(context);
-  /// ```
-  static bool pop(BuildContext context, [ dynamic result ]) {
-    return BasicNavigator.of(context).pop(result);
-  }
-
-  /// Calls [pop] repeatedly until the predicate returns true.
-  ///
-  /// The predicate may be applied to the same route more than once if
-  /// [Route.willHandlePopInternally] is true.
-  ///
-  /// To pop until a route with a certain name, use the [RoutePredicate]
-  /// returned from [ModalRoute.withName].
-  ///
-  /// Typical usage is as follows:
-  ///
-  /// ```dart
-  /// BasicNavigator.popUntil(context, ModalRoute.withName('/login'));
-  /// ```
-  static void popUntil(BuildContext context, RoutePredicate predicate) {
-    BasicNavigator.of(context).popUntil(predicate);
-  }
-
-  /// Whether the navigator that most tightly encloses the given context can be
-  /// popped.
-  ///
-  /// The initial route cannot be popped off the navigator, which implies that
-  /// this function returns true only if popping the navigator would not remove
-  /// the initial route.
-  static bool canPop(BuildContext context) {
-    final _BasicNavigatorState navigatorState = context.ancestorStateOfType(const TypeMatcher<_BasicNavigatorState>());
-    return navigatorState != null && navigatorState.canPop();
-  }
-
-  /// Replace the current route by pushing [route] and then disposing the
-  /// current route.
-  ///
-  /// The new route and the route below the new route (if any) are notified
-  /// (see [Route.didPush] and [Route.didChangeNext]). The navigator observer
-  /// is not notified about the old route. The old route is disposed (see
-  /// [Route.dispose]).
-  ///
-  /// If a [result] is provided, it will be the return value of the old route,
-  /// as if the old route had been popped.
-  ///
-  /// Returns a [Future] that completes to the `result` value passed to [pop]
-  /// when the pushed route is popped off the navigator.
-  static Future<dynamic> pushReplacement(BuildContext context, Route<dynamic> route, { dynamic result }) {
-    return BasicNavigator.of(context).pushReplacement(route, result: result);
-  }
-
-  /// Immediately remove `route` and [Route.dispose] it.
-  ///
-  /// The route's animation does not run and the future returned from pushing
-  /// the route will not complete. Ongoing input gestures are cancelled. If
-  /// the [BasicNavigator] has any [BasicNavigator.observers], they will be notified with
-  /// [NavigatorObserver.didRemove].
-  ///
-  /// The routes before and after the removed route, if any, are notified with
-  /// [Route.didChangeNext] and [Route.didChangePrevious].
-  ///
-  /// This method is used to dismiss dropdown menus that are up when the screen's
-  /// orientation changes.
-  static void removeRoute(BuildContext context, Route<dynamic> route) {
-    return BasicNavigator.of(context).removeRoute(route);
-  }
-
-  /// The state from the closest instance of this class that encloses the given context.
-  ///
-  /// Typical usage is as follows:
-  ///
-  /// ```dart
-  /// BasicNavigator.of(context)
-  ///   ..pop()
-  ///   ..pop()
-  ///   ..pushNamed('/settings');
-  /// ```
-  static _BasicNavigatorState of(BuildContext context) {
-    final _BasicNavigatorState navigatorState = context.ancestorStateOfType(const TypeMatcher<_BasicNavigatorState>());
-    assert(() {
-      if (navigatorState == null) {
-        throw new FlutterError(
-            'BasicNavigator operation requested with a context that does not include a BasicNavigator.\n'
-                'The context used to push or pop routes from the BasicNavigator must be that of a widget that is a descendant of a BasicNavigator widget.'
-        );
-      }
-      return true;
-    });
-    return navigatorState;
-  }
-
-  @override
-  NavigatorState<BasicNavigator> createState() => new _BasicNavigatorState();
-}
-
-/// The state for a [BasicNavigator] widget.
-class _BasicNavigatorState extends NavigatorState<BasicNavigator> {
-  /// Stub to support NavigatorState interface.
-  ///
-  /// Use [Navigator] if you wish to use this functionality.  It is not
-  /// supported by [BasicNavigator].
-  @deprecated
-  @override
-  Future<dynamic> pushNamed(String name, {dynamic arguments}) {
-    assert(() {
-      throw new FlutterError(
-          'BasicNavigator does not support "pushNamed".  Use Navigator instead.');
-    });
-    return null;
-  }
-
-
-  /// Stub to support NavigatorState interface.
-  ///
-  /// Use [Navigator] if you wish to use this functionality.  It is not
-  /// supported by [BasicNavigator].
-  @deprecated
-  @override
-  Future<dynamic> pushNamedAndRemoveUntil(String routeName, RoutePredicate predicate, {dynamic arguments}) {
-    assert(() {
-      throw new FlutterError(
-          'BasicNavigator does not support "pushNamedAndRemoveUntil".  Use Navigator instead.');
-    });
-    return null;
-  }
-
-  /// Stub to support NavigatorState interface.
-  ///
-  /// Use [Navigator] if you wish to use this functionality.  It is not
-  /// supported by [BasicNavigator].
-  @deprecated
-  @override
-  Future<dynamic> pushReplacementNamed(String name, { dynamic result, dynamic arguments }) {
-    assert(() {
-      throw new FlutterError(
-          'BasicNavigator does not support "pushReplacementNamed".  Use Navigator instead.');
-    });
-    return null;
-  }
-}
-
-/// A widget that manages a set of child widgets with a stack discipline.
-///
-/// Many apps have a navigator near the top of their widget hierarchy in order
-/// to display their logical history using an [Overlay] with the most recently
-/// visited pages visually on top of the older pages. Using this pattern lets
-/// the navigator visually transition from one page to another by moving the widgets
-/// around in the overlay. Similarly, the navigator can be used to show a dialog
-/// by positioning the dialog widget above the current page.
-///
-/// ## Using the Navigator
-///
-/// Mobile apps typically reveal their contents via full-screen elements
-/// called "screens" or "pages". In Flutter these elements are called
-/// routes and they're managed by a [Navigator] widget. The navigator
-/// manages a stack of [Route] objects and provides methods for managing
-/// the stack, like [Navigator.push] and [Navigator.pop].
-///
-/// ### Displaying a full-screen route
-///
-/// Although you can create a navigator directly, it's most common to use
-/// the navigator created by a [WidgetsApp] or a [MaterialApp] widget. You
-/// can refer to that navigator with [Navigator.of].
-///
-/// A MaterialApp is the simplest way to set things up. The MaterialApp's
-/// home becomes the route at the bottom of the Navigator's stack. It is
-/// what you see when the app is launched.
-///
-/// ```dart
-/// void main() {
-///   runApp(new MaterialApp(home: new MyAppHome()));
-/// }
-/// ```
-///
-/// To push a new route on the stack you can create an instance of
-/// [MaterialPageRoute] with a builder function that creates whatever you
-/// want to appear on the screen. For example:
-///
-/// ```dart
-/// Navigator.of(context).push(new MaterialPageRoute<Null>(
-///   builder: (BuildContext context) {
-///     return new Scaffold(
-///       appBar: new AppBar(title: new Text('My Page')),
-///       body: new Center(
-///         child: new FlatButton(
-///           child: new Text('POP'),
-///           onPressed: () {
-///             Navigator.of(context).pop();
-///           },
-///         ),
-///       ),
-///     );
-///   },
-/// ));
-/// ```
-///
-/// The route defines its widget with a builder function instead of a
-/// child widget because it will be built and rebuilt in different
-/// contexts depending on when it's pushed and popped.
-///
-/// As you can see, the new route can be popped, revealing the app's home
-/// page, with the Navigator's pop method:
-///
-/// ```dart
-/// Navigator.of(context).pop();
-/// ```
-///
-/// It usually isn't necessary to provide a widget that pops the Navigator
-/// in a route with a [Scaffold] because the Scaffold automatically adds a
-/// 'back' button to its AppBar. Pressing the back button causes
-/// [Navigator.pop] to be called. On Android, pressing the system back
-/// button does the same thing.
-///
-/// ### Using named navigator routes
-///
-/// Mobile apps often manage a large number of routes and it's often
-/// easiest to refer to them by name. Route names, by convention,
-/// use a path-like structure (for example, '/a/b/c').
-/// The app's home page route is named '/' by default.
-///
-/// The [MaterialApp] can be created
-/// with a [Map<String, WidgetBuilder>] which maps from a route's name to
-/// a builder function that will create it. The [MaterialApp] uses this
-/// map to create a value for its navigator's [onGenerateRoute] callback.
-///
-/// ```dart
-/// void main() {
-///   runApp(new MaterialApp(
-///     home: new MyAppHome(), // becomes the route named '/'
-///     routes: <String, WidgetBuilder> {
-///       '/a': (BuildContext context) => new MyPage(title: 'page A'),
-///       '/b': (BuildContext context) => new MyPage(title: 'page B'),
-///       '/c': (BuildContext context) => new MyPage(title: 'page C'),
-///     },
-///   ));
-/// }
-/// ```
-///
-/// To show a route by name:
-///
-/// ```dart
-/// Navigator.of(context).pushNamed('/b');
-/// ```
-///
-/// ### Routes can return a value
-///
-/// When a route is pushed to ask the user for a value, the value can be
-/// returned via the [pop] method's result parameter.
-///
-/// Methods that push a route return a Future. The Future resolves when
-/// the route is popped and the Future's value is the [pop] method's result
-/// parameter.
-///
-/// For example if we wanted to ask the user to press 'OK' to confirm an
-/// operation we could `await` the result of [Navigator.push]:
-///
-/// ```
-/// bool value = await Navigator.of(context).push(new MaterialPageRoute<bool>(
-///   builder: (BuildContext context) {
-///     return new Center(
-///       child: new GestureDetector(
-///         child: new Text('OK'),
-///         onTap: () { Navigator.of(context).pop(true); }
-///       ),
-///     );
-///   }
-/// ));
-/// ```
-/// If the user presses 'OK' then value will be true. If the user backs
-/// out of the route, for example by pressing the Scaffold's back button,
-/// the value will be null.
-///
-/// When a route is used to return a value, the route's type parameter
-/// must match the type of [pop]'s result. That's why we've used
-/// `MaterialPageRoute<bool>` instead of `MaterialPageRoute<Null>`.
-///
-/// ### Popup routes
-///
-/// Routes don't have to obscure the entire screen. [PopupRoute]s cover
-/// the screen with a barrierColor that can be only partially opaque to
-/// allow the current screen to show through. Popup routes are "modal"
-/// because they block input to the widgets below.
-///
-/// There are functions which create and show popup routes. For
-/// example: [showDialog], [showMenu], and [showModalBottomSheet]. These
-/// functions return their pushed route's Future as described above.
-/// Callers can await the returned value to take an action when the
-/// route is popped, or to discover the route's value.
-///
-/// There are also widgets which create popup routes, like [PopupMenuButton] and
-/// [DropdownButton]. These widgets create internal subclasses of PopupRoute
-/// and use the Naviagator's push and pop methods to show and dismiss them.
-///
-/// ### Custom routes
-///
-/// You can create your own subclass of one the widget library route classes
-/// like [PopupRoute], [ModalRoute], or [PageRoute], to control the animated
-/// transition employed to show the route, the color and behavior of the route's
-/// modal barrier, and other aspects of the route.
-///
-/// The PageRouteBuilder class makes it possible to define a custom route
-/// in terms of callbacks. Here's an example that rotates and fades its child
-/// when the route appears or disappears. This route does not obscure the entire
-/// screen because it specifies `opaque: false`, just as a popup route does.
-///
-/// ```dart
-/// Navigator.of(context).push(new PageRouteBuilder(
-///   opaque: false,
-///   pageBuilder: (BuildContext context, _, __) {
-///     return new Center(child: new Text('My PageRoute'));
-///   },
-///   transitionsBuilder: (_, Animation<double> animation, __, Widget child) {
-///     return new FadeTransition(
-///       opacity: animation,
-///       child: new RotationTransition(
-///         turns: new Tween<double>(begin: 0.5, end: 1.0).animate(animation),
-///         child: child,
-///       ),
-///     );
-///   }
-/// ));
-/// ```
-///
-/// The page route is built in two parts, the "page" and the
-/// "transitions". The page becomes a descendant of the child passed to
-/// the `buildTransitions` method. Typically the page is only built once,
-/// because it doesn't depend on its animation parameters (elided with `_`
-/// and `__` in this example). The transition is built on every frame
-/// for its duration.
-class Navigator extends BasicNavigator {
-  /// Creates a widget that maintains a stack-based history of child widgets.
-  ///
-  /// The [onGenerateRoute] argument must not be null.
-  const Navigator({
-    Key key,
-    this.initialRoute,
-    @required RouteFactory onGenerateRoute,
-    RouteFactory onUnknownRoute,
-    List<NavigatorObserver> observers: const <NavigatorObserver>[]
-  }) : assert(onGenerateRoute != null),
-       super(
-          key: key,
-          onGenerateRoute: onGenerateRoute,
-          onUnknownRoute: onUnknownRoute,
-          observers: observers
-      );
-
-  /// Adds the given route to the history of the navigator that most tightly
-  /// encloses the given context, and transitions to it.
-  ///
-  /// The new route and the previous route (if any) are notified (see
-  /// [Route.didPush] and [Route.didChangeNext]). If the [Navigator] has any
-  /// [Navigator.observers], they will be notified as well (see
-  /// [NavigatorObserver.didPush]).
-  ///
-  /// Ongoing gestures within the current route are canceled when a new route is
-  /// pushed.
-  ///
-  /// Returns a [Future] that completes to the `result` value passed to [pop]
-  /// when the pushed route is popped off the navigator.
-  static Future<dynamic> push(BuildContext context, Route<dynamic> route) {
-    return Navigator.of(context).push(route);
-  }
-
-  /// Returns the value of the current route's [Route.willPop] method. This
-  /// method is typically called before a user-initiated [pop]. For example on
-  /// Android it's called by the binding for the system's back button.
-  ///
-  /// See also:
-  ///
-  /// * [Form], which provides an `onWillPop` callback that enables the form
-  ///   to veto a [pop] initiated by the app's back button.
-  /// * [ModalRoute], which provides a `scopedWillPopCallback` that can be used
-  ///   to define the route's `willPop` method.
-  static Future<bool> maybePop(BuildContext context, [ dynamic result ]) {
-    return Navigator.of(context).maybePop(result);
-  }
-
-  /// Pop a route off the navigator that most tightly encloses the given context.
-  ///
-  /// Tries to removes the current route, calling its didPop() method. If that
-  /// method returns false, then nothing else happens. Otherwise, the observer
-  /// (if any) is notified using its didPop() method, and the previous route is
-  /// notified using [Route.didChangeNext].
-  ///
-  /// If non-null, `result` will be used as the result of the route. Routes
-  /// such as dialogs or popup menus typically use this mechanism to return the
-  /// value selected by the user to the widget that created their route. The
-  /// type of `result`, if provided, must match the type argument of the class
-  /// of the current route. (In practice, this is usually "dynamic".)
-  ///
-  /// Returns true if a route was popped; returns false if there are no further
-  /// previous routes.
-  ///
-  /// Typical usage is as follows:
-  ///
-  /// ```dart
-  /// Navigator.pop(context);
-  /// ```
-  static bool pop(BuildContext context, [ dynamic result ]) {
-    return Navigator.of(context).pop(result);
-  }
-
-  /// Calls [pop] repeatedly until the predicate returns true.
-  ///
-  /// The predicate may be applied to the same route more than once if
-  /// [Route.willHandlePopInternally] is true.
-  ///
-  /// To pop until a route with a certain name, use the [RoutePredicate]
-  /// returned from [ModalRoute.withName].
-  ///
-  /// Typical usage is as follows:
-  ///
-  /// ```dart
-  /// Navigator.popUntil(context, ModalRoute.withName('/login'));
-  /// ```
-  static void popUntil(BuildContext context, RoutePredicate predicate) {
-    Navigator.of(context).popUntil(predicate);
-  }
-
-  /// Whether the navigator that most tightly encloses the given context can be
-  /// popped.
-  ///
-  /// The initial route cannot be popped off the navigator, which implies that
-  /// this function returns true only if popping the navigator would not remove
-  /// the initial route.
-  static bool canPop(BuildContext context) {
-    final _NavigatorState navigatorState = context.ancestorStateOfType(const TypeMatcher<_NavigatorState>());
-    return navigatorState != null && navigatorState.canPop();
-  }
-
-  /// Replace the current route by pushing [route] and then disposing the
-  /// current route.
-  ///
-  /// The new route and the route below the new route (if any) are notified
-  /// (see [Route.didPush] and [Route.didChangeNext]). The navigator observer
-  /// is not notified about the old route. The old route is disposed (see
-  /// [Route.dispose]).
-  ///
-  /// If a [result] is provided, it will be the return value of the old route,
-  /// as if the old route had been popped.
-  ///
-  /// Returns a [Future] that completes to the `result` value passed to [pop]
-  /// when the pushed route is popped off the navigator.
-  static Future<dynamic> pushReplacement(BuildContext context, Route<dynamic> route, { dynamic result }) {
-    return Navigator.of(context).pushReplacement(route, result: result);
-  }
-
-  /// Immediately remove `route` and [Route.dispose] it.
-  ///
-  /// The route's animation does not run and the future returned from pushing
-  /// the route will not complete. Ongoing input gestures are cancelled. If
-  /// the [Navigator] has any [Navigator.observers], they will be notified with
-  /// [NavigatorObserver.didRemove].
-  ///
-  /// The routes before and after the removed route, if any, are notified with
-  /// [Route.didChangeNext] and [Route.didChangePrevious].
-  ///
-  /// This method is used to dismiss dropdown menus that are up when the screen's
-  /// orientation changes.
-  static void removeRoute(BuildContext context, Route<dynamic> route) {
-    return Navigator.of(context).removeRoute(route);
-  }
-
-  /// The state from the closest instance of this class that encloses the given context.
-  ///
-  /// Typical usage is as follows:
-  ///
-  /// ```dart
-  /// Navigator.of(context)
-  ///   ..pop()
-  ///   ..pop()
-  ///   ..pushNamed('/settings');
-  /// ```
-  static _NavigatorState of(BuildContext context) {
-    final _NavigatorState navigatorState = context.ancestorStateOfType(const TypeMatcher<_NavigatorState>());
-    assert(() {
-      if (navigatorState == null) {
-        throw new FlutterError(
-          'Navigator operation requested with a context that does not include a Navigator.\n'
-          'The context used to push or pop routes from the Navigator must be that of a widget that is a descendant of a Navigator widget.'
-        );
-      }
-      return true;
-    });
-    return navigatorState;
-  }
-
-  @override
-  _NavigatorState createState() => new _NavigatorState();
-
-  /// The name of the first route to show.
-  ///
-  /// By default, this defers to [dart:ui.Window.defaultRouteName].
-  ///
-  /// If this string contains any `/` characters, then the string is split on
-  /// those characters and substrings from the start of the string up to each
-  /// such character are, in turn, used as routes to push.
-  ///
-  /// For example, if the route `/stocks/HOOLI` was used as the [initialRoute],
-  /// then the [Navigator] would push the following routes on startup: `/`,
-  /// `/stocks`, `/stocks/HOOLI`. This enables deep linking while allowing the
-  /// application to maintain a predictable route history.
-  final String initialRoute;
-
-  /// The default name for the [initialRoute].
-  ///
-  /// See also:
-  ///
-  ///  * [dart:ui.Window.defaultRouteName], which reflects the route that the
-  ///    application was started with.
-  static const String defaultRouteName = '/';
-
-  /// Push a named route onto the navigator that most tightly encloses the given context.
-  ///
-  /// The route name will be passed to that navigator's [onGenerateRoute]
-  /// callback. The returned route will be pushed into the navigator.
-  ///
-  /// Returns a [Future] that completes to the `result` value passed to [pop]
-  /// when the pushed route is popped off the navigator.
-  ///
-  /// Typical usage is as follows:
-  ///
-  /// ```dart
-  /// Navigator.pushNamed(context, '/nyc/1776');
-  /// ```
-  static Future<dynamic> pushNamed(BuildContext context, String routeName, {dynamic arguments}) {
-    return Navigator.of(context).pushNamed(routeName, arguments: arguments);
-  }
-
-  /// Executes a simple transaction that both pops the current route off and
-  /// pushes a named route into the navigator that most tightly encloses the
-  /// given context.
-  ///
-  /// If non-null, `result` will be used as the result of the route that is
-  /// popped. Routes such as dialogs or popup menus typically use this mechanism
-  /// to return the value selected by the user to the widget that created their
-  /// route. The type of `result`, if provided, must match the type argument of
-  /// the class of the current route. (In practice, this is usually "dynamic".)
-  ///
-  /// Returns a [Future] that completes to the `result` value passed to [pop]
-  /// when the pushed route is popped off the navigator.
-  ///
-  /// Typical usage is as follows:
-  ///
-  /// ```dart
-  /// Navigator.popAndPushNamed(context, '/nyc/1776');
-  /// ```
-  static Future<dynamic> popAndPushNamed(BuildContext context, String routeName, { dynamic result, dynamic arguments }) {
-    final _NavigatorState navigatorState = Navigator.of(context);
-    navigatorState.pop(result);
-    return navigatorState.pushNamed(routeName, arguments: arguments);
-  }
-
-  /// Replace the current route by pushing the route named [routeName] and then
-  /// disposing the previous route.
-  ///
-  /// The route name will be passed to the navigator's [onGenerateRoute]
-  /// callback. The returned route will be pushed into the navigator.
-  ///
-  /// Returns a [Future] that completes to the `result` value passed to [pop]
-  /// when the pushed route is popped off the navigator.
-  ///
-  /// Typical usage is as follows:
-  ///
-  /// ```dart
-  /// Navigator.of(context).pushReplacementNamed('/jouett/1781');
-  /// ```
-  static Future<dynamic> pushReplacementNamed(BuildContext context,
-      String routeName, { dynamic result, dynamic arguments }) {
-    return Navigator.of(context).pushReplacementNamed(routeName,
-        result: result, arguments: arguments);
-  }
-}
-
-/// The state for a [Navigator] widget.
-class _NavigatorState extends NavigatorState<Navigator> {
-  @override
-  void _createInitialRoutes() {
-    String initialRouteName = widget.initialRoute ?? Navigator.defaultRouteName;
-    if (initialRouteName.startsWith('/') && initialRouteName.length > 1) {
-      initialRouteName = initialRouteName.substring(1); // strip leading '/'
-      assert(Navigator.defaultRouteName == '/');
-      final List<String> plannedInitialRouteNames = <String>[
-        Navigator.defaultRouteName,
-      ];
-      final List<Route<dynamic>> plannedInitialRoutes = <Route<dynamic>>[
-        _createNamedRoute(Navigator.defaultRouteName, allowNull: true),
-      ];
-      final List<String> routeParts = initialRouteName.split('/');
-      if (initialRouteName.isNotEmpty) {
-        String routeName = '';
-        for (String part in routeParts) {
-          routeName += '/$part';
-          plannedInitialRouteNames.add(routeName);
-          plannedInitialRoutes.add(_createNamedRoute(routeName, allowNull: true));
-        }
-      }
-      if (plannedInitialRoutes.contains(null)) {
-        assert(() {
-          FlutterError.reportError(
-            new FlutterErrorDetails( // ignore: prefer_const_constructors, https://github.com/dart-lang/sdk/issues/29952
-                exception:
-                'Could not navigate to initial route.\n'
-                    'The requested route name was: "/$initialRouteName"\n'
-                    'The following routes were therefore attempted:\n'
-                    ' * ${plannedInitialRouteNames.join("\n * ")}\n'
-                    'This resulted in the following objects:\n'
-                    ' * ${plannedInitialRoutes.join("\n * ")}\n'
-                    'One or more of those objects was null, and therefore the initial route specified will be '
-                    'ignored and "${Navigator.defaultRouteName}" will be used instead.'
-            ),
-          );
-          return true;
-        });
-        push(_createNamedRoute(Navigator.defaultRouteName));
-      } else {
-        for (Route<dynamic> route in plannedInitialRoutes)
-          push(route);
-      }
-    } else {
-      Route<dynamic> route;
-      if (initialRouteName != Navigator.defaultRouteName)
-        route = _createNamedRoute(initialRouteName, allowNull: true);
-      if (route == null)
-        route = _createNamedRoute(Navigator.defaultRouteName);
-      push(route);
-    }
-  }
-
-  Route<dynamic> _createNamedRoute(String name, { bool allowNull: false, dynamic arguments}) {
-    assert(!_debugLocked);
-    assert(name != null);
-    final RouteSettings settings = new RouteSettings(
-      name: name,
-      arguments: arguments,
-      isInitialRoute: _history.isEmpty,
-    );
-    Route<dynamic> route = widget.onGenerateRoute(settings);
-    if (route == null && !allowNull) {
-      assert(() {
-        if (widget.onUnknownRoute == null) {
-          throw new FlutterError(
-              'If a Navigator has no onUnknownRoute, then its onGenerateRoute must never return null.\n'
-                  'When trying to build the route "$name", onGenerateRoute returned null, but there was no '
-                  'onUnknownRoute callback specified.\n'
-                  'The Navigator was:\n'
-                  '  $this'
-          );
-        }
-        return true;
-      });
-      route = widget.onUnknownRoute(settings);
-      assert(() {
-        if (route == null) {
-          throw new FlutterError(
-              'A Navigator\'s onUnknownRoute returned null.\n'
-                  'When trying to build the route "$name", both onGenerateRoute and onUnknownRoute returned '
-                  'null. The onUnknownRoute callback should never return null.\n'
-                  'The Navigator was:\n'
-                  '  $this'
-          );
-        }
-        return true;
       });
     }
     return route;
