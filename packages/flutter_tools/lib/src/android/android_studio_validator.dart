// Copyright 2014 The Flutter Authors. All rights reserved.
// Use of this source code is governed by a BSD-style license that can be
// found in the LICENSE file.

import '../base/config.dart';
import '../base/file_system.dart';
import '../base/platform.dart';
import '../base/user_messages.dart';
import '../doctor_validator.dart';
import '../intellij/intellij.dart';
import 'android_studio.dart';

const String _androidStudioTitle = 'Android Studio';
const String _androidStudioId = 'AndroidStudio';
const String _androidStudioPreviewTitle = 'Android Studio Preview';
const String _androidStudioPreviewId = 'AndroidStudioPreview';

class AndroidStudioValidator extends DoctorValidator {
  AndroidStudioValidator(this._studio, {
    required FileSystem fileSystem,
    required UserMessages userMessages,
  })
    : _userMessages = userMessages,
      _fileSystem = fileSystem,
      super('Android Studio');

  final AndroidStudio _studio;
  final FileSystem _fileSystem;
  final UserMessages _userMessages;

  static const Map<String, String> idToTitle = <String, String>{
    _androidStudioId: _androidStudioTitle,
    _androidStudioPreviewId: _androidStudioPreviewTitle,
  };

  static List<DoctorValidator> allValidators(Config config, Platform platform, FileSystem fileSystem, UserMessages userMessages) {
    final List<AndroidStudio> studios = AndroidStudio.allInstalled();
    return <DoctorValidator>[
      if (studios.isEmpty)
        NoAndroidStudioValidator(config: config, platform: platform, userMessages: userMessages)
      else
        ...studios.map<DoctorValidator>(
          (AndroidStudio studio) => AndroidStudioValidator(studio, fileSystem: fileSystem, userMessages: userMessages)
        ),
    ];
  }

  @override
  Future<ValidationResult> validate() async {
    final List<ValidationMessage> messages = <ValidationMessage>[];
    ValidationType type = ValidationType.missing;

    final String studioVersionText = _studio.version == null
<<<<<<< HEAD
      ? 'version unknown'
=======
      ? _userMessages.androidStudioVersion('unknown')
>>>>>>> 76f2fffc
      : _userMessages.androidStudioVersion(_studio.version.toString());
    messages.add(ValidationMessage(
      _userMessages.androidStudioLocation(_studio.directory),
    ));

    if (_studio.pluginsPath != null) {
      final IntelliJPlugins plugins = IntelliJPlugins(_studio.pluginsPath!, fileSystem: _fileSystem);
      plugins.validatePackage(
        messages,
        <String>['flutter-intellij', 'flutter-intellij.jar'],
        'Flutter',
        IntelliJPlugins.kIntellijFlutterPluginUrl,
        minVersion: IntelliJPlugins.kMinFlutterPluginVersion,
      );
      plugins.validatePackage(
        messages,
        <String>['Dart'],
        'Dart',
        IntelliJPlugins.kIntellijDartPluginUrl,
      );
    }

    if (_studio.version == null) {
      messages.add(const ValidationMessage.error('Unable to determine Android Studio version.'));
    }

    if (_studio.isValid) {
      type = _hasIssues(messages)
        ? ValidationType.partial
        : ValidationType.success;
      messages.addAll(_studio.validationMessages.map<ValidationMessage>(
        (String m) => ValidationMessage(m),
      ));
    } else {
      type = ValidationType.partial;
      messages.addAll(_studio.validationMessages.map<ValidationMessage>(
        (String m) => ValidationMessage.error(m),
      ));
      messages.add(ValidationMessage(_userMessages.androidStudioNeedsUpdate));
      if (_studio.configuredPath != null) {
        messages.add(ValidationMessage(_userMessages.androidStudioResetDir));
      }
    }

    return ValidationResult(type, messages, statusInfo: studioVersionText);
  }

  bool _hasIssues(List<ValidationMessage> messages) {
    return messages.any((ValidationMessage message) => message.isError);
  }
}

class NoAndroidStudioValidator extends DoctorValidator {
  NoAndroidStudioValidator({
    required Config config,
    required Platform platform,
    required UserMessages userMessages,
  }) : _config = config,
       _platform = platform,
       _userMessages = userMessages,
       super('Android Studio');

  final Config _config;
  final Platform _platform;
  final UserMessages _userMessages;

  @override
  Future<ValidationResult> validate() async {
    final List<ValidationMessage> messages = <ValidationMessage>[];

    final String? cfgAndroidStudio = _config.getValue(
      'android-studio-dir',
    ) as String?;
    if (cfgAndroidStudio != null) {
      messages.add(ValidationMessage.error(
        _userMessages.androidStudioMissing(cfgAndroidStudio),
      ));
    }
    messages.add(ValidationMessage(_userMessages.androidStudioInstallation(_platform)));

    return ValidationResult(
      ValidationType.notAvailable,
      messages,
      statusInfo: 'not installed',
    );
  }
}<|MERGE_RESOLUTION|>--- conflicted
+++ resolved
@@ -51,11 +51,7 @@
     ValidationType type = ValidationType.missing;
 
     final String studioVersionText = _studio.version == null
-<<<<<<< HEAD
-      ? 'version unknown'
-=======
       ? _userMessages.androidStudioVersion('unknown')
->>>>>>> 76f2fffc
       : _userMessages.androidStudioVersion(_studio.version.toString());
     messages.add(ValidationMessage(
       _userMessages.androidStudioLocation(_studio.directory),
