--- conflicted
+++ resolved
@@ -98,8 +98,8 @@
 class ScaffoldMessenger extends StatefulWidget {
   /// Creates a widget that manages [SnackBar]s for [Scaffold] descendants.
   const ScaffoldMessenger({
-    Key key,
-    @required this.child,
+    Key? key,
+    required this.child,
   }) : assert(child != null),
        super(key: key);
 
@@ -209,14 +209,14 @@
   ///
   ///  * [debugCheckHasScaffoldMessenger], which asserts that the given context
   ///    has a [ScaffoldMessenger] ancestor.
-  static ScaffoldMessengerState of(BuildContext context, { bool nullOk = false }) {
+  static ScaffoldMessengerState? of(BuildContext context, { bool nullOk = false }) {
     assert(nullOk != null);
     assert(context != null);
 
     if (!nullOk)
       assert(debugCheckHasScaffoldMessenger(context));
 
-    final _ScaffoldMessengerScope scope = context.dependOnInheritedWidgetOfExactType<_ScaffoldMessengerScope>();
+    final _ScaffoldMessengerScope? scope = context.dependOnInheritedWidgetOfExactType<_ScaffoldMessengerScope>();
     return scope?._scaffoldMessengerState;
   }
 
@@ -235,13 +235,13 @@
 class ScaffoldMessengerState extends State<ScaffoldMessenger> with TickerProviderStateMixin {
   final LinkedHashSet<ScaffoldState> _scaffolds = LinkedHashSet<ScaffoldState>();
   final Queue<ScaffoldFeatureController<SnackBar, SnackBarClosedReason>> _snackBars = Queue<ScaffoldFeatureController<SnackBar, SnackBarClosedReason>>();
-  AnimationController _snackBarController;
-  Timer _snackBarTimer;
-  bool _accessibleNavigation;
+  AnimationController? _snackBarController;
+  Timer? _snackBarTimer;
+  bool? _accessibleNavigation;
 
   @override
   void didChangeDependencies() {
-    final MediaQueryData mediaQuery = MediaQuery.of(context);
+    final MediaQueryData mediaQuery = MediaQuery.of(context)!;
     // If we transition from accessible navigation to non-accessible navigation
     // and there is a SnackBar that would have timed out that has already
     // completed its timer, dismiss that SnackBar. If the timer hasn't finished
@@ -249,7 +249,7 @@
     if (_accessibleNavigation == true
         && !mediaQuery.accessibleNavigation
         && _snackBarTimer != null
-        && !_snackBarTimer.isActive) {
+        && !_snackBarTimer!.isActive) {
       hideCurrentSnackBar(reason: SnackBarClosedReason.timeout);
     }
     _accessibleNavigation = mediaQuery.accessibleNavigation;
@@ -309,15 +309,15 @@
     _snackBarController ??= SnackBar.createAnimationController(vsync: this)
       ..addStatusListener(_handleStatusChanged);
     if (_snackBars.isEmpty) {
-      assert(_snackBarController.isDismissed);
-      _snackBarController.forward();
-    }
-    ScaffoldFeatureController<SnackBar, SnackBarClosedReason> controller;
+      assert(_snackBarController!.isDismissed);
+      _snackBarController!.forward();
+    }
+    late ScaffoldFeatureController<SnackBar, SnackBarClosedReason> controller;
     controller = ScaffoldFeatureController<SnackBar, SnackBarClosedReason>._(
       // We provide a fallback key so that if back-to-back snackbars happen to
       // match in structure, material ink splashes and highlights don't survive
       // from one to the next.
-      snackBar.withAnimation(_snackBarController, fallbackKey: UniqueKey()),
+      snackBar.withAnimation(_snackBarController!, fallbackKey: UniqueKey()),
       Completer<SnackBarClosedReason>(),
         () {
           assert(_snackBars.first == controller);
@@ -341,7 +341,7 @@
         });
         _updateScaffolds();
         if (_snackBars.isNotEmpty) {
-          _snackBarController.forward();
+          _snackBarController!.forward();
         }
         break;
       case AnimationStatus.completed:
@@ -379,7 +379,7 @@
     _snackBarTimer?.cancel();
     _snackBarTimer = null;
     // This will trigger the animation's status callback.
-    _snackBarController.value = 0.0;
+    _snackBarController!.value = 0.0;
   }
 
   /// Removes the current [SnackBar] by running its normal exit animation.
@@ -387,14 +387,14 @@
   /// The closed completer is called after the animation is complete.
   void hideCurrentSnackBar({ SnackBarClosedReason reason = SnackBarClosedReason.hide }) {
     assert(reason != null);
-    if (_snackBars.isEmpty || _snackBarController.status == AnimationStatus.dismissed)
+    if (_snackBars.isEmpty || _snackBarController!.status == AnimationStatus.dismissed)
       return;
     final Completer<SnackBarClosedReason> completer = _snackBars.first._completer;
-    if (_accessibleNavigation) {
-      _snackBarController.value = 0.0;
+    if (_accessibleNavigation!) {
+      _snackBarController!.value = 0.0;
       completer.complete(reason);
     } else {
-      _snackBarController.reverse().then<void>((void value) {
+      _snackBarController!.reverse().then<void>((void value) {
         assert(mounted);
         if (!completer.isCompleted)
           completer.complete(reason);
@@ -407,18 +407,19 @@
   @override
   Widget build(BuildContext context) {
     assert(debugCheckHasMediaQuery(context));
-    final MediaQueryData mediaQuery = MediaQuery.of(context);
+    final MediaQueryData mediaQuery = MediaQuery.of(context)!;
     _accessibleNavigation = mediaQuery.accessibleNavigation;
 
     if (_snackBars.isNotEmpty) {
-      final ModalRoute<dynamic> route = ModalRoute.of(context);
+      final ModalRoute<dynamic>? route = ModalRoute.of(context);
       if (route == null || route.isCurrent) {
-        if (_snackBarController.isCompleted && _snackBarTimer == null) {
+        if (_snackBarController!.isCompleted && _snackBarTimer == null) {
           final SnackBar snackBar = _snackBars.first._widget;
           _snackBarTimer = Timer(snackBar.duration, () {
-            assert(_snackBarController.status == AnimationStatus.forward || _snackBarController.status == AnimationStatus.completed);
+            assert(_snackBarController!.status == AnimationStatus.forward ||
+                   _snackBarController!.status == AnimationStatus.completed);
             // Look up MediaQuery again in case the setting changed.
-            final MediaQueryData mediaQuery = MediaQuery.of(context);
+            final MediaQueryData mediaQuery = MediaQuery.of(context)!;
             if (mediaQuery.accessibleNavigation && snackBar.action != null)
               return;
             hideCurrentSnackBar(reason: SnackBarClosedReason.timeout);
@@ -444,9 +445,9 @@
 
 class _ScaffoldMessengerScope extends InheritedWidget {
   const _ScaffoldMessengerScope({
-    Key key,
-    Widget child,
-    ScaffoldMessengerState scaffoldMessengerState,
+    Key? key,
+    required Widget child,
+    required ScaffoldMessengerState scaffoldMessengerState,
   }) : _scaffoldMessengerState = scaffoldMessengerState,
       super(key: key, child: child);
 
@@ -2100,16 +2101,10 @@
 
   // SNACKBAR API
   final Queue<ScaffoldFeatureController<SnackBar, SnackBarClosedReason>> _snackBars = Queue<ScaffoldFeatureController<SnackBar, SnackBarClosedReason>>();
-<<<<<<< HEAD
-  AnimationController _snackBarController;
-  Timer _snackBarTimer;
-  bool _accessibleNavigation;
-  ScaffoldMessengerState _scaffoldMessenger;
-=======
   AnimationController? _snackBarController;
   Timer? _snackBarTimer;
   bool? _accessibleNavigation;
->>>>>>> 5339cba6
+  ScaffoldMessengerState? _scaffoldMessenger;
 
   /// [ScaffoldMessengerState.showSnackBar] shows a [SnackBar] at the bottom of
   /// the scaffold. This method should not be used, and will be deprecated in
@@ -2232,7 +2227,7 @@
           'ScaffoldMessenger, this can happen if a Scaffold has been rebuilt '
           'without an ancestor ScaffoldMessenger.',
       );
-      _scaffoldMessenger.removeCurrentSnackBar(reason: reason);
+      _scaffoldMessenger!.removeCurrentSnackBar(reason: reason);
       return;
     }
 
@@ -2258,7 +2253,6 @@
   // TODO(Piinks): Deprecate & defer to ScaffoldMessenger after customers are migrated.
   void hideCurrentSnackBar({ SnackBarClosedReason reason = SnackBarClosedReason.hide }) {
     assert(reason != null);
-<<<<<<< HEAD
 
     // SnackBars and SnackBarActions can call to hide and remove themselves, but
     // they are not aware of who presented them, the Scaffold or the
@@ -2275,14 +2269,11 @@
         'ScaffoldMessenger, this can happen if a Scaffold has been rebuilt '
         'without an ancestor ScaffoldMessenger.',
       );
-      _scaffoldMessenger.hideCurrentSnackBar(reason: reason);
+      _scaffoldMessenger!.hideCurrentSnackBar(reason: reason);
       return;
     }
 
-    if (_snackBars.isEmpty || _snackBarController.status == AnimationStatus.dismissed)
-=======
     if (_snackBars.isEmpty || _snackBarController!.status == AnimationStatus.dismissed)
->>>>>>> 5339cba6
       return;
     final MediaQueryData mediaQuery = MediaQuery.of(context)!;
     final Completer<SnackBarClosedReason> completer = _snackBars.first._completer;
@@ -2302,13 +2293,13 @@
 
   // The _messengerSnackBar represents the current SnackBar being managed by
   // the ScaffoldMessenger, instead of the Scaffold.
-  ScaffoldFeatureController<SnackBar, SnackBarClosedReason> _messengerSnackBar;
+  ScaffoldFeatureController<SnackBar, SnackBarClosedReason>? _messengerSnackBar;
 
   // This is used to update the _messengerSnackBar by the ScaffoldMessenger.
   void _updateSnackBar() {
     setState(() {
-        _messengerSnackBar = _scaffoldMessenger._snackBars.isNotEmpty
-          ? _scaffoldMessenger._snackBars.first
+        _messengerSnackBar = _scaffoldMessenger!._snackBars.isNotEmpty
+          ? _scaffoldMessenger!._snackBars.first
           : null;
     });
   }
@@ -2715,24 +2706,20 @@
 
   @override
   void didChangeDependencies() {
-<<<<<<< HEAD
     // nullOk is valid here since  both the Scaffold and ScaffoldMessenger are
     // currently available for managing SnackBars.
-    final ScaffoldMessengerState _currentScaffoldMessenger = ScaffoldMessenger.of(context, nullOk: true);
+    final ScaffoldMessengerState? _currentScaffoldMessenger = ScaffoldMessenger.of(context, nullOk: true);
     // If our ScaffoldMessenger has changed, unregister with the old one first.
     if (_scaffoldMessenger != null &&
       (_currentScaffoldMessenger == null || _scaffoldMessenger != _currentScaffoldMessenger)) {
-      _scaffoldMessenger._unregister(this);
+      _scaffoldMessenger?._unregister(this);
     }
     // Register with the current ScaffoldMessenger, if there is one.
     _scaffoldMessenger = _currentScaffoldMessenger;
     _scaffoldMessenger?._register(this);
 
     // TODO(Piinks): Remove old SnackBar API after migrating ScaffoldMessenger
-    final MediaQueryData mediaQuery = MediaQuery.of(context);
-=======
     final MediaQueryData mediaQuery = MediaQuery.of(context)!;
->>>>>>> 5339cba6
     // If we transition from accessible navigation to non-accessible navigation
     // and there is a SnackBar that would have timed out that has already
     // completed its timer, dismiss that SnackBar. If the timer hasn't finished
@@ -2876,16 +2863,9 @@
   Widget build(BuildContext context) {
     assert(debugCheckHasMediaQuery(context));
     assert(debugCheckHasDirectionality(context));
-<<<<<<< HEAD
-    final MediaQueryData mediaQuery = MediaQuery.of(context);
-    final ThemeData themeData = Theme.of(context);
-    final TextDirection textDirection = Directionality.of(context);
-=======
     final MediaQueryData mediaQuery = MediaQuery.of(context)!;
     final ThemeData themeData = Theme.of(context)!;
     final TextDirection textDirection = Directionality.of(context)!;
-    _accessibleNavigation = mediaQuery.accessibleNavigation;
->>>>>>> 5339cba6
 
     // TODO(Piinks): Remove old SnackBar API after migrating ScaffoldMessenger
     _accessibleNavigation = mediaQuery.accessibleNavigation;
@@ -2895,13 +2875,8 @@
         if (_snackBarController!.isCompleted && _snackBarTimer == null) {
           final SnackBar snackBar = _snackBars.first._widget;
           _snackBarTimer = Timer(snackBar.duration, () {
-<<<<<<< HEAD
-            assert(_snackBarController.status == AnimationStatus.forward ||
-              _snackBarController.status == AnimationStatus.completed);
-=======
             assert(_snackBarController!.status == AnimationStatus.forward ||
                    _snackBarController!.status == AnimationStatus.completed);
->>>>>>> 5339cba6
             // Look up MediaQuery again in case the setting changed.
             final MediaQueryData mediaQuery = MediaQuery.of(context)!;
             if (mediaQuery.accessibleNavigation && snackBar.action != null)
@@ -2967,8 +2942,7 @@
     }
 
     bool isSnackBarFloating = false;
-<<<<<<< HEAD
-    double snackBarWidth;
+    double? snackBarWidth;
     // We should only be using one API for SnackBars. Currently, we can use the
     // Scaffold, which creates a SnackBar queue (_snackBars), or the
     // ScaffoldMessenger, which sends a SnackBar to descendant Scaffolds.
@@ -2981,15 +2955,15 @@
 
     // SnackBar set by ScaffoldMessenger
     if (_messengerSnackBar != null) {
-      final SnackBarBehavior snackBarBehavior = _messengerSnackBar._widget.behavior
+      final SnackBarBehavior snackBarBehavior = _messengerSnackBar?._widget.behavior
         ?? themeData.snackBarTheme.behavior
         ?? SnackBarBehavior.fixed;
       isSnackBarFloating = snackBarBehavior == SnackBarBehavior.floating;
-      snackBarWidth = _messengerSnackBar._widget.width;
+      snackBarWidth = _messengerSnackBar?._widget.width;
 
       _addIfNonNull(
         children,
-        _messengerSnackBar._widget,
+        _messengerSnackBar?._widget,
         _ScaffoldSlot.snackBar,
         removeLeftPadding: false,
         removeTopPadding: true,
@@ -3001,9 +2975,6 @@
 
     // SnackBar set by Scaffold
     // TODO(Piinks): Remove old SnackBar API after migrating ScaffoldMessenger
-=======
-    double? snackBarWidth;
->>>>>>> 5339cba6
     if (_snackBars.isNotEmpty) {
       final SnackBarBehavior snackBarBehavior = _snackBars.first._widget.behavior
         ?? themeData.snackBarTheme.behavior
