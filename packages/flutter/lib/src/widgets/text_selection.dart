--- conflicted
+++ resolved
@@ -3292,7 +3292,6 @@
   notPasteable,
 }
 
-<<<<<<< HEAD
 /// A [ValueNotifier] whose [value] indicates whether the current device supports the Live Text
 /// (OCR) function.
 ///
@@ -3400,11 +3399,9 @@
   disabled,
 }
 
-=======
 // TODO(justinmc): Deprecate this after TextSelectionControls.buildToolbar is
 // deleted, when users should migrate back to TextSelectionControls.buildHandle.
 // See https://github.com/flutter/flutter/pull/124262
->>>>>>> d9392f2e
 /// [TextSelectionControls] that specifically do not manage the toolbar in order
 /// to leave that to [EditableText.contextMenuBuilder].
 mixin TextSelectionHandleControls on TextSelectionControls {
