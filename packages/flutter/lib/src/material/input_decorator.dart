--- conflicted
+++ resolved
@@ -2164,12 +2164,8 @@
       child: Text(
         decoration!.hintText!,
         style: hintStyle,
-<<<<<<< HEAD
+        textDirection: decoration!.hintTextDirection,
         overflow: decoration?.hintOverflow ?? themeData.inputDecorationTheme.hintOverflow ?? TextOverflow.ellipsis,
-=======
-        textDirection: decoration!.hintTextDirection,
-        overflow: TextOverflow.ellipsis,
->>>>>>> 8f5d0371
         textAlign: textAlign,
         maxLines: decoration!.hintMaxLines,
       ),
@@ -2514,11 +2510,8 @@
     this.helperMaxLines,
     this.hintText,
     this.hintStyle,
-<<<<<<< HEAD
+    this.hintTextDirection,
     this.hintOverflow,
-=======
-    this.hintTextDirection,
->>>>>>> 8f5d0371
     this.hintMaxLines,
     this.errorText,
     this.errorStyle,
@@ -2699,19 +2692,17 @@
   /// input field and the current [Theme].
   final TextStyle? hintStyle;
 
-<<<<<<< HEAD
+  /// The direction to use for the [hintText].
+  ///
+  /// If null, defaults to a value derived from [Directionality] for the
+  /// input field and the current context.
+  final TextDirection? hintTextDirection;
+  
   /// Handles visual overflow for the [hintText].
   ///
   /// If null, then [InputDecorationTheme.hintOverflow] is used. If that's null
   /// then [TextOverflow.ellipsis] is used as default.
   final TextOverflow? hintOverflow;
-=======
-  /// The direction to use for the [hintText].
-  ///
-  /// If null, defaults to a value derived from [Directionality] for the
-  /// input field and the current context.
-  final TextDirection? hintTextDirection;
->>>>>>> 8f5d0371
 
   /// The maximum number of lines the [hintText] can occupy.
   ///
