// Copyright 2014 The Flutter Authors. All rights reserved.
// Use of this source code is governed by a BSD-style license that can be
// found in the LICENSE file.

// @dart = 2.8

import 'dart:math' as math;

import 'package:flutter/foundation.dart';
import 'package:flutter/rendering.dart';
import 'package:flutter/services.dart';
import 'package:flutter/widgets.dart';

import 'app_bar_theme.dart';
import 'back_button.dart';
import 'constants.dart';
import 'debug.dart';
import 'flexible_space_bar.dart';
import 'icon_button.dart';
import 'icons.dart';
import 'material.dart';
import 'material_localizations.dart';
import 'scaffold.dart';
import 'tabs.dart';
import 'text_theme.dart';
import 'theme.dart';

const double _kLeadingWidth = kToolbarHeight; // So the leading button is square.
const double _kMaxTitleTextScaleFactor = 1.34; // TODO(perc): Add link to Material spec when available, https://github.com/flutter/flutter/issues/58769.

// Bottom justify the toolbarHeight child which may overflow the top.
class _ToolbarContainerLayout extends SingleChildLayoutDelegate {
  const _ToolbarContainerLayout(this.toolbarHeight);

  final double toolbarHeight;

  @override
  BoxConstraints getConstraintsForChild(BoxConstraints constraints) {
    return constraints.tighten(height: toolbarHeight);
  }

  @override
  Size getSize(BoxConstraints constraints) {
    return Size(constraints.maxWidth, toolbarHeight);
  }

  @override
  Offset getPositionForChild(Size size, Size childSize) {
    return Offset(0.0, size.height - childSize.height);
  }

  @override
  bool shouldRelayout(_ToolbarContainerLayout oldDelegate) =>
      toolbarHeight != oldDelegate.toolbarHeight;
}

// TODO(eseidel): Toolbar needs to change size based on orientation:
// https://material.io/design/components/app-bars-top.html#specs
// Mobile Landscape: 48dp
// Mobile Portrait: 56dp
// Tablet/Desktop: 64dp

/// A material design app bar.
///
/// An app bar consists of a toolbar and potentially other widgets, such as a
/// [TabBar] and a [FlexibleSpaceBar]. App bars typically expose one or more
/// common [actions] with [IconButton]s which are optionally followed by a
/// [PopupMenuButton] for less common operations (sometimes called the "overflow
/// menu").
///
/// App bars are typically used in the [Scaffold.appBar] property, which places
/// the app bar as a fixed-height widget at the top of the screen. For a scrollable
/// app bar, see [SliverAppBar], which embeds an [AppBar] in a sliver for use in
/// a [CustomScrollView].
///
/// The AppBar displays the toolbar widgets, [leading], [title], and [actions],
/// above the [bottom] (if any). The [bottom] is usually used for a [TabBar]. If
/// a [flexibleSpace] widget is specified then it is stacked behind the toolbar
/// and the bottom widget. The following diagram shows where each of these slots
/// appears in the toolbar when the writing language is left-to-right (e.g.
/// English):
///
/// The [AppBar] insets its content based on the ambient [MediaQuery]'s padding,
/// to avoid system UI intrusions. It's taken care of by [Scaffold] when used in
/// the [Scaffold.appBar] property. When animating an [AppBar], unexpected
/// [MediaQuery] changes (as is common in [Hero] animations) may cause the content
/// to suddenly jump. Wrap the [AppBar] in a [MediaQuery] widget, and adjust its
/// padding such that the animation is smooth.
///
/// ![The leading widget is in the top left, the actions are in the top right,
/// the title is between them. The bottom is, naturally, at the bottom, and the
/// flexibleSpace is behind all of them.](https://flutter.github.io/assets-for-api-docs/assets/material/app_bar.png)
///
/// If the [leading] widget is omitted, but the [AppBar] is in a [Scaffold] with
/// a [Drawer], then a button will be inserted to open the drawer. Otherwise, if
/// the nearest [Navigator] has any previous routes, a [BackButton] is inserted
/// instead. This behavior can be turned off by setting the [automaticallyImplyLeading]
/// to false. In that case a null leading widget will result in the middle/title widget
/// stretching to start.
///
/// {@tool dartpad --template=stateless_widget_material}
///
/// This sample shows an [AppBar] with two simple actions. The first action
/// opens a [SnackBar], while the second action navigates to a new page.
///
/// ```dart preamble
/// final GlobalKey<ScaffoldState> scaffoldKey = GlobalKey<ScaffoldState>();
/// final SnackBar snackBar = const SnackBar(content: Text('Showing Snackbar'));
///
/// void openPage(BuildContext context) {
///   Navigator.push(context, MaterialPageRoute(
///     builder: (BuildContext context) {
///       return Scaffold(
///         appBar: AppBar(
///           title: const Text('Next page'),
///         ),
///         body: const Center(
///           child: Text(
///             'This is the next page',
///             style: TextStyle(fontSize: 24),
///           ),
///         ),
///       );
///     },
///   ));
/// }
/// ```
///
/// ```dart
/// Widget build(BuildContext context) {
///   return Scaffold(
///     key: scaffoldKey,
///     appBar: AppBar(
///       title: const Text('AppBar Demo'),
///       actions: <Widget>[
///         IconButton(
///           icon: const Icon(Icons.add_alert),
///           tooltip: 'Show Snackbar',
///           onPressed: () {
///             scaffoldKey.currentState.showSnackBar(snackBar);
///           },
///         ),
///         IconButton(
///           icon: const Icon(Icons.navigate_next),
///           tooltip: 'Next page',
///           onPressed: () {
///             openPage(context);
///           },
///         ),
///       ],
///     ),
///     body: const Center(
///       child: Text(
///         'This is the home page',
///         style: TextStyle(fontSize: 24),
///       ),
///     ),
///   );
/// }
/// ```
/// {@end-tool}
///
/// See also:
///
///  * [Scaffold], which displays the [AppBar] in its [Scaffold.appBar] slot.
///  * [SliverAppBar], which uses [AppBar] to provide a flexible app bar that
///    can be used in a [CustomScrollView].
///  * [TabBar], which is typically placed in the [bottom] slot of the [AppBar]
///    if the screen has multiple pages arranged in tabs.
///  * [IconButton], which is used with [actions] to show buttons on the app bar.
///  * [PopupMenuButton], to show a popup menu on the app bar, via [actions].
///  * [FlexibleSpaceBar], which is used with [flexibleSpace] when the app bar
///    can expand and collapse.
///  * <https://material.io/design/components/app-bars-top.html>
class AppBar extends StatefulWidget implements PreferredSizeWidget {
  /// Creates a material design app bar.
  ///
  /// The arguments [primary], [toolbarOpacity], [bottomOpacity]
  /// and [automaticallyImplyLeading] must not be null. Additionally, if
  /// [elevation] is specified, it must be non-negative.
  ///
  /// If [backgroundColor], [elevation], [shadowColor], [brightness], [iconTheme],
  /// [actionsIconTheme], [textTheme] or [centerTitle] are null, then their
  /// [AppBarTheme] values will be used. If the corresponding [AppBarTheme] property is null,
  /// then the default specified in the property's documentation will be used.
  ///
  /// Typically used in the [Scaffold.appBar] property.
  AppBar({
    Key key,
    this.leading,
    this.automaticallyImplyLeading = true,
    this.title,
    this.actions,
    this.flexibleSpace,
    this.bottom,
    this.elevation,
    this.shadowColor,
    this.shape,
    this.backgroundColor,
    this.brightness,
    this.iconTheme,
    this.actionsIconTheme,
    this.textTheme,
    this.primary = true,
    this.centerTitle,
    this.excludeHeaderSemantics = false,
    this.titleSpacing = NavigationToolbar.kMiddleSpacing,
    this.toolbarOpacity = 1.0,
    this.bottomOpacity = 1.0,
    this.toolbarHeight,
    this.leadingWidth,
  }) : assert(automaticallyImplyLeading != null),
       assert(elevation == null || elevation >= 0.0),
       assert(primary != null),
       assert(titleSpacing != null),
       assert(toolbarOpacity != null),
       assert(bottomOpacity != null),
       preferredSize = Size.fromHeight(toolbarHeight ?? kToolbarHeight + (bottom?.preferredSize?.height ?? 0.0)),
       super(key: key);

  /// A widget to display before the [title].
  ///
  /// Typically the [leading] widget is an [Icon] or an [IconButton].
  ///
  /// Becomes the leading component of the [NavigationToolBar] built
  /// by this widget. The [leading] widget's width and height are constrained to
  /// be no bigger than [leadingWidth] and [toolbarHeight] respectively.
  ///
  /// If this is null and [automaticallyImplyLeading] is set to true, the
  /// [AppBar] will imply an appropriate widget. For example, if the [AppBar] is
  /// in a [Scaffold] that also has a [Drawer], the [Scaffold] will fill this
  /// widget with an [IconButton] that opens the drawer (using [Icons.menu]). If
  /// there's no [Drawer] and the parent [Navigator] can go back, the [AppBar]
  /// will use a [BackButton] that calls [Navigator.maybePop].
  ///
  /// {@tool snippet}
  ///
  /// The following code shows how the drawer button could be manually specified
  /// instead of relying on [automaticallyImplyLeading]:
  ///
  /// ```dart
  /// AppBar(
  ///   leading: Builder(
  ///     builder: (BuildContext context) {
  ///       return IconButton(
  ///         icon: const Icon(Icons.menu),
  ///         onPressed: () { Scaffold.of(context).openDrawer(); },
  ///         tooltip: MaterialLocalizations.of(context).openAppDrawerTooltip,
  ///       );
  ///     },
  ///   ),
  /// )
  /// ```
  /// {@end-tool}
  ///
  /// The [Builder] is used in this example to ensure that the `context` refers
  /// to that part of the subtree. That way this code snippet can be used even
  /// inside the very code that is creating the [Scaffold] (in which case,
  /// without the [Builder], the `context` wouldn't be able to see the
  /// [Scaffold], since it would refer to an ancestor of that widget).
  ///
  /// See also:
  ///
  ///  * [Scaffold.appBar], in which an [AppBar] is usually placed.
  ///  * [Scaffold.drawer], in which the [Drawer] is usually placed.
  final Widget leading;

  /// Controls whether we should try to imply the leading widget if null.
  ///
  /// If true and [leading] is null, automatically try to deduce what the leading
  /// widget should be. If false and [leading] is null, leading space is given to [title].
  /// If leading widget is not null, this parameter has no effect.
  final bool automaticallyImplyLeading;

  /// The primary widget displayed in the app bar.
  ///
  /// Typically a [Text] widget that contains a description of the current
  /// contents of the app.
  ///
  /// Becomes the middle component of the [NavigationToolBar] built by this widget.
  /// The [title]'s width is constrained to fit within the remaining space
  /// between the toolbar's [leading] and [actions] widgets. Its height is
  /// _not_ constrained. The [title] is vertically centered and clipped to fit
  /// within the toolbar, whose height is [toolbarHeight]. Typically this
  /// isn't noticeable because a simple [Text] [title] will fit within the
  /// toolbar by default. On the other hand, it is noticeable when a
  /// widget with an intrinsic height that is greater than [toolbarHeight]
  /// is used as the [title]. For example, when the height of an Image used
  /// as the [title] exceeds [toolbarHeight], it will be centered and
  /// clipped (top and bottom), which may be undesirable. In cases like this
  /// the height of the [title] widget can be constrained. For example:
  ///
  /// ```dart
  /// MaterialApp(
  ///   home: Scaffold(
  ///     appBar: AppBar(
  ///        title: SizedBox(
  ///        height: toolbarHeight,
  ///        child: child: Image.asset(logoAsset),
  ///      ),
  ///      toolbarHeight: toolbarHeight,
  ///   ),
  /// )
  /// ```
  final Widget title;

  /// Widgets to display in a row after the [title] widget.
  ///
  /// Typically these widgets are [IconButton]s representing common operations.
  /// For less common operations, consider using a [PopupMenuButton] as the
  /// last action.
  ///
  /// The [actions] become the trailing component of the [NavigationToolBar] built
  /// by this widget. The height of each action is constrained to be no bigger
  /// than the [toolbarHeight].
  final List<Widget> actions;

  /// This widget is stacked behind the toolbar and the tab bar. It's height will
  /// be the same as the app bar's overall height.
  ///
  /// A flexible space isn't actually flexible unless the [AppBar]'s container
  /// changes the [AppBar]'s size. A [SliverAppBar] in a [CustomScrollView]
  /// changes the [AppBar]'s height when scrolled.
  ///
  /// Typically a [FlexibleSpaceBar]. See [FlexibleSpaceBar] for details.
  final Widget flexibleSpace;

  /// This widget appears across the bottom of the app bar.
  ///
  /// Typically a [TabBar]. Only widgets that implement [PreferredSizeWidget] can
  /// be used at the bottom of an app bar.
  ///
  /// See also:
  ///
  ///  * [PreferredSize], which can be used to give an arbitrary widget a preferred size.
  final PreferredSizeWidget bottom;

  /// The z-coordinate at which to place this app bar relative to its parent.
  ///
  /// This controls the size of the shadow below the app bar.
  ///
  /// The value is non-negative.
  ///
  /// If this property is null, then [ThemeData.appBarTheme.elevation] is used,
  /// if that is also null, the default value is 4, the appropriate elevation
  /// for app bars.
  final double elevation;

  /// The color to paint the shadow below the app bar.
  ///
  /// If this property is null, then [ThemeData.appBarTheme.shadowColor] is used,
  /// if that is also null, the default value is fully opaque black, the appropriate
  /// color for shadows.
  final Color shadowColor;

  /// The material's shape as well its shadow.
  ///
  /// A shadow is only displayed if the [elevation] is greater than
  /// zero.
  final ShapeBorder shape;

  /// The color to use for the app bar's material. Typically this should be set
  /// along with [brightness], [iconTheme], [textTheme].
  ///
  /// If this property is null, then [ThemeData.appBarTheme.color] is used,
  /// if that is also null, then [ThemeData.primaryColor] is used.
  final Color backgroundColor;

  /// The brightness of the app bar's material. Typically this is set along
  /// with [backgroundColor], [iconTheme], [textTheme].
  ///
  /// If this property is null, then [ThemeData.appBarTheme.brightness] is used,
  /// if that is also null, then [ThemeData.primaryColorBrightness] is used.
  final Brightness brightness;

  /// The color, opacity, and size to use for app bar icons. Typically this
  /// is set along with [backgroundColor], [brightness], [textTheme].
  ///
  /// If this property is null, then [ThemeData.appBarTheme.iconTheme] is used,
  /// if that is also null, then [ThemeData.primaryIconTheme] is used.
  final IconThemeData iconTheme;

  /// The color, opacity, and size to use for the icons that appear in the app
  /// bar's [actions]. This should only be used when the [actions] should be
  /// themed differently than the icon that appears in the app bar's [leading]
  /// widget.
  ///
  /// If this property is null, then [ThemeData.appBarTheme.actionsIconTheme] is
  /// used, if that is also null, then this falls back to [iconTheme].
  final IconThemeData actionsIconTheme;

  /// The typographic styles to use for text in the app bar. Typically this is
  /// set along with [brightness] [backgroundColor], [iconTheme].
  ///
  /// If this property is null, then [ThemeData.appBarTheme.textTheme] is used,
  /// if that is also null, then [ThemeData.primaryTextTheme] is used.
  final TextTheme textTheme;

  /// Whether this app bar is being displayed at the top of the screen.
  ///
  /// If true, the app bar's toolbar elements and [bottom] widget will be
  /// padded on top by the height of the system status bar. The layout
  /// of the [flexibleSpace] is not affected by the [primary] property.
  final bool primary;

  /// Whether the title should be centered.
  ///
  /// If this property is null, then [ThemeData.appBarTheme.centerTitle] is used,
  /// if that is also null, then value is adapted to the current [TargetPlatform].
  final bool centerTitle;

  /// Whether the title should be wrapped with header [Semantics].
  ///
  /// Defaults to false.
  final bool excludeHeaderSemantics;

  /// The spacing around [title] content on the horizontal axis. This spacing is
  /// applied even if there is no [leading] content or [actions]. If you want
  /// [title] to take all the space available, set this value to 0.0.
  ///
  /// Defaults to [NavigationToolbar.kMiddleSpacing].
  final double titleSpacing;

  /// How opaque the toolbar part of the app bar is.
  ///
  /// A value of 1.0 is fully opaque, and a value of 0.0 is fully transparent.
  ///
  /// Typically, this value is not changed from its default value (1.0). It is
  /// used by [SliverAppBar] to animate the opacity of the toolbar when the app
  /// bar is scrolled.
  final double toolbarOpacity;

  /// How opaque the bottom part of the app bar is.
  ///
  /// A value of 1.0 is fully opaque, and a value of 0.0 is fully transparent.
  ///
  /// Typically, this value is not changed from its default value (1.0). It is
  /// used by [SliverAppBar] to animate the opacity of the toolbar when the app
  /// bar is scrolled.
  final double bottomOpacity;

  /// A size whose height is the sum of [toolbarHeight] and the [bottom] widget's
  /// preferred height.
  ///
  /// [Scaffold] uses this size to set its app bar's height.
  @override
  final Size preferredSize;

  /// Defines the height of the toolbar component of an [AppBar].
  ///
  /// By default, the value of `toolbarHeight` is [kToolbarHeight].
  final double toolbarHeight;

  /// Defines the width of [leading] widget.
  ///
  /// By default, the value of `leadingWidth` is 56.0.
  final double leadingWidth;

  bool _getEffectiveCenterTitle(ThemeData theme) {
    if (centerTitle != null)
      return centerTitle;
    if (theme.appBarTheme.centerTitle != null)
      return theme.appBarTheme.centerTitle;
    assert(theme.platform != null);
    switch (theme.platform) {
      case TargetPlatform.android:
      case TargetPlatform.fuchsia:
      case TargetPlatform.linux:
      case TargetPlatform.windows:
        return false;
      case TargetPlatform.iOS:
      case TargetPlatform.macOS:
        return actions == null || actions.length < 2;
    }
    return null;
  }

  @override
  _AppBarState createState() => _AppBarState();
}

class _AppBarState extends State<AppBar> {
  static const double _defaultElevation = 4.0;
  static const Color _defaultShadowColor = Color(0xFF000000);

  void _handleDrawerButton() {
    Scaffold.of(context).openDrawer();
  }

  void _handleDrawerButtonEnd() {
    Scaffold.of(context).openEndDrawer();
  }

  @override
  Widget build(BuildContext context) {
    assert(!widget.primary || debugCheckHasMediaQuery(context));
    assert(debugCheckHasMaterialLocalizations(context));
    final ThemeData theme = Theme.of(context);
    final AppBarTheme appBarTheme = AppBarTheme.of(context);
    final ScaffoldState scaffold = Scaffold.of(context, nullOk: true);
    final ModalRoute<dynamic> parentRoute = ModalRoute.of(context);

    final bool hasDrawer = scaffold?.hasDrawer ?? false;
    final bool hasEndDrawer = scaffold?.hasEndDrawer ?? false;
    final bool canPop = parentRoute?.canPop ?? false;
    final bool useCloseButton = parentRoute is PageRoute<dynamic> && parentRoute.fullscreenDialog;

    final double toolbarHeight = widget.toolbarHeight ?? kToolbarHeight;

    IconThemeData overallIconTheme = widget.iconTheme
      ?? appBarTheme.iconTheme
      ?? theme.primaryIconTheme;
    IconThemeData actionsIconTheme = widget.actionsIconTheme
      ?? appBarTheme.actionsIconTheme
      ?? overallIconTheme;
    TextStyle centerStyle = widget.textTheme?.headline6
      ?? appBarTheme.textTheme?.headline6
      ?? theme.primaryTextTheme.headline6;
    TextStyle sideStyle = widget.textTheme?.bodyText2
      ?? appBarTheme.textTheme?.bodyText2
      ?? theme.primaryTextTheme.bodyText2;

    if (widget.toolbarOpacity != 1.0) {
      final double opacity = const Interval(0.25, 1.0, curve: Curves.fastOutSlowIn).transform(widget.toolbarOpacity);
      if (centerStyle?.color != null)
        centerStyle = centerStyle.copyWith(color: centerStyle.color.withOpacity(opacity));
      if (sideStyle?.color != null)
        sideStyle = sideStyle.copyWith(color: sideStyle.color.withOpacity(opacity));
      overallIconTheme = overallIconTheme.copyWith(
        opacity: opacity * (overallIconTheme.opacity ?? 1.0)
      );
      actionsIconTheme = actionsIconTheme.copyWith(
        opacity: opacity * (actionsIconTheme.opacity ?? 1.0)
      );
    }

    Widget leading = widget.leading;
    if (leading == null && widget.automaticallyImplyLeading) {
      if (hasDrawer) {
        leading = IconButton(
          icon: const Icon(Icons.menu),
          onPressed: _handleDrawerButton,
          tooltip: MaterialLocalizations.of(context).openAppDrawerTooltip,
        );
      } else {
        if (canPop)
          leading = useCloseButton ? const CloseButton() : const BackButton();
      }
    }
    if (leading != null) {
      leading = ConstrainedBox(
        constraints: BoxConstraints.tightFor(width: widget.leadingWidth ?? _kLeadingWidth),
        child: leading,
      );
    }

    Widget title = widget.title;
    if (title != null) {
      bool namesRoute;
      switch (theme.platform) {
        case TargetPlatform.android:
        case TargetPlatform.fuchsia:
        case TargetPlatform.linux:
        case TargetPlatform.windows:
          namesRoute = true;
          break;
        case TargetPlatform.iOS:
        case TargetPlatform.macOS:
          break;
      }

      title = _AppBarTitleBox(child: title);
      if (!widget.excludeHeaderSemantics) {
        title = Semantics(
          namesRoute: namesRoute,
          child: title,
          header: true,
        );
      }

      title = DefaultTextStyle(
        style: centerStyle,
        softWrap: false,
        overflow: TextOverflow.ellipsis,
        child: title,
      );

      // Set maximum text scale factor to [_kMaxTitleTextScaleFactor] for the
      // title to keep the visual hierarchy the same even with larger font
      // sizes. To opt out, wrap the [title] widget in a [MediaQuery] widget
      // with [MediaQueryData.textScaleFactor] set to
      // `MediaQuery.textScaleFactorOf(context)`.
      final MediaQueryData mediaQueryData = MediaQuery.of(context);
      title = MediaQuery(
        data: mediaQueryData.copyWith(
          textScaleFactor: math.min(
            mediaQueryData.textScaleFactor,
            _kMaxTitleTextScaleFactor,
          ),
        ),
        child: title,
      );
    }

    Widget actions;
    if (widget.actions != null && widget.actions.isNotEmpty) {
      actions = Row(
        mainAxisSize: MainAxisSize.min,
        crossAxisAlignment: CrossAxisAlignment.stretch,
        children: widget.actions,
      );
    } else if (hasEndDrawer) {
      actions = IconButton(
        icon: const Icon(Icons.menu),
        onPressed: _handleDrawerButtonEnd,
        tooltip: MaterialLocalizations.of(context).openAppDrawerTooltip,
      );
    }

    // Allow the trailing actions to have their own theme if necessary.
    if (actions != null) {
      actions = IconTheme.merge(
        data: actionsIconTheme,
        child: actions,
      );
    }

    final Widget toolbar = NavigationToolbar(
      leading: leading,
      middle: title,
      trailing: actions,
      centerMiddle: widget._getEffectiveCenterTitle(theme),
      middleSpacing: widget.titleSpacing,
    );

    // If the toolbar is allocated less than toolbarHeight make it
    // appear to scroll upwards within its shrinking container.
    Widget appBar = ClipRect(
      child: CustomSingleChildLayout(
        delegate: _ToolbarContainerLayout(toolbarHeight),
        child: IconTheme.merge(
          data: overallIconTheme,
          child: DefaultTextStyle(
            style: sideStyle,
            child: toolbar,
          ),
        ),
      ),
    );
    if (widget.bottom != null) {
      appBar = Column(
        mainAxisAlignment: MainAxisAlignment.spaceBetween,
        children: <Widget>[
          Flexible(
            child: ConstrainedBox(
              constraints: BoxConstraints(maxHeight: toolbarHeight),
              child: appBar,
            ),
          ),
          if (widget.bottomOpacity == 1.0)
            widget.bottom
          else
            Opacity(
              opacity: const Interval(0.25, 1.0, curve: Curves.fastOutSlowIn).transform(widget.bottomOpacity),
              child: widget.bottom,
            ),
        ],
      );
    }

    // The padding applies to the toolbar and tabbar, not the flexible space.
    if (widget.primary) {
      appBar = SafeArea(
        bottom: false,
        top: true,
        child: appBar,
      );
    }

    appBar = Align(
      alignment: Alignment.topCenter,
      child: appBar,
    );

    if (widget.flexibleSpace != null) {
      appBar = Stack(
        fit: StackFit.passthrough,
        children: <Widget>[
          widget.flexibleSpace,
          // Creates a material widget to prevent the flexibleSpace from
          // obscuring the ink splashes produced by appBar children.
          Material(
            type: MaterialType.transparency,
            child: appBar,
          ),
        ],
      );
    }
    final Brightness brightness = widget.brightness
      ?? appBarTheme.brightness
      ?? theme.primaryColorBrightness;
    final SystemUiOverlayStyle overlayStyle = brightness == Brightness.dark
      ? SystemUiOverlayStyle.light
      : SystemUiOverlayStyle.dark;

    return Semantics(
      container: true,
      child: AnnotatedRegion<SystemUiOverlayStyle>(
        value: overlayStyle,
        child: Material(
          color: widget.backgroundColor
            ?? appBarTheme.color
            ?? theme.primaryColor,
          elevation: widget.elevation
            ?? appBarTheme.elevation
            ?? _defaultElevation,
          shadowColor: widget.shadowColor
            ?? appBarTheme.shadowColor
            ?? _defaultShadowColor,
          shape: widget.shape,
          child: Semantics(
            explicitChildNodes: true,
            child: appBar,
          ),
        ),
      ),
    );
  }
}

class _FloatingAppBar extends StatefulWidget {
  const _FloatingAppBar({ Key key, this.child }) : super(key: key);

  final Widget child;

  @override
  _FloatingAppBarState createState() => _FloatingAppBarState();
}

// A wrapper for the widget created by _SliverAppBarDelegate that starts and
// stops the floating app bar's snap-into-view or snap-out-of-view animation.
class _FloatingAppBarState extends State<_FloatingAppBar> {
  ScrollPosition _position;

  @override
  void didChangeDependencies() {
    super.didChangeDependencies();
    if (_position != null)
      _position.isScrollingNotifier.removeListener(_isScrollingListener);
    _position = Scrollable.of(context)?.position;
    if (_position != null)
      _position.isScrollingNotifier.addListener(_isScrollingListener);
  }

  @override
  void dispose() {
    if (_position != null)
      _position.isScrollingNotifier.removeListener(_isScrollingListener);
    super.dispose();
  }

  RenderSliverFloatingPersistentHeader _headerRenderer() {
    return context.findAncestorRenderObjectOfType<RenderSliverFloatingPersistentHeader>();
  }

  void _isScrollingListener() {
    if (_position == null)
      return;

    // When a scroll stops, then maybe snap the appbar into view.
    // Similarly, when a scroll starts, then maybe stop the snap animation.
    final RenderSliverFloatingPersistentHeader header = _headerRenderer();
    if (_position.isScrollingNotifier.value)
      header?.maybeStopSnapAnimation(_position.userScrollDirection);
    else
      header?.maybeStartSnapAnimation(_position.userScrollDirection);
  }

  @override
  Widget build(BuildContext context) => widget.child;
}

class _SliverAppBarDelegate extends SliverPersistentHeaderDelegate {
  _SliverAppBarDelegate({
    @required this.leading,
    @required this.automaticallyImplyLeading,
    @required this.title,
    @required this.actions,
    @required this.flexibleSpace,
    @required this.bottom,
    @required this.elevation,
    @required this.shadowColor,
    @required this.forceElevated,
    @required this.backgroundColor,
    @required this.brightness,
    @required this.iconTheme,
    @required this.actionsIconTheme,
    @required this.textTheme,
    @required this.primary,
    @required this.centerTitle,
    @required this.excludeHeaderSemantics,
    @required this.titleSpacing,
    @required this.expandedHeight,
    @required this.collapsedHeight,
    @required this.topPadding,
    @required this.floating,
    @required this.pinned,
    @required this.vsync,
    @required this.snapConfiguration,
    @required this.stretchConfiguration,
    @required this.showOnScreenConfiguration,
    @required this.shape,
    @required this.toolbarHeight,
    @required this.leadingWidth,
  }) : assert(primary || topPadding == 0.0),
       assert(
         !floating || (snapConfiguration == null && showOnScreenConfiguration == null) || vsync != null,
         'vsync cannot be null when snapConfiguration or showOnScreenConfiguration is not null, and floating is true',
       ),
       _bottomHeight = bottom?.preferredSize?.height ?? 0.0;

  final Widget leading;
  final bool automaticallyImplyLeading;
  final Widget title;
  final List<Widget> actions;
  final Widget flexibleSpace;
  final PreferredSizeWidget bottom;
  final double elevation;
  final Color shadowColor;
  final bool forceElevated;
  final Color backgroundColor;
  final Brightness brightness;
  final IconThemeData iconTheme;
  final IconThemeData actionsIconTheme;
  final TextTheme textTheme;
  final bool primary;
  final bool centerTitle;
  final bool excludeHeaderSemantics;
  final double titleSpacing;
  final double expandedHeight;
  final double collapsedHeight;
  final double topPadding;
  final bool floating;
  final bool pinned;
  final ShapeBorder shape;
  final double toolbarHeight;
  final double leadingWidth;

  final double _bottomHeight;

  @override
  double get minExtent => collapsedHeight;

  @override
  double get maxExtent => math.max(topPadding + (expandedHeight ?? (toolbarHeight ?? kToolbarHeight) + _bottomHeight), minExtent);

  @override
  final TickerProvider vsync;

  @override
  final FloatingHeaderSnapConfiguration snapConfiguration;

  @override
  final OverScrollHeaderStretchConfiguration stretchConfiguration;

  @override
  final PersistentHeaderShowOnScreenConfiguration showOnScreenConfiguration;

  @override
  Widget build(BuildContext context, double shrinkOffset, bool overlapsContent) {
    final double visibleMainHeight = maxExtent - shrinkOffset - topPadding;
    final double extraToolbarHeight = math.max(minExtent - _bottomHeight - topPadding - (toolbarHeight ?? kToolbarHeight), 0.0);
    final double visibleToolbarHeight = visibleMainHeight - _bottomHeight - extraToolbarHeight;

    final bool isPinnedWithOpacityFade = pinned && floating && bottom != null && extraToolbarHeight == 0.0;
    final double toolbarOpacity = !pinned || isPinnedWithOpacityFade
      ? (visibleToolbarHeight / (toolbarHeight ?? kToolbarHeight)).clamp(0.0, 1.0) as double
      : 1.0;

    final Widget appBar = FlexibleSpaceBar.createSettings(
      minExtent: minExtent,
      maxExtent: maxExtent,
      currentExtent: math.max(minExtent, maxExtent - shrinkOffset),
      toolbarOpacity: toolbarOpacity,
      child: AppBar(
        leading: leading,
        automaticallyImplyLeading: automaticallyImplyLeading,
        title: title,
        actions: actions,
        flexibleSpace: (title == null && flexibleSpace != null && !excludeHeaderSemantics)
          ? Semantics(child: flexibleSpace, header: true)
          : flexibleSpace,
        bottom: bottom,
        elevation: forceElevated || overlapsContent || (pinned && shrinkOffset > maxExtent - minExtent) ? elevation ?? 4.0 : 0.0,
        shadowColor: shadowColor,
        backgroundColor: backgroundColor,
        brightness: brightness,
        iconTheme: iconTheme,
        actionsIconTheme: actionsIconTheme,
        textTheme: textTheme,
        primary: primary,
        centerTitle: centerTitle,
        excludeHeaderSemantics: excludeHeaderSemantics,
        titleSpacing: titleSpacing,
        shape: shape,
        toolbarOpacity: toolbarOpacity,
        bottomOpacity: pinned ? 1.0 : ((visibleMainHeight / _bottomHeight).clamp(0.0, 1.0) as double),
        toolbarHeight: toolbarHeight,
        leadingWidth: leadingWidth,
      ),
    );
    return floating ? _FloatingAppBar(child: appBar) : appBar;
  }

  @override
  bool shouldRebuild(covariant _SliverAppBarDelegate oldDelegate) {
    return leading != oldDelegate.leading
        || automaticallyImplyLeading != oldDelegate.automaticallyImplyLeading
        || title != oldDelegate.title
        || actions != oldDelegate.actions
        || flexibleSpace != oldDelegate.flexibleSpace
        || bottom != oldDelegate.bottom
        || _bottomHeight != oldDelegate._bottomHeight
        || elevation != oldDelegate.elevation
        || shadowColor != oldDelegate.shadowColor
        || backgroundColor != oldDelegate.backgroundColor
        || brightness != oldDelegate.brightness
        || iconTheme != oldDelegate.iconTheme
        || actionsIconTheme != oldDelegate.actionsIconTheme
        || textTheme != oldDelegate.textTheme
        || primary != oldDelegate.primary
        || centerTitle != oldDelegate.centerTitle
        || titleSpacing != oldDelegate.titleSpacing
        || expandedHeight != oldDelegate.expandedHeight
        || topPadding != oldDelegate.topPadding
        || pinned != oldDelegate.pinned
        || floating != oldDelegate.floating
        || vsync != oldDelegate.vsync
        || snapConfiguration != oldDelegate.snapConfiguration
        || stretchConfiguration != oldDelegate.stretchConfiguration
        || showOnScreenConfiguration != oldDelegate.showOnScreenConfiguration
        || forceElevated != oldDelegate.forceElevated
<<<<<<< HEAD
      || toolbarHeight != oldDelegate.toolbarHeight;
=======
        || toolbarHeight != oldDelegate.toolbarHeight
        || leadingWidth != leadingWidth;
>>>>>>> 61a04b15
  }

  @override
  String toString() {
    return '${describeIdentity(this)}(topPadding: ${topPadding.toStringAsFixed(1)}, bottomHeight: ${_bottomHeight.toStringAsFixed(1)}, ...)';
  }
}

/// A material design app bar that integrates with a [CustomScrollView].
///
/// An app bar consists of a toolbar and potentially other widgets, such as a
/// [TabBar] and a [FlexibleSpaceBar]. App bars typically expose one or more
/// common actions with [IconButton]s which are optionally followed by a
/// [PopupMenuButton] for less common operations.
///
/// {@youtube 560 315 https://www.youtube.com/watch?v=R9C5KMJKluE}
///
/// Sliver app bars are typically used as the first child of a
/// [CustomScrollView], which lets the app bar integrate with the scroll view so
/// that it can vary in height according to the scroll offset or float above the
/// other content in the scroll view. For a fixed-height app bar at the top of
/// the screen see [AppBar], which is used in the [Scaffold.appBar] slot.
///
/// The AppBar displays the toolbar widgets, [leading], [title], and
/// [actions], above the [bottom] (if any). If a [flexibleSpace] widget is
/// specified then it is stacked behind the toolbar and the bottom widget.
///
/// {@tool snippet}
///
/// This is an example that could be included in a [CustomScrollView]'s
/// [CustomScrollView.slivers] list:
///
/// ```dart
/// SliverAppBar(
///   expandedHeight: 150.0,
///   flexibleSpace: const FlexibleSpaceBar(
///     title: Text('Available seats'),
///   ),
///   actions: <Widget>[
///     IconButton(
///       icon: const Icon(Icons.add_circle),
///       tooltip: 'Add new entry',
///       onPressed: () { /* ... */ },
///     ),
///   ]
/// )
/// ```
/// {@end-tool}
///
/// ## Animated Examples
///
/// The following animations show how app bars with different configurations
/// behave when a user scrolls up and then down again.
///
/// * App bar with [floating]: false, [pinned]: false, [snap]: false:
///   {@animation 476 400 https://flutter.github.io/assets-for-api-docs/assets/material/app_bar.mp4}
///
/// * App bar with [floating]: true, [pinned]: false, [snap]: false:
///   {@animation 476 400 https://flutter.github.io/assets-for-api-docs/assets/material/app_bar_floating.mp4}
///
/// * App bar with [floating]: true, [pinned]: false, [snap]: true:
///   {@animation 476 400 https://flutter.github.io/assets-for-api-docs/assets/material/app_bar_floating_snap.mp4}
///
/// * App bar with [floating]: true, [pinned]: true, [snap]: false:
///   {@animation 476 400 https://flutter.github.io/assets-for-api-docs/assets/material/app_bar_pinned_floating.mp4}
///
/// * App bar with [floating]: true, [pinned]: true, [snap]: true:
///   {@animation 476 400 https://flutter.github.io/assets-for-api-docs/assets/material/app_bar_pinned_floating_snap.mp4}
///
/// * App bar with [floating]: false, [pinned]: true, [snap]: false:
///   {@animation 476 400 https://flutter.github.io/assets-for-api-docs/assets/material/app_bar_pinned.mp4}
///
/// The property [snap] can only be set to true if [floating] is also true.
///
/// See also:
///
///  * [CustomScrollView], which integrates the [SliverAppBar] into its
///    scrolling.
///  * [AppBar], which is a fixed-height app bar for use in [Scaffold.appBar].
///  * [TabBar], which is typically placed in the [bottom] slot of the [AppBar]
///    if the screen has multiple pages arranged in tabs.
///  * [IconButton], which is used with [actions] to show buttons on the app bar.
///  * [PopupMenuButton], to show a popup menu on the app bar, via [actions].
///  * [FlexibleSpaceBar], which is used with [flexibleSpace] when the app bar
///    can expand and collapse.
///  * <https://material.io/design/components/app-bars-top.html>
class SliverAppBar extends StatefulWidget {
  /// Creates a material design app bar that can be placed in a [CustomScrollView].
  ///
  /// The arguments [forceElevated], [primary], [floating], [pinned], [snap]
  /// and [automaticallyImplyLeading] must not be null.
  const SliverAppBar({
    Key key,
    this.leading,
    this.automaticallyImplyLeading = true,
    this.title,
    this.actions,
    this.flexibleSpace,
    this.bottom,
    this.elevation,
    this.shadowColor,
    this.forceElevated = false,
    this.backgroundColor,
    this.brightness,
    this.iconTheme,
    this.actionsIconTheme,
    this.textTheme,
    this.primary = true,
    this.centerTitle,
    this.excludeHeaderSemantics = false,
    this.titleSpacing = NavigationToolbar.kMiddleSpacing,
    this.collapsedHeight,
    this.expandedHeight,
    this.floating = false,
    this.pinned = false,
    this.snap = false,
    this.stretch = false,
    this.stretchTriggerOffset = 100.0,
    this.onStretchTrigger,
    this.shape,
    this.toolbarHeight = kToolbarHeight,
    this.leadingWidth,
  }) : assert(automaticallyImplyLeading != null),
       assert(forceElevated != null),
       assert(primary != null),
       assert(titleSpacing != null),
       assert(floating != null),
       assert(pinned != null),
       assert(snap != null),
       assert(stretch != null),
       assert(toolbarHeight != null),
       assert(floating || !snap, 'The "snap" argument only makes sense for floating app bars.'),
       assert(stretchTriggerOffset > 0.0),
       assert(collapsedHeight == null || collapsedHeight > toolbarHeight, 'The "collapsedHeight" argument has to be larger than [toolbarHeight].'),
       super(key: key);

  /// A widget to display before the [title].
  ///
  /// If this is null and [automaticallyImplyLeading] is set to true, the [AppBar] will
  /// imply an appropriate widget. For example, if the [AppBar] is in a [Scaffold]
  /// that also has a [Drawer], the [Scaffold] will fill this widget with an
  /// [IconButton] that opens the drawer. If there's no [Drawer] and the parent
  /// [Navigator] can go back, the [AppBar] will use a [BackButton] that calls
  /// [Navigator.maybePop].
  final Widget leading;

  /// Controls whether we should try to imply the leading widget if null.
  ///
  /// If true and [leading] is null, automatically try to deduce what the leading
  /// widget should be. If false and [leading] is null, leading space is given to [title].
  /// If leading widget is not null, this parameter has no effect.
  final bool automaticallyImplyLeading;

  /// The primary widget displayed in the app bar.
  ///
  /// Typically a [Text] widget containing a description of the current contents
  /// of the app.
  final Widget title;

  /// Widgets to display after the [title] widget.
  ///
  /// Typically these widgets are [IconButton]s representing common operations.
  /// For less common operations, consider using a [PopupMenuButton] as the
  /// last action.
  ///
  /// {@tool snippet}
  ///
  /// ```dart
  /// Scaffold(
  ///   body: CustomScrollView(
  ///     primary: true,
  ///     slivers: <Widget>[
  ///       SliverAppBar(
  ///         title: Text('Hello World'),
  ///         actions: <Widget>[
  ///           IconButton(
  ///             icon: Icon(Icons.shopping_cart),
  ///             tooltip: 'Open shopping cart',
  ///             onPressed: () {
  ///               // handle the press
  ///             },
  ///           ),
  ///         ],
  ///       ),
  ///       // ...rest of body...
  ///     ],
  ///   ),
  /// )
  /// ```
  /// {@end-tool}
  final List<Widget> actions;

  /// This widget is stacked behind the toolbar and the tab bar. It's height will
  /// be the same as the app bar's overall height.
  ///
  /// Typically a [FlexibleSpaceBar]. See [FlexibleSpaceBar] for details.
  final Widget flexibleSpace;

  /// This widget appears across the bottom of the app bar.
  ///
  /// Typically a [TabBar]. Only widgets that implement [PreferredSizeWidget] can
  /// be used at the bottom of an app bar.
  ///
  /// See also:
  ///
  ///  * [PreferredSize], which can be used to give an arbitrary widget a preferred size.
  final PreferredSizeWidget bottom;

  /// The z-coordinate at which to place this app bar when it is above other
  /// content. This controls the size of the shadow below the app bar.
  ///
  /// If this property is null, then [ThemeData.appBarTheme.elevation] is used,
  /// if that is also null, the default value is 4, the appropriate elevation
  /// for app bars.
  ///
  /// If [forceElevated] is false, the elevation is ignored when the app bar has
  /// no content underneath it. For example, if the app bar is [pinned] but no
  /// content is scrolled under it, or if it scrolls with the content, then no
  /// shadow is drawn, regardless of the value of [elevation].
  final double elevation;

  /// The color to paint the shadow below the app bar. Typically this should be set
  /// along with [elevation].
  ///
  /// If this property is null, then [ThemeData.appBarTheme.shadowColor] is used,
  /// if that is also null, the default value is fully opaque black, the appropriate
  /// color for shadows.
  final Color shadowColor;

  /// Whether to show the shadow appropriate for the [elevation] even if the
  /// content is not scrolled under the [AppBar].
  ///
  /// Defaults to false, meaning that the [elevation] is only applied when the
  /// [AppBar] is being displayed over content that is scrolled under it.
  ///
  /// When set to true, the [elevation] is applied regardless.
  ///
  /// Ignored when [elevation] is zero.
  final bool forceElevated;

  /// The color to use for the app bar's material. Typically this should be set
  /// along with [brightness], [iconTheme], [textTheme].
  ///
  /// If this property is null, then [ThemeData.appBarTheme.color] is used,
  /// if that is also null, then [ThemeData.primaryColor] is used.
  final Color backgroundColor;

  /// The brightness of the app bar's material. Typically this is set along
  /// with [backgroundColor], [iconTheme], [textTheme].
  ///
  /// If this property is null, then [ThemeData.appBarTheme.brightness] is used,
  /// if that is also null, then [ThemeData.primaryColorBrightness] is used.
  final Brightness brightness;

  /// The color, opacity, and size to use for app bar icons. Typically this
  /// is set along with [backgroundColor], [brightness], [textTheme].
  ///
  /// If this property is null, then [ThemeData.appBarTheme.iconTheme] is used,
  /// if that is also null, then [ThemeData.primaryIconTheme] is used.
  final IconThemeData iconTheme;

  /// The color, opacity, and size to use for trailing app bar icons. This
  /// should only be used when the trailing icons should be themed differently
  /// than the leading icons.
  ///
  /// If this property is null, then [ThemeData.appBarTheme.actionsIconTheme] is
  /// used, if that is also null, then this falls back to [iconTheme].
  final IconThemeData actionsIconTheme;

  /// The typographic styles to use for text in the app bar. Typically this is
  /// set along with [brightness] [backgroundColor], [iconTheme].
  ///
  /// If this property is null, then [ThemeData.appBarTheme.textTheme] is used,
  /// if that is also null, then [ThemeData.primaryTextTheme] is used.
  final TextTheme textTheme;

  /// Whether this app bar is being displayed at the top of the screen.
  ///
  /// If this is true, the top padding specified by the [MediaQuery] will be
  /// added to the top of the toolbar.
  final bool primary;

  /// Whether the title should be centered.
  ///
  /// Defaults to being adapted to the current [TargetPlatform].
  final bool centerTitle;

  /// Whether the title should be wrapped with header [Semantics].
  ///
  /// Defaults to false.
  final bool excludeHeaderSemantics;

  /// The spacing around [title] content on the horizontal axis. This spacing is
  /// applied even if there is no [leading] content or [actions]. If you want
  /// [title] to take all the space available, set this value to 0.0.
  ///
  /// Defaults to [NavigationToolbar.kMiddleSpacing].
  final double titleSpacing;

  /// Defines the height of the app bar when it is collapsed.
  ///
  /// By default, the collapsed height is [toolbarHeight]. If [bottom] widget
  /// is specified, then its [bottom.preferredSize.height] is added to the
  /// height. If [primary] is true, then the [MediaQuery] top padding,
  /// [MediaQueryData.padding.top], is added as well.
  ///
  /// If [pinned] and [floating] are true, with [bottom] set, the default
  /// collapsed height is only [bottom.preferredSize.height] with the
  /// [MediaQuery] top padding.
  final double collapsedHeight;

  /// The size of the app bar when it is fully expanded.
  ///
  /// By default, the total height of the toolbar and the bottom widget (if
  /// any). If a [flexibleSpace] widget is specified this height should be big
  /// enough to accommodate whatever that widget contains.
  ///
  /// This does not include the status bar height (which will be automatically
  /// included if [primary] is true).
  final double expandedHeight;

  /// Whether the app bar should become visible as soon as the user scrolls
  /// towards the app bar.
  ///
  /// Otherwise, the user will need to scroll near the top of the scroll view to
  /// reveal the app bar.
  ///
  /// If [snap] is true then a scroll that exposes the app bar will trigger an
  /// animation that slides the entire app bar into view. Similarly if a scroll
  /// dismisses the app bar, the animation will slide it completely out of view.
  ///
  /// ## Animated Examples
  ///
  /// The following animations show how the app bar changes its scrolling
  /// behavior based on the value of this property.
  ///
  /// * App bar with [floating] set to false:
  ///   {@animation 476 400 https://flutter.github.io/assets-for-api-docs/assets/material/app_bar.mp4}
  /// * App bar with [floating] set to true:
  ///   {@animation 476 400 https://flutter.github.io/assets-for-api-docs/assets/material/app_bar_floating.mp4}
  ///
  /// See also:
  ///
  ///  * [SliverAppBar] for more animated examples of how this property changes the
  ///    behavior of the app bar in combination with [pinned] and [snap].
  final bool floating;

  /// Whether the app bar should remain visible at the start of the scroll view.
  ///
  /// The app bar can still expand and contract as the user scrolls, but it will
  /// remain visible rather than being scrolled out of view.
  ///
  /// ## Animated Examples
  ///
  /// The following animations show how the app bar changes its scrolling
  /// behavior based on the value of this property.
  ///
  /// * App bar with [pinned] set to false:
  ///   {@animation 476 400 https://flutter.github.io/assets-for-api-docs/assets/material/app_bar.mp4}
  /// * App bar with [pinned] set to true:
  ///   {@animation 476 400 https://flutter.github.io/assets-for-api-docs/assets/material/app_bar_pinned.mp4}
  ///
  /// See also:
  ///
  ///  * [SliverAppBar] for more animated examples of how this property changes the
  ///    behavior of the app bar in combination with [floating].
  final bool pinned;

  /// The material's shape as well as its shadow.
  ///
  /// A shadow is only displayed if the [elevation] is greater than zero.
  final ShapeBorder shape;

  /// If [snap] and [floating] are true then the floating app bar will "snap"
  /// into view.
  ///
  /// If [snap] is true then a scroll that exposes the floating app bar will
  /// trigger an animation that slides the entire app bar into view. Similarly
  /// if a scroll dismisses the app bar, the animation will slide the app bar
  /// completely out of view. Additionally, setting [snap] to true will fully
  /// expand the floating app bar when the framework tries to reveal the
  /// contents of the app bar by calling [RenderObject.showOnScreen]. For
  /// example, when a [TextField] in the floating app bar gains focus, if [snap]
  /// is true, the framework will always fully expand the floating app bar, in
  /// order to reveal the focused [TextField].
  ///
  /// Snapping only applies when the app bar is floating, not when the app bar
  /// appears at the top of its scroll view.
  ///
  /// ## Animated Examples
  ///
  /// The following animations show how the app bar changes its scrolling
  /// behavior based on the value of this property.
  ///
  /// * App bar with [snap] set to false:
  ///   {@animation 476 400 https://flutter.github.io/assets-for-api-docs/assets/material/app_bar_floating.mp4}
  /// * App bar with [snap] set to true:
  ///   {@animation 476 400 https://flutter.github.io/assets-for-api-docs/assets/material/app_bar_floating_snap.mp4}
  ///
  /// See also:
  ///
  ///  * [SliverAppBar] for more animated examples of how this property changes the
  ///    behavior of the app bar in combination with [pinned] and [floating].
  final bool snap;

  /// Whether the app bar should stretch to fill the over-scroll area.
  ///
  /// The app bar can still expand and contract as the user scrolls, but it will
  /// also stretch when the user over-scrolls.
  final bool stretch;

  /// The offset of overscroll required to activate [onStretchTrigger].
  ///
  /// This defaults to 100.0.
  final double stretchTriggerOffset;

  /// The callback function to be executed when a user over-scrolls to the
  /// offset specified by [stretchTriggerOffset].
  final AsyncCallback onStretchTrigger;

  /// Defines the height of the toolbar component of an [AppBar].
  ///
  /// By default, the value of `toolbarHeight` is [kToolbarHeight].
  final double toolbarHeight;

  /// Defines the width of [leading] widget.
  ///
  /// By default, the value of `leadingWidth` is 56.0.
  final double leadingWidth;

  @override
  _SliverAppBarState createState() => _SliverAppBarState();
}

// This class is only Stateful because it owns the TickerProvider used
// by the floating appbar snap animation (via FloatingHeaderSnapConfiguration).
class _SliverAppBarState extends State<SliverAppBar> with TickerProviderStateMixin {
  FloatingHeaderSnapConfiguration _snapConfiguration;
  OverScrollHeaderStretchConfiguration _stretchConfiguration;
  PersistentHeaderShowOnScreenConfiguration _showOnScreenConfiguration;

  void _updateSnapConfiguration() {
    if (widget.snap && widget.floating) {
      _snapConfiguration = FloatingHeaderSnapConfiguration(
        curve: Curves.easeOut,
        duration: const Duration(milliseconds: 200),
      );
    } else {
      _snapConfiguration = null;
    }

    _showOnScreenConfiguration = widget.floating & widget.snap
      ? const PersistentHeaderShowOnScreenConfiguration(minShowOnScreenExtent: double.infinity)
      : null;
  }

  void _updateStretchConfiguration() {
    if (widget.stretch) {
      _stretchConfiguration = OverScrollHeaderStretchConfiguration(
        stretchTriggerOffset: widget.stretchTriggerOffset,
        onStretchTrigger: widget.onStretchTrigger,
      );
    } else {
      _stretchConfiguration = null;
    }
  }

  @override
  void initState() {
    super.initState();
    _updateSnapConfiguration();
    _updateStretchConfiguration();
  }

  @override
  void didUpdateWidget(SliverAppBar oldWidget) {
    super.didUpdateWidget(oldWidget);
    if (widget.snap != oldWidget.snap || widget.floating != oldWidget.floating)
      _updateSnapConfiguration();
    if (widget.stretch != oldWidget.stretch)
      _updateStretchConfiguration();
  }

  @override
  Widget build(BuildContext context) {
    assert(!widget.primary || debugCheckHasMediaQuery(context));
    final double bottomHeight = widget.bottom?.preferredSize?.height ?? 0.0;
    final double topPadding = widget.primary ? MediaQuery.of(context).padding.top : 0.0;
    final double collapsedHeight = (widget.pinned && widget.floating && widget.bottom != null)
      ? (widget.collapsedHeight ?? 0.0) + bottomHeight + topPadding
      : (widget.collapsedHeight ?? widget.toolbarHeight) + bottomHeight + topPadding;

    return MediaQuery.removePadding(
      context: context,
      removeBottom: true,
      child: SliverPersistentHeader(
        floating: widget.floating,
        pinned: widget.pinned,
        delegate: _SliverAppBarDelegate(
          vsync: this,
          leading: widget.leading,
          automaticallyImplyLeading: widget.automaticallyImplyLeading,
          title: widget.title,
          actions: widget.actions,
          flexibleSpace: widget.flexibleSpace,
          bottom: widget.bottom,
          elevation: widget.elevation,
          shadowColor: widget.shadowColor,
          forceElevated: widget.forceElevated,
          backgroundColor: widget.backgroundColor,
          brightness: widget.brightness,
          iconTheme: widget.iconTheme,
          actionsIconTheme: widget.actionsIconTheme,
          textTheme: widget.textTheme,
          primary: widget.primary,
          centerTitle: widget.centerTitle,
          excludeHeaderSemantics: widget.excludeHeaderSemantics,
          titleSpacing: widget.titleSpacing,
          expandedHeight: widget.expandedHeight,
          collapsedHeight: collapsedHeight,
          topPadding: topPadding,
          floating: widget.floating,
          pinned: widget.pinned,
          shape: widget.shape,
          snapConfiguration: _snapConfiguration,
          stretchConfiguration: _stretchConfiguration,
          showOnScreenConfiguration: _showOnScreenConfiguration,
          toolbarHeight: widget.toolbarHeight,
          leadingWidth: widget.leadingWidth,
        ),
      ),
    );
  }
}

// Layout the AppBar's title with unconstrained height, vertically
// center it within its (NavigationToolbar) parent, and allow the
// parent to constrain the title's actual height.
class _AppBarTitleBox extends SingleChildRenderObjectWidget {
  const _AppBarTitleBox({ Key key, @required Widget child }) : assert(child != null), super(key: key, child: child);

  @override
  _RenderAppBarTitleBox createRenderObject(BuildContext context) {
    return _RenderAppBarTitleBox(
      textDirection: Directionality.of(context),
    );
  }

  @override
  void updateRenderObject(BuildContext context, _RenderAppBarTitleBox renderObject) {
    renderObject.textDirection = Directionality.of(context);
  }
}

class _RenderAppBarTitleBox extends RenderAligningShiftedBox {
  _RenderAppBarTitleBox({
    RenderBox child,
    TextDirection textDirection,
  }) : super(child: child, alignment: Alignment.center, textDirection: textDirection);

  @override
  void performLayout() {
    final BoxConstraints constraints = this.constraints;
    final BoxConstraints innerConstraints = constraints.copyWith(maxHeight: double.infinity);
    child.layout(innerConstraints, parentUsesSize: true);
    size = constraints.constrain(child.size);
    alignChild();
  }
}<|MERGE_RESOLUTION|>--- conflicted
+++ resolved
@@ -940,12 +940,8 @@
         || stretchConfiguration != oldDelegate.stretchConfiguration
         || showOnScreenConfiguration != oldDelegate.showOnScreenConfiguration
         || forceElevated != oldDelegate.forceElevated
-<<<<<<< HEAD
-      || toolbarHeight != oldDelegate.toolbarHeight;
-=======
         || toolbarHeight != oldDelegate.toolbarHeight
         || leadingWidth != leadingWidth;
->>>>>>> 61a04b15
   }
 
   @override
