name: fuchsia_remote_debug_protocol
description: Provides an API to test/debug Flutter applications on remote Fuchsia devices and emulators.
homepage: http://flutter.io
author: Flutter Authors <flutter-dev@googlegroups.com>

dependencies:
  json_rpc_2: 2.0.7
  process: 3.0.1
  meta: 1.1.5
  web_socket_channel: 1.0.7
  flutter_test:
    sdk: flutter
  flutter_driver:
    sdk: flutter

  analyzer: 0.31.2-alpha.2 # THIS LINE IS AUTOGENERATED - TO UPDATE USE "flutter update-packages --force-upgrade"
  args: 1.4.3 # THIS LINE IS AUTOGENERATED - TO UPDATE USE "flutter update-packages --force-upgrade"
  async: 2.0.7 # THIS LINE IS AUTOGENERATED - TO UPDATE USE "flutter update-packages --force-upgrade"
  boolean_selector: 1.0.3 # THIS LINE IS AUTOGENERATED - TO UPDATE USE "flutter update-packages --force-upgrade"
  charcode: 1.1.1 # THIS LINE IS AUTOGENERATED - TO UPDATE USE "flutter update-packages --force-upgrade"
  collection: 1.14.6 # THIS LINE IS AUTOGENERATED - TO UPDATE USE "flutter update-packages --force-upgrade"
  convert: 2.0.1 # THIS LINE IS AUTOGENERATED - TO UPDATE USE "flutter update-packages --force-upgrade"
  crypto: 2.0.3 # THIS LINE IS AUTOGENERATED - TO UPDATE USE "flutter update-packages --force-upgrade"
  csslib: 0.14.3 # THIS LINE IS AUTOGENERATED - TO UPDATE USE "flutter update-packages --force-upgrade"
  file: 5.0.0 # THIS LINE IS AUTOGENERATED - TO UPDATE USE "flutter update-packages --force-upgrade"
  front_end: 0.1.0-alpha.12 # THIS LINE IS AUTOGENERATED - TO UPDATE USE "flutter update-packages --force-upgrade"
  glob: 1.1.5 # THIS LINE IS AUTOGENERATED - TO UPDATE USE "flutter update-packages --force-upgrade"
  html: 0.13.3 # THIS LINE IS AUTOGENERATED - TO UPDATE USE "flutter update-packages --force-upgrade"
  http: 0.11.3+16 # THIS LINE IS AUTOGENERATED - TO UPDATE USE "flutter update-packages --force-upgrade"
  http_multi_server: 2.0.4 # THIS LINE IS AUTOGENERATED - TO UPDATE USE "flutter update-packages --force-upgrade"
  http_parser: 3.1.2 # THIS LINE IS AUTOGENERATED - TO UPDATE USE "flutter update-packages --force-upgrade"
  intl: 0.15.6 # THIS LINE IS AUTOGENERATED - TO UPDATE USE "flutter update-packages --force-upgrade"
  io: 0.3.2+1 # THIS LINE IS AUTOGENERATED - TO UPDATE USE "flutter update-packages --force-upgrade"
  js: 0.6.1 # THIS LINE IS AUTOGENERATED - TO UPDATE USE "flutter update-packages --force-upgrade"
  kernel: 0.3.0-alpha.12 # THIS LINE IS AUTOGENERATED - TO UPDATE USE "flutter update-packages --force-upgrade"
  logging: 0.11.3+1 # THIS LINE IS AUTOGENERATED - TO UPDATE USE "flutter update-packages --force-upgrade"
  matcher: 0.12.2+1 # THIS LINE IS AUTOGENERATED - TO UPDATE USE "flutter update-packages --force-upgrade"
  mime: 0.9.6 # THIS LINE IS AUTOGENERATED - TO UPDATE USE "flutter update-packages --force-upgrade"
  multi_server_socket: 1.0.1 # THIS LINE IS AUTOGENERATED - TO UPDATE USE "flutter update-packages --force-upgrade"
  node_preamble: 1.4.1 # THIS LINE IS AUTOGENERATED - TO UPDATE USE "flutter update-packages --force-upgrade"
  package_config: 1.0.3 # THIS LINE IS AUTOGENERATED - TO UPDATE USE "flutter update-packages --force-upgrade"
  package_resolver: 1.0.2 # THIS LINE IS AUTOGENERATED - TO UPDATE USE "flutter update-packages --force-upgrade"
  path: 1.5.1 # THIS LINE IS AUTOGENERATED - TO UPDATE USE "flutter update-packages --force-upgrade"
  platform: 2.1.2 # THIS LINE IS AUTOGENERATED - TO UPDATE USE "flutter update-packages --force-upgrade"
  plugin: 0.2.0+2 # THIS LINE IS AUTOGENERATED - TO UPDATE USE "flutter update-packages --force-upgrade"
  pool: 1.3.4 # THIS LINE IS AUTOGENERATED - TO UPDATE USE "flutter update-packages --force-upgrade"
  pub_semver: 1.4.1 # THIS LINE IS AUTOGENERATED - TO UPDATE USE "flutter update-packages --force-upgrade"
  quiver: 0.29.0+1 # THIS LINE IS AUTOGENERATED - TO UPDATE USE "flutter update-packages --force-upgrade"
  shelf: 0.7.3 # THIS LINE IS AUTOGENERATED - TO UPDATE USE "flutter update-packages --force-upgrade"
  shelf_packages_handler: 1.0.3 # THIS LINE IS AUTOGENERATED - TO UPDATE USE "flutter update-packages --force-upgrade"
  shelf_static: 0.2.7 # THIS LINE IS AUTOGENERATED - TO UPDATE USE "flutter update-packages --force-upgrade"
  shelf_web_socket: 0.2.2 # THIS LINE IS AUTOGENERATED - TO UPDATE USE "flutter update-packages --force-upgrade"
  source_map_stack_trace: 1.1.4 # THIS LINE IS AUTOGENERATED - TO UPDATE USE "flutter update-packages --force-upgrade"
  source_maps: 0.10.5 # THIS LINE IS AUTOGENERATED - TO UPDATE USE "flutter update-packages --force-upgrade"
  source_span: 1.4.0 # THIS LINE IS AUTOGENERATED - TO UPDATE USE "flutter update-packages --force-upgrade"
  stack_trace: 1.9.2 # THIS LINE IS AUTOGENERATED - TO UPDATE USE "flutter update-packages --force-upgrade"
  stream_channel: 1.6.6 # THIS LINE IS AUTOGENERATED - TO UPDATE USE "flutter update-packages --force-upgrade"
  string_scanner: 1.0.2 # THIS LINE IS AUTOGENERATED - TO UPDATE USE "flutter update-packages --force-upgrade"
  term_glyph: 1.0.0 # THIS LINE IS AUTOGENERATED - TO UPDATE USE "flutter update-packages --force-upgrade"
  typed_data: 1.1.5 # THIS LINE IS AUTOGENERATED - TO UPDATE USE "flutter update-packages --force-upgrade"
  utf: 0.9.0+4 # THIS LINE IS AUTOGENERATED - TO UPDATE USE "flutter update-packages --force-upgrade"
  vector_math: 2.0.6 # THIS LINE IS AUTOGENERATED - TO UPDATE USE "flutter update-packages --force-upgrade"
  vm_service_client: 0.2.4+1 # THIS LINE IS AUTOGENERATED - TO UPDATE USE "flutter update-packages --force-upgrade"
  watcher: 0.9.7+7 # THIS LINE IS AUTOGENERATED - TO UPDATE USE "flutter update-packages --force-upgrade"
  yaml: 2.1.13 # THIS LINE IS AUTOGENERATED - TO UPDATE USE "flutter update-packages --force-upgrade"

dev_dependencies:
  mockito: 3.0.0-alpha+5
  test: 0.12.37

<<<<<<< HEAD
# PUBSPEC CHECKSUM: 1a79
=======
# PUBSPEC CHECKSUM: a97a
>>>>>>> 2f122f7d
<|MERGE_RESOLUTION|>--- conflicted
+++ resolved
@@ -68,8 +68,4 @@
   mockito: 3.0.0-alpha+5
   test: 0.12.37
 
-<<<<<<< HEAD
-# PUBSPEC CHECKSUM: 1a79
-=======
-# PUBSPEC CHECKSUM: a97a
->>>>>>> 2f122f7d
+# PUBSPEC CHECKSUM: a97a