// Copyright 2014 The Flutter Authors. All rights reserved.
// Use of this source code is governed by a BSD-style license that can be
// found in the LICENSE file.

import 'package:args/args.dart';
import 'package:args/command_runner.dart';
import 'package:completion/completion.dart';
import 'package:file/file.dart';

import '../artifacts.dart';
import '../base/common.dart';
import '../base/context.dart';
import '../base/file_system.dart';
import '../base/terminal.dart';
import '../base/user_messages.dart';
import '../base/utils.dart';
import '../cache.dart';
import '../convert.dart';
import '../globals.dart' as globals;
import '../tester/flutter_tester.dart';

const String kFlutterRootEnvironmentVariableName = 'FLUTTER_ROOT'; // should point to //flutter/ (root of flutter/flutter repo)
const String kFlutterEngineEnvironmentVariableName = 'FLUTTER_ENGINE'; // should point to //engine/src/ (root of flutter/engine repo)
const String kSnapshotFileName = 'flutter_tools.snapshot'; // in //flutter/bin/cache/
const String kFlutterToolsScriptFileName = 'flutter_tools.dart'; // in //flutter/packages/flutter_tools/bin/
const String kFlutterEnginePackageName = 'sky_engine';

class FlutterCommandRunner extends CommandRunner<void> {
  FlutterCommandRunner({ bool verboseHelp = false }) : super(
    'flutter',
    'Manage your Flutter app development.\n'
      '\n'
      'Common commands:\n'
      '\n'
      '  flutter create <output directory>\n'
      '    Create a new Flutter project in the specified directory.\n'
      '\n'
      '  flutter run [options]\n'
      '    Run your Flutter application on an attached device or in an emulator.',
  ) {
    argParser.addFlag('verbose',
        abbr: 'v',
        negatable: false,
        help: 'Noisy logging, including all shell commands executed.\n'
              'If used with --help, shows hidden options.');
    argParser.addFlag('quiet',
        negatable: false,
        hide: !verboseHelp,
        help: 'Reduce the amount of output from some commands.');
    argParser.addFlag('wrap',
        negatable: true,
        hide: !verboseHelp,
        help: 'Toggles output word wrapping, regardless of whether or not the output is a terminal.',
        defaultsTo: true);
    argParser.addOption('wrap-column',
        hide: !verboseHelp,
        help: 'Sets the output wrap column. If not set, uses the width of the terminal. No '
            'wrapping occurs if not writing to a terminal. Use --no-wrap to turn off wrapping '
            'when connected to a terminal.',
        defaultsTo: null);
    argParser.addOption('device-id',
        abbr: 'd',
        help: 'Target device id or name (prefixes allowed).');
    argParser.addFlag('version',
        negatable: false,
        help: 'Reports the version of this tool.');
    argParser.addFlag('machine',
        negatable: false,
        hide: !verboseHelp,
        help: 'When used with the --version flag, outputs the information using JSON.');
    argParser.addFlag('color',
        negatable: true,
        hide: !verboseHelp,
        help: 'Whether to use terminal colors (requires support for ANSI escape sequences).',
        defaultsTo: true);
    argParser.addFlag('version-check',
        negatable: true,
        defaultsTo: true,
        hide: !verboseHelp,
        help: 'Allow Flutter to check for updates when this command runs.');
    argParser.addFlag('suppress-analytics',
        negatable: false,
        help: 'Suppress analytics reporting when this command runs.');
    argParser.addOption('packages',
<<<<<<< HEAD
        hide: !verboseHelp,
        help: 'Path to your "package_config.json" file.');
    argParser.addOption('flutter-root',
        hide: !verboseHelp,
        help: 'The root directory of the Flutter repository.\n'
              'Defaults to \$$kFlutterRootEnvironmentVariableName if set, otherwise uses the parent '
              'of the directory that the "flutter" script itself is in.');

=======
        hide: !showPackagesCommand,
        help: 'Path to your ".packages" file.\n$packagesHelp');
>>>>>>> 84a8bd3f
    if (verboseHelp) {
      argParser.addSeparator('Local build selection options (not normally required):');
    }

    argParser.addOption('local-engine-src-path',
        hide: !verboseHelp,
        help: 'Path to your engine src directory, if you are building Flutter locally.\n'
              'Defaults to \$$kFlutterEngineEnvironmentVariableName if set, otherwise defaults to '
              'the path given in your pubspec.yaml dependency_overrides for $kFlutterEnginePackageName, '
              'if any.');

    argParser.addOption('local-engine',
        hide: !verboseHelp,
        help: 'Name of a build output within the engine out directory, if you are building Flutter locally.\n'
              'Use this to select a specific version of the engine if you have built multiple engine targets.\n'
              'This path is relative to --local-engine-src-path/out.');

    if (verboseHelp) {
      argParser.addSeparator('Options for testing the "flutter" tool itself:');
    }
    argParser.addFlag('show-test-device',
        negatable: false,
        hide: !verboseHelp,
        help: "List the special 'flutter-tester' device in device listings. "
              'This headless device is used to\ntest Flutter tooling.');
  }

  @override
  ArgParser get argParser => _argParser;
  final ArgParser _argParser = ArgParser(
    allowTrailingOptions: false,
    usageLineLength: globals.outputPreferences.wrapText ? globals.outputPreferences.wrapColumn : null,
  );

  @override
  String get usageFooter {
    return wrapText('Run "flutter help -v" for verbose help output, including less commonly used options.',
      columnWidth: globals.outputPreferences.wrapColumn,
      shouldWrap: globals.outputPreferences.wrapText,
    );
  }

  @override
  String get usage {
    final String usageWithoutDescription = super.usage.substring(description.length + 2);
    final String prefix = wrapText(description,
      shouldWrap: globals.outputPreferences.wrapText,
      columnWidth: globals.outputPreferences.wrapColumn,
    );
    return '$prefix\n\n$usageWithoutDescription';
  }

  @override
  ArgResults parse(Iterable<String> args) {
    try {
      // This is where the CommandRunner would call argParser.parse(args). We
      // override this function so we can call tryArgsCompletion instead, so the
      // completion package can interrogate the argParser, and as part of that,
      // it calls argParser.parse(args) itself and returns the result.
      return tryArgsCompletion(args.toList(), argParser);
    } on ArgParserException catch (error) {
      if (error.commands.isEmpty) {
        usageException(error.message);
      }

      Command<void> command = commands[error.commands.first];
      for (final String commandName in error.commands.skip(1)) {
        command = command.subcommands[commandName];
      }

      command.usageException(error.message);
      return null;
    }
  }

  @override
  Future<void> run(Iterable<String> args) {
    // Have an invocation of 'build' print out it's sub-commands.
    // TODO(ianh): Move this to the Build command itself somehow.
    if (args.length == 1 && args.first == 'build') {
      args = <String>['build', '-h'];
    }

    return super.run(args);
  }

  @override
  Future<void> runCommand(ArgResults topLevelResults) async {
    final Map<Type, dynamic> contextOverrides = <Type, dynamic>{};

    // Don't set wrapColumns unless the user said to: if it's set, then all
    // wrapping will occur at this width explicitly, and won't adapt if the
    // terminal size changes during a run.
    int wrapColumn;
    if (topLevelResults.wasParsed('wrap-column')) {
      try {
        wrapColumn = int.parse(topLevelResults['wrap-column'] as String);
        if (wrapColumn < 0) {
          throwToolExit(userMessages.runnerWrapColumnInvalid(topLevelResults['wrap-column']));
        }
      } on FormatException {
        throwToolExit(userMessages.runnerWrapColumnParseError(topLevelResults['wrap-column']));
      }
    }

    // If we're not writing to a terminal with a defined width, then don't wrap
    // anything, unless the user explicitly said to.
    final bool useWrapping = topLevelResults.wasParsed('wrap')
        ? topLevelResults['wrap'] as bool
        : globals.stdio.terminalColumns != null && topLevelResults['wrap'] as bool;
    contextOverrides[OutputPreferences] = OutputPreferences(
      wrapText: useWrapping,
      showColor: topLevelResults['color'] as bool,
      wrapColumn: wrapColumn,
    );

    if (topLevelResults['show-test-device'] as bool ||
        topLevelResults['device-id'] == FlutterTesterDevices.kTesterDeviceId) {
      FlutterTesterDevices.showFlutterTesterDevice = true;
    }

    // Set up the tooling configuration.
    final EngineBuildPaths engineBuildPaths = await globals.localEngineLocator.findEnginePath(
      topLevelResults['local-engine-src-path'] as String,
      topLevelResults['local-engine'] as String,
      topLevelResults['packages'] as String,
    );
    if (engineBuildPaths != null) {
      contextOverrides.addAll(<Type, dynamic>{
        Artifacts: Artifacts.getLocalEngine(engineBuildPaths),
      });
    }

    await context.run<void>(
      overrides: contextOverrides.map<Type, Generator>((Type type, dynamic value) {
        return MapEntry<Type, Generator>(type, () => value);
      }),
      body: () async {
        globals.logger.quiet = topLevelResults['quiet'] as bool;

        if (globals.platform.environment['FLUTTER_ALREADY_LOCKED'] != 'true') {
          await globals.cache.lock();
        }

        if (topLevelResults['suppress-analytics'] as bool) {
          globals.flutterUsage.suppressAnalytics = true;
        }

        try {
          await globals.flutterVersion.ensureVersionFile();
        } on FileSystemException catch (e) {
          globals.printError('Failed to write the version file to the artifact cache: "$e".');
          globals.printError('Please ensure you have permissions in the artifact cache directory.');
          throwToolExit('Failed to write the version file');
        }
        final bool machineFlag = topLevelResults['machine'] as bool;
        if (topLevelResults.command?.name != 'upgrade' && topLevelResults['version-check'] as bool && !machineFlag) {
          await globals.flutterVersion.checkFlutterVersionFreshness();
        }

        // See if the user specified a specific device.
        globals.deviceManager.specifiedDeviceId = topLevelResults['device-id'] as String;

        if (topLevelResults['version'] as bool) {
          globals.flutterUsage.sendCommand('version');
          globals.flutterVersion.fetchTagsAndUpdate();
          String status;
          if (machineFlag) {
            final Map<String, Object> jsonOut = globals.flutterVersion.toJson();
            if (jsonOut != null) {
              jsonOut['flutterRoot'] = Cache.flutterRoot;
            }
            status = const JsonEncoder.withIndent('  ').convert(jsonOut);
          } else {
            status = globals.flutterVersion.toString();
          }
          globals.printStatus(status);
          return;
        }

        if (machineFlag) {
          throwToolExit('The --machine flag is only valid with the --version flag.', exitCode: 2);
        }
        await super.runCommand(topLevelResults);
      },
    );
  }

  /// Get the root directories of the repo - the directories containing Dart packages.
  List<String> getRepoRoots() {
    final String root = globals.fs.path.absolute(Cache.flutterRoot);
    // not bin, and not the root
    return <String>['dev', 'examples', 'packages'].map<String>((String item) {
      return globals.fs.path.join(root, item);
    }).toList();
  }

  /// Get all pub packages in the Flutter repo.
  List<Directory> getRepoPackages() {
    return getRepoRoots()
      .expand<String>((String root) => _gatherProjectPaths(root))
      .map<Directory>((String dir) => globals.fs.directory(dir))
      .toList();
  }

  static List<String> _gatherProjectPaths(String rootPath) {
    if (globals.fs.isFileSync(globals.fs.path.join(rootPath, '.dartignore'))) {
      return <String>[];
    }


    final List<String> projectPaths = globals.fs.directory(rootPath)
      .listSync(followLinks: false)
      .expand((FileSystemEntity entity) {
        if (entity is Directory && !globals.fs.path.split(entity.path).contains('.dart_tool')) {
          return _gatherProjectPaths(entity.path);
        }
        return <String>[];
      })
      .toList();

    if (globals.fs.isFileSync(globals.fs.path.join(rootPath, 'pubspec.yaml'))) {
      projectPaths.add(rootPath);
    }

    return projectPaths;
  }
}<|MERGE_RESOLUTION|>--- conflicted
+++ resolved
@@ -82,19 +82,8 @@
         negatable: false,
         help: 'Suppress analytics reporting when this command runs.');
     argParser.addOption('packages',
-<<<<<<< HEAD
         hide: !verboseHelp,
         help: 'Path to your "package_config.json" file.');
-    argParser.addOption('flutter-root',
-        hide: !verboseHelp,
-        help: 'The root directory of the Flutter repository.\n'
-              'Defaults to \$$kFlutterRootEnvironmentVariableName if set, otherwise uses the parent '
-              'of the directory that the "flutter" script itself is in.');
-
-=======
-        hide: !showPackagesCommand,
-        help: 'Path to your ".packages" file.\n$packagesHelp');
->>>>>>> 84a8bd3f
     if (verboseHelp) {
       argParser.addSeparator('Local build selection options (not normally required):');
     }
