# Copyright 2013 The Flutter Authors. All rights reserved.
# Use of this source code is governed by a BSD-style license that can be
# found in the LICENSE file.

# See https://github.com/actions/labeler/blob/main/README.md for docs.
'a: accessibility':
  - changed-files:
    - any-glob-to-any-file:
      - '**/accessibility/*'
      - '**/*accessibility*'
      - '**/semantics/*'
      - '**/*semantics*'

'a: animation':
  - changed-files:
    - any-glob-to-any-file:
      - '**/animation/*'
      - '**/*animation*'

'a: desktop':
  - changed-files:
    - any-glob-to-any-file:
      - '**/linux/**/*'
      - '**/macos/**/*'
      - '**/windows/**/*'

'a: internationalization':
  - changed-files:
    - any-glob-to-any-file:
      - packages/flutter_localizations/**/*

'a: tests':
  - changed-files:
    - any-glob-to-any-file:
      - packages/flutter_driver/**/*
      - packages/flutter_goldens/**/*
      - packages/flutter_test/**/*
      - packages/integration_test/**/*

'a: text input':
  - changed-files:
    - any-glob-to-any-file:
      - '**/text/*'
      - '**/*text*'

'd: api docs':
  - changed-files:
    - any-glob-to-any-file:
      - examples/api/**/*

'd: docs/':
  - changed-files:
    - any-glob-to-any-file:
      - docs/**/*

'd: examples':
  - changed-files:
    - any-glob-to-any-file:
      - examples/**/*

engine:
  - changed-files:
    - any-glob-to-any-file:
      - bin/internal/engine.version
      - docs/engine/**/*

'f: cupertino':
  - changed-files:
    - any-glob-to-any-file:
      - '**/cupertino/*'
      - '**/*cupertino*'
      - docs/libraries/cupertino/**/*

'f: focus':
  - changed-files:
    - any-glob-to-any-file:
      - '**/focus/*'
      - '**/*focus*'

'f: gestures':
  - changed-files:
    - any-glob-to-any-file:
      - '**/gestures/*'
      - '**/*gestures*'

'f: material design':
  - changed-files:
    - any-glob-to-any-file:
      - '**/material/*'
      - '**/*material*'
      - docs/libraries/material/**/*

'f: routes':
  - changed-files:
    - any-glob-to-any-file:
      - '**/navigator/*'
      - '**/*navigator*'
      - '**/route/*'
      - '**/*route*'

'f: scrolling':
  - changed-files:
    - any-glob-to-any-file:
      - '**/*scroll*'
      - '**/scroll/*'
      - '**/*sliver*'
      - '**/sliver/*'
      - '**/*viewport*'
      - '**/viewport/*'

framework:
  - changed-files:
    - any-glob-to-any-file:
      - packages/flutter/**/*
      - packages/flutter_driver/**/*
      - packages/flutter_goldens/**/*
      - packages/flutter_localizations/**/*
      - packages/flutter_test/**/*
      - packages/integration_test/**/*
      - examples/api/**/*
      - docs/about/**/*
      - docs/contributing/**/*
      - docs/libraries/**/*

'f: integration_test':
  - changed-files:
    - any-glob-to-any-file:
      - packages/integration_test/**/*

package:
  - changed-files:
    - any-glob-to-any-file:
      - docs/ecosystem/**/*

platform-android:
  - changed-files:
    - any-glob-to-any-file:
      - docs/platform/android/**/*

platform-ios:
  - changed-files:
    - any-glob-to-any-file:
      - packages/flutter_tools/lib/src/ios/**/*

platform-web:
  - changed-files:
    - any-glob-to-any-file:
      - packages/flutter_web_plugins/**/*

'customer: gallery':
  - changed-files:
    - any-glob-to-any-file:
      - examples/flutter_gallery/**/*

'c: tech-debt':
  - changed-files:
    - any-glob-to-any-file:
      - '**/fix_data.yaml'
      - '**/*.expect'
      - '**/*test_fixes*'

team:
  - changed-files:
    - any-glob-to-any-file:
      - docs/about/**/*
      - docs/postmortems/**/*

team-android:
  - changed-files:
    - any-glob-to-any-file:
      - docs/platform/android/**/*

team-ecosystem:
  - changed-files:
    - any-glob-to-any-file:
      - docs/ecosystem/**/*

team-engine:
  - changed-files:
    - any-glob-to-any-file:
      - docs/engine/**/*

team-infra:
  - changed-files:
    - any-glob-to-any-file:
      - docs/infra/**/*

team-release:
  - changed-files:
    - any-glob-to-any-file:
      - docs/releases/**/*

<<<<<<< HEAD
team-web:
  - changed-files:
    - any-glob-to-any-file:
      - docs/platforms/web/**/*
=======
team-tool:
  - changed-files:
    - any-glob-to-any-file:
      - docs/tool/**/*
>>>>>>> 84fe3b6e

tool:
  - changed-files:
    - any-glob-to-any-file:
      - packages/flutter_tools/**/*
      - packages/fuchsia_remote_debug_protocol/**/*
      - docs/tool/**/*<|MERGE_RESOLUTION|>--- conflicted
+++ resolved
@@ -190,17 +190,15 @@
     - any-glob-to-any-file:
       - docs/releases/**/*
 
-<<<<<<< HEAD
+team-tool:
+  - changed-files:
+    - any-glob-to-any-file:
+      - docs/tool/**/*
+
 team-web:
   - changed-files:
     - any-glob-to-any-file:
       - docs/platforms/web/**/*
-=======
-team-tool:
-  - changed-files:
-    - any-glob-to-any-file:
-      - docs/tool/**/*
->>>>>>> 84fe3b6e
 
 tool:
   - changed-files:
