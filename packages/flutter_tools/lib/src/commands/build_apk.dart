--- conflicted
+++ resolved
@@ -9,12 +9,8 @@
 import '../build_info.dart';
 import '../globals.dart';
 import '../project.dart';
-<<<<<<< HEAD
+import '../reporting/reporting.dart';
 import '../runner/flutter_command.dart' show FlutterCommandResult;
-=======
-import '../reporting/reporting.dart';
-import '../runner/flutter_command.dart' show DevelopmentArtifact, FlutterCommandResult;
->>>>>>> a2957c57
 import 'build.dart';
 
 class BuildApkCommand extends BuildSubCommand {
@@ -73,12 +69,6 @@
   }
 
   @override
-  Future<Set<DevelopmentArtifact>> get requiredArtifacts async => const <DevelopmentArtifact>{
-    DevelopmentArtifact.universal,
-    DevelopmentArtifact.android,
-  };
-
-  @override
   Future<FlutterCommandResult> runCommand() async {
     final BuildInfo buildInfo = getBuildInfo();
     final AndroidBuildInfo androidBuildInfo = AndroidBuildInfo(buildInfo,
