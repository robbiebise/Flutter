// Copyright 2014 The Flutter Authors. All rights reserved.
// Use of this source code is governed by a BSD-style license that can be
// found in the LICENSE file.

// This file is run as part of a reduced test set in CI on Mac and Windows
// machines.
@Tags(<String>['reduced-test-set'])
library;

import 'package:flutter/cupertino.dart';
import 'package:flutter/foundation.dart';
import 'package:flutter/gestures.dart';
import 'package:flutter/material.dart';
import 'package:flutter/rendering.dart';

import 'package:flutter_test/flutter_test.dart';

import '../widgets/semantics_tester.dart';

void main() {
  testWidgets('Verify that a tap on modal barrier dismisses an action sheet', (WidgetTester tester) async {
    await tester.pumpWidget(
      createAppWithButtonThatLaunchesActionSheet(
        const CupertinoActionSheet(
          title: Text('Action Sheet'),
        ),
      ),
    );

    await tester.tap(find.text('Go'));
    await tester.pump();

    expect(find.text('Action Sheet'), findsOneWidget);

    await tester.tapAt(const Offset(20.0, 20.0));
    await tester.pump();
    expect(find.text('Action Sheet'), findsNothing);
  });

  testWidgets('Verify that a tap on title section (not buttons) does not dismiss an action sheet', (WidgetTester tester) async {
    await tester.pumpWidget(
      createAppWithButtonThatLaunchesActionSheet(
        const CupertinoActionSheet(
          title: Text('Action Sheet'),
        ),
      ),
    );

    await tester.tap(find.text('Go'));
    await tester.pump();
    await tester.pump(const Duration(seconds: 5));

    expect(find.text('Action Sheet'), findsOneWidget);

    await tester.tap(find.text('Action Sheet'));
    await tester.pump();
    expect(find.text('Action Sheet'), findsOneWidget);
  });

  testWidgets('Action sheet destructive text style', (WidgetTester tester) async {
    await tester.pumpWidget(
      boilerplate(
        CupertinoActionSheetAction(
          isDestructiveAction: true,
          child: const Text('Ok'),
          onPressed: () { },
        ),
      ),
    );

    final DefaultTextStyle widget = tester.widget(find.widgetWithText(DefaultTextStyle, 'Ok'));

    expect(widget.style.color, const CupertinoDynamicColor.withBrightnessAndContrast(
      color: Color.fromARGB(255, 255, 59, 48),
      darkColor: Color.fromARGB(255, 255, 69, 58),
      highContrastColor: Color.fromARGB(255, 215, 0, 21),
      darkHighContrastColor: Color.fromARGB(255, 255, 105, 97),
    ));
  });

  testWidgets('Action sheet dark mode', (WidgetTester tester) async {
    final Widget action = CupertinoActionSheetAction(
      child: const Text('action'),
      onPressed: () {},
    );

    Brightness brightness = Brightness.light;
    late StateSetter stateSetter;

    TextStyle actionTextStyle(String text) {
      return tester.widget<DefaultTextStyle>(
        find.descendant(
          of: find.widgetWithText(CupertinoActionSheetAction, text),
          matching: find.byType(DefaultTextStyle),
        ),
      ).style;
    }

    await tester.pumpWidget(
      createAppWithButtonThatLaunchesActionSheet(
        StatefulBuilder(
          builder: (BuildContext context, StateSetter setter) {
            stateSetter = setter;
            return CupertinoTheme(
              data: CupertinoThemeData(
                brightness: brightness,
                primaryColor: const CupertinoDynamicColor.withBrightnessAndContrast(
                  color: Color.fromARGB(255, 0, 122, 255),
                  darkColor: Color.fromARGB(255, 10, 132, 255),
                  highContrastColor: Color.fromARGB(255, 0, 64, 221),
                  darkHighContrastColor: Color.fromARGB(255, 64, 156, 255),
                ),
              ),
              child: CupertinoActionSheet(actions: <Widget>[action]),
            );
          },
        ),
      ),
    );

    await tester.tap(find.text('Go'));
    await tester.pump();

    expect(
      actionTextStyle('action').color!.value,
      const Color.fromARGB(255, 0, 122, 255).value,
    );

    stateSetter(() { brightness = Brightness.dark; });
    await tester.pump();

    expect(
      actionTextStyle('action').color!.value,
      const Color.fromARGB(255, 10, 132, 255).value,
    );
  });

  testWidgets('Action sheet default text style', (WidgetTester tester) async {
    await tester.pumpWidget(
      boilerplate(
        CupertinoActionSheetAction(
          isDefaultAction: true,
          child: const Text('Ok'),
          onPressed: () { },
        ),
      ),
    );

    final DefaultTextStyle widget = tester.widget(find.widgetWithText(DefaultTextStyle, 'Ok'));

    expect(widget.style.fontWeight, equals(FontWeight.w600));
  });

  testWidgets('Action sheet text styles are correct when both title and message are included', (WidgetTester tester) async {
    await tester.pumpWidget(
      createAppWithButtonThatLaunchesActionSheet(
        const CupertinoActionSheet(
          title: Text('Action Sheet'),
          message: Text('An action sheet'),
        ),
      ),
    );

    await tester.tap(find.text('Go'));
    await tester.pump();

    final DefaultTextStyle titleStyle = tester.firstWidget(find.widgetWithText(DefaultTextStyle, 'Action Sheet'));
    final DefaultTextStyle messageStyle = tester.firstWidget(find.widgetWithText(DefaultTextStyle, 'An action sheet'));

    expect(titleStyle.style.fontWeight, FontWeight.w600);
    expect(messageStyle.style.fontWeight, FontWeight.w400);
  });

  testWidgets('Action sheet text styles are correct when title but no message is included', (WidgetTester tester) async {
    await tester.pumpWidget(
      createAppWithButtonThatLaunchesActionSheet(
        const CupertinoActionSheet(
          title: Text('Action Sheet'),
        ),
      ),
    );

    await tester.tap(find.text('Go'));
    await tester.pump();

    final DefaultTextStyle titleStyle = tester.firstWidget(find.widgetWithText(DefaultTextStyle, 'Action Sheet'));

    expect(titleStyle.style.fontWeight, FontWeight.w400);
  });

  testWidgets('Action sheet text styles are correct when message but no title is included', (WidgetTester tester) async {
    await tester.pumpWidget(
      createAppWithButtonThatLaunchesActionSheet(
        const CupertinoActionSheet(
          message: Text('An action sheet'),
        ),
      ),
    );

    await tester.tap(find.text('Go'));
    await tester.pump();

    final DefaultTextStyle messageStyle = tester.firstWidget(find.widgetWithText(DefaultTextStyle, 'An action sheet'));

    expect(messageStyle.style.fontWeight, FontWeight.w600);
  });

  testWidgets('Content section but no actions', (WidgetTester tester) async {
    final ScrollController scrollController = ScrollController();
    addTearDown(scrollController.dispose);
    await tester.pumpWidget(
      createAppWithButtonThatLaunchesActionSheet(
        CupertinoActionSheet(
          title: const Text('The title'),
          message: const Text('The message.'),
          messageScrollController: scrollController,
        ),
      ),
    );

    await tester.tap(find.text('Go'));

    await tester.pump();
    await tester.pump(const Duration(seconds: 1));

    // Content section should be at the bottom left of action sheet
    // (minus padding).
    expect(
      tester.getBottomLeft(find.byType(ClipRRect)),
      tester.getBottomLeft(find.byType(CupertinoActionSheet)) - const Offset(-8.0, 10.0),
    );

    // Check that the dialog size is the same as the content section size
    // (minus padding).
    expect(
      tester.getSize(find.byType(ClipRRect)).height,
      tester.getSize(find.byType(CupertinoActionSheet)).height  - 20.0,
    );

    expect(
      tester.getSize(find.byType(ClipRRect)).width,
      tester.getSize(find.byType(CupertinoActionSheet)).width - 16.0,
    );
  });

  testWidgets('Actions but no content section', (WidgetTester tester) async {
    final ScrollController actionScrollController = ScrollController();
    addTearDown(actionScrollController.dispose);
    await tester.pumpWidget(
      createAppWithButtonThatLaunchesActionSheet(
        CupertinoActionSheet(
          actions: <Widget>[
            CupertinoActionSheetAction(
              child: const Text('One'),
              onPressed: () { },
            ),
            CupertinoActionSheetAction(
              child: const Text('Two'),
              onPressed: () { },
            ),
          ],
          actionScrollController: actionScrollController,
        ),
      ),
    );

    await tester.tap(find.text('Go'));

    await tester.pump();
    await tester.pump(const Duration(seconds: 1));

    final Finder finder = find.byElementPredicate(
      (Element element) {
        return element.widget.runtimeType.toString() == '_ActionSheetActionSection';
      },
    );

    // Check that the title/message section is not displayed (action section is
    // at the top of the action sheet + padding).
    expect(
      tester.getTopLeft(finder),
      tester.getTopLeft(find.byType(CupertinoActionSheet)) + const Offset(8.0, 10.0),
    );

    expect(
      tester.getTopLeft(find.byType(CupertinoActionSheet)) + const Offset(8.0, 10.0),
      tester.getTopLeft(find.widgetWithText(CupertinoActionSheetAction, 'One')),
    );
    expect(
      tester.getBottomLeft(find.byType(CupertinoActionSheet)) + const Offset(8.0, -10.0),
      tester.getBottomLeft(find.widgetWithText(CupertinoActionSheetAction, 'Two')),
    );
  });

  testWidgets('Action section is scrollable', (WidgetTester tester) async {
    final ScrollController actionScrollController = ScrollController();
    addTearDown(actionScrollController.dispose);
    await tester.pumpWidget(
      createAppWithButtonThatLaunchesActionSheet(
        Builder(builder: (BuildContext context) {
          return MediaQuery.withClampedTextScaling(
            minScaleFactor: 3.0,
            maxScaleFactor: 3.0,
            child: CupertinoActionSheet(
              title: const Text('The title'),
              message: const Text('The message.'),
              actions: <Widget>[
                CupertinoActionSheetAction(
                  child: const Text('One'),
                  onPressed: () { },
                ),
                CupertinoActionSheetAction(
                  child: const Text('Two'),
                  onPressed: () { },
                ),
                CupertinoActionSheetAction(
                  child: const Text('Three'),
                  onPressed: () { },
                ),
                CupertinoActionSheetAction(
                  child: const Text('Four'),
                  onPressed: () { },
                ),
                CupertinoActionSheetAction(
                  child: const Text('Five'),
                  onPressed: () { },
                ),
              ],
              actionScrollController: actionScrollController,
            ),
          );
        }),
      ),
    );

    await tester.tap(find.text('Go'));

    await tester.pump();
    await tester.pump(const Duration(seconds: 1));

    // Check that the action buttons list is scrollable.
    expect(actionScrollController.offset, 0.0);
    actionScrollController.jumpTo(100.0);
    expect(actionScrollController.offset, 100.0);
    actionScrollController.jumpTo(0.0);

    // Check that the action buttons are aligned vertically.
    expect(tester.getCenter(find.widgetWithText(CupertinoActionSheetAction, 'One')).dx, equals(400.0));
    expect(tester.getCenter(find.widgetWithText(CupertinoActionSheetAction, 'Two')).dx, equals(400.0));
    expect(tester.getCenter(find.widgetWithText(CupertinoActionSheetAction, 'Three')).dx, equals(400.0));
    expect(tester.getCenter(find.widgetWithText(CupertinoActionSheetAction, 'Four')).dx, equals(400.0));
    expect(tester.getCenter(find.widgetWithText(CupertinoActionSheetAction, 'Five')).dx, equals(400.0));

    // Check that the action buttons are the correct heights.
    expect(tester.getSize(find.widgetWithText(CupertinoActionSheetAction, 'One')).height, equals(83.0));
    expect(tester.getSize(find.widgetWithText(CupertinoActionSheetAction, 'Two')).height, equals(83.0));
    expect(tester.getSize(find.widgetWithText(CupertinoActionSheetAction, 'Three')).height, equals(83.0));
    expect(tester.getSize(find.widgetWithText(CupertinoActionSheetAction, 'Four')).height, equals(83.0));
    expect(tester.getSize(find.widgetWithText(CupertinoActionSheetAction, 'Five')).height, equals(83.0));
  });

  testWidgets('Content section is scrollable', (WidgetTester tester) async {
    final ScrollController messageScrollController = ScrollController();
    addTearDown(messageScrollController.dispose);
    late double screenHeight;
    await tester.pumpWidget(
      createAppWithButtonThatLaunchesActionSheet(
        Builder(builder: (BuildContext context) {
          screenHeight = MediaQuery.sizeOf(context).height;
          return MediaQuery.withClampedTextScaling(
            minScaleFactor: 3.0,
            maxScaleFactor: 3.0,
            child: CupertinoActionSheet(
              title: const Text('The title'),
              message: Text('Very long content' * 200),
              actions: <Widget>[
                CupertinoActionSheetAction(
                  child: const Text('One'),
                  onPressed: () { },
                ),
                CupertinoActionSheetAction(
                  child: const Text('Two'),
                  onPressed: () { },
                ),
              ],
              messageScrollController: messageScrollController,
            ),
          );
        }),
      ),
    );

    await tester.tap(find.text('Go'));
    await tester.pump();

    expect(messageScrollController.offset, 0.0);
    messageScrollController.jumpTo(100.0);
    expect(messageScrollController.offset, 100.0);
    // Set the scroll position back to zero.
    messageScrollController.jumpTo(0.0);

    // Expect the action sheet to take all available height.
    expect(tester.getSize(find.byType(CupertinoActionSheet)).height, screenHeight);
  });

  testWidgets('CupertinoActionSheet scrollbars controllers should be different', (WidgetTester tester) async {
    // https://github.com/flutter/flutter/pull/81278
    await tester.pumpWidget(
      createAppWithButtonThatLaunchesActionSheet(
        CupertinoActionSheet(
            title: const Text('The title'),
            message: Text('Very long content' * 200),
            actions: <Widget>[
              CupertinoActionSheetAction(
                child: const Text('One'),
                onPressed: () { },
              ),
            ],
          )
        ),
    );

    await tester.tap(find.text('Go'));
    await tester.pump();

    final List<CupertinoScrollbar> scrollbars =
      find.descendant(
        of: find.byType(CupertinoActionSheet),
        matching: find.byType(CupertinoScrollbar),
      ).evaluate().map((Element e) => e.widget as CupertinoScrollbar).toList();

    expect(scrollbars.length, 2);
    expect(scrollbars[0].controller != scrollbars[1].controller, isTrue);
  });

  testWidgets('Actions section correctly renders overscrolls', (WidgetTester tester) async {
    // Verifies that when the actions section overscrolls, the overscroll part
    // is correctly covered with background.
    final ScrollController actionScrollController = ScrollController();
    addTearDown(actionScrollController.dispose);
    await tester.pumpWidget(
      createAppWithButtonThatLaunchesActionSheet(
        Builder(builder: (BuildContext context) {
          return CupertinoActionSheet(
            actions: List<Widget>.generate(12, (int i) =>
              CupertinoActionSheetAction(
                onPressed: () {},
                child: Text('Button ${'*' * i}'),
              ),
            ),
          );
        }),
      ),
    );

    await tester.tap(find.text('Go'));
    await tester.pumpAndSettle();

    final TestGesture gesture = await tester.startGesture(tester.getCenter(find.text('Button *')));
    await tester.pumpAndSettle();
    // The button should be pressed now, since the scrolling gesture has not
    // taken over.
    await expectLater(
      find.byType(CupertinoActionSheet),
      matchesGoldenFile('cupertinoActionSheet.overscroll.0.png'),
    );
    // The dragging gesture must be dispatched in at least two segments.
    // After the first movement, the gesture is started, but the delta is still
    // zero. The second movement gives the delta.
    await gesture.moveBy(const Offset(0, 40));
    await tester.pumpAndSettle();
    await gesture.moveBy(const Offset(0, 100));
    // Test the top overscroll. Use `pump` not `pumpAndSettle` to verify the
    // rendering result of the immediate next frame.
    await tester.pump();
    await expectLater(
      find.byType(CupertinoActionSheet),
      matchesGoldenFile('cupertinoActionSheet.overscroll.1.png'),
    );

    await gesture.moveBy(const Offset(0, -300));
    // Test the bottom overscroll. Use `pump` not `pumpAndSettle` to verify the
    // rendering result of the immediate next frame.
    await tester.pump();
    await expectLater(
      find.byType(CupertinoActionSheet),
      matchesGoldenFile('cupertinoActionSheet.overscroll.2.png'),
    );
    await gesture.up();
  });

<<<<<<< HEAD
  testWidgets('Taps on button calls onPressed', (WidgetTester tester) async {
=======
  testWidgets('Actions section correctly renders overscrolls with very far scrolls', (WidgetTester tester) async {
    // When the scroll is really far, the overscroll might be longer than the
    // actions section, causing overflow if not controlled.
    final ScrollController actionScrollController = ScrollController();
    addTearDown(actionScrollController.dispose);
    await tester.pumpWidget(
      createAppWithButtonThatLaunchesActionSheet(
        Builder(builder: (BuildContext context) {
          return CupertinoActionSheet(
            message: Text('message' * 300),
            actions: List<Widget>.generate(4, (int i) =>
              CupertinoActionSheetAction(
                onPressed: () {},
                child: Text('Button $i'),
              ),
            ),
          );
        }),
      ),
    );

    await tester.tap(find.text('Go'));
    await tester.pumpAndSettle();

    final TestGesture gesture = await tester.startGesture(tester.getCenter(find.text('Button 0')));
    await tester.pumpAndSettle();
    await gesture.moveBy(const Offset(0, 40)); // A short drag to start the gesture.
    await tester.pumpAndSettle();
    // The drag is far enough to make the overscroll longer than the section.
    await gesture.moveBy(const Offset(0, 1000));
    await tester.pump();
    // The buttons should be out of the screen
    expect(
      tester.getTopLeft(find.text('Button 0')).dy,
      greaterThan(tester.getBottomLeft(find.byType(CupertinoActionSheet)).dy)
    );
    await expectLater(
      find.byType(CupertinoActionSheet),
      matchesGoldenFile('cupertinoActionSheet.long-overscroll.0.png'),
    );
  });

  testWidgets('Tap on button calls onPressed', (WidgetTester tester) async {
>>>>>>> 99cf2b6e
    bool wasPressed = false;
    await tester.pumpWidget(
      createAppWithButtonThatLaunchesActionSheet(
        Builder(builder: (BuildContext context) {
          return CupertinoActionSheet(
            actions: <Widget>[
              CupertinoActionSheetAction(
                child: const Text('One'),
                onPressed: () {
                  expect(wasPressed, false);
                  wasPressed = true;
                  Navigator.pop(context);
                },
              ),
            ],
          );
        }),
      ),
    );

    await tester.tap(find.text('Go'));

    await tester.pump();
    await tester.pump(const Duration(seconds: 1));

    expect(wasPressed, isFalse);

    await tester.tap(find.text('One'));

    expect(wasPressed, isTrue);

    await tester.pump();
    await tester.pump(const Duration(seconds: 1));

    expect(find.text('One'), findsNothing);
  });

  testWidgets('Can tap after scrolling', (WidgetTester tester) async {
    int? wasPressed;
    await tester.pumpWidget(
      createAppWithButtonThatLaunchesActionSheet(
        Builder(builder: (BuildContext context) {
          return CupertinoActionSheet(
            actions: List<Widget>.generate(20, (int i) =>
              CupertinoActionSheetAction(
                onPressed: () {
                  expect(wasPressed, null);
                  wasPressed = i;
                },
                child: Text('Button $i'),
              ),
            ),
          );
        }),
      ),
    );

    await tester.tap(find.text('Go'));
    await tester.pumpAndSettle();
    expect(find.text('Button 19').hitTestable(), findsNothing);

    final TestGesture gesture = await tester.startGesture(tester.getCenter(find.text('Button 1')));
    await tester.pumpAndSettle();
    // The dragging gesture must be dispatched in at least two segments.
    // The first movement starts the gesture without setting a delta.
    await gesture.moveBy(const Offset(0, -20));
    await tester.pumpAndSettle();
    await gesture.moveBy(const Offset(0, -1000));
    await tester.pumpAndSettle();
    await gesture.up();
    await tester.pumpAndSettle();
    expect(find.text('Button 19').hitTestable(), findsOne);

    await tester.tap(find.text('Button 19'));
    await tester.pumpAndSettle();
    expect(wasPressed, 19);
  });

  testWidgets('Taps at the padding of buttons calls onPressed', (WidgetTester tester) async {
    // Ensures that the entire button responds to hit tests, not just the text
    // part.
    bool wasPressed = false;
    await tester.pumpWidget(
      createAppWithButtonThatLaunchesActionSheet(
        Builder(builder: (BuildContext context) {
          return CupertinoActionSheet(
            actions: <Widget>[
              CupertinoActionSheetAction(
                child: const Text('One'),
                onPressed: () {
                  expect(wasPressed, false);
                  wasPressed = true;
                  Navigator.pop(context);
                },
              ),
            ],
          );
        }),
      ),
    );

    await tester.tap(find.text('Go'));

    await tester.pump();
    await tester.pump(const Duration(seconds: 1));

    expect(wasPressed, isFalse);

    await tester.tapAt(
      tester.getTopLeft(find.text('One')) - const Offset(20, 0),
    );

    expect(wasPressed, isTrue);

    await tester.pump();
    await tester.pump(const Duration(seconds: 1));

    expect(find.text('One'), findsNothing);
  });

  testWidgets('Taps on a button can be slided to other buttons', (WidgetTester tester) async {
    int? pressed;
    await tester.pumpWidget(
      createAppWithButtonThatLaunchesActionSheet(
        Builder(builder: (BuildContext context) {
          return CupertinoActionSheet(
            actions: <Widget>[
              CupertinoActionSheetAction(
                child: const Text('One'),
                onPressed: () {
                  expect(pressed, null);
                  pressed = 1;
                  Navigator.pop(context);
                },
              ),
              CupertinoActionSheetAction(
                child: const Text('Two'),
                onPressed: () {
                  expect(pressed, null);
                  pressed = 2;
                  Navigator.pop(context);
                },
              ),
            ],
          );
        }),
      ),
    );

    await tester.tap(find.text('Go'));
    await tester.pumpAndSettle();
    expect(pressed, null);

    final TestGesture gesture = await tester.startGesture(tester.getCenter(find.text('One')));
    await tester.pumpAndSettle();

    await gesture.moveTo(tester.getCenter(find.text('Two')));
    await tester.pumpAndSettle();
    await expectLater(
      find.byType(CupertinoActionSheet),
      matchesGoldenFile('cupertinoActionSheet.press-drag.png'),
    );

    await gesture.up();
    expect(pressed, 2);
    await tester.pumpAndSettle();
    expect(find.text('One'), findsNothing);
  });

  testWidgets('Taps on the content can be slided to other buttons', (WidgetTester tester) async {
    bool wasPressed = false;
    await tester.pumpWidget(
      createAppWithButtonThatLaunchesActionSheet(
        Builder(builder: (BuildContext context) {
          return CupertinoActionSheet(
            title: const Text('The title'),
            actions: <Widget>[
              CupertinoActionSheetAction(
                child: const Text('One'),
                onPressed: () {
                },
              ),
            ],
            cancelButton: CupertinoActionSheetAction(
              child: const Text('Cancel'),
              onPressed: () {
                expect(wasPressed, false);
                wasPressed = true;
                Navigator.pop(context);
              },
            ),
          );
        }),
      ),
    );

    await tester.tap(find.text('Go'));
    await tester.pumpAndSettle();
    expect(wasPressed, false);

    final TestGesture gesture = await tester.startGesture(tester.getCenter(find.text('The title')));
    await tester.pumpAndSettle();

    await gesture.moveTo(tester.getCenter(find.text('Cancel')));
    await tester.pumpAndSettle();
    await gesture.up();
    expect(wasPressed, true);
    await tester.pumpAndSettle();
    expect(find.text('One'), findsNothing);
  });

  testWidgets('Taps on the barrier can not be slided to buttons', (WidgetTester tester) async {
    bool wasPressed = false;
    await tester.pumpWidget(
      createAppWithButtonThatLaunchesActionSheet(
        Builder(builder: (BuildContext context) {
          return CupertinoActionSheet(
            title: const Text('The title'),
            cancelButton: CupertinoActionSheetAction(
              child: const Text('Cancel'),
              onPressed: () {
                expect(wasPressed, false);
                wasPressed = true;
                Navigator.pop(context);
              },
            ),
          );
        }),
      ),
    );

    await tester.tap(find.text('Go'));
    await tester.pumpAndSettle();
    expect(wasPressed, false);

    // Press on the barrier.
    final TestGesture gesture = await tester.startGesture(const Offset(100, 100));
    await tester.pumpAndSettle();

    await gesture.moveTo(tester.getCenter(find.text('Cancel')));
    await tester.pumpAndSettle();
    await gesture.up();
    expect(wasPressed, false);
    await tester.pumpAndSettle();
    expect(find.text('Cancel'), findsOne);
  });

  testWidgets('Action sheet width is correct when given infinite horizontal space', (WidgetTester tester) async {
    await tester.pumpWidget(
      createAppWithButtonThatLaunchesActionSheet(
        Row(
          children: <Widget>[
            CupertinoActionSheet(
              actions: <Widget>[
                CupertinoActionSheetAction(
                  child: const Text('One'),
                  onPressed: () { },
                ),
                CupertinoActionSheetAction(
                  child: const Text('Two'),
                  onPressed: () { },
                ),
              ],
            ),
          ],
        ),
      ),
    );

    await tester.tap(find.text('Go'));
    await tester.pump();

    expect(tester.getSize(find.byType(CupertinoActionSheet)).width, 600.0);
  });

  testWidgets('Action sheet height is correct when given infinite vertical space', (WidgetTester tester) async {
    await tester.pumpWidget(
      createAppWithButtonThatLaunchesActionSheet(
        Column(
          children: <Widget>[
            CupertinoActionSheet(
              actions: <Widget>[
                CupertinoActionSheetAction(
                  child: const Text('One'),
                  onPressed: () { },
                ),
                CupertinoActionSheetAction(
                  child: const Text('Two'),
                  onPressed: () { },
                ),
              ],
            ),
          ],
        ),
      ),
    );

    await tester.tap(find.text('Go'));
    await tester.pump();

    expect(tester.getSize(find.byType(CupertinoActionSheet)).height, moreOrLessEquals(132.3));
  });

  testWidgets('1 action button with cancel button', (WidgetTester tester) async {
    await tester.pumpWidget(
      createAppWithButtonThatLaunchesActionSheet(
        CupertinoActionSheet(
          title: const Text('The title'),
          message: Text('Very long content' * 200),
          actions: <Widget>[
            CupertinoActionSheetAction(
              child: const Text('One'),
              onPressed: () { },
            ),
          ],
          cancelButton: CupertinoActionSheetAction(
            child: const Text('Cancel'),
            onPressed: () { },
          ),
        ),
      ),
    );

    await tester.tap(find.text('Go'));
    await tester.pump();

    // Action section is size of one action button.
    expect(findScrollableActionsSectionRenderBox(tester).size.height, 56.0);
  });

  testWidgets('2 action buttons with cancel button', (WidgetTester tester) async {
    await tester.pumpWidget(
      createAppWithButtonThatLaunchesActionSheet(
        CupertinoActionSheet(
          title: const Text('The title'),
          message: Text('Very long content' * 200),
          actions: <Widget>[
            CupertinoActionSheetAction(
              child: const Text('One'),
              onPressed: () { },
            ),
            CupertinoActionSheetAction(
              child: const Text('Two'),
              onPressed: () { },
            ),
          ],
          cancelButton: CupertinoActionSheetAction(
            child: const Text('Cancel'),
            onPressed: () { },
          ),
        ),
      ),
    );

    await tester.tap(find.text('Go'));
    await tester.pump();

    expect(findScrollableActionsSectionRenderBox(tester).size.height, moreOrLessEquals(112.3));
  });

  testWidgets('3 action buttons with cancel button', (WidgetTester tester) async {
    await tester.pumpWidget(
      createAppWithButtonThatLaunchesActionSheet(
        CupertinoActionSheet(
          title: const Text('The title'),
          message: Text('Very long content' * 200),
          actions: <Widget>[
            CupertinoActionSheetAction(
              child: const Text('One'),
              onPressed: () { },
            ),
            CupertinoActionSheetAction(
              child: const Text('Two'),
              onPressed: () { },
            ),
            CupertinoActionSheetAction(
              child: const Text('Three'),
              onPressed: () { },
            ),
          ],
          cancelButton: CupertinoActionSheetAction(
            child: const Text('Cancel'),
            onPressed: () { },
          ),
        ),
      ),
    );

    await tester.tap(find.text('Go'));
    await tester.pump();

    expect(findScrollableActionsSectionRenderBox(tester).size.height, moreOrLessEquals(168.6));
  });

  testWidgets('4+ action buttons with cancel button', (WidgetTester tester) async {
    await tester.pumpWidget(
      createAppWithButtonThatLaunchesActionSheet(
        CupertinoActionSheet(
          title: const Text('The title'),
          message: Text('Very long content' * 200),
          actions: <Widget>[
            CupertinoActionSheetAction(
              child: const Text('One'),
              onPressed: () { },
            ),
            CupertinoActionSheetAction(
              child: const Text('Two'),
              onPressed: () { },
            ),
            CupertinoActionSheetAction(
              child: const Text('Three'),
              onPressed: () { },
            ),
            CupertinoActionSheetAction(
              child: const Text('Four'),
              onPressed: () { },
            ),
          ],
          cancelButton: CupertinoActionSheetAction(
            child: const Text('Cancel'),
            onPressed: () { },
          ),
        ),
      ),
    );

    await tester.tap(find.text('Go'));
    await tester.pump();

    expect(findScrollableActionsSectionRenderBox(tester).size.height, moreOrLessEquals(84.3));
  });

  testWidgets('1 action button without cancel button', (WidgetTester tester) async {
    await tester.pumpWidget(
      createAppWithButtonThatLaunchesActionSheet(
        CupertinoActionSheet(
          title: const Text('The title'),
          message: Text('Very long content' * 200),
          actions: <Widget>[
            CupertinoActionSheetAction(
              child: const Text('One'),
              onPressed: () { },
            ),
          ],
        ),
      ),
    );

    await tester.tap(find.text('Go'));
    await tester.pump();

    expect(findScrollableActionsSectionRenderBox(tester).size.height, 56.0);
  });

  testWidgets('2+ action buttons without cancel button', (WidgetTester tester) async {
    await tester.pumpWidget(
      createAppWithButtonThatLaunchesActionSheet(
        CupertinoActionSheet(
          title: const Text('The title'),
          message: Text('Very long content' * 200),
          actions: <Widget>[
            CupertinoActionSheetAction(
              child: const Text('One'),
              onPressed: () { },
            ),
            CupertinoActionSheetAction(
              child: const Text('Two'),
              onPressed: () { },
            ),
          ],
        ),
      ),
    );

    await tester.tap(find.text('Go'));
    await tester.pump();

    expect(findScrollableActionsSectionRenderBox(tester).size.height, moreOrLessEquals(84.3));
  });

  testWidgets('Action sheet with just cancel button is correct', (WidgetTester tester) async {
    await tester.pumpWidget(
      createAppWithButtonThatLaunchesActionSheet(
        CupertinoActionSheet(
          cancelButton: CupertinoActionSheetAction(
            child: const Text('Cancel'),
            onPressed: () { },
          ),
        ),
      ),
    );

    await tester.tap(find.text('Go'));
    await tester.pump();

    // Height should be cancel button height + padding
    expect(tester.getSize(find.byType(CupertinoActionSheet)).height, 76.0);
    expect(tester.getSize(find.byType(CupertinoActionSheet)).width, 600.0);
  });

  testWidgets('Cancel button tap calls onPressed', (WidgetTester tester) async {
    bool wasPressed = false;
    await tester.pumpWidget(
      createAppWithButtonThatLaunchesActionSheet(
        Builder(builder: (BuildContext context) {
          return CupertinoActionSheet(
            cancelButton: CupertinoActionSheetAction(
              child: const Text('Cancel'),
              onPressed: () {
                expect(wasPressed, false);
                wasPressed = true;
                Navigator.pop(context);
              },
            ),
          );
        }),
      ),
    );

    await tester.tap(find.text('Go'));

    await tester.pump();
    await tester.pump(const Duration(seconds: 1));

    expect(wasPressed, isFalse);

    await tester.tap(find.text('Cancel'));

    expect(wasPressed, isTrue);

    await tester.pump();
    await tester.pump(const Duration(seconds: 1));

    expect(find.text('Cancel'), findsNothing);
  });

  testWidgets('Layout is correct when cancel button is present', (WidgetTester tester) async {
    await tester.pumpWidget(
      createAppWithButtonThatLaunchesActionSheet(
        CupertinoActionSheet(
          title: const Text('The title'),
          message: const Text('The message'),
          actions: <Widget>[
            CupertinoActionSheetAction(
              child: const Text('One'),
              onPressed: () { },
            ),
            CupertinoActionSheetAction(
              child: const Text('Two'),
              onPressed: () { },
            ),
          ],
          cancelButton: CupertinoActionSheetAction(
            child: const Text('Cancel'),
            onPressed: () { },
          ),
        ),
      ),
    );

    await tester.tap(find.text('Go'));

    await tester.pump();
    await tester.pump(const Duration(seconds: 1));

    expect(tester.getBottomLeft(find.widgetWithText(CupertinoActionSheetAction, 'Cancel')).dy, 590.0);
    expect(
      tester.getBottomLeft(find.widgetWithText(CupertinoActionSheetAction, 'One')).dy,
      moreOrLessEquals(469.7),
    );
    expect(tester.getBottomLeft(find.widgetWithText(CupertinoActionSheetAction, 'Two')).dy, 526.0);
  });

  testWidgets('Action buttons shows pressed color as soon as the pointer is down', (WidgetTester tester) async {
    // Verifies that the the pressed color is not delayed for some milliseconds,
    // a symptom if the color relies on a tap gesture timing out.
    await tester.pumpWidget(
      createAppWithButtonThatLaunchesActionSheet(
        CupertinoActionSheet(
          title: const Text('The title'),
          actions: <Widget>[
            CupertinoActionSheetAction(
              child: const Text('One'),
              onPressed: () { },
            ),
            CupertinoActionSheetAction(
              child: const Text('Two'),
              onPressed: () { },
            ),
          ],
        ),
      ),
    );

    await tester.tap(find.text('Go'));
    await tester.pumpAndSettle();

    final TestGesture pointer = await tester.startGesture(tester.getCenter(find.text('One')));
    await tester.pump();
    await expectLater(
      find.byType(CupertinoActionSheet),
      matchesGoldenFile('cupertinoActionSheet.pressed.png'),
    );
    await pointer.up();
  });

  testWidgets('Enter/exit animation is correct', (WidgetTester tester) async {
    await tester.pumpWidget(
      createAppWithButtonThatLaunchesActionSheet(
        CupertinoActionSheet(
          title: const Text('The title'),
          message: const Text('The message'),
          actions: <Widget>[
            CupertinoActionSheetAction(
              child: const Text('One'),
              onPressed: () { },
            ),
            CupertinoActionSheetAction(
              child: const Text('Two'),
              onPressed: () { },
            ),
          ],
          cancelButton: CupertinoActionSheetAction(
            child: const Text('Cancel'),
            onPressed: () { },
          ),
        ),
      ),
    );

    // Enter animation
    await tester.tap(find.text('Go'));

    await tester.pump();
    expect(tester.getTopLeft(find.byType(CupertinoActionSheet)).dy, 600.0);

    await tester.pump(const Duration(milliseconds: 60));
    expect(tester.getTopLeft(find.byType(CupertinoActionSheet)).dy, moreOrLessEquals(483.9, epsilon: 0.1));

    await tester.pump(const Duration(milliseconds: 60));
    expect(tester.getTopLeft(find.byType(CupertinoActionSheet)).dy, moreOrLessEquals(398.6, epsilon: 0.1));

    await tester.pump(const Duration(milliseconds: 60));
    expect(tester.getTopLeft(find.byType(CupertinoActionSheet)).dy, moreOrLessEquals(365.3, epsilon: 0.1));

    await tester.pump(const Duration(milliseconds: 60));
    expect(tester.getTopLeft(find.byType(CupertinoActionSheet)).dy, moreOrLessEquals(354.8, epsilon: 0.1));

    await tester.pump(const Duration(milliseconds: 60));
    expect(tester.getTopLeft(find.byType(CupertinoActionSheet)).dy, moreOrLessEquals(350.7, epsilon: 0.1));

    await tester.pump(const Duration(milliseconds: 60));
    expect(tester.getTopLeft(find.byType(CupertinoActionSheet)).dy, moreOrLessEquals(349.4, epsilon: 0.1));

    // Action sheet has reached final height
    await tester.pump(const Duration(milliseconds: 60));
    expect(tester.getTopLeft(find.byType(CupertinoActionSheet)).dy, moreOrLessEquals(349.4, epsilon: 0.1));

    // Exit animation
    await tester.tapAt(const Offset(20.0, 20.0));
    await tester.pump();
    expect(tester.getTopLeft(find.byType(CupertinoActionSheet)).dy, moreOrLessEquals(349.4, epsilon: 0.1));

    await tester.pump(const Duration(milliseconds: 60));
    expect(tester.getTopLeft(find.byType(CupertinoActionSheet)).dy, moreOrLessEquals(465.5, epsilon: 0.1));

    await tester.pump(const Duration(milliseconds: 60));
    expect(tester.getTopLeft(find.byType(CupertinoActionSheet)).dy, moreOrLessEquals(550.8, epsilon: 0.1));

    await tester.pump(const Duration(milliseconds: 60));
    expect(tester.getTopLeft(find.byType(CupertinoActionSheet)).dy, moreOrLessEquals(584.1, epsilon: 0.1));

    await tester.pump(const Duration(milliseconds: 60));
    expect(tester.getTopLeft(find.byType(CupertinoActionSheet)).dy, moreOrLessEquals(594.6, epsilon: 0.1));

    await tester.pump(const Duration(milliseconds: 60));
    expect(tester.getTopLeft(find.byType(CupertinoActionSheet)).dy, moreOrLessEquals(598.7, epsilon: 0.1));

    // Action sheet has disappeared
    await tester.pump(const Duration(milliseconds: 60));
    expect(find.byType(CupertinoActionSheet), findsNothing);
  });

  testWidgets('Modal barrier is pressed during transition', (WidgetTester tester) async {
    await tester.pumpWidget(
      createAppWithButtonThatLaunchesActionSheet(
        CupertinoActionSheet(
          title: const Text('The title'),
          message: const Text('The message'),
          actions: <Widget>[
            CupertinoActionSheetAction(
              child: const Text('One'),
              onPressed: () { },
            ),
            CupertinoActionSheetAction(
              child: const Text('Two'),
              onPressed: () { },
            ),
          ],
          cancelButton: CupertinoActionSheetAction(
            child: const Text('Cancel'),
            onPressed: () { },
          ),
        ),
      ),
    );

    // Enter animation
    await tester.tap(find.text('Go'));

    await tester.pump();
    expect(tester.getTopLeft(find.byType(CupertinoActionSheet)).dy, 600.0);

    await tester.pump(const Duration(milliseconds: 60));
    expect(tester.getTopLeft(find.byType(CupertinoActionSheet)).dy, moreOrLessEquals(483.92863239836686, epsilon: 0.1));

    await tester.pump(const Duration(milliseconds: 60));
    expect(tester.getTopLeft(find.byType(CupertinoActionSheet)).dy, moreOrLessEquals(398.5571539306641, epsilon: 0.1));

    await tester.pump(const Duration(milliseconds: 60));
    expect(tester.getTopLeft(find.byType(CupertinoActionSheet)).dy, moreOrLessEquals(365.3034101784229, epsilon: 0.1));

    // Exit animation
    await tester.tapAt(const Offset(20.0, 20.0));
    await tester.pump(const Duration(milliseconds: 60));

    await tester.pump(const Duration(milliseconds: 60));
    expect(tester.getTopLeft(find.byType(CupertinoActionSheet)).dy, moreOrLessEquals(398.5571539306641, epsilon: 0.1));

    await tester.pump(const Duration(milliseconds: 60));
    expect(tester.getTopLeft(find.byType(CupertinoActionSheet)).dy, moreOrLessEquals(483.92863239836686, epsilon: 0.1));

    await tester.pump(const Duration(milliseconds: 60));
    expect(tester.getTopLeft(find.byType(CupertinoActionSheet)).dy, 600.0);

    // Action sheet has disappeared
    await tester.pump(const Duration(milliseconds: 60));
    expect(find.byType(CupertinoActionSheet), findsNothing);
  });


  testWidgets('Action sheet semantics', (WidgetTester tester) async {
    final SemanticsTester semantics = SemanticsTester(tester);

    await tester.pumpWidget(
      createAppWithButtonThatLaunchesActionSheet(
        CupertinoActionSheet(
          title: const Text('The title'),
          message: const Text('The message'),
          actions: <Widget>[
            CupertinoActionSheetAction(
              child: const Text('One'),
              onPressed: () { },
            ),
            CupertinoActionSheetAction(
              child: const Text('Two'),
              onPressed: () { },
            ),
          ],
          cancelButton: CupertinoActionSheetAction(
            child: const Text('Cancel'),
            onPressed: () { },
          ),
        ),
      ),
    );

    await tester.tap(find.text('Go'));
    await tester.pumpAndSettle();

    expect(
      semantics,
      hasSemantics(
        TestSemantics.root(
          children: <TestSemantics>[
            TestSemantics(
              children: <TestSemantics>[
                TestSemantics(
                  children: <TestSemantics>[
                    TestSemantics(
                      flags: <SemanticsFlag>[
                        SemanticsFlag.scopesRoute,
                        SemanticsFlag.namesRoute,
                      ],
                      label: 'Alert',
                      children: <TestSemantics>[
                        TestSemantics(
                          flags: <SemanticsFlag>[
                            SemanticsFlag.hasImplicitScrolling,
                          ],
                          children: <TestSemantics>[
                            TestSemantics(
                              label: 'The title',
                            ),
                            TestSemantics(
                              label: 'The message',
                            ),
                          ],
                        ),
                        TestSemantics(
                          flags: <SemanticsFlag>[
                            SemanticsFlag.hasImplicitScrolling,
                          ],
                          children: <TestSemantics>[
                            TestSemantics(
                              flags: <SemanticsFlag>[
                                SemanticsFlag.isButton,
                              ],
                              actions: <SemanticsAction>[
                                SemanticsAction.tap,
                              ],
                              label: 'One',
                            ),
                            TestSemantics(
                              flags: <SemanticsFlag>[
                                SemanticsFlag.isButton,
                              ],
                              actions: <SemanticsAction>[
                                SemanticsAction.tap,
                              ],
                              label: 'Two',
                            ),
                          ],
                        ),
                        TestSemantics(
                          flags: <SemanticsFlag>[
                            SemanticsFlag.isButton,
                          ],
                          actions: <SemanticsAction>[
                            SemanticsAction.tap,
                          ],
                          label: 'Cancel',
                        ),
                      ],
                    ),
                  ],
                ),
              ],
            ),
          ],
        ),
        ignoreId: true,
        ignoreRect: true,
        ignoreTransform: true,
      ),
    );

    semantics.dispose();
  });

  testWidgets('Conflicting scrollbars are not applied by ScrollBehavior to CupertinoActionSheet', (WidgetTester tester) async {
    // Regression test for https://github.com/flutter/flutter/issues/83819
    final ScrollController actionScrollController = ScrollController();
    addTearDown(actionScrollController.dispose);
    await tester.pumpWidget(
      createAppWithButtonThatLaunchesActionSheet(
        Builder(builder: (BuildContext context) {
          return MediaQuery.withClampedTextScaling(
            minScaleFactor: 3.0,
            maxScaleFactor: 3.0,
            child: CupertinoActionSheet(
              title: const Text('The title'),
              message: const Text('The message.'),
              actions: <Widget>[
                CupertinoActionSheetAction(
                  child: const Text('One'),
                  onPressed: () { },
                ),
                CupertinoActionSheetAction(
                  child: const Text('Two'),
                  onPressed: () { },
                ),
              ],
              actionScrollController: actionScrollController,
            ),
          );
        }),
      ),
    );

    await tester.tap(find.text('Go'));
    await tester.pump();

    // The inherited ScrollBehavior should not apply Scrollbars since they are
    // already built in to the widget.
    expect(find.byType(Scrollbar), findsNothing);
    expect(find.byType(RawScrollbar), findsNothing);
    // Built in CupertinoScrollbars should only number 2: one for the actions,
    // one for the content.
    expect(find.byType(CupertinoScrollbar), findsNWidgets(2));
  }, variant: TargetPlatformVariant.all());

  testWidgets('Hovering over Cupertino action sheet action updates cursor to clickable on Web', (WidgetTester tester) async {
    await tester.pumpWidget(
      createAppWithButtonThatLaunchesActionSheet(
        CupertinoActionSheet(
            title: const Text('The title'),
            message: const Text('Message'),
            actions: <Widget>[
              CupertinoActionSheetAction(
                child: const Text('One'),
                onPressed: () { },
              ),
            ],
          )
        ),
    );
    await tester.tap(find.text('Go'));
    await tester.pump();

    final TestGesture gesture = await tester.createGesture(kind: PointerDeviceKind.mouse, pointer: 1);
    await gesture.addPointer(location: const Offset(10, 10));
    await tester.pumpAndSettle();
    expect(RendererBinding.instance.mouseTracker.debugDeviceActiveCursor(1), SystemMouseCursors.basic);

    final Offset actionSheetAction = tester.getCenter(find.text('One'));
    await gesture.moveTo(actionSheetAction);
    await tester.pumpAndSettle();
    expect(
      RendererBinding.instance.mouseTracker.debugDeviceActiveCursor(1),
      kIsWeb ? SystemMouseCursors.click : SystemMouseCursors.basic,
    );
  });
}

RenderBox findScrollableActionsSectionRenderBox(WidgetTester tester) {
  final RenderObject actionsSection = tester.renderObject(
    find.byElementPredicate((Element element) {
      return element.widget.runtimeType.toString() == '_ActionSheetActionSection';
    }),
  );
  assert(actionsSection is RenderBox);
  return actionsSection as RenderBox;
}

Widget createAppWithButtonThatLaunchesActionSheet(Widget actionSheet) {
  return CupertinoApp(
    home: Center(
      child: Builder(builder: (BuildContext context) {
        return CupertinoButton(
          onPressed: () {
            showCupertinoModalPopup<void>(
              context: context,
              builder: (BuildContext context) {
                return actionSheet;
              },
            );
          },
          child: const Text('Go'),
        );
      }),
    ),
  );
}

Widget boilerplate(Widget child) {
  return Directionality(
    textDirection: TextDirection.ltr,
    child: child,
  );
}<|MERGE_RESOLUTION|>--- conflicted
+++ resolved
@@ -489,9 +489,6 @@
     await gesture.up();
   });
 
-<<<<<<< HEAD
-  testWidgets('Taps on button calls onPressed', (WidgetTester tester) async {
-=======
   testWidgets('Actions section correctly renders overscrolls with very far scrolls', (WidgetTester tester) async {
     // When the scroll is really far, the overscroll might be longer than the
     // actions section, causing overflow if not controlled.
@@ -534,8 +531,7 @@
     );
   });
 
-  testWidgets('Tap on button calls onPressed', (WidgetTester tester) async {
->>>>>>> 99cf2b6e
+  testWidgets('Taps on button calls onPressed', (WidgetTester tester) async {
     bool wasPressed = false;
     await tester.pumpWidget(
       createAppWithButtonThatLaunchesActionSheet(
