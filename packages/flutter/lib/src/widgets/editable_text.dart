--- conflicted
+++ resolved
@@ -2220,7 +2220,6 @@
       // _needsAutofill changes to false from true, the platform needs to be
       // notified to exclude this field from the autofill context. So we need to
       // provide the autofillId.
-<<<<<<< HEAD
       final AutofillScope? currentAutofillScope = _needsAutofill ? this.currentAutofillScope : null;
       final TextInputConfiguration configuration = currentAutofillScope?.createAutofillConfiguration(_effectiveAutofillClient.textInputConfiguration)
         ?? _effectiveAutofillClient.textInputConfiguration;
@@ -2230,12 +2229,6 @@
       );
       _textInputConnection = newConnection;
 
-      _textInputConnection!.show();
-=======
-      _textInputConnection = _needsAutofill && currentAutofillScope != null
-        ? currentAutofillScope!.attach(this, _effectiveAutofillClient.textInputConfiguration)
-        : TextInput.attach(this, _effectiveAutofillClient.textInputConfiguration);
->>>>>>> 361d416e
       _updateSizeAndTransform();
       _updateComposingRectIfNeeded();
       _updateCaretRectIfNeeded();
