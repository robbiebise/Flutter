// Copyright 2014 The Flutter Authors. All rights reserved.
// Use of this source code is governed by a BSD-style license that can be
// found in the LICENSE file.

import 'dart:math' as math;

import 'package:flutter/rendering.dart';
import 'package:flutter/widgets.dart';

import 'checkbox.dart';
import 'constants.dart';
import 'data_table_theme.dart';
import 'debug.dart';
import 'divider.dart';
import 'dropdown.dart';
import 'icons.dart';
import 'ink_well.dart';
import 'material.dart';
import 'material_state.dart';
import 'theme.dart';
import 'tooltip.dart';

// Examples can assume:
// late BuildContext context;
// late List<DataColumn> _columns;
// late List<DataRow> _rows;

/// Signature for [DataColumn.onSort] callback.
typedef DataColumnSortCallback = void Function(int columnIndex, bool ascending);

/// Column configuration for a [DataTable].
///
/// One column configuration must be provided for each column to
/// display in the table. The list of [DataColumn] objects is passed
/// as the `columns` argument to the [DataTable.new] constructor.
@immutable
class DataColumn {
  /// Creates the configuration for a column of a [DataTable].
  ///
  /// The [label] argument must not be null.
  const DataColumn({
    required this.label,
    this.tooltip,
    this.numeric = false,
    this.onSort,
    this.mouseCursor,
  });

  /// The column heading.
  ///
  /// Typically, this will be a [Text] widget. It could also be an
  /// [Icon] (typically using size 18), or a [Row] with an icon and
  /// some text.
  ///
  /// The [label] is placed within a [Row] along with the
  /// sort indicator (if applicable). By default, [label] only occupy minimal
  /// space. It is recommended to place the label content in an [Expanded] or
  /// [Flexible] as [label] to control how the content flexes. Otherwise,
  /// an exception will occur when the available space is insufficient.
  ///
  /// By default, [DefaultTextStyle.softWrap] of this subtree will be set to false.
  /// Use [DefaultTextStyle.merge] to override it if needed.
  ///
  /// The label should not include the sort indicator.
  final Widget label;

  /// The column heading's tooltip.
  ///
  /// This is a longer description of the column heading, for cases
  /// where the heading might have been abbreviated to keep the column
  /// width to a reasonable size.
  final String? tooltip;

  /// Whether this column represents numeric data or not.
  ///
  /// The contents of cells of columns containing numeric data are
  /// right-aligned.
  final bool numeric;

  /// Called when the user asks to sort the table using this column.
  ///
  /// If null, the column will not be considered sortable.
  ///
  /// See [DataTable.sortColumnIndex] and [DataTable.sortAscending].
  final DataColumnSortCallback? onSort;

  bool get _debugInteractive => onSort != null;

  /// The cursor for a mouse pointer when it enters or is hovering over the
  /// heading row.
  ///
  /// [MaterialStateProperty.resolve] is used for the following [MaterialState]s:
  ///
  ///  * [MaterialState.disabled].
  ///
  /// If this is null, then the value of [DataTableThemeData.headingCellCursor]
  /// is used. If that's null, then [MaterialStateMouseCursor.clickable] is used.
  ///
  /// See also:
  ///  * [MaterialStateMouseCursor], which can be used to create a [MouseCursor].
  final MaterialStateProperty<MouseCursor?>? mouseCursor;
}

/// Row configuration and cell data for a [DataTable].
///
/// One row configuration must be provided for each row to
/// display in the table. The list of [DataRow] objects is passed
/// as the `rows` argument to the [DataTable.new] constructor.
///
/// The data for this row of the table is provided in the [cells]
/// property of the [DataRow] object.
@immutable
class DataRow {
  /// Creates the configuration for a row of a [DataTable].
  ///
  /// The [cells] argument must not be null.
  const DataRow({
    this.key,
    this.selected = false,
    this.onSelectChanged,
    this.onLongPress,
    this.color,
    this.mouseCursor,
    required this.cells,
  });

  /// Creates the configuration for a row of a [DataTable], deriving
  /// the key from a row index.
  ///
  /// The [cells] argument must not be null.
  DataRow.byIndex({
    int? index,
    this.selected = false,
    this.onSelectChanged,
    this.onLongPress,
    this.color,
    this.mouseCursor,
    required this.cells,
  }) : key = ValueKey<int?>(index);

  /// A [Key] that uniquely identifies this row. This is used to
  /// ensure that if a row is added or removed, any stateful widgets
  /// related to this row (e.g. an in-progress checkbox animation)
  /// remain on the right row visually.
  ///
  /// If the table never changes once created, no key is necessary.
  final LocalKey? key;

  /// Called when the user selects or unselects a selectable row.
  ///
  /// If this is not null, then the row is selectable. The current
  /// selection state of the row is given by [selected].
  ///
  /// If any row is selectable, then the table's heading row will have
  /// a checkbox that can be checked to select all selectable rows
  /// (and which is checked if all the rows are selected), and each
  /// subsequent row will have a checkbox to toggle just that row.
  ///
  /// A row whose [onSelectChanged] callback is null is ignored for
  /// the purposes of determining the state of the "all" checkbox,
  /// and its checkbox is disabled.
  ///
  /// If a [DataCell] in the row has its [DataCell.onTap] callback defined,
  /// that callback behavior overrides the gesture behavior of the row for
  /// that particular cell.
  final ValueChanged<bool?>? onSelectChanged;

  /// Called if the row is long-pressed.
  ///
  /// If a [DataCell] in the row has its [DataCell.onTap], [DataCell.onDoubleTap],
  /// [DataCell.onLongPress], [DataCell.onTapCancel] or [DataCell.onTapDown] callback defined,
  /// that callback behavior overrides the gesture behavior of the row for
  /// that particular cell.
  final GestureLongPressCallback? onLongPress;

  /// Whether the row is selected.
  ///
  /// If [onSelectChanged] is non-null for any row in the table, then
  /// a checkbox is shown at the start of each row. If the row is
  /// selected (true), the checkbox will be checked and the row will
  /// be highlighted.
  ///
  /// Otherwise, the checkbox, if present, will not be checked.
  final bool selected;

  /// The data for this row.
  ///
  /// There must be exactly as many cells as there are columns in the
  /// table.
  final List<DataCell> cells;

  /// The color for the row.
  ///
  /// By default, the color is transparent unless selected. Selected rows has
  /// a grey translucent color.
  ///
  /// The effective color can depend on the [MaterialState] state, if the
  /// row is selected, pressed, hovered, focused, disabled or enabled. The
  /// color is painted as an overlay to the row. To make sure that the row's
  /// [InkWell] is visible (when pressed, hovered and focused), it is
  /// recommended to use a translucent color.
  ///
  /// ```dart
  /// DataRow(
  ///   color: MaterialStateProperty.resolveWith<Color?>((Set<MaterialState> states) {
  ///     if (states.contains(MaterialState.selected)) {
  ///       return Theme.of(context).colorScheme.primary.withOpacity(0.08);
  ///     }
  ///     return null;  // Use the default value.
  ///   }),
  ///   cells: const <DataCell>[
  ///     // ...
  ///   ],
  /// )
  /// ```
  ///
  /// See also:
  ///
  ///  * The Material Design specification for overlay colors and how they
  ///    match a component's state:
  ///    <https://material.io/design/interaction/states.html#anatomy>.
  final MaterialStateProperty<Color?>? color;

  /// The cursor for a mouse pointer when it enters or is hovering over the
  /// data row.
  ///
  /// [MaterialStateProperty.resolve] is used for the following [MaterialState]s:
  ///
  ///  * [MaterialState.selected].
  ///
  /// If this is null, then the value of [DataTableThemeData.dataRowCursor]
  /// is used. If that's null, then [MaterialStateMouseCursor.clickable] is used.
  ///
  /// See also:
  ///  * [MaterialStateMouseCursor], which can be used to create a [MouseCursor].
  final MaterialStateProperty<MouseCursor?>? mouseCursor;

  bool get _debugInteractive =>
      onSelectChanged != null ||
      cells.any((DataCell cell) => cell._debugInteractive);
}

/// The data for a cell of a [DataTable].
///
/// One list of [DataCell] objects must be provided for each [DataRow]
/// in the [DataTable], in the new [DataRow] constructor's `cells`
/// argument.
@immutable
class DataCell {
  /// Creates an object to hold the data for a cell in a [DataTable].
  ///
  /// The first argument is the widget to show for the cell, typically
  /// a [Text] or [DropdownButton] widget; this becomes the [child]
  /// property and must not be null.
  ///
  /// If the cell has no data, then a [Text] widget with placeholder
  /// text should be provided instead, and then the [placeholder]
  /// argument should be set to true.
  const DataCell(
    this.child, {
    this.placeholder = false,
    this.showEditIcon = false,
    this.onTap,
    this.onLongPress,
    this.onTapDown,
    this.onDoubleTap,
    this.onTapCancel,
  });

  /// A cell that has no content and has zero width and height.
  static const DataCell empty = DataCell(SizedBox.shrink());

  /// The data for the row.
  ///
  /// Typically a [Text] widget or a [DropdownButton] widget.
  ///
  /// If the cell has no data, then a [Text] widget with placeholder
  /// text should be provided instead, and [placeholder] should be set
  /// to true.
  ///
  /// {@macro flutter.widgets.ProxyWidget.child}
  final Widget child;

  /// Whether the [child] is actually a placeholder.
  ///
  /// If this is true, the default text style for the cell is changed
  /// to be appropriate for placeholder text.
  final bool placeholder;

  /// Whether to show an edit icon at the end of the cell.
  ///
  /// This does not make the cell actually editable; the caller must
  /// implement editing behavior if desired (initiated from the
  /// [onTap] callback).
  ///
  /// If this is set, [onTap] should also be set, otherwise tapping
  /// the icon will have no effect.
  final bool showEditIcon;

  /// Called if the cell is tapped.
  ///
  /// If non-null, tapping the cell will call this callback. If
  /// null (including [onDoubleTap], [onLongPress], [onTapCancel] and [onTapDown]),
  /// tapping the cell will attempt to select the row (if
  /// [DataRow.onSelectChanged] is provided).
  final GestureTapCallback? onTap;

  /// Called when the cell is double tapped.
  ///
  /// If non-null, tapping the cell will call this callback. If
  /// null (including [onTap], [onLongPress], [onTapCancel] and [onTapDown]),
  /// tapping the cell will attempt to select the row (if
  /// [DataRow.onSelectChanged] is provided).
  final GestureTapCallback? onDoubleTap;

  /// Called if the cell is long-pressed.
  ///
  /// If non-null, tapping the cell will invoke this callback. If
  /// null (including [onDoubleTap], [onTap], [onTapCancel] and [onTapDown]),
  /// tapping the cell will attempt to select the row (if
  /// [DataRow.onSelectChanged] is provided).
  final GestureLongPressCallback? onLongPress;

  /// Called if the cell is tapped down.
  ///
  /// If non-null, tapping the cell will call this callback. If
  /// null (including [onTap] [onDoubleTap], [onLongPress] and [onTapCancel]),
  /// tapping the cell will attempt to select the row (if
  /// [DataRow.onSelectChanged] is provided).
  final GestureTapDownCallback? onTapDown;

  /// Called if the user cancels a tap was started on cell.
  ///
  /// If non-null, canceling the tap gesture will invoke this callback.
  /// If null (including [onTap], [onDoubleTap] and [onLongPress]),
  /// tapping the cell will attempt to select the
  /// row (if [DataRow.onSelectChanged] is provided).
  final GestureTapCancelCallback? onTapCancel;

  bool get _debugInteractive =>
      onTap != null ||
      onDoubleTap != null ||
      onLongPress != null ||
      onTapDown != null ||
      onTapCancel != null;
}

/// A Material Design data table.
///
/// {@youtube 560 315 https://www.youtube.com/watch?v=ktTajqbhIcY}
///
/// Displaying data in a table is expensive, because to lay out the
/// table all the data must be measured twice, once to negotiate the
/// dimensions to use for each column, and once to actually lay out
/// the table given the results of the negotiation.
///
/// For this reason, if you have a lot of data (say, more than a dozen
/// rows with a dozen columns, though the precise limits depend on the
/// target device), it is suggested that you use a
/// [PaginatedDataTable] which automatically splits the data into
/// multiple pages.
///
/// ## Performance considerations when wrapping [DataTable] with [SingleChildScrollView]
///
/// Wrapping a [DataTable] with [SingleChildScrollView] is expensive as [SingleChildScrollView]
/// mounts and paints the entire [DataTable] even when only some rows are visible. If scrolling in
/// one direction is necessary, then consider using a [CustomScrollView], otherwise use [PaginatedDataTable]
/// to split the data into smaller pages.
///
/// {@tool dartpad}
/// This sample shows how to display a [DataTable] with three columns: name, age, and
/// role. The columns are defined by three [DataColumn] objects. The table
/// contains three rows of data for three example users, the data for which
/// is defined by three [DataRow] objects.
///
/// ![](https://flutter.github.io/assets-for-api-docs/assets/material/data_table.png)
///
/// ** See code in examples/api/lib/material/data_table/data_table.0.dart **
/// {@end-tool}
///
///
/// {@tool dartpad}
/// This sample shows how to display a [DataTable] with alternate colors per
/// row, and a custom color for when the row is selected.
///
/// ** See code in examples/api/lib/material/data_table/data_table.1.dart **
/// {@end-tool}
///
/// [DataTable] can be sorted on the basis of any column in [columns] in
/// ascending or descending order. If [sortColumnIndex] is non-null, then the
/// table will be sorted by the values in the specified column. The boolean
/// [sortAscending] flag controls the sort order.
///
/// See also:
///
///  * [DataColumn], which describes a column in the data table.
///  * [DataRow], which contains the data for a row in the data table.
///  * [DataCell], which contains the data for a single cell in the data table.
///  * [PaginatedDataTable], which shows part of the data in a data table and
///    provides controls for paging through the remainder of the data.
///  * <https://material.io/design/components/data-tables.html>
class DataTable extends StatelessWidget {
  /// Creates a widget describing a data table.
  ///
  /// The [columns] argument must be a list of as many [DataColumn]
  /// objects as the table is to have columns, ignoring the leading
  /// checkbox column if any. The [columns] argument must have a
  /// length greater than zero and must not be null.
  ///
  /// The [rows] argument must be a list of as many [DataRow] objects
  /// as the table is to have rows, ignoring the leading heading row
  /// that contains the column headings (derived from the [columns]
  /// argument). There may be zero rows, but the rows argument must
  /// not be null.
  ///
  /// Each [DataRow] object in [rows] must have as many [DataCell]
  /// objects in the [DataRow.cells] list as the table has columns.
  ///
  /// If the table is sorted, the column that provides the current
  /// primary key should be specified by index in [sortColumnIndex], 0
  /// meaning the first column in [columns], 1 being the next one, and
  /// so forth.
  ///
  /// The actual sort order can be specified using [sortAscending]; if
  /// the sort order is ascending, this should be true (the default),
  /// otherwise it should be false.
  DataTable({
    super.key,
    required this.columns,
    this.sortColumnIndex,
    this.sortAscending = true,
    this.onSelectAll,
    this.decoration,
    this.dataRowColor,
    @Deprecated(
      'Migrate to use dataRowMinHeight and dataRowMaxHeight instead. '
      'This feature was deprecated after v3.7.0-5.0.pre.',
    )
    double? dataRowHeight,
    double? dataRowMinHeight,
    double? dataRowMaxHeight,
    this.dataTextStyle,
    this.headingRowColor,
    this.headingRowHeight,
    this.headingTextStyle,
    this.horizontalMargin,
    this.columnSpacing,
    this.showCheckboxColumn = true,
    this.showBottomBorder = false,
    this.dividerThickness,
    required this.rows,
    this.checkboxHorizontalMargin,
    this.border,
    this.clipBehavior = Clip.none,
<<<<<<< HEAD
  })  : assert(columns.isNotEmpty),
        assert(sortColumnIndex == null ||
            (sortColumnIndex >= 0 && sortColumnIndex < columns.length)),
        assert(!rows.any((DataRow row) => row.cells.length != columns.length)),
        assert(dividerThickness == null || dividerThickness >= 0),
        assert(dataRowMinHeight == null ||
            dataRowMaxHeight == null ||
            dataRowMaxHeight >= dataRowMinHeight),
        assert(
            dataRowHeight == null ||
                (dataRowMinHeight == null && dataRowMaxHeight == null),
            'dataRowHeight ($dataRowHeight) must not be set if dataRowMinHeight ($dataRowMinHeight) or dataRowMaxHeight ($dataRowMaxHeight) are set.'),
        dataRowMinHeight = dataRowHeight ?? dataRowMinHeight,
        dataRowMaxHeight = dataRowHeight ?? dataRowMaxHeight,
        _onlyTextColumn = _initOnlyTextColumn(columns);
=======
  }) : assert(columns.isNotEmpty),
       assert(sortColumnIndex == null || (sortColumnIndex >= 0 && sortColumnIndex < columns.length)),
       assert(!rows.any((DataRow row) => row.cells.length != columns.length), 'All rows must have the same number of cells as there are header cells (${columns.length})'),
       assert(dividerThickness == null || dividerThickness >= 0),
       assert(dataRowMinHeight == null || dataRowMaxHeight == null || dataRowMaxHeight >= dataRowMinHeight),
       assert(dataRowHeight == null || (dataRowMinHeight == null && dataRowMaxHeight == null),
         'dataRowHeight ($dataRowHeight) must not be set if dataRowMinHeight ($dataRowMinHeight) or dataRowMaxHeight ($dataRowMaxHeight) are set.'),
       dataRowMinHeight = dataRowHeight ?? dataRowMinHeight,
       dataRowMaxHeight = dataRowHeight ?? dataRowMaxHeight,
       _onlyTextColumn = _initOnlyTextColumn(columns);
>>>>>>> b1f691c9

  /// The configuration and labels for the columns in the table.
  final List<DataColumn> columns;

  /// The current primary sort key's column.
  ///
  /// If non-null, indicates that the indicated column is the column
  /// by which the data is sorted. The number must correspond to the
  /// index of the relevant column in [columns].
  ///
  /// Setting this will cause the relevant column to have a sort
  /// indicator displayed.
  ///
  /// When this is null, it implies that the table's sort order does
  /// not correspond to any of the columns.
  ///
  /// The direction of the sort is specified using [sortAscending].
  final int? sortColumnIndex;

  /// Whether the column mentioned in [sortColumnIndex], if any, is sorted
  /// in ascending order.
  ///
  /// If true, the order is ascending (meaning the rows with the
  /// smallest values for the current sort column are first in the
  /// table).
  ///
  /// If false, the order is descending (meaning the rows with the
  /// smallest values for the current sort column are last in the
  /// table).
  ///
  /// Ascending order is represented by an upwards-facing arrow.
  final bool sortAscending;

  /// Invoked when the user selects or unselects every row, using the
  /// checkbox in the heading row.
  ///
  /// If this is null, then the [DataRow.onSelectChanged] callback of
  /// every row in the table is invoked appropriately instead.
  ///
  /// To control whether a particular row is selectable or not, see
  /// [DataRow.onSelectChanged]. This callback is only relevant if any
  /// row is selectable.
  final ValueSetter<bool?>? onSelectAll;

  /// {@template flutter.material.dataTable.decoration}
  /// The background and border decoration for the table.
  /// {@endtemplate}
  ///
  /// If null, [DataTableThemeData.decoration] is used. By default there is no
  /// decoration.
  final Decoration? decoration;

  /// {@template flutter.material.dataTable.dataRowColor}
  /// The background color for the data rows.
  ///
  /// The effective background color can be made to depend on the
  /// [MaterialState] state, i.e. if the row is selected, pressed, hovered,
  /// focused, disabled or enabled. The color is painted as an overlay to the
  /// row. To make sure that the row's [InkWell] is visible (when pressed,
  /// hovered and focused), it is recommended to use a translucent background
  /// color.
  /// {@endtemplate}
  ///
  /// If null, [DataTableThemeData.dataRowColor] is used. By default, the
  /// background color is transparent unless selected. Selected rows have a grey
  /// translucent color. To set a different color for individual rows, see
  /// [DataRow.color].
  ///
  /// {@template flutter.material.DataTable.dataRowColor}
  /// ```dart
  /// DataTable(
  ///   dataRowColor: MaterialStateProperty.resolveWith<Color?>((Set<MaterialState> states) {
  ///     if (states.contains(MaterialState.selected)) {
  ///       return Theme.of(context).colorScheme.primary.withOpacity(0.08);
  ///     }
  ///     return null;  // Use the default value.
  ///   }),
  ///   columns: _columns,
  ///   rows: _rows,
  /// )
  /// ```
  ///
  /// See also:
  ///
  ///  * The Material Design specification for overlay colors and how they
  ///    match a component's state:
  ///    <https://material.io/design/interaction/states.html#anatomy>.
  /// {@endtemplate}
  final MaterialStateProperty<Color?>? dataRowColor;

  /// {@template flutter.material.dataTable.dataRowHeight}
  /// The height of each row (excluding the row that contains column headings).
  /// {@endtemplate}
  ///
  /// If null, [DataTableThemeData.dataRowHeight] is used. This value defaults
  /// to [kMinInteractiveDimension] to adhere to the Material Design
  /// specifications.
  @Deprecated(
    'Migrate to use dataRowMinHeight and dataRowMaxHeight instead. '
    'This feature was deprecated after v3.7.0-5.0.pre.',
  )
  double? get dataRowHeight =>
      dataRowMinHeight == dataRowMaxHeight ? dataRowMinHeight : null;

  /// {@template flutter.material.dataTable.dataRowMinHeight}
  /// The minimum height of each row (excluding the row that contains column headings).
  /// {@endtemplate}
  ///
  /// If null, [DataTableThemeData.dataRowMinHeight] is used. This value defaults
  /// to [kMinInteractiveDimension] to adhere to the Material Design
  /// specifications.
  final double? dataRowMinHeight;

  /// {@template flutter.material.dataTable.dataRowMaxHeight}
  /// The maximum height of each row (excluding the row that contains column headings).
  /// {@endtemplate}
  ///
  /// If null, [DataTableThemeData.dataRowMaxHeight] is used. This value defaults
  /// to [kMinInteractiveDimension] to adhere to the Material Design
  /// specifications.
  final double? dataRowMaxHeight;

  /// {@template flutter.material.dataTable.dataTextStyle}
  /// The text style for data rows.
  /// {@endtemplate}
  ///
  /// If null, [DataTableThemeData.dataTextStyle] is used. By default, the text
  /// style is [TextTheme.bodyMedium].
  final TextStyle? dataTextStyle;

  /// {@template flutter.material.dataTable.headingRowColor}
  /// The background color for the heading row.
  ///
  /// The effective background color can be made to depend on the
  /// [MaterialState] state, i.e. if the row is pressed, hovered, focused when
  /// sorted. The color is painted as an overlay to the row. To make sure that
  /// the row's [InkWell] is visible (when pressed, hovered and focused), it is
  /// recommended to use a translucent color.
  /// {@endtemplate}
  ///
  /// If null, [DataTableThemeData.headingRowColor] is used.
  ///
  /// {@template flutter.material.DataTable.headingRowColor}
  /// ```dart
  /// DataTable(
  ///   columns: _columns,
  ///   rows: _rows,
  ///   headingRowColor: MaterialStateProperty.resolveWith<Color?>((Set<MaterialState> states) {
  ///     if (states.contains(MaterialState.hovered)) {
  ///       return Theme.of(context).colorScheme.primary.withOpacity(0.08);
  ///     }
  ///     return null;  // Use the default value.
  ///   }),
  /// )
  /// ```
  ///
  /// See also:
  ///
  ///  * The Material Design specification for overlay colors and how they
  ///    match a component's state:
  ///    <https://material.io/design/interaction/states.html#anatomy>.
  /// {@endtemplate}
  final MaterialStateProperty<Color?>? headingRowColor;

  /// {@template flutter.material.dataTable.headingRowHeight}
  /// The height of the heading row.
  /// {@endtemplate}
  ///
  /// If null, [DataTableThemeData.headingRowHeight] is used. This value
  /// defaults to 56.0 to adhere to the Material Design specifications.
  final double? headingRowHeight;

  /// {@template flutter.material.dataTable.headingTextStyle}
  /// The text style for the heading row.
  /// {@endtemplate}
  ///
  /// If null, [DataTableThemeData.headingTextStyle] is used. By default, the
  /// text style is [TextTheme.titleSmall].
  final TextStyle? headingTextStyle;

  /// {@template flutter.material.dataTable.horizontalMargin}
  /// The horizontal margin between the edges of the table and the content
  /// in the first and last cells of each row.
  ///
  /// When a checkbox is displayed, it is also the margin between the checkbox
  /// the content in the first data column.
  /// {@endtemplate}
  ///
  /// If null, [DataTableThemeData.horizontalMargin] is used. This value
  /// defaults to 24.0 to adhere to the Material Design specifications.
  ///
  /// If [checkboxHorizontalMargin] is null, then [horizontalMargin] is also the
  /// margin between the edge of the table and the checkbox, as well as the
  /// margin between the checkbox and the content in the first data column.
  final double? horizontalMargin;

  /// {@template flutter.material.dataTable.columnSpacing}
  /// The horizontal margin between the contents of each data column.
  /// {@endtemplate}
  ///
  /// If null, [DataTableThemeData.columnSpacing] is used. This value defaults
  /// to 56.0 to adhere to the Material Design specifications.
  final double? columnSpacing;

  /// {@template flutter.material.dataTable.showCheckboxColumn}
  /// Whether the widget should display checkboxes for selectable rows.
  ///
  /// If true, a [Checkbox] will be placed at the beginning of each row that is
  /// selectable. However, if [DataRow.onSelectChanged] is not set for any row,
  /// checkboxes will not be placed, even if this value is true.
  ///
  /// If false, all rows will not display a [Checkbox].
  /// {@endtemplate}
  final bool showCheckboxColumn;

  /// The data to show in each row (excluding the row that contains
  /// the column headings).
  ///
  /// Must be non-null, but may be empty.
  final List<DataRow> rows;

  /// {@template flutter.material.dataTable.dividerThickness}
  /// The width of the divider that appears between [TableRow]s.
  ///
  /// Must be greater than or equal to zero.
  /// {@endtemplate}
  ///
  /// If null, [DataTableThemeData.dividerThickness] is used. This value
  /// defaults to 1.0.
  final double? dividerThickness;

  /// Whether a border at the bottom of the table is displayed.
  ///
  /// By default, a border is not shown at the bottom to allow for a border
  /// around the table defined by [decoration].
  final bool showBottomBorder;

  /// {@template flutter.material.dataTable.checkboxHorizontalMargin}
  /// Horizontal margin around the checkbox, if it is displayed.
  /// {@endtemplate}
  ///
  /// If null, [DataTableThemeData.checkboxHorizontalMargin] is used. If that is
  /// also null, then [horizontalMargin] is used as the margin between the edge
  /// of the table and the checkbox, as well as the margin between the checkbox
  /// and the content in the first data column. This value defaults to 24.0.
  final double? checkboxHorizontalMargin;

  /// The style to use when painting the boundary and interior divisions of the table.
  final TableBorder? border;

  /// {@macro flutter.material.Material.clipBehavior}
  ///
  /// This can be used to clip the content within the border of the [DataTable].
  ///
  /// Defaults to [Clip.none], and must not be null.
  final Clip clipBehavior;

  // Set by the constructor to the index of the only Column that is
  // non-numeric, if there is exactly one, otherwise null.
  final int? _onlyTextColumn;
  static int? _initOnlyTextColumn(List<DataColumn> columns) {
    int? result;
    for (int index = 0; index < columns.length; index += 1) {
      final DataColumn column = columns[index];
      if (!column.numeric) {
        if (result != null) {
          return null;
        }
        result = index;
      }
    }
    return result;
  }

  bool get _debugInteractive {
    return columns.any((DataColumn column) => column._debugInteractive) ||
        rows.any((DataRow row) => row._debugInteractive);
  }

  static final LocalKey _headingRowKey = UniqueKey();

  void _handleSelectAll(bool? checked, bool someChecked) {
    // If some checkboxes are checked, all checkboxes are selected. Otherwise,
    // use the new checked value but default to false if it's null.
    final bool effectiveChecked = someChecked || (checked ?? false);
    if (onSelectAll != null) {
      onSelectAll!(effectiveChecked);
    } else {
      for (final DataRow row in rows) {
        if (row.onSelectChanged != null && row.selected != effectiveChecked) {
          row.onSelectChanged!(effectiveChecked);
        }
      }
    }
  }

  /// The default height of the heading row.
  static const double _headingRowHeight = 56.0;

  /// The default horizontal margin between the edges of the table and the content
  /// in the first and last cells of each row.
  static const double _horizontalMargin = 24.0;

  /// The default horizontal margin between the contents of each data column.
  static const double _columnSpacing = 56.0;

  /// The default padding between the heading content and sort arrow.
  static const double _sortArrowPadding = 2.0;

  /// The default divider thickness.
  static const double _dividerThickness = 1.0;

  static const Duration _sortArrowAnimationDuration =
      Duration(milliseconds: 150);

  Widget _buildCheckbox({
    required BuildContext context,
    required bool? checked,
    required VoidCallback? onRowTap,
    required ValueChanged<bool?>? onCheckboxChanged,
    required MaterialStateProperty<Color?>? overlayColor,
    required bool tristate,
    MouseCursor? rowMouseCursor,
  }) {
    final ThemeData themeData = Theme.of(context);
    final double effectiveHorizontalMargin = horizontalMargin ??
        themeData.dataTableTheme.horizontalMargin ??
        _horizontalMargin;
    final double effectiveCheckboxHorizontalMarginStart =
        checkboxHorizontalMargin ??
            themeData.dataTableTheme.checkboxHorizontalMargin ??
            effectiveHorizontalMargin;
    final double effectiveCheckboxHorizontalMarginEnd =
        checkboxHorizontalMargin ??
            themeData.dataTableTheme.checkboxHorizontalMargin ??
            effectiveHorizontalMargin / 2.0;
    Widget contents = Semantics(
      container: true,
      child: Padding(
        padding: EdgeInsetsDirectional.only(
          start: effectiveCheckboxHorizontalMarginStart,
          end: effectiveCheckboxHorizontalMarginEnd,
        ),
        child: Center(
          child: Checkbox(
            value: checked,
            onChanged: onCheckboxChanged,
            tristate: tristate,
          ),
        ),
      ),
    );
    if (onRowTap != null) {
      contents = TableRowInkWell(
        onTap: onRowTap,
        overlayColor: overlayColor,
        mouseCursor: rowMouseCursor,
        child: contents,
      );
    }
    return TableCell(
      verticalAlignment: TableCellVerticalAlignment.fill,
      child: contents,
    );
  }

  Widget _buildHeadingCell({
    required BuildContext context,
    required EdgeInsetsGeometry padding,
    required Widget label,
    required String? tooltip,
    required bool numeric,
    required VoidCallback? onSort,
    required bool sorted,
    required bool ascending,
    required MaterialStateProperty<Color?>? overlayColor,
    required MouseCursor? mouseCursor,
  }) {
    final ThemeData themeData = Theme.of(context);
    final DataTableThemeData dataTableTheme = DataTableTheme.of(context);
    label = Row(
      textDirection: numeric ? TextDirection.rtl : null,
      children: <Widget>[
        label,
        if (onSort != null) ...<Widget>[
          _SortArrow(
            visible: sorted,
            up: sorted ? ascending : null,
            duration: _sortArrowAnimationDuration,
          ),
          const SizedBox(width: _sortArrowPadding),
        ],
      ],
    );

    final TextStyle effectiveHeadingTextStyle = headingTextStyle ??
        dataTableTheme.headingTextStyle ??
        themeData.dataTableTheme.headingTextStyle ??
        themeData.textTheme.titleSmall!;
    final double effectiveHeadingRowHeight = headingRowHeight ??
        dataTableTheme.headingRowHeight ??
        themeData.dataTableTheme.headingRowHeight ??
        _headingRowHeight;
    label = Container(
      padding: padding,
      height: effectiveHeadingRowHeight,
      alignment:
          numeric ? Alignment.centerRight : AlignmentDirectional.centerStart,
      child: AnimatedDefaultTextStyle(
        style: effectiveHeadingTextStyle,
        softWrap: false,
        duration: _sortArrowAnimationDuration,
        child: label,
      ),
    );
    if (tooltip != null) {
      label = Tooltip(
        message: tooltip,
        child: label,
      );
    }

    // TODO(dkwingsmt): Only wrap Inkwell if onSort != null. Blocked by
    // https://github.com/flutter/flutter/issues/51152
    label = InkWell(
      onTap: onSort,
      overlayColor: overlayColor,
      mouseCursor: mouseCursor,
      child: label,
    );
    return label;
  }

  Widget _buildDataCell({
    required BuildContext context,
    required EdgeInsetsGeometry padding,
    required Widget label,
    required bool numeric,
    required bool placeholder,
    required bool showEditIcon,
    required GestureTapCallback? onTap,
    required VoidCallback? onSelectChanged,
    required GestureTapCallback? onDoubleTap,
    required GestureLongPressCallback? onLongPress,
    required GestureTapDownCallback? onTapDown,
    required GestureTapCancelCallback? onTapCancel,
    required MaterialStateProperty<Color?>? overlayColor,
    required GestureLongPressCallback? onRowLongPress,
    required MouseCursor? mouseCursor,
  }) {
    final ThemeData themeData = Theme.of(context);
    final DataTableThemeData dataTableTheme = DataTableTheme.of(context);
    if (showEditIcon) {
      const Widget icon = Icon(Icons.edit, size: 18.0);
      label = Expanded(child: label);
      label = Row(
        textDirection: numeric ? TextDirection.rtl : null,
        children: <Widget>[label, icon],
      );
    }

    final TextStyle effectiveDataTextStyle = dataTextStyle ??
        dataTableTheme.dataTextStyle ??
        themeData.dataTableTheme.dataTextStyle ??
        themeData.textTheme.bodyMedium!;
    final double effectiveDataRowMinHeight = dataRowMinHeight ??
        dataTableTheme.dataRowMinHeight ??
        themeData.dataTableTheme.dataRowMinHeight ??
        kMinInteractiveDimension;
    final double effectiveDataRowMaxHeight = dataRowMaxHeight ??
        dataTableTheme.dataRowMaxHeight ??
        themeData.dataTableTheme.dataRowMaxHeight ??
        kMinInteractiveDimension;
    label = Container(
      padding: padding,
      constraints: BoxConstraints(
          minHeight: effectiveDataRowMinHeight,
          maxHeight: effectiveDataRowMaxHeight),
      alignment:
          numeric ? Alignment.centerRight : AlignmentDirectional.centerStart,
      child: DefaultTextStyle(
        style: effectiveDataTextStyle.copyWith(
          color: placeholder
              ? effectiveDataTextStyle.color!.withOpacity(0.6)
              : null,
        ),
        child: DropdownButtonHideUnderline(child: label),
      ),
    );
    if (onTap != null ||
        onDoubleTap != null ||
        onLongPress != null ||
        onTapDown != null ||
        onTapCancel != null) {
      label = InkWell(
        onTap: onTap,
        onDoubleTap: onDoubleTap,
        onLongPress: onLongPress,
        onTapCancel: onTapCancel,
        onTapDown: onTapDown,
        overlayColor: overlayColor,
        child: label,
      );
    } else if (onSelectChanged != null || onRowLongPress != null) {
      label = TableRowInkWell(
        onTap: onSelectChanged,
        onLongPress: onRowLongPress,
        overlayColor: overlayColor,
        mouseCursor: mouseCursor,
        child: label,
      );
    }
    return label;
  }

  @override
  Widget build(BuildContext context) {
    assert(!_debugInteractive || debugCheckHasMaterial(context));

    final ThemeData theme = Theme.of(context);
    final DataTableThemeData dataTableTheme = DataTableTheme.of(context);
    final MaterialStateProperty<Color?>? effectiveHeadingRowColor =
        headingRowColor ??
            dataTableTheme.headingRowColor ??
            theme.dataTableTheme.headingRowColor;
    final MaterialStateProperty<Color?>? effectiveDataRowColor = dataRowColor ??
        dataTableTheme.dataRowColor ??
        theme.dataTableTheme.dataRowColor;
    final MaterialStateProperty<Color?> defaultRowColor =
        MaterialStateProperty.resolveWith(
      (Set<MaterialState> states) {
        if (states.contains(MaterialState.selected)) {
          return theme.colorScheme.primary.withOpacity(0.08);
        }
        return null;
      },
    );
    final bool anyRowSelectable =
        rows.any((DataRow row) => row.onSelectChanged != null);
    final bool displayCheckboxColumn = showCheckboxColumn && anyRowSelectable;
    final Iterable<DataRow> rowsWithCheckbox = displayCheckboxColumn
        ? rows.where((DataRow row) => row.onSelectChanged != null)
        : <DataRow>[];
    final Iterable<DataRow> rowsChecked =
        rowsWithCheckbox.where((DataRow row) => row.selected);
    final bool allChecked =
        displayCheckboxColumn && rowsChecked.length == rowsWithCheckbox.length;
    final bool anyChecked = displayCheckboxColumn && rowsChecked.isNotEmpty;
    final bool someChecked = anyChecked && !allChecked;
    final double effectiveHorizontalMargin = horizontalMargin ??
        dataTableTheme.horizontalMargin ??
        theme.dataTableTheme.horizontalMargin ??
        _horizontalMargin;
    final double effectiveCheckboxHorizontalMarginStart =
        checkboxHorizontalMargin ??
            dataTableTheme.checkboxHorizontalMargin ??
            theme.dataTableTheme.checkboxHorizontalMargin ??
            effectiveHorizontalMargin;
    final double effectiveCheckboxHorizontalMarginEnd =
        checkboxHorizontalMargin ??
            dataTableTheme.checkboxHorizontalMargin ??
            theme.dataTableTheme.checkboxHorizontalMargin ??
            effectiveHorizontalMargin / 2.0;
    final double effectiveColumnSpacing = columnSpacing ??
        dataTableTheme.columnSpacing ??
        theme.dataTableTheme.columnSpacing ??
        _columnSpacing;

    final List<TableColumnWidth> tableColumns = List<TableColumnWidth>.filled(
        columns.length + (displayCheckboxColumn ? 1 : 0),
        const _NullTableColumnWidth());
    final List<TableRow> tableRows = List<TableRow>.generate(
      rows.length + 1, // the +1 is for the header row
      (int index) {
        final bool isSelected = index > 0 && rows[index - 1].selected;
        final bool isDisabled = index > 0 &&
            anyRowSelectable &&
            rows[index - 1].onSelectChanged == null;
        final Set<MaterialState> states = <MaterialState>{
          if (isSelected) MaterialState.selected,
          if (isDisabled) MaterialState.disabled,
        };
        final Color? resolvedDataRowColor = index > 0
            ? (rows[index - 1].color ?? effectiveDataRowColor)?.resolve(states)
            : null;
        final Color? resolvedHeadingRowColor =
            effectiveHeadingRowColor?.resolve(<MaterialState>{});
        final Color? rowColor =
            index > 0 ? resolvedDataRowColor : resolvedHeadingRowColor;
        final BorderSide borderSide = Divider.createBorderSide(
          context,
          width: dividerThickness ??
              dataTableTheme.dividerThickness ??
              theme.dataTableTheme.dividerThickness ??
              _dividerThickness,
        );
        final Border? border = showBottomBorder
            ? Border(bottom: borderSide)
            : index == 0
                ? null
                : Border(top: borderSide);
        return TableRow(
          key: index == 0 ? _headingRowKey : rows[index - 1].key,
          decoration: BoxDecoration(
            border: border,
            color: rowColor ?? defaultRowColor.resolve(states),
          ),
          children:
              List<Widget>.filled(tableColumns.length, const _NullWidget()),
        );
      },
    );

    int rowIndex;

    int displayColumnIndex = 0;
    if (displayCheckboxColumn) {
      tableColumns[0] = FixedColumnWidth(
          effectiveCheckboxHorizontalMarginStart +
              Checkbox.width +
              effectiveCheckboxHorizontalMarginEnd);
      tableRows[0].children[0] = _buildCheckbox(
        context: context,
        checked: someChecked ? null : allChecked,
        onRowTap: null,
        onCheckboxChanged: (bool? checked) =>
            _handleSelectAll(checked, someChecked),
        overlayColor: null,
        tristate: true,
      );
      rowIndex = 1;
      for (final DataRow row in rows) {
        final Set<MaterialState> states = <MaterialState>{
          if (row.selected) MaterialState.selected,
        };
        tableRows[rowIndex].children[0] = _buildCheckbox(
          context: context,
          checked: row.selected,
          onRowTap: row.onSelectChanged == null
              ? null
              : () => row.onSelectChanged?.call(!row.selected),
          onCheckboxChanged: row.onSelectChanged,
          overlayColor: row.color ?? effectiveDataRowColor,
          rowMouseCursor: row.mouseCursor?.resolve(states) ??
              dataTableTheme.dataRowCursor?.resolve(states),
          tristate: false,
        );
        rowIndex += 1;
      }
      displayColumnIndex += 1;
    }

    for (int dataColumnIndex = 0;
        dataColumnIndex < columns.length;
        dataColumnIndex += 1) {
      final DataColumn column = columns[dataColumnIndex];

      final double paddingStart;
      if (dataColumnIndex == 0 &&
          displayCheckboxColumn &&
          checkboxHorizontalMargin != null) {
        paddingStart = effectiveHorizontalMargin;
      } else if (dataColumnIndex == 0 && displayCheckboxColumn) {
        paddingStart = effectiveHorizontalMargin / 2.0;
      } else if (dataColumnIndex == 0 && !displayCheckboxColumn) {
        paddingStart = effectiveHorizontalMargin;
      } else {
        paddingStart = effectiveColumnSpacing / 2.0;
      }

      final double paddingEnd;
      if (dataColumnIndex == columns.length - 1) {
        paddingEnd = effectiveHorizontalMargin;
      } else {
        paddingEnd = effectiveColumnSpacing / 2.0;
      }

      final EdgeInsetsDirectional padding = EdgeInsetsDirectional.only(
        start: paddingStart,
        end: paddingEnd,
      );
      if (dataColumnIndex == _onlyTextColumn) {
        tableColumns[displayColumnIndex] =
            const IntrinsicColumnWidth(flex: 1.0);
      } else {
        tableColumns[displayColumnIndex] = const IntrinsicColumnWidth();
      }
      final Set<MaterialState> headerStates = <MaterialState>{
        if (column.onSort == null) MaterialState.disabled,
      };
      tableRows[0].children[displayColumnIndex] = _buildHeadingCell(
        context: context,
        padding: padding,
        label: column.label,
        tooltip: column.tooltip,
        numeric: column.numeric,
        onSort: column.onSort != null
            ? () => column.onSort!(dataColumnIndex,
                sortColumnIndex != dataColumnIndex || !sortAscending)
            : null,
        sorted: dataColumnIndex == sortColumnIndex,
        ascending: sortAscending,
        overlayColor: effectiveHeadingRowColor,
        mouseCursor: column.mouseCursor?.resolve(headerStates) ??
            dataTableTheme.headingCellCursor?.resolve(headerStates),
      );
      rowIndex = 1;
      for (final DataRow row in rows) {
        final Set<MaterialState> states = <MaterialState>{
          if (row.selected) MaterialState.selected,
        };
        final DataCell cell = row.cells[dataColumnIndex];
        tableRows[rowIndex].children[displayColumnIndex] = _buildDataCell(
          context: context,
          padding: padding,
          label: cell.child,
          numeric: column.numeric,
          placeholder: cell.placeholder,
          showEditIcon: cell.showEditIcon,
          onTap: cell.onTap,
          onDoubleTap: cell.onDoubleTap,
          onLongPress: cell.onLongPress,
          onTapCancel: cell.onTapCancel,
          onTapDown: cell.onTapDown,
          onSelectChanged: row.onSelectChanged == null
              ? null
              : () => row.onSelectChanged?.call(!row.selected),
          overlayColor: row.color ?? effectiveDataRowColor,
          onRowLongPress: row.onLongPress,
          mouseCursor: row.mouseCursor?.resolve(states) ??
              dataTableTheme.dataRowCursor?.resolve(states),
        );
        rowIndex += 1;
      }
      displayColumnIndex += 1;
    }

    return Container(
      decoration: decoration ??
          dataTableTheme.decoration ??
          theme.dataTableTheme.decoration,
      child: Material(
        type: MaterialType.transparency,
        borderRadius: border?.borderRadius,
        clipBehavior: clipBehavior,
        child: Table(
          columnWidths: tableColumns.asMap(),
          defaultVerticalAlignment: TableCellVerticalAlignment.middle,
          children: tableRows,
          border: border,
        ),
      ),
    );
  }
}

/// A rectangular area of a Material that responds to touch but clips
/// its ink splashes to the current table row of the nearest table.
///
/// Must have an ancestor [Material] widget in which to cause ink
/// reactions and an ancestor [Table] widget to establish a row.
///
/// The [TableRowInkWell] must be in the same coordinate space (modulo
/// translations) as the [Table]. If it's rotated or scaled or
/// otherwise transformed, it will not be able to describe the
/// rectangle of the row in its own coordinate system as a [Rect], and
/// thus the splash will not occur. (In general, this is easy to
/// achieve: just put the [TableRowInkWell] as the direct child of the
/// [Table], and put the other contents of the cell inside it.)
///
/// See also:
///
///  * [DataTable], which makes use of [TableRowInkWell] when
///    [DataRow.onSelectChanged] is defined and [DataCell.onTap]
///    is not.
class TableRowInkWell extends InkResponse {
  /// Creates an ink well for a table row.
  const TableRowInkWell({
    super.key,
    super.child,
    super.onTap,
    super.onDoubleTap,
    super.onLongPress,
    super.onHighlightChanged,
    super.onSecondaryTap,
    super.onSecondaryTapDown,
    super.overlayColor,
    super.mouseCursor,
  }) : super(
          containedInkWell: true,
          highlightShape: BoxShape.rectangle,
        );

  @override
  RectCallback getRectCallback(RenderBox referenceBox) {
    return () {
      RenderObject cell = referenceBox;
      RenderObject? table = cell.parent;
      final Matrix4 transform = Matrix4.identity();
      while (table is RenderObject && table is! RenderTable) {
        table.applyPaintTransform(cell, transform);
        assert(table == cell.parent);
        cell = table;
        table = table.parent;
      }
      if (table is RenderTable) {
        final TableCellParentData cellParentData =
            cell.parentData! as TableCellParentData;
        assert(cellParentData.y != null);
        final Rect rect = table.getRowBox(cellParentData.y!);
        // The rect is in the table's coordinate space. We need to change it to the
        // TableRowInkWell's coordinate space.
        table.applyPaintTransform(cell, transform);
        final Offset? offset = MatrixUtils.getAsTranslation(transform);
        if (offset != null) {
          return rect.shift(-offset);
        }
      }
      return Rect.zero;
    };
  }

  @override
  bool debugCheckContext(BuildContext context) {
    assert(debugCheckHasTable(context));
    return super.debugCheckContext(context);
  }
}

class _SortArrow extends StatefulWidget {
  const _SortArrow({
    required this.visible,
    required this.up,
    required this.duration,
  });

  final bool visible;

  final bool? up;

  final Duration duration;

  @override
  _SortArrowState createState() => _SortArrowState();
}

class _SortArrowState extends State<_SortArrow> with TickerProviderStateMixin {
  late AnimationController _opacityController;
  late Animation<double> _opacityAnimation;

  late AnimationController _orientationController;
  late Animation<double> _orientationAnimation;
  double _orientationOffset = 0.0;

  bool? _up;

  static final Animatable<double> _turnTween =
      Tween<double>(begin: 0.0, end: math.pi)
          .chain(CurveTween(curve: Curves.easeIn));

  @override
  void initState() {
    super.initState();
    _up = widget.up;
    _opacityAnimation = CurvedAnimation(
      parent: _opacityController = AnimationController(
        duration: widget.duration,
        vsync: this,
      ),
      curve: Curves.fastOutSlowIn,
    )..addListener(_rebuild);
    _opacityController.value = widget.visible ? 1.0 : 0.0;
    _orientationController = AnimationController(
      duration: widget.duration,
      vsync: this,
    );
    _orientationAnimation = _orientationController.drive(_turnTween)
      ..addListener(_rebuild)
      ..addStatusListener(_resetOrientationAnimation);
    if (widget.visible) {
      _orientationOffset = widget.up! ? 0.0 : math.pi;
    }
  }

  void _rebuild() {
    setState(() {
      // The animations changed, so we need to rebuild.
    });
  }

  void _resetOrientationAnimation(AnimationStatus status) {
    if (status == AnimationStatus.completed) {
      assert(_orientationAnimation.value == math.pi);
      _orientationOffset += math.pi;
      _orientationController.value =
          0.0; // TODO(ianh): This triggers a pointless rebuild.
    }
  }

  @override
  void didUpdateWidget(_SortArrow oldWidget) {
    super.didUpdateWidget(oldWidget);
    bool skipArrow = false;
    final bool? newUp = widget.up ?? _up;
    if (oldWidget.visible != widget.visible) {
      if (widget.visible &&
          (_opacityController.status == AnimationStatus.dismissed)) {
        _orientationController.stop();
        _orientationController.value = 0.0;
        _orientationOffset = newUp! ? 0.0 : math.pi;
        skipArrow = true;
      }
      if (widget.visible) {
        _opacityController.forward();
      } else {
        _opacityController.reverse();
      }
    }
    if ((_up != newUp) && !skipArrow) {
      if (_orientationController.status == AnimationStatus.dismissed) {
        _orientationController.forward();
      } else {
        _orientationController.reverse();
      }
    }
    _up = newUp;
  }

  @override
  void dispose() {
    _opacityController.dispose();
    _orientationController.dispose();
    super.dispose();
  }

  static const double _arrowIconBaselineOffset = -1.5;
  static const double _arrowIconSize = 16.0;

  @override
  Widget build(BuildContext context) {
    return FadeTransition(
      opacity: _opacityAnimation,
      child: Transform(
        transform:
            Matrix4.rotationZ(_orientationOffset + _orientationAnimation.value)
              ..setTranslationRaw(0.0, _arrowIconBaselineOffset, 0.0),
        alignment: Alignment.center,
        child: const Icon(
          Icons.arrow_upward,
          size: _arrowIconSize,
        ),
      ),
    );
  }
}

class _NullTableColumnWidth extends TableColumnWidth {
  const _NullTableColumnWidth();

  @override
  double maxIntrinsicWidth(Iterable<RenderBox> cells, double containerWidth) =>
      throw UnimplementedError();

  @override
  double minIntrinsicWidth(Iterable<RenderBox> cells, double containerWidth) =>
      throw UnimplementedError();
}

class _NullWidget extends Widget {
  const _NullWidget();

  @override
  Element createElement() => throw UnimplementedError();
}<|MERGE_RESOLUTION|>--- conflicted
+++ resolved
@@ -452,23 +452,6 @@
     this.checkboxHorizontalMargin,
     this.border,
     this.clipBehavior = Clip.none,
-<<<<<<< HEAD
-  })  : assert(columns.isNotEmpty),
-        assert(sortColumnIndex == null ||
-            (sortColumnIndex >= 0 && sortColumnIndex < columns.length)),
-        assert(!rows.any((DataRow row) => row.cells.length != columns.length)),
-        assert(dividerThickness == null || dividerThickness >= 0),
-        assert(dataRowMinHeight == null ||
-            dataRowMaxHeight == null ||
-            dataRowMaxHeight >= dataRowMinHeight),
-        assert(
-            dataRowHeight == null ||
-                (dataRowMinHeight == null && dataRowMaxHeight == null),
-            'dataRowHeight ($dataRowHeight) must not be set if dataRowMinHeight ($dataRowMinHeight) or dataRowMaxHeight ($dataRowMaxHeight) are set.'),
-        dataRowMinHeight = dataRowHeight ?? dataRowMinHeight,
-        dataRowMaxHeight = dataRowHeight ?? dataRowMaxHeight,
-        _onlyTextColumn = _initOnlyTextColumn(columns);
-=======
   }) : assert(columns.isNotEmpty),
        assert(sortColumnIndex == null || (sortColumnIndex >= 0 && sortColumnIndex < columns.length)),
        assert(!rows.any((DataRow row) => row.cells.length != columns.length), 'All rows must have the same number of cells as there are header cells (${columns.length})'),
@@ -479,7 +462,6 @@
        dataRowMinHeight = dataRowHeight ?? dataRowMinHeight,
        dataRowMaxHeight = dataRowHeight ?? dataRowMaxHeight,
        _onlyTextColumn = _initOnlyTextColumn(columns);
->>>>>>> b1f691c9
 
   /// The configuration and labels for the columns in the table.
   final List<DataColumn> columns;
