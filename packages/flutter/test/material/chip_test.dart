--- conflicted
+++ resolved
@@ -1177,12 +1177,12 @@
     expect(labelStyle.style.color, equals(Colors.black.withAlpha(0xde)));
   });
 
-<<<<<<< HEAD
   testWidgets('Chip elevation works correctly', (WidgetTester tester) async {
     final ThemeData theme = ThemeData(
       platform: TargetPlatform.android,
       primarySwatch: Colors.red,
     );
+
     final ChipThemeData chipTheme = theme.chipTheme;
 
     InputChip inputChip =
@@ -1213,7 +1213,8 @@
     await tester.pumpWidget(buildChip(chipTheme));
     await tester.pumpAndSettle();
     expect(inputChip.pressElevation, 12.0);
-=======
+  });
+
   group('Chip semantics', () {
     testWidgets('label only', (WidgetTester tester) async {
       final SemanticsTester semanticsTester = SemanticsTester(tester);
@@ -1529,6 +1530,5 @@
 
     await tester.pumpWidget(_wrapForChip(child: const InputChip(label: label, clipBehavior: Clip.antiAlias)));
     checkChipMaterialClipBehavior(tester, Clip.antiAlias);
->>>>>>> 6776352f
   });
 }