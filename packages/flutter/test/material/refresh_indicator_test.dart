// Copyright 2014 The Flutter Authors. All rights reserved.
// Use of this source code is governed by a BSD-style license that can be
// found in the LICENSE file.

import 'dart:async';

import 'package:flutter/cupertino.dart';
import 'package:flutter/foundation.dart';
import 'package:flutter/material.dart';
import 'package:flutter_test/flutter_test.dart';

bool refreshCalled = false;

Future<void> refresh() {
  refreshCalled = true;
  return Future<void>.value();
}

Future<void> holdRefresh() {
  refreshCalled = true;
  return Completer<void>().future;
}

void main() {
  testWidgets('RefreshIndicator', (WidgetTester tester) async {
    refreshCalled = false;
    final SemanticsHandle handle = tester.ensureSemantics();
    await tester.pumpWidget(
      MaterialApp(
        home: RefreshIndicator(
          onRefresh: refresh,
          child: ListView(
            physics: const AlwaysScrollableScrollPhysics(),
            children: <String>['A', 'B', 'C', 'D', 'E', 'F'].map<Widget>((String item) {
              return SizedBox(
                height: 200.0,
                child: Text(item),
              );
            }).toList(),
          ),
        ),
      ),
    );

    await tester.fling(find.text('A'), const Offset(0.0, 300.0), 1000.0);
    await tester.pump();

    expect(tester.getSemantics(find.byType(RefreshProgressIndicator)), matchesSemantics(
      label: 'Refresh',
    ));

    await tester.pump(const Duration(seconds: 1)); // finish the scroll animation
    await tester.pump(const Duration(seconds: 1)); // finish the indicator settle animation
    await tester.pump(const Duration(seconds: 1)); // finish the indicator hide animation
    expect(refreshCalled, true);
    handle.dispose();
  });

  testWidgets('Refresh Indicator - nested', (WidgetTester tester) async {
    refreshCalled = false;
    await tester.pumpWidget(
      MaterialApp(
        home: RefreshIndicator(
          notificationPredicate: (ScrollNotification notification) => notification.depth == 1,
          onRefresh: refresh,
          child: SingleChildScrollView(
            scrollDirection: Axis.horizontal,
            child: SizedBox(
              width: 600.0,
              child: ListView(
                physics: const AlwaysScrollableScrollPhysics(),
                children: <String>['A', 'B', 'C', 'D', 'E', 'F'].map<Widget>((String item) {
                  return SizedBox(
                    height: 200.0,
                    child: Text(item),
                  );
                }).toList(),
              ),
            ),
          ),
        ),
      ),
    );

    await tester.fling(find.text('A'), const Offset(300.0, 0.0), 1000.0); // horizontal fling
    await tester.pump();
    await tester.pump(const Duration(seconds: 1)); // finish the scroll animation
    await tester.pump(const Duration(seconds: 1)); // finish the indicator settle animation
    await tester.pump(const Duration(seconds: 1)); // finish the indicator hide animation
    expect(refreshCalled, false);

    await tester.fling(find.text('A'), const Offset(0.0, 300.0), 1000.0); // vertical fling
    await tester.pump();
    await tester.pump(const Duration(seconds: 1)); // finish the scroll animation
    await tester.pump(const Duration(seconds: 1)); // finish the indicator settle animation
    await tester.pump(const Duration(seconds: 1)); // finish the indicator hide animation
    expect(refreshCalled, true);
  });

  testWidgets('RefreshIndicator - reverse', (WidgetTester tester) async {
    refreshCalled = false;
    await tester.pumpWidget(
      MaterialApp(
        home: RefreshIndicator(
          onRefresh: refresh,
          child: ListView(
            reverse: true,
            physics: const AlwaysScrollableScrollPhysics(),
            children: const <Widget>[
              SizedBox(
                height: 200.0,
                child: Text('X'),
              ),
            ],
          ),
        ),
      ),
    );

    await tester.fling(find.text('X'), const Offset(0.0, 600.0), 1000.0);
    await tester.pump();
    await tester.pump(const Duration(seconds: 1)); // finish the scroll animation
    await tester.pump(const Duration(seconds: 1)); // finish the indicator settle animation
    await tester.pump(const Duration(seconds: 1)); // finish the indicator hide animation
    expect(refreshCalled, true);
  });

  testWidgets('RefreshIndicator - top - position', (WidgetTester tester) async {
    refreshCalled = false;
    await tester.pumpWidget(
      MaterialApp(
        home: RefreshIndicator(
          onRefresh: holdRefresh,
          child: ListView(
            physics: const AlwaysScrollableScrollPhysics(),
            children: const <Widget>[
              SizedBox(
                height: 200.0,
                child: Text('X'),
              ),
            ],
          ),
        ),
      ),
    );

    await tester.fling(find.text('X'), const Offset(0.0, 300.0), 1000.0);
    await tester.pump();
    await tester.pump(const Duration(seconds: 1));
    await tester.pump(const Duration(seconds: 1));
    expect(tester.getCenter(find.byType(RefreshProgressIndicator)).dy, lessThan(300.0));
  });

  testWidgets('RefreshIndicator - reverse - position', (WidgetTester tester) async {
    refreshCalled = false;
    await tester.pumpWidget(
      MaterialApp(
        home: RefreshIndicator(
          onRefresh: holdRefresh,
          child: ListView(
            reverse: true,
            physics: const AlwaysScrollableScrollPhysics(),
            children: const <Widget>[
              SizedBox(
                height: 200.0,
                child: Text('X'),
              ),
            ],
          ),
        ),
      ),
    );

    await tester.fling(find.text('X'), const Offset(0.0, 600.0), 1000.0);
    await tester.pump();
    await tester.pump(const Duration(seconds: 1));
    await tester.pump(const Duration(seconds: 1));
    expect(tester.getCenter(find.byType(RefreshProgressIndicator)).dy, lessThan(300.0));
  });

  testWidgets('RefreshIndicator - no movement', (WidgetTester tester) async {
    refreshCalled = false;
    await tester.pumpWidget(
      MaterialApp(
        home: RefreshIndicator(
          onRefresh: refresh,
          child: ListView(
            physics: const AlwaysScrollableScrollPhysics(),
            children: const <Widget>[
              SizedBox(
                height: 200.0,
                child: Text('X'),
              ),
            ],
          ),
        ),
      ),
    );

    // this fling is horizontal, not up or down
    await tester.fling(find.text('X'), const Offset(1.0, 0.0), 1000.0);
    await tester.pump();
    await tester.pump(const Duration(seconds: 1));
    await tester.pump(const Duration(seconds: 1));
    await tester.pump(const Duration(seconds: 1));
    expect(refreshCalled, false);
  });

  testWidgets('RefreshIndicator - not enough', (WidgetTester tester) async {
    refreshCalled = false;
    await tester.pumpWidget(
      MaterialApp(
        home: RefreshIndicator(
          onRefresh: refresh,
          child: ListView(
            physics: const AlwaysScrollableScrollPhysics(),
            children: const <Widget>[
              SizedBox(
                height: 200.0,
                child: Text('X'),
              ),
            ],
          ),
        ),
      ),
    );

    await tester.fling(find.text('X'), const Offset(0.0, 50.0), 1000.0);
    await tester.pump();
    await tester.pump(const Duration(seconds: 1));
    await tester.pump(const Duration(seconds: 1));
    await tester.pump(const Duration(seconds: 1));
    expect(refreshCalled, false);
  });

  testWidgets('RefreshIndicator - just enough', (WidgetTester tester) async {
    refreshCalled = false;
    await tester.pumpWidget(
      MaterialApp(
        home: RefreshIndicator(
          onRefresh: refresh,
          child: ListView(
            physics: const AlwaysScrollableScrollPhysics(),
            children: const <Widget>[
              SizedBox(
                height: 200.0,
                child: Text('X'),
              ),
            ],
          ),
        ),
      ),
    );

    await tester.fling(find.text('X'), const Offset(0.0, 200.0), 1000.0);
    await tester.pump();
    await tester.pump(const Duration(seconds: 1));
    await tester.pump(const Duration(seconds: 1));
    await tester.pump(const Duration(seconds: 1));
    expect(refreshCalled, true);
  });

<<<<<<< HEAD
  testWidgetsWithLeakTracking('RefreshIndicator - drag back not far enough to cancel', (WidgetTester tester) async {
    refreshCalled = false;
    await tester.pumpWidget(
      MaterialApp(
        home: RefreshIndicator(
          onRefresh: refresh,
          child: ListView(
            physics: const AlwaysScrollableScrollPhysics(),
            children: const <Widget>[
              SizedBox(
                height: 200.0,
                child: Text('X'),
              ),
              SizedBox(height: 1000),
            ],
          ),
        ),
      ),
    );

    final Offset startLocation = tester.getCenter(find.text('X'), warnIfMissed: true, callee: 'drag');
    final TestPointer testPointer = TestPointer();
    await tester.sendEventToBinding(testPointer.down(startLocation));
    await tester.sendEventToBinding(testPointer.move(startLocation + const Offset(0.0, 175)));
    await tester.pump();
    await tester.sendEventToBinding(testPointer.move(startLocation + const Offset(0.0, 150)));
    await tester.pump();
    await tester.sendEventToBinding(testPointer.up());
    await tester.pump();
    await tester.pump(const Duration(seconds: 1));
    await tester.pump(const Duration(seconds: 1));
    await tester.pump(const Duration(seconds: 1));
    expect(refreshCalled, true);
  });

  testWidgetsWithLeakTracking('RefreshIndicator - drag back far enough to cancel', (WidgetTester tester) async {
    refreshCalled = false;
    await tester.pumpWidget(
      MaterialApp(
        home: RefreshIndicator(
          onRefresh: refresh,
          child: ListView(
            physics: const AlwaysScrollableScrollPhysics(),
            children: const <Widget>[
              SizedBox(
                height: 200.0,
                child: Text('X'),
              ),
              SizedBox(height: 1000),
            ],
          ),
        ),
      ),
    );

    final Offset startLocation = tester.getCenter(find.text('X'), warnIfMissed: true, callee: 'drag');
    final TestPointer testPointer = TestPointer();
    await tester.sendEventToBinding(testPointer.down(startLocation));
    await tester.sendEventToBinding(testPointer.move(startLocation + const Offset(0.0, 175)));
    await tester.pump();
    await tester.sendEventToBinding(testPointer.move(startLocation + const Offset(0.0, 149)));
    await tester.pump();
    await tester.sendEventToBinding(testPointer.up());
    await tester.pump();
    await tester.pump(const Duration(seconds: 1));
    await tester.pump(const Duration(seconds: 1));
    await tester.pump(const Duration(seconds: 1));
    expect(refreshCalled, false);
  });

  testWidgetsWithLeakTracking('RefreshIndicator - show - slow', (WidgetTester tester) async {
=======
  testWidgets('RefreshIndicator - show - slow', (WidgetTester tester) async {
>>>>>>> c2286a76
    refreshCalled = false;
    await tester.pumpWidget(
      MaterialApp(
        home: RefreshIndicator(
          onRefresh: holdRefresh, // this one never returns
          child: ListView(
            physics: const AlwaysScrollableScrollPhysics(),
            children: const <Widget>[
              SizedBox(
                height: 200.0,
                child: Text('X'),
              ),
            ],
          ),
        ),
      ),
    );

    bool completed = false;
    tester.state<RefreshIndicatorState>(find.byType(RefreshIndicator))
      .show()
      .then<void>((void value) { completed = true; });
    await tester.pump();
    expect(completed, false);
    await tester.pump(const Duration(seconds: 1));
    await tester.pump(const Duration(seconds: 1));
    await tester.pump(const Duration(seconds: 1));
    expect(refreshCalled, true);
    expect(completed, false);
    completed = false;
    refreshCalled = false;
    tester.state<RefreshIndicatorState>(find.byType(RefreshIndicator))
      .show()
      .then<void>((void value) { completed = true; });
    await tester.pump();
    expect(completed, false);
    await tester.pump(const Duration(seconds: 1));
    await tester.pump(const Duration(seconds: 1));
    await tester.pump(const Duration(seconds: 1));
    expect(refreshCalled, false);
  });

  testWidgets('RefreshIndicator - show - fast', (WidgetTester tester) async {
    refreshCalled = false;
    await tester.pumpWidget(
      MaterialApp(
        home: RefreshIndicator(
          onRefresh: refresh,
          child: ListView(
            physics: const AlwaysScrollableScrollPhysics(),
            children: const <Widget>[
              SizedBox(
                height: 200.0,
                child: Text('X'),
              ),
            ],
          ),
        ),
      ),
    );

    bool completed = false;
    tester.state<RefreshIndicatorState>(find.byType(RefreshIndicator))
      .show()
      .then<void>((void value) { completed = true; });
    await tester.pump();
    expect(completed, false);
    await tester.pump(const Duration(seconds: 1));
    await tester.pump(const Duration(seconds: 1));
    await tester.pump(const Duration(seconds: 1));
    expect(refreshCalled, true);
    expect(completed, true);
    completed = false;
    refreshCalled = false;
    tester.state<RefreshIndicatorState>(find.byType(RefreshIndicator))
      .show()
      .then<void>((void value) { completed = true; });
    await tester.pump();
    expect(completed, false);
    await tester.pump(const Duration(seconds: 1));
    await tester.pump(const Duration(seconds: 1));
    await tester.pump(const Duration(seconds: 1));
    expect(refreshCalled, true);
    expect(completed, true);
  });

  testWidgets('RefreshIndicator - show - fast - twice', (WidgetTester tester) async {
    refreshCalled = false;
    await tester.pumpWidget(
      MaterialApp(
        home: RefreshIndicator(
          onRefresh: refresh,
          child: ListView(
            physics: const AlwaysScrollableScrollPhysics(),
            children: const <Widget>[
              SizedBox(
                height: 200.0,
                child: Text('X'),
              ),
            ],
          ),
        ),
      ),
    );

    bool completed1 = false;
    tester.state<RefreshIndicatorState>(find.byType(RefreshIndicator))
      .show()
      .then<void>((void value) { completed1 = true; });
    bool completed2 = false;
    tester.state<RefreshIndicatorState>(find.byType(RefreshIndicator))
      .show()
      .then<void>((void value) { completed2 = true; });
    await tester.pump();
    expect(completed1, false);
    expect(completed2, false);
    await tester.pump(const Duration(seconds: 1));
    await tester.pump(const Duration(seconds: 1));
    await tester.pump(const Duration(seconds: 1));
    expect(refreshCalled, true);
    expect(completed1, true);
    expect(completed2, true);
  });

  testWidgets('Refresh starts while scroll view moves back to 0.0 after overscroll', (WidgetTester tester) async {
    refreshCalled = false;
    double lastScrollOffset;
    final ScrollController controller = ScrollController();

    await tester.pumpWidget(
      MaterialApp(
        home: RefreshIndicator(
          onRefresh: refresh,
          child: ListView(
            controller: controller,
            physics: const AlwaysScrollableScrollPhysics(),
            children: <String>['A', 'B', 'C', 'D', 'E', 'F'].map<Widget>((String item) {
              return SizedBox(
                height: 200.0,
                child: Text(item),
              );
            }).toList(),
          ),
        ),
      ),
    );

    if (debugDefaultTargetPlatformOverride == TargetPlatform.macOS) {
      await tester.fling(find.text('A'), const Offset(0.0, 1500.0), 10000.0);
    }
    else {
      await tester.fling(find.text('A'), const Offset(0.0, 300.0), 1000.0);
    }
    await tester.pump(const Duration(milliseconds: 100));
    expect(lastScrollOffset = controller.offset, lessThan(0.0));
    expect(refreshCalled, isFalse);

    await tester.pump(const Duration(milliseconds: 400));
    expect(controller.offset, greaterThan(lastScrollOffset));
    expect(controller.offset, lessThan(0.0));
    expect(refreshCalled, isTrue);

    controller.dispose();
  }, variant: const TargetPlatformVariant(<TargetPlatform>{ TargetPlatform.iOS,  TargetPlatform.macOS }));

  testWidgets('RefreshIndicator does not force child to relayout', (WidgetTester tester) async {
    int layoutCount = 0;

    Widget layoutCallback(BuildContext context, BoxConstraints constraints) {
      layoutCount++;
      return ListView(
        physics: const AlwaysScrollableScrollPhysics(),
        children: <String>['A', 'B', 'C', 'D', 'E', 'F'].map<Widget>((String item) {
          return SizedBox(
            height: 200.0,
            child: Text(item),
          );
        }).toList(),
      );
    }

    await tester.pumpWidget(
      MaterialApp(
        home: RefreshIndicator(
          onRefresh: refresh,
          child: LayoutBuilder(builder: layoutCallback),
        ),
      ),
    );

    await tester.fling(find.text('A'), const Offset(0.0, 300.0), 1000.0); // trigger refresh
    await tester.pump();

    await tester.pump(const Duration(seconds: 1)); // finish the scroll animation
    await tester.pump(const Duration(seconds: 1)); // finish the indicator settle animation
    await tester.pump(const Duration(seconds: 1)); // finish the indicator hide animation

    expect(layoutCount, 1);
  });

  testWidgets('RefreshIndicator responds to strokeWidth', (WidgetTester tester) async {
    await tester.pumpWidget(
      MaterialApp(
        home: RefreshIndicator(
          onRefresh: () async {},
          child: ListView(
            physics: const AlwaysScrollableScrollPhysics(),
            children: <String>['A', 'B', 'C', 'D', 'E', 'F'].map<Widget>((String item) {
              return SizedBox(
                height: 200.0,
                child: Text(item),
              );
            }).toList(),
          ),
        ),
      ),
    );

    // Check for the default value
    expect(
      tester.widget<RefreshIndicator>(find.byType(RefreshIndicator)).strokeWidth,
      RefreshProgressIndicator.defaultStrokeWidth,
    );

    await tester.pumpWidget(
      MaterialApp(
        home: RefreshIndicator(
          onRefresh: () async {},
          strokeWidth: 4.0,
          child: ListView(
            physics: const AlwaysScrollableScrollPhysics(),
            children: <String>['A', 'B', 'C', 'D', 'E', 'F'].map<Widget>((String item) {
              return SizedBox(
                height: 200.0,
                child: Text(item),
              );
            }).toList(),
          ),
        ),
      ),
    );

    expect(
      tester.widget<RefreshIndicator>(find.byType(RefreshIndicator)).strokeWidth,
      4.0,
    );
  });

  testWidgets('RefreshIndicator responds to edgeOffset', (WidgetTester tester) async {
    await tester.pumpWidget(
      MaterialApp(
        home: RefreshIndicator(
          onRefresh: () async {},
          child: ListView(
            physics: const AlwaysScrollableScrollPhysics(),
            children: <String>['A', 'B', 'C', 'D', 'E', 'F'].map<Widget>((String item) {
              return SizedBox(
                height: 200.0,
                child: Text(item),
              );
            }).toList(),
          ),
        ),
      ),
    );

    //By default the value of edgeOffset is 0.0
    expect(
      tester.widget<RefreshIndicator>(find.byType(RefreshIndicator)).edgeOffset,
      0.0,
    );

    await tester.pumpWidget(
      MaterialApp(
        home: RefreshIndicator(
          onRefresh: () async {},
          edgeOffset: kToolbarHeight,
          child: ListView(
            physics: const AlwaysScrollableScrollPhysics(),
            children: <String>['A', 'B', 'C', 'D', 'E', 'F'].map<Widget>((String item) {
              return SizedBox(
                height: 200.0,
                child: Text(item),
              );
            }).toList(),
          ),
        ),
      ),
    );

    expect(
      tester.widget<RefreshIndicator>(find.byType(RefreshIndicator)).edgeOffset,
      kToolbarHeight,
    );
  });

  testWidgets('RefreshIndicator appears at edgeOffset', (WidgetTester tester) async {
    await tester.pumpWidget(MaterialApp(
      home: RefreshIndicator(
        edgeOffset: kToolbarHeight,
        displacement: kToolbarHeight,
        onRefresh: () async {
          await Future<void>.delayed(const Duration(seconds: 1), () { });
        },
        child: ListView(
          physics: const AlwaysScrollableScrollPhysics(),
          children: <String>['A', 'B', 'C', 'D', 'E', 'F'].map<Widget>((String item) {
            return SizedBox(
              height: 200.0,
              child: Text(item),
            );
          }).toList(),
        ),
      ),
    ));

    await tester.fling(find.byType(ListView), const Offset(0.0, 2.0 * kToolbarHeight), 1000.0);
    await tester.pump(const Duration(seconds: 2));

    expect(
      tester.getTopLeft(find.byType(RefreshProgressIndicator)).dy,
      greaterThanOrEqualTo(2.0 * kToolbarHeight),
    );
  });

  testWidgets('Top RefreshIndicator(anywhere mode) should be shown when dragging from non-zero scroll position', (WidgetTester tester) async {
    refreshCalled = false;
    final ScrollController scrollController = ScrollController();
    await tester.pumpWidget(
      MaterialApp(
        home: RefreshIndicator(
          triggerMode: RefreshIndicatorTriggerMode.anywhere,
          onRefresh: holdRefresh,
          child: ListView(
            controller: scrollController,
            physics: const AlwaysScrollableScrollPhysics(),
            children: const <Widget>[
              SizedBox(
                height: 200.0,
                child: Text('X'),
              ),
              SizedBox(
                height: 800.0,
                child: Text('Y'),
              ),
            ],
          ),
        ),
      ),
    );

    scrollController.jumpTo(50.0);

    await tester.fling(find.text('X'), const Offset(0.0, 300.0), 1000.0);
    await tester.pump();
    await tester.pump(const Duration(seconds: 1)); // finish the scroll animation
    await tester.pump(const Duration(seconds: 1)); // finish the indicator settle animation
    expect(tester.getCenter(find.byType(RefreshProgressIndicator)).dy, lessThan(300.0));

    scrollController.dispose();
  });

  testWidgets('Reverse RefreshIndicator(anywhere mode) should be shown when dragging from non-zero scroll position', (WidgetTester tester) async {
    refreshCalled = false;
    final ScrollController scrollController = ScrollController();
    await tester.pumpWidget(
      MaterialApp(
        home: RefreshIndicator(
          triggerMode: RefreshIndicatorTriggerMode.anywhere,
          onRefresh: holdRefresh,
          child: ListView(
            reverse: true,
            controller: scrollController,
            physics: const AlwaysScrollableScrollPhysics(),
            children: const <Widget>[
              SizedBox(
                height: 200.0,
                child: Text('X'),
              ),
              SizedBox(
                height: 800.0,
                child: Text('Y'),
              ),
            ],
          ),
        ),
      ),
    );

    scrollController.jumpTo(50.0);

    await tester.fling(find.text('X'), const Offset(0.0, 600.0), 1000.0);
    await tester.pump();
    await tester.pump(const Duration(seconds: 1)); // finish the scroll animation
    await tester.pump(const Duration(seconds: 1)); // finish the indicator settle animation
    expect(tester.getCenter(find.byType(RefreshProgressIndicator)).dy, lessThan(300.0));

    scrollController.dispose();
  });

  // Regression test for https://github.com/flutter/flutter/issues/71936
  testWidgets('RefreshIndicator(anywhere mode) should not be shown when overscroll occurs due to inertia', (WidgetTester tester) async {
    refreshCalled = false;
    final ScrollController scrollController = ScrollController();
    await tester.pumpWidget(
      MaterialApp(
        home: RefreshIndicator(
          triggerMode: RefreshIndicatorTriggerMode.anywhere,
          onRefresh: holdRefresh,
          child: ListView(
            controller: scrollController,
            physics: const AlwaysScrollableScrollPhysics(),
            children: const <Widget>[
              SizedBox(
                height: 200.0,
                child: Text('X'),
              ),
              SizedBox(
                height: 2000.0,
                child: Text('Y'),
              ),
            ],
          ),
        ),
      ),
    );

    scrollController.jumpTo(100.0);

    // Release finger before reach the edge.
    await tester.fling(find.text('X'), const Offset(0.0, 99.0), 1000.0);
    await tester.pump();
    await tester.pump(const Duration(seconds: 1)); // finish the scroll animation
    await tester.pump(const Duration(seconds: 1)); // finish the indicator settle animation
    expect(find.byType(RefreshProgressIndicator), findsNothing);

    scrollController.dispose();
  });

  testWidgets('Top RefreshIndicator(onEdge mode) should not be shown when dragging from non-zero scroll position', (WidgetTester tester) async {
    refreshCalled = false;
    final ScrollController scrollController = ScrollController();
    await tester.pumpWidget(
      MaterialApp(
        home: RefreshIndicator(
          onRefresh: holdRefresh,
          child: ListView(
            controller: scrollController,
            physics: const AlwaysScrollableScrollPhysics(),
            children: const <Widget>[
              SizedBox(
                height: 200.0,
                child: Text('X'),
              ),
              SizedBox(
                height: 800.0,
                child: Text('Y'),
              ),
            ],
          ),
        ),
      ),
    );

    scrollController.jumpTo(50.0);

    await tester.fling(find.text('X'), const Offset(0.0, 300.0), 1000.0);
    await tester.pump();
    await tester.pump(const Duration(seconds: 1)); // finish the scroll animation
    await tester.pump(const Duration(seconds: 1)); // finish the indicator settle animation
    expect(find.byType(RefreshProgressIndicator), findsNothing);

    scrollController.dispose();
  });

  testWidgets('Reverse RefreshIndicator(onEdge mode) should be shown when dragging from non-zero scroll position', (WidgetTester tester) async {
    refreshCalled = false;
    final ScrollController scrollController = ScrollController();
    await tester.pumpWidget(
      MaterialApp(
        home: RefreshIndicator(
          onRefresh: holdRefresh,
          child: ListView(
            reverse: true,
            controller: scrollController,
            physics: const AlwaysScrollableScrollPhysics(),
            children: const <Widget>[
              SizedBox(
                height: 200.0,
                child: Text('X'),
              ),
              SizedBox(
                height: 800.0,
                child: Text('Y'),
              ),
            ],
          ),
        ),
      ),
    );

    scrollController.jumpTo(50.0);

    await tester.fling(find.text('X'), const Offset(0.0, -300.0), 1000.0);
    await tester.pump();
    await tester.pump(const Duration(seconds: 1)); // finish the scroll animation
    await tester.pump(const Duration(seconds: 1)); // finish the indicator settle animation
    expect(find.byType(RefreshProgressIndicator), findsNothing);

    scrollController.dispose();
  });

  testWidgets('ScrollController.jumpTo should not trigger the refresh indicator', (WidgetTester tester) async {
    refreshCalled = false;
    final ScrollController scrollController = ScrollController(initialScrollOffset: 500.0);
    await tester.pumpWidget(
      MaterialApp(
        home: RefreshIndicator(
          onRefresh: refresh,
          child: ListView(
            controller: scrollController,
            physics: const AlwaysScrollableScrollPhysics(),
            children: const <Widget>[
              SizedBox(
                height: 800.0,
                child: Text('X'),
              ),
              SizedBox(
                height: 800.0,
                child: Text('Y'),
              ),
            ],
          ),
        ),
      ),
    );

    scrollController.jumpTo(0.0);
    await tester.pump(const Duration(seconds: 1)); // finish the indicator settle animation
    await tester.pump(const Duration(seconds: 1)); // finish the indicator hide animation

    expect(refreshCalled, false);

    scrollController.dispose();
  });

  testWidgets('RefreshIndicator.adaptive', (WidgetTester tester) async {
    Widget buildFrame(TargetPlatform platform) {
      return MaterialApp(
        theme: ThemeData(platform: platform),
        home: RefreshIndicator.adaptive(
          onRefresh: refresh,
          child: ListView(
            physics: const AlwaysScrollableScrollPhysics(),
            children: <String>['A', 'B', 'C', 'D', 'E', 'F'].map<Widget>((String item) {
              return SizedBox(
                height: 200.0,
                child: Text(item),
              );
            }).toList(),
          ),
        ),
      );
    }

    for (final TargetPlatform platform in <TargetPlatform>[ TargetPlatform.iOS, TargetPlatform.macOS ]) {
      await tester.pumpWidget(buildFrame(platform));
      await tester.pumpAndSettle(); // Finish the theme change animation.
      await tester.fling(find.text('A'), const Offset(0.0, 300.0), 1000.0);
      await tester.pump();

      expect(find.byType(CupertinoActivityIndicator), findsOneWidget);
      expect(find.byType(RefreshProgressIndicator), findsNothing);
    }

    for (final TargetPlatform platform in <TargetPlatform>[ TargetPlatform.android, TargetPlatform.fuchsia, TargetPlatform.linux, TargetPlatform.windows ]) {
      await tester.pumpWidget(buildFrame(platform));
      await tester.pumpAndSettle(); // Finish the theme change animation.
      await tester.fling(find.text('A'), const Offset(0.0, 300.0), 1000.0);
      await tester.pump();

      expect(tester.getSemantics(find.byType(RefreshProgressIndicator)), matchesSemantics(
        label: 'Refresh',
      ));
      expect(find.byType(CupertinoActivityIndicator), findsNothing);
    }
  });

  testWidgets('RefreshIndicator color defaults to ColorScheme.primary', (WidgetTester tester) async {
    const Color primaryColor = Color(0xff4caf50);
    final ThemeData theme = ThemeData.from(colorScheme: const ColorScheme.light().copyWith(primary: primaryColor));
    await tester.pumpWidget(
      MaterialApp(
        theme: theme,
        home: StatefulBuilder(
          builder: (BuildContext context, StateSetter stateSetter) {
            return RefreshIndicator(
              triggerMode: RefreshIndicatorTriggerMode.anywhere,
              onRefresh: holdRefresh,
              child: ListView(
                reverse: true,
                physics: const AlwaysScrollableScrollPhysics(),
                children: const <Widget>[
                  SizedBox(
                    height: 200.0,
                    child: Text('X'),
                  ),
                  SizedBox(
                    height: 800.0,
                    child: Text('Y'),
                  ),
                ],
              ),
            );
          },
        ),
      ),
    );

    await tester.fling(find.text('X'), const Offset(0.0, 600.0), 1000.0);
    await tester.pump();
    expect(tester.widget<RefreshProgressIndicator>(find.byType(RefreshProgressIndicator)).valueColor!.value, primaryColor);
  });

  testWidgets('RefreshIndicator.color can be updated at runtime', (WidgetTester tester) async {
    refreshCalled = false;
    Color refreshIndicatorColor = Colors.green;
    const Color red = Colors.red;
    late StateSetter setState;

    await tester.pumpWidget(
      MaterialApp(
        home: StatefulBuilder(
          builder: (BuildContext context, StateSetter stateSetter) {
            setState = stateSetter;
            return RefreshIndicator(
              triggerMode: RefreshIndicatorTriggerMode.anywhere,
              onRefresh: holdRefresh,
              color: refreshIndicatorColor,
              child: ListView(
                reverse: true,
                physics: const AlwaysScrollableScrollPhysics(),
                children: const <Widget>[
                  SizedBox(
                    height: 200.0,
                    child: Text('X'),
                  ),
                  SizedBox(
                    height: 800.0,
                    child: Text('Y'),
                  ),
                ],
              ),
            );
          },
        ),
      ),
    );

    await tester.fling(find.text('X'), const Offset(0.0, 600.0), 1000.0);
    await tester.pump();
    expect(tester.widget<RefreshProgressIndicator>(find.byType(RefreshProgressIndicator)).valueColor!.value, refreshIndicatorColor.withOpacity(1.0));

    setState(() {
      refreshIndicatorColor = red;
    });

    await tester.pump();
    expect(tester.widget<RefreshProgressIndicator>(find.byType(RefreshProgressIndicator)).valueColor!.value, red.withOpacity(1.0));
  });

  testWidgets('RefreshIndicator - reverse - BouncingScrollPhysics', (WidgetTester tester) async {
    refreshCalled = false;
    await tester.pumpWidget(
      MaterialApp(
        home: RefreshIndicator(
          onRefresh: refresh,
          child: ListView(
            reverse: true,
            physics: const BouncingScrollPhysics(),
            children: <Widget>[
              for (int i = 0; i < 4; i++)
                SizedBox(
                  height: 200.0,
                  child: Text('X - $i'),
                ),
            ],
          )
        ),
      ),
    );

    // Scroll to top
    await tester.fling(find.text('X - 0'), const Offset(0.0, 800.0), 1000.0);
    await tester.pumpAndSettle();

    // Fling down to show refresh indicator
    await tester.fling(find.text('X - 3'), const Offset(0.0, 250.0), 1000.0);
    await tester.pump();
    await tester.pump(const Duration(seconds: 1)); // finish the scroll animation
    await tester.pump(const Duration(seconds: 1)); // finish the indicator settle animation
    await tester.pump(const Duration(seconds: 1)); // finish the indicator hide animation
    expect(refreshCalled, true);
  });

  testWidgets('RefreshIndicator disallows indicator - glow', (WidgetTester tester) async {
    refreshCalled = false;
    bool glowAccepted = true;
    ScrollNotification? lastNotification;

    await tester.pumpWidget(
      MaterialApp(
        theme: ThemeData(useMaterial3: false),
        home: RefreshIndicator(
          onRefresh: refresh,
          child: Builder(
            builder: (BuildContext context) {
              return NotificationListener<ScrollNotification>(
                onNotification: (ScrollNotification notification) {
                  if (notification is OverscrollNotification
                      && lastNotification is! OverscrollNotification) {
                    final OverscrollIndicatorNotification confirmationNotification = OverscrollIndicatorNotification(leading: true);
                    confirmationNotification.dispatch(context);
                    glowAccepted = confirmationNotification.accepted;
                  }
                  lastNotification = notification;
                  return false;
                },
                child: ListView(
                  physics: const AlwaysScrollableScrollPhysics(),
                  children: <String>['A', 'B', 'C', 'D', 'E', 'F'].map<Widget>((String item) {
                    return SizedBox(
                      height: 200.0,
                      child: Text(item),
                    );
                  }).toList(),
                ),
              );
            }
          ),
        ),
      ),
    );

    expect(find.byType(StretchingOverscrollIndicator), findsNothing);
    expect(find.byType(GlowingOverscrollIndicator), findsOneWidget);

    await tester.fling(find.text('A'), const Offset(0.0, 300.0), 1000.0);
    await tester.pump();

    await tester.pump(const Duration(seconds: 1)); // finish the scroll animation
    await tester.pump(const Duration(seconds: 1)); // finish the indicator settle animation
    await tester.pump(const Duration(seconds: 1)); // finish the indicator hide animation
    expect(refreshCalled, true);
    expect(glowAccepted, false);
  });

  testWidgets('RefreshIndicator disallows indicator - stretch', (WidgetTester tester) async {
    refreshCalled = false;
    bool stretchAccepted = true;
    ScrollNotification? lastNotification;

    await tester.pumpWidget(
      MaterialApp(
        theme: ThemeData.light().copyWith(useMaterial3: true),
        home: RefreshIndicator(
          onRefresh: refresh,
          child: Builder(
              builder: (BuildContext context) {
                return NotificationListener<ScrollNotification>(
                  onNotification: (ScrollNotification notification) {
                    if (notification is OverscrollNotification
                        && lastNotification is! OverscrollNotification) {
                      final OverscrollIndicatorNotification confirmationNotification = OverscrollIndicatorNotification(leading: true);
                      confirmationNotification.dispatch(context);
                      stretchAccepted = confirmationNotification.accepted;
                    }
                    lastNotification = notification;
                    return false;
                  },
                  child: ListView(
                    physics: const AlwaysScrollableScrollPhysics(),
                    children: <String>['A', 'B', 'C', 'D', 'E', 'F'].map<Widget>((String item) {
                      return SizedBox(
                        height: 200.0,
                        child: Text(item),
                      );
                    }).toList(),
                  ),
                );
              }
          ),
        ),
      ),
    );

    expect(find.byType(StretchingOverscrollIndicator), findsOneWidget);
    expect(find.byType(GlowingOverscrollIndicator), findsNothing);

    await tester.fling(find.text('A'), const Offset(0.0, 300.0), 1000.0);
    await tester.pump();

    await tester.pump(const Duration(seconds: 1)); // finish the scroll animation
    await tester.pump(const Duration(seconds: 1)); // finish the indicator settle animation
    await tester.pump(const Duration(seconds: 1)); // finish the indicator hide animation
    expect(refreshCalled, true);
    expect(stretchAccepted, false);
  });

  testWidgets('RefreshIndicator manipulates value color opacity correctly', (WidgetTester tester) async {
    final List<Color> colors = <Color>[
      Colors.black,
      Colors.black54,
      Colors.white,
      Colors.white54,
      Colors.transparent,
    ];
    const List<double> positions = <double>[50.0, 100.0, 150.0];

    Future<void> testColor(Color color) async {
      final AnimationController positionController = AnimationController(vsync: const TestVSync());
      addTearDown(positionController.dispose);
      // Correspond to [_setupColorTween].
      final Animation<Color?> valueColorAnimation = positionController.drive(
        ColorTween(
          begin: color.withAlpha(0),
          end: color.withAlpha(color.alpha),
        ).chain(
          CurveTween(
            // Correspond to [_kDragSizeFactorLimit].
            curve: const Interval(0.0, 1.0 / 1.5),
          ),
        ),
      );
      await tester.pumpWidget(
        MaterialApp(
          home: RefreshIndicator(
            onRefresh: refresh,
            color: color,
            child: ListView(
              physics: const AlwaysScrollableScrollPhysics(),
              children: const <Widget>[Text('X')],
            ),
          ),
        ),
      );

      RefreshProgressIndicator getIndicator() {
        return tester.widget<RefreshProgressIndicator>(
          find.byType(RefreshProgressIndicator),
        );
      }

      // Correspond to [_kDragContainerExtentPercentage].
      final double maxPosition = tester.view.physicalSize.height / tester.view.devicePixelRatio * 0.25;
      for (final double position in positions) {
        await tester.fling(find.text('X'), Offset(0.0, position), 1.0);
        await tester.pump();
        positionController.value = position / maxPosition;
        expect(
          getIndicator().valueColor!.value!.alpha,
          valueColorAnimation.value!.alpha,
        );
        // Wait until the fling finishes before starting the next fling.
        await tester.pumpAndSettle();
      }
    }

    for (final Color color in colors) {
      await testColor(color);
    }
  });
}<|MERGE_RESOLUTION|>--- conflicted
+++ resolved
@@ -260,8 +260,7 @@
     expect(refreshCalled, true);
   });
 
-<<<<<<< HEAD
-  testWidgetsWithLeakTracking('RefreshIndicator - drag back not far enough to cancel', (WidgetTester tester) async {
+  testWidgets('RefreshIndicator - drag back not far enough to cancel', (WidgetTester tester) async {
     refreshCalled = false;
     await tester.pumpWidget(
       MaterialApp(
@@ -296,7 +295,7 @@
     expect(refreshCalled, true);
   });
 
-  testWidgetsWithLeakTracking('RefreshIndicator - drag back far enough to cancel', (WidgetTester tester) async {
+  testWidgets('RefreshIndicator - drag back far enough to cancel', (WidgetTester tester) async {
     refreshCalled = false;
     await tester.pumpWidget(
       MaterialApp(
@@ -331,10 +330,7 @@
     expect(refreshCalled, false);
   });
 
-  testWidgetsWithLeakTracking('RefreshIndicator - show - slow', (WidgetTester tester) async {
-=======
   testWidgets('RefreshIndicator - show - slow', (WidgetTester tester) async {
->>>>>>> c2286a76
     refreshCalled = false;
     await tester.pumpWidget(
       MaterialApp(
