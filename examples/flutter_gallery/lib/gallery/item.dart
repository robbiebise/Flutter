// Copyright 2016 The Chromium Authors. All rights reserved.
// Use of this source code is governed by a BSD-style license that can be
// found in the LICENSE file.

import 'dart:developer';

import 'package:flutter/foundation.dart';
import 'package:flutter/material.dart';

import '../demo/all.dart';

typedef Widget GalleryDemoBuilder();

class GalleryItem extends StatelessWidget {
  const GalleryItem({
    @required this.title,
    this.subtitle,
    @required this.category,
    @required this.routeName,
    @required this.buildRoute,
  }) : assert(title != null),
       assert(category != null),
       assert(routeName != null),
       assert(buildRoute != null);

  final String title;
  final String subtitle;
  final String category;
  final String routeName;
  final WidgetBuilder buildRoute;

  @override
  Widget build(BuildContext context) {
    return new ListTile(
      title: new Text(title),
      subtitle: new Text(subtitle),
      onTap: () {
        if (routeName != null) {
          Timeline.instantSync('Start Transition', arguments: <String, String>{
            'from': '/',
            'to': routeName
          });
          Navigator.pushNamed(context, routeName);
        }
      }
    );
  }
}

List<GalleryItem> _buildGalleryItems() {
  // When editing this list, make sure you keep it in sync with
  // the list in ../../test_driver/transitions_perf_test.dart
  final List<GalleryItem> galleryItems = <GalleryItem>[
    // Demos
    new GalleryItem(
      title: 'Shrine',
      subtitle: 'Basic shopping app',
      category: 'Demos',
      routeName: ShrineDemo.routeName,
      buildRoute: (BuildContext context) => new ShrineDemo(),
    ),
    new GalleryItem(
      title: 'Contact profile',
      subtitle: 'Address book entry with a flexible appbar',
      category: 'Demos',
      routeName: ContactsDemo.routeName,
      buildRoute: (BuildContext context) => new ContactsDemo(),
    ),
    new GalleryItem(
      title: 'Animation',
      subtitle: 'Section organizer',
      category: 'Demos',
      routeName: AnimationDemo.routeName,
      buildRoute: (BuildContext context) => const AnimationDemo(),
    ),
    new GalleryItem(
      title: 'Video',
      subtitle: 'Video playback',
      category: 'Demos',
      routeName: VideoDemo.routeName,
      buildRoute: (BuildContext context) => const VideoDemo(),
    ),
    // Material Components
    new GalleryItem(
      title: 'Backdrop',
      subtitle: 'Select a front layer from back layer',
      category: 'Material Components',
      routeName: BackdropDemo.routeName,
      buildRoute: (BuildContext context) => new BackdropDemo(),
    ),
    new GalleryItem(
      title: 'Bottom navigation',
      subtitle: 'Bottom navigation with cross-fading views',
      category: 'Material Components',
      routeName: BottomNavigationDemo.routeName,
      buildRoute: (BuildContext context) => new BottomNavigationDemo(),
    ),
    new GalleryItem(
      title: 'Buttons',
      subtitle: 'All kinds: flat, raised, dropdown, icon, etc',
      category: 'Material Components',
      routeName: ButtonsDemo.routeName,
      buildRoute: (BuildContext context) => new ButtonsDemo(),
    ),
    new GalleryItem(
      title: 'Cards',
      subtitle: 'Material with rounded corners and a drop shadow',
      category: 'Material Components',
      routeName: CardsDemo.routeName,
      buildRoute: (BuildContext context) => new CardsDemo(),
    ),
    new GalleryItem(
      title: 'Chips',
      subtitle: 'Label with an optional delete button and avatar',
      category: 'Material Components',
      routeName: ChipDemo.routeName,
      buildRoute: (BuildContext context) => new ChipDemo(),
    ),
    new GalleryItem(
      title: 'Data tables',
      subtitle: 'Data tables',
      category: 'Material Components',
      routeName: DataTableDemo.routeName,
      buildRoute: (BuildContext context) => new DataTableDemo(),
    ),
    new GalleryItem(
      title: 'Date and time pickers',
      subtitle: 'Date and time selection widgets',
      category: 'Material Components',
      routeName: DateAndTimePickerDemo.routeName,
      buildRoute: (BuildContext context) => new DateAndTimePickerDemo(),
    ),
    new GalleryItem(
      title: 'Dialog',
      subtitle: 'All kinds: simple, alert, fullscreen, etc',
      category: 'Material Components',
      routeName: DialogDemo.routeName,
      buildRoute: (BuildContext context) => new DialogDemo(),
    ),
    new GalleryItem(
      title: 'Drawer',
      subtitle: 'Navigation drawer with a standard header',
      category: 'Material Components',
      routeName: DrawerDemo.routeName,
      buildRoute: (BuildContext context) => new DrawerDemo(),
    ),
    new GalleryItem(
      title: 'Expand/collapse list control',
      subtitle: 'List with one level of sublists',
      category: 'Material Components',
      routeName: TwoLevelListDemo.routeName,
      buildRoute: (BuildContext context) => new TwoLevelListDemo(),
    ),
    new GalleryItem(
      title: 'Expansion panels',
      subtitle: 'List of expanding panels',
      category: 'Material Components',
      routeName: ExpansionPanelsDemo.routeName,
      buildRoute: (BuildContext context) => new ExpansionPanelsDemo(),
    ),
    new GalleryItem(
      title: 'Floating action button',
      subtitle: 'Action buttons with transitions',
      category: 'Material Components',
      routeName: TabsFabDemo.routeName,
      buildRoute: (BuildContext context) => new TabsFabDemo(),
    ),
    new GalleryItem(
<<<<<<< HEAD
      title: 'Floating action button with bottom app bar',
      subtitle: 'Action buttons with customized positions and a bottom app bar',
=======
      title: 'Floating action button motion',
      subtitle: 'Action buttons with customized positions',
>>>>>>> 21ad09fe
      category: 'Material Components',
      routeName: FabMotionDemo.routeName,
      buildRoute: (BuildContext context) => new FabMotionDemo(),
    ),
    new GalleryItem(
      title: 'Grid',
      subtitle: 'Row and column layout',
      category: 'Material Components',
      routeName: GridListDemo.routeName,
      buildRoute: (BuildContext context) => const GridListDemo(),
    ),
    new GalleryItem(
      title: 'Icons',
      subtitle: 'Enabled and disabled icons with varying opacity',
      category: 'Material Components',
      routeName: IconsDemo.routeName,
      buildRoute: (BuildContext context) => new IconsDemo(),
    ),
    new GalleryItem(
      title: 'Leave-behind list items',
      subtitle: 'List items with hidden actions',
      category: 'Material Components',
      routeName: LeaveBehindDemo.routeName,
      buildRoute: (BuildContext context) => const LeaveBehindDemo(),
    ),
    new GalleryItem(
      title: 'List',
      subtitle: 'Layout variations for scrollable lists',
      category: 'Material Components',
      routeName: ListDemo.routeName,
      buildRoute: (BuildContext context) => const ListDemo(),
    ),
    new GalleryItem(
      title: 'Menus',
      subtitle: 'Menu buttons and simple menus',
      category: 'Material Components',
      routeName: MenuDemo.routeName,
      buildRoute: (BuildContext context) => const MenuDemo(),
    ),
    new GalleryItem(
      title: 'Modal bottom sheet',
      subtitle: 'Modal sheet that slides up from the bottom',
      category: 'Material Components',
      routeName: ModalBottomSheetDemo.routeName,
      buildRoute: (BuildContext context) => new ModalBottomSheetDemo(),
    ),
    new GalleryItem(
      title: 'Page selector',
      subtitle: 'PageView with indicator',
      category: 'Material Components',
      routeName: PageSelectorDemo.routeName,
      buildRoute: (BuildContext context) => new PageSelectorDemo(),
    ),
    new GalleryItem(
      title: 'Persistent bottom sheet',
      subtitle: 'Sheet that slides up from the bottom',
      category: 'Material Components',
      routeName: PersistentBottomSheetDemo.routeName,
      buildRoute: (BuildContext context) => new PersistentBottomSheetDemo(),
    ),
    new GalleryItem(
      title: 'Progress indicators',
      subtitle: 'All kinds: linear, circular, indeterminate, etc',
      category: 'Material Components',
      routeName: ProgressIndicatorDemo.routeName,
      buildRoute: (BuildContext context) => new ProgressIndicatorDemo(),
    ),
    new GalleryItem(
      title: 'Pull to refresh',
      subtitle: 'Refresh indicators',
      category: 'Material Components',
      routeName: OverscrollDemo.routeName,
      buildRoute: (BuildContext context) => const OverscrollDemo(),
    ),
    new GalleryItem(
      title: 'Scrollable tabs',
      subtitle: 'Tab bar that scrolls',
      category: 'Material Components',
      routeName: ScrollableTabsDemo.routeName,
      buildRoute: (BuildContext context) => new ScrollableTabsDemo(),
    ),
    new GalleryItem(
      title: 'Selection controls',
      subtitle: 'Checkboxes, radio buttons, and switches',
      category: 'Material Components',
      routeName: SelectionControlsDemo.routeName,
      buildRoute: (BuildContext context) => new SelectionControlsDemo(),
    ),
    new GalleryItem(
      title: 'Sliders',
      subtitle: 'Widgets that select a value by dragging the slider thumb',
      category: 'Material Components',
      routeName: SliderDemo.routeName,
      buildRoute: (BuildContext context) => new SliderDemo(),
    ),
    new GalleryItem(
      title: 'Snackbar',
      subtitle: 'Temporary message that appears at the bottom',
      category: 'Material Components',
      routeName: SnackBarDemo.routeName,
      buildRoute: (BuildContext context) => const SnackBarDemo(),
    ),
    new GalleryItem(
      title: 'Tabs',
      subtitle: 'Tabs with independently scrollable views',
      category: 'Material Components',
      routeName: TabsDemo.routeName,
      buildRoute: (BuildContext context) => new TabsDemo(),
    ),
    new GalleryItem(
      title: 'Text fields',
      subtitle: 'Single line of editable text and numbers',
      category: 'Material Components',
      routeName: TextFormFieldDemo.routeName,
      buildRoute: (BuildContext context) => const TextFormFieldDemo(),
    ),
    new GalleryItem(
      title: 'Tooltips',
      subtitle: 'Short message displayed after a long-press',
      category: 'Material Components',
      routeName: TooltipDemo.routeName,
      buildRoute: (BuildContext context) => new TooltipDemo(),
    ),
    // Cupertino Components
    new GalleryItem(
      title: 'Activity Indicator',
      subtitle: 'Cupertino styled activity indicator',
      category: 'Cupertino Components',
      routeName: CupertinoProgressIndicatorDemo.routeName,
      buildRoute: (BuildContext context) => new CupertinoProgressIndicatorDemo(),
    ),
    new GalleryItem(
      title: 'Buttons',
      subtitle: 'Cupertino styled buttons',
      category: 'Cupertino Components',
      routeName: CupertinoButtonsDemo.routeName,
      buildRoute: (BuildContext context) => new CupertinoButtonsDemo(),
    ),
    new GalleryItem(
      title: 'Dialogs',
      subtitle: 'Cupertino styled dialogs',
      category: 'Cupertino Components',
      routeName: CupertinoDialogDemo.routeName,
      buildRoute: (BuildContext context) => new CupertinoDialogDemo(),
    ),
    new GalleryItem(
      title: 'Navigation',
      subtitle: 'Cupertino styled navigation patterns',
      category: 'Cupertino Components',
      routeName: CupertinoNavigationDemo.routeName,
      buildRoute: (BuildContext context) => new CupertinoNavigationDemo(),
    ),
    new GalleryItem(
      title: 'Pickers',
      subtitle: 'Cupertino styled pickers',
      category: 'Cupertino Components',
      routeName: CupertinoPickerDemo.routeName,
      buildRoute: (BuildContext context) => new CupertinoPickerDemo(),
    ),
    new GalleryItem(
      title: 'Sliders',
      subtitle: 'Cupertino styled sliders',
      category: 'Cupertino Components',
      routeName: CupertinoSliderDemo.routeName,
      buildRoute: (BuildContext context) => new CupertinoSliderDemo(),
    ),
    new GalleryItem(
      title: 'Switches',
      subtitle: 'Cupertino styled switches',
      category: 'Cupertino Components',
      routeName: CupertinoSwitchDemo.routeName,
      buildRoute: (BuildContext context) => new CupertinoSwitchDemo(),
    ),
    // Media
    new GalleryItem(
      title: 'Animated images',
      subtitle: 'GIF and WebP animations',
      category: 'Media',
      routeName: ImagesDemo.routeName,
      buildRoute: (BuildContext context) => new ImagesDemo(),
    ),
    // Styles
    new GalleryItem(
      title: 'Colors',
      subtitle: 'All of the predefined colors',
      category: 'Style',
      routeName: ColorsDemo.routeName,
      buildRoute: (BuildContext context) => new ColorsDemo(),
    ),
    new GalleryItem(
      title: 'Typography',
      subtitle: 'All of the predefined text styles',
      category: 'Style',
      routeName: TypographyDemo.routeName,
      buildRoute: (BuildContext context) => new TypographyDemo(),
    )
  ];

  // Keep Pesto around for its regression test value. It is not included
  // in (release builds) the performance tests.
  assert(() {
    galleryItems.insert(0,
      new GalleryItem(
        title: 'Pesto',
        subtitle: 'Simple recipe browser',
        category: 'Demos',
        routeName: PestoDemo.routeName,
        buildRoute: (BuildContext context) => const PestoDemo(),
      ),
    );
    return true;
  }());

  return galleryItems;
}

final List<GalleryItem> kAllGalleryItems = _buildGalleryItems();<|MERGE_RESOLUTION|>--- conflicted
+++ resolved
@@ -166,13 +166,8 @@
       buildRoute: (BuildContext context) => new TabsFabDemo(),
     ),
     new GalleryItem(
-<<<<<<< HEAD
       title: 'Floating action button with bottom app bar',
       subtitle: 'Action buttons with customized positions and a bottom app bar',
-=======
-      title: 'Floating action button motion',
-      subtitle: 'Action buttons with customized positions',
->>>>>>> 21ad09fe
       category: 'Material Components',
       routeName: FabMotionDemo.routeName,
       buildRoute: (BuildContext context) => new FabMotionDemo(),
