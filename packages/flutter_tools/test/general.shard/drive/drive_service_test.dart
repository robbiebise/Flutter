// Copyright 2014 The Flutter Authors. All rights reserved.
// Use of this source code is governed by a BSD-style license that can be
// found in the LICENSE file.

import 'dart:async';

import 'package:file/file.dart';
import 'package:file/memory.dart';
import 'package:flutter_tools/src/application_package.dart';
import 'package:flutter_tools/src/base/dds.dart';
import 'package:flutter_tools/src/base/io.dart' as io;
import 'package:flutter_tools/src/base/logger.dart';
import 'package:flutter_tools/src/base/process.dart';
import 'package:flutter_tools/src/build_info.dart';
import 'package:flutter_tools/src/convert.dart';
import 'package:flutter_tools/src/device.dart';
import 'package:flutter_tools/src/drive/drive_service.dart';
import 'package:flutter_tools/src/resident_runner.dart';
import 'package:flutter_tools/src/version.dart';
import 'package:flutter_tools/src/vmservice.dart';
import 'package:package_config/package_config_types.dart';
import 'package:test/fake.dart';
import 'package:vm_service/vm_service.dart' as vm_service;

import '../../src/common.dart';
import '../../src/context.dart';
import '../../src/fake_vm_services.dart';
import '../../src/fakes.dart';


final vm_service.Isolate fakeUnpausedIsolate = vm_service.Isolate(
  id: '1',
  pauseEvent: vm_service.Event(
    kind: vm_service.EventKind.kResume,
    timestamp: 0
  ),
  breakpoints: <vm_service.Breakpoint>[],
  libraries: <vm_service.LibraryRef>[
    vm_service.LibraryRef(
      id: '1',
      uri: 'file:///hello_world/main.dart',
      name: '',
    ),
  ],
  livePorts: 0,
  name: 'test',
  number: '1',
  pauseOnExit: false,
  runnable: true,
  startTime: 0,
  isSystemIsolate: false,
  isolateFlags: <vm_service.IsolateFlag>[],
);

final vm_service.VM fakeVM = vm_service.VM(
  isolates: <vm_service.IsolateRef>[fakeUnpausedIsolate],
  pid: 1,
  hostCPU: '',
  isolateGroups: <vm_service.IsolateGroupRef>[],
  targetCPU: '',
  startTime: 0,
  name: 'dart',
  architectureBits: 64,
  operatingSystem: '',
  version: '',
  systemIsolateGroups: <vm_service.IsolateGroupRef>[],
  systemIsolates: <vm_service.IsolateRef>[],
);

final FlutterView fakeFlutterView = FlutterView(
  id: 'a',
  uiIsolate: fakeUnpausedIsolate,
);

final FakeVmServiceRequest listViews = FakeVmServiceRequest(
  method: kListViewsMethod,
  jsonResponse: <String, Object>{
    'views': <Object>[
      fakeFlutterView.toJson(),
    ],
  },
);

final FakeVmServiceRequest getVM = FakeVmServiceRequest(
  method: 'getVM',
  args: <String, Object>{},
  jsonResponse: fakeVM.toJson(),
);

void main() {
  testWithoutContext('Exits if device fails to start', () {
    final FakeVmServiceHost fakeVmServiceHost = FakeVmServiceHost(requests: <FakeVmServiceRequest>[
      getVM,
    ]);
    final FakeProcessManager processManager = FakeProcessManager.empty();
    final DriverService driverService = setUpDriverService(processManager: processManager, vmService: fakeVmServiceHost.vmService);
    final Device device = FakeDevice(LaunchResult.failed());

    expect(
      () => driverService.start(BuildInfo.profile, device, DebuggingOptions.enabled(BuildInfo.profile), true),
      throwsToolExit(message: 'Application failed to start. Will not run test. Quitting.'),
    );
  });

  testWithoutContext('Retries application launch if it fails the first time', () async {
    final FakeVmServiceHost fakeVmServiceHost = FakeVmServiceHost(requests: <FakeVmServiceRequest>[
      getVM,
    ]);
    final FakeProcessManager processManager = FakeProcessManager.list(<FakeCommand>[
      const FakeCommand(
        command: <String>['dart', '--enable-experiment=non-nullable', 'foo.test', '-rexpanded'],
        exitCode: 23,
        environment: <String, String>{
          'FOO': 'BAR',
          'VM_SERVICE_URL': 'http://127.0.0.1:1234/', // dds forwarded URI
        },
      ),
    ]);
    final DriverService driverService = setUpDriverService(processManager: processManager, vmService: fakeVmServiceHost.vmService);
    final Device device = FakeDevice(LaunchResult.succeeded(
      observatoryUri: Uri.parse('http://127.0.0.1:63426/1UasC_ihpXY=/'),
    ))..failOnce = true;

    await expectLater(
      () async => driverService.start(BuildInfo.profile, device, DebuggingOptions.enabled(BuildInfo.profile), true),
      returnsNormally,
    );
  });

  testWithoutContext('Connects to device VM Service and runs test application', () async {
    final FakeVmServiceHost fakeVmServiceHost = FakeVmServiceHost(requests: <FakeVmServiceRequest>[
      getVM,
    ]);
    final FakeProcessManager processManager = FakeProcessManager.list(<FakeCommand>[
      const FakeCommand(
        command: <String>['dart', '--enable-experiment=non-nullable', 'foo.test', '-rexpanded'],
        exitCode: 23,
        environment: <String, String>{
          'FOO': 'BAR',
          'VM_SERVICE_URL': 'http://127.0.0.1:1234/', // dds forwarded URI
        },
      ),
    ]);
    final DriverService driverService = setUpDriverService(processManager: processManager, vmService: fakeVmServiceHost.vmService);
    final Device device = FakeDevice(LaunchResult.succeeded(
      observatoryUri: Uri.parse('http://127.0.0.1:63426/1UasC_ihpXY=/'),
    ));

    await driverService.start(BuildInfo.profile, device, DebuggingOptions.enabled(BuildInfo.profile), true);
    final int testResult = await driverService.startTest(
      'foo.test',
      <String>['--enable-experiment=non-nullable'],
      <String, String>{'FOO': 'BAR'},
      PackageConfig(<Package>[Package('test', Uri.base)]),
    );

    expect(testResult, 23);
  });

  testWithoutContext('Connects to device VM Service and runs test application with devtools memory profile', () async {
    final FakeVmServiceHost fakeVmServiceHost = FakeVmServiceHost(requests: <FakeVmServiceRequest>[
      getVM,
    ]);
    final FakeProcessManager processManager = FakeProcessManager.list(<FakeCommand>[
      const FakeCommand(
        command: <String>['dart', '--enable-experiment=non-nullable', 'foo.test', '-rexpanded'],
        exitCode: 23,
        environment: <String, String>{
          'FOO': 'BAR',
          'VM_SERVICE_URL': 'http://127.0.0.1:1234/', // dds forwarded URI
        },
      ),
    ]);
    final FakeDevtoolsLauncher launcher = FakeDevtoolsLauncher();
    final DriverService driverService = setUpDriverService(processManager: processManager, vmService: fakeVmServiceHost.vmService, devtoolsLauncher: launcher);
    final Device device = FakeDevice(LaunchResult.succeeded(
      observatoryUri: Uri.parse('http://127.0.0.1:63426/1UasC_ihpXY=/'),
    ));

    await driverService.start(BuildInfo.profile, device, DebuggingOptions.enabled(BuildInfo.profile), true);
    final int testResult = await driverService.startTest(
      'foo.test',
      <String>['--enable-experiment=non-nullable'],
      <String, String>{'FOO': 'BAR'},
      PackageConfig(<Package>[Package('test', Uri.base)]),
      profileMemory: 'devtools_memory.json',
    );

    expect(launcher.closed, true);
    expect(testResult, 23);
  });

  testWithoutContext('Uses dart to execute the test if there is no package:test dependency', () async {
    final FakeVmServiceHost fakeVmServiceHost = FakeVmServiceHost(requests: <FakeVmServiceRequest>[
      getVM,
    ]);
    final FakeProcessManager processManager = FakeProcessManager.list(<FakeCommand>[
      const FakeCommand(
        command: <String>['dart', '--enable-experiment=non-nullable', 'foo.test', '-rexpanded'],
        exitCode: 23,
        environment: <String, String>{
          'FOO': 'BAR',
          'VM_SERVICE_URL': 'http://127.0.0.1:1234/', // dds forwarded URI
        },
      ),
    ]);
    final DriverService driverService = setUpDriverService(processManager: processManager, vmService: fakeVmServiceHost.vmService);
    final Device device = FakeDevice(LaunchResult.succeeded(
      observatoryUri: Uri.parse('http://127.0.0.1:63426/1UasC_ihpXY=/'),
    ));

    await driverService.start(BuildInfo.profile, device, DebuggingOptions.enabled(BuildInfo.profile), true);
    final int testResult = await driverService.startTest(
      'foo.test',
      <String>['--enable-experiment=non-nullable'],
      <String, String>{'FOO': 'BAR'},
      PackageConfig.empty,
    );

    expect(testResult, 23);
  });


  testWithoutContext('Connects to device VM Service and runs test application without dds', () async {
    final FakeVmServiceHost fakeVmServiceHost = FakeVmServiceHost(requests: <FakeVmServiceRequest>[
      getVM,
    ]);
    final FakeProcessManager processManager = FakeProcessManager.list(<FakeCommand>[
      const FakeCommand(
        command: <String>['dart', 'foo.test', '-rexpanded'],
        exitCode: 11,
        environment: <String, String>{
          'VM_SERVICE_URL': 'http://127.0.0.1:63426/1UasC_ihpXY=/',
        },
      ),
    ]);
    final DriverService driverService = setUpDriverService(processManager: processManager, vmService: fakeVmServiceHost.vmService);
    final Device device = FakeDevice(LaunchResult.succeeded(
      observatoryUri: Uri.parse('http://127.0.0.1:63426/1UasC_ihpXY=/'),
    ));
    final FakeDartDevelopmentService dds = device.dds as FakeDartDevelopmentService;

    expect(dds.started, false);
    await driverService.start(BuildInfo.profile, device, DebuggingOptions.enabled(BuildInfo.profile, enableDds: false), true);
    expect(dds.started, false);

    final int testResult = await driverService.startTest(
      'foo.test',
      <String>[],
      <String, String>{},
      PackageConfig(<Package>[Package('test', Uri.base)]),
    );

    expect(testResult, 11);
    expect(dds.started, false);
  });

  testWithoutContext('Safely stops and uninstalls application', () async {
    final FakeVmServiceHost fakeVmServiceHost = FakeVmServiceHost(requests: <FakeVmServiceRequest>[
      getVM,
    ]);
    final FakeProcessManager processManager = FakeProcessManager.empty();
    final DriverService driverService = setUpDriverService(processManager: processManager, vmService: fakeVmServiceHost.vmService);
    final FakeDevice device = FakeDevice(LaunchResult.succeeded(
      observatoryUri: Uri.parse('http://127.0.0.1:63426/1UasC_ihpXY=/'),
    ));

    await driverService.start(BuildInfo.profile, device, DebuggingOptions.enabled(BuildInfo.profile), true);
    await driverService.stop();

    expect(device.didStopApp, true);
    expect(device.didUninstallApp, true);
    expect(device.didDispose, true);
  });

  // FlutterVersion requires context.
  testUsingContext('Writes SkSL to file when provided with out file', () async {
    final MemoryFileSystem fileSystem = MemoryFileSystem.test();
    final FakeVmServiceHost fakeVmServiceHost = FakeVmServiceHost(requests: <FakeVmServiceRequest>[
      getVM,
      listViews,
      const FakeVmServiceRequest(
        method: '_flutter.getSkSLs',
        args: <String, Object>{
          'viewId': 'a',
        },
        jsonResponse: <String, Object>{
          'SkSLs': <String, Object>{
            'A': 'B',
          },
        },
      ),
    ]);
    final FakeProcessManager processManager = FakeProcessManager.empty();
    final DriverService driverService = setUpDriverService(processManager: processManager, vmService: fakeVmServiceHost.vmService);
    final FakeDevice device = FakeDevice(LaunchResult.succeeded(
      observatoryUri: Uri.parse('http://127.0.0.1:63426/1UasC_ihpXY=/'),
    ));

    await driverService.start(BuildInfo.profile, device, DebuggingOptions.enabled(BuildInfo.profile), true);
    await driverService.stop(writeSkslOnExit: fileSystem.file('out.json'));

    expect(device.didStopApp, true);
    expect(device.didUninstallApp, true);
    expect(json.decode(fileSystem.file('out.json').readAsStringSync()), <String, Object>{
      'platform': 'android',
      'name': 'test',
      'engineRevision': 'abcdefghijklmnopqrstuvwxyz',
      'data': <String, Object>{'A': 'B'},
    });
  }, overrides: <Type, Generator>{
    FlutterVersion: () => FakeFlutterVersion(),
  });

  testWithoutContext('Can connect to existing application and stop it during cleanup', () async {
    final FakeVmServiceHost fakeVmServiceHost = FakeVmServiceHost(requests: <FakeVmServiceRequest>[
      getVM,
      getVM,
      const FakeVmServiceRequest(
        method: 'ext.flutter.exit',
        args: <String, Object>{
          'isolateId': '1',
        },
      ),
    ]);
    final FakeProcessManager processManager = FakeProcessManager.empty();
    final DriverService driverService = setUpDriverService(processManager: processManager, vmService: fakeVmServiceHost.vmService);
    final FakeDevice device = FakeDevice(LaunchResult.failed());

    await driverService.reuseApplication(
      Uri.parse('http://127.0.0.1:63426/1UasC_ihpXY=/'),
      device,
      DebuggingOptions.enabled(BuildInfo.debug),
      false,
    );
    await driverService.stop();
  });

  testWithoutContext('Can connect to existing application using ws URI', () async {
    final FakeVmServiceHost fakeVmServiceHost = FakeVmServiceHost(requests: <FakeVmServiceRequest>[
      getVM,
      getVM,
      const FakeVmServiceRequest(
        method: 'ext.flutter.exit',
        args: <String, Object>{
          'isolateId': '1',
        },
      ),
    ]);
    final FakeProcessManager processManager = FakeProcessManager.empty();
    final DriverService driverService = setUpDriverService(processManager: processManager, vmService: fakeVmServiceHost.vmService);
    final FakeDevice device = FakeDevice(LaunchResult.failed());

    await driverService.reuseApplication(
      Uri.parse('ws://127.0.0.1:63426/1UasC_ihpXY=/ws/'),
      device,
      DebuggingOptions.enabled(BuildInfo.debug),
      false,
    );
    await driverService.stop();
  });

  testWithoutContext('Can connect to existing application using ws URI (no trailing slash)', () async {
    final FakeVmServiceHost fakeVmServiceHost = FakeVmServiceHost(requests: <FakeVmServiceRequest>[
      getVM,
      getVM,
      const FakeVmServiceRequest(
        method: 'ext.flutter.exit',
        args: <String, Object>{
          'isolateId': '1',
        },
      ),
    ]);
    final FakeProcessManager processManager = FakeProcessManager.empty();
    final DriverService driverService = setUpDriverService(processManager: processManager, vmService: fakeVmServiceHost.vmService);
    final FakeDevice device = FakeDevice(LaunchResult.failed());

    await driverService.reuseApplication(
      Uri.parse('ws://127.0.0.1:63426/1UasC_ihpXY=/ws'),
      device,
      DebuggingOptions.enabled(BuildInfo.debug),
      false,
    );
    await driverService.stop();
  });

  testWithoutContext('Can connect to existing application using ws URI (no trailing slash, ws in auth code)', () async {
    final FakeVmServiceHost fakeVmServiceHost = FakeVmServiceHost(requests: <FakeVmServiceRequest>[
      getVM,
      getVM,
      const FakeVmServiceRequest(
        method: 'ext.flutter.exit',
        args: <String, Object>{
          'isolateId': '1',
        },
      ),
    ]);
    final FakeProcessManager processManager = FakeProcessManager.empty();
    final DriverService driverService = setUpDriverService(processManager: processManager, vmService: fakeVmServiceHost.vmService);
    final FakeDevice device = FakeDevice(LaunchResult.failed());

    await driverService.reuseApplication(
      Uri.parse('ws://127.0.0.1:63426/wsasC_ihpXY=/ws'),
      device,
      DebuggingOptions.enabled(BuildInfo.debug),
      false,
    );
    await driverService.stop();
  });

  testWithoutContext('Does not call flutterExit on device types that do not support it', () async {
    final FakeVmServiceHost fakeVmServiceHost = FakeVmServiceHost(requests: <FakeVmServiceRequest>[
      getVM,
    ]);
    final FakeProcessManager processManager = FakeProcessManager.empty();
    final DriverService driverService = setUpDriverService(processManager: processManager, vmService: fakeVmServiceHost.vmService);
    final FakeDevice device = FakeDevice(LaunchResult.failed(), supportsFlutterExit: false);

    await driverService.reuseApplication(
      Uri.parse('http://127.0.0.1:63426/1UasC_ihpXY=/'),
      device,
      DebuggingOptions.enabled(BuildInfo.debug),
      false,
    );
    await driverService.stop();
  });
}

FlutterDriverService setUpDriverService({
  Logger? logger,
<<<<<<< HEAD
  required ProcessManager processManager,
  required FlutterVmService vmService,
=======
  ProcessManager? processManager,
  FlutterVmService? vmService,
>>>>>>> 069f5042
  DevtoolsLauncher? devtoolsLauncher,
}) {
  logger ??= BufferLogger.test();
  return FlutterDriverService(
    applicationPackageFactory: FakeApplicationPackageFactory(FakeApplicationPackage()),
    logger: logger,
    processUtils: ProcessUtils(
      logger: logger,
      processManager: processManager,
    ),
    dartSdkPath: 'dart',
    devtoolsLauncher: devtoolsLauncher ?? FakeDevtoolsLauncher(),
    vmServiceConnector: (Uri httpUri, {
      ReloadSources? reloadSources,
      Restart? restart,
      CompileExpression? compileExpression,
      GetSkSLMethod? getSkSLMethod,
      PrintStructuredErrorLogMethod? printStructuredErrorLogMethod,
      io.CompressionOptions compression = io.CompressionOptions.compressionDefault,
      Device? device,
      required Logger logger,
    }) async {
      assert(logger != null);
      if (httpUri.scheme != 'http') {
        fail('Expected an HTTP scheme, found $httpUri');
      }
      if (httpUri.path.endsWith('/ws')) {
        fail('Expected HTTP uri to not contain `/ws`, found $httpUri');
      }
      return vmService!;
    }
  );
}

class FakeApplicationPackageFactory extends Fake implements ApplicationPackageFactory {
  FakeApplicationPackageFactory(this.applicationPackage);

  ApplicationPackage applicationPackage;

  @override
  Future<ApplicationPackage> getPackageForPlatform(
    TargetPlatform platform, {
    BuildInfo? buildInfo,
    File? applicationBinary,
  }) async => applicationPackage;
}

class FakeApplicationPackage extends Fake implements ApplicationPackage { }

// Unfortunately Device, despite not being immutable, has an `operator ==`.
// Until we fix that, we have to also ignore related lints here.
// ignore: avoid_implementing_value_types
class FakeDevice extends Fake implements Device {
  FakeDevice(this.result, {this.supportsFlutterExit = true});

  LaunchResult result;
  bool didStopApp = false;
  bool didUninstallApp = false;
  bool didDispose = false;
  bool failOnce = false;
  @override
  final PlatformType platformType = PlatformType.web;

  @override
  String get name => 'test';

  @override
  final bool supportsFlutterExit;

  @override
  final DartDevelopmentService dds = FakeDartDevelopmentService();

  @override
  Future<TargetPlatform> get targetPlatform async => TargetPlatform.android_arm;

  @override
  Future<DeviceLogReader> getLogReader({
    covariant ApplicationPackage? app,
    bool includePastLogs = false,
  }) async => NoOpDeviceLogReader('test');

  @override
  Future<LaunchResult> startApp(
<<<<<<< HEAD
    covariant ApplicationPackage? package, {
    String? mainPath,
    String? route,
    DebuggingOptions? debuggingOptions,
    Map<String, dynamic>? platformArgs,
    bool prebuiltApplication = false,
    bool ipv6 = false,
    String? userIdentifier,
  }) async {
=======
    covariant ApplicationPackage package, {
    String? mainPath,
    String? route,
    required DebuggingOptions debuggingOptions,
    Map<String, Object?> platformArgs = const <String, Object?>{},
    bool prebuiltApplication = false,
    bool ipv6 = false,
    String? userIdentifier,
    }) async {
>>>>>>> 069f5042
    if (failOnce) {
      failOnce = false;
      return LaunchResult.failed();
    }
    return result;
  }

  @override
<<<<<<< HEAD
  Future<bool> stopApp(covariant ApplicationPackage? app, {String? userIdentifier}) async {
=======
  Future<bool> stopApp(covariant ApplicationPackage app, {String? userIdentifier}) async {
>>>>>>> 069f5042
    didStopApp = true;
    return true;
  }

  @override
  Future<bool> uninstallApp(covariant ApplicationPackage app, {String? userIdentifier}) async {
    didUninstallApp = true;
    return true;
  }

  @override
  Future<void> dispose() async {
    didDispose = true;
  }
}

class FakeDartDevelopmentService extends Fake implements DartDevelopmentService {
  bool started = false;
  bool disposed = false;

  @override
  final Uri uri = Uri.parse('http://127.0.0.1:1234/');

  @override
  Future<void> startDartDevelopmentService(
    Uri observatoryUri, {
    required Logger logger,
    int? hostPort,
    bool? ipv6,
    bool? disableServiceAuthCodes,
    bool cacheStartupProfile = false,
  }) async {
    started = true;
  }

  @override
  Future<void> shutdown() async {
    disposed = true;
  }
}

class FakeDevtoolsLauncher extends Fake implements DevtoolsLauncher {
  bool closed = false;
  final Completer<void> _processStarted = Completer<void>();

  @override
  Future<void> launch(Uri vmServiceUri, {List<String>? additionalArguments}) {
    _processStarted.complete();
    return Completer<void>().future;
  }

  @override
  Future<void> get processStart => _processStarted.future;

  @override
  Future<void> close() async {
    closed = true;
  }
}<|MERGE_RESOLUTION|>--- conflicted
+++ resolved
@@ -89,11 +89,7 @@
 
 void main() {
   testWithoutContext('Exits if device fails to start', () {
-    final FakeVmServiceHost fakeVmServiceHost = FakeVmServiceHost(requests: <FakeVmServiceRequest>[
-      getVM,
-    ]);
-    final FakeProcessManager processManager = FakeProcessManager.empty();
-    final DriverService driverService = setUpDriverService(processManager: processManager, vmService: fakeVmServiceHost.vmService);
+    final DriverService driverService = setUpDriverService();
     final Device device = FakeDevice(LaunchResult.failed());
 
     expect(
@@ -428,13 +424,8 @@
 
 FlutterDriverService setUpDriverService({
   Logger? logger,
-<<<<<<< HEAD
-  required ProcessManager processManager,
-  required FlutterVmService vmService,
-=======
   ProcessManager? processManager,
   FlutterVmService? vmService,
->>>>>>> 069f5042
   DevtoolsLauncher? devtoolsLauncher,
 }) {
   logger ??= BufferLogger.test();
@@ -443,7 +434,7 @@
     logger: logger,
     processUtils: ProcessUtils(
       logger: logger,
-      processManager: processManager,
+      processManager: processManager ?? FakeProcessManager.any(),
     ),
     dartSdkPath: 'dart',
     devtoolsLauncher: devtoolsLauncher ?? FakeDevtoolsLauncher(),
@@ -518,17 +509,6 @@
 
   @override
   Future<LaunchResult> startApp(
-<<<<<<< HEAD
-    covariant ApplicationPackage? package, {
-    String? mainPath,
-    String? route,
-    DebuggingOptions? debuggingOptions,
-    Map<String, dynamic>? platformArgs,
-    bool prebuiltApplication = false,
-    bool ipv6 = false,
-    String? userIdentifier,
-  }) async {
-=======
     covariant ApplicationPackage package, {
     String? mainPath,
     String? route,
@@ -538,7 +518,6 @@
     bool ipv6 = false,
     String? userIdentifier,
     }) async {
->>>>>>> 069f5042
     if (failOnce) {
       failOnce = false;
       return LaunchResult.failed();
@@ -547,11 +526,7 @@
   }
 
   @override
-<<<<<<< HEAD
-  Future<bool> stopApp(covariant ApplicationPackage? app, {String? userIdentifier}) async {
-=======
   Future<bool> stopApp(covariant ApplicationPackage app, {String? userIdentifier}) async {
->>>>>>> 069f5042
     didStopApp = true;
     return true;
   }
