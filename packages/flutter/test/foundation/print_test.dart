// Copyright 2014 The Flutter Authors. All rights reserved.
// Use of this source code is governed by a BSD-style license that can be
// found in the LICENSE file.

<<<<<<< HEAD
=======
// @dart = 2.10
>>>>>>> 33fb35e9
import 'package:flutter/foundation.dart';
import 'package:fake_async/fake_async.dart';
import '../flutter_test_alternative.dart';

import 'capture_output.dart';

String? foo;

void main() {
  test('debugPrint', () {
    expect(
      captureOutput(() { debugPrintSynchronously('Hello, world'); }),
      equals(<String>['Hello, world']),
    );

    expect(
      captureOutput(() { debugPrintSynchronously('Hello, world', wrapWidth: 10); }),
      equals(<String>['Hello,\nworld']),
    );

    for (int i = 0; i < 14; ++i) {
      expect(
        captureOutput(() { debugPrintSynchronously('Hello,   world', wrapWidth: i); }),
        equals(<String>['Hello,\nworld']),
      );
    }

    expect(
      captureOutput(() { debugPrintThrottled('Hello, world'); }),
      equals(<String>['Hello, world']),
    );

    expect(
      captureOutput(() { debugPrintThrottled('Hello, world', wrapWidth: 10); }),
      equals(<String>['Hello,', 'world']),
    );
  });

  test('debugPrint throttling', () {
    FakeAsync().run((FakeAsync async) {
      List<String> log = captureOutput(() {
        debugPrintThrottled('A' * (22 * 1024) + '\nB');
      });
      expect(log.length, 1);
      async.elapse(const Duration(seconds: 2));
      expect(log.length, 2);

      log = captureOutput(() {
        debugPrintThrottled('C' * (22 * 1024));
        debugPrintThrottled('D');
      });

      expect(log.length, 1);
      async.elapse(const Duration(seconds: 2));
      expect(log.length, 2);
    });
  });

  test('debugPrint can print null', () {
    expect(
      captureOutput(() { debugPrintThrottled(null); }),
      equals(<String>['null']),
    );

    expect(
      captureOutput(() { debugPrintThrottled(null, wrapWidth: 80); }),
      equals(<String>['null']),
    );
  });
}<|MERGE_RESOLUTION|>--- conflicted
+++ resolved
@@ -2,10 +2,6 @@
 // Use of this source code is governed by a BSD-style license that can be
 // found in the LICENSE file.
 
-<<<<<<< HEAD
-=======
-// @dart = 2.10
->>>>>>> 33fb35e9
 import 'package:flutter/foundation.dart';
 import 'package:fake_async/fake_async.dart';
 import '../flutter_test_alternative.dart';
