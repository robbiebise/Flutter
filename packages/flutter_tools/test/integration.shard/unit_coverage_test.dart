--- conflicted
+++ resolved
@@ -6,10 +6,7 @@
 
 import 'package:flutter_tools/src/base/file_system.dart';
 import 'package:flutter_tools/src/base/io.dart';
-<<<<<<< HEAD
-=======
 import 'package:flutter_tools/src/base/process.dart';
->>>>>>> ade4305c
 
 import '../src/common.dart';
 import 'test_utils.dart';
@@ -57,7 +54,11 @@
 
     final String dartScript = fileSystem.path.join(getFlutterRoot(), 'bin', 'dart');
     final String coverageScript = fileSystem.path.join(getFlutterRoot(), 'packages', 'flutter_tools', 'tool', 'unit_coverage.dart');
-    final ProcessResult result = await Process.run(dartScript, <String>[coverageScript, coverageFile.path]);
+    final ProcessResult result = await const LocalProcessManager().run(<String>[
+      dartScript,
+      coverageScript,
+      coverageFile.path,
+    ]);
 
     // May contain other output if building flutter tool.
     expect(result.stdout.toString().split('\n'), containsAll(<Matcher>[
