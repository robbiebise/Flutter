--- conflicted
+++ resolved
@@ -845,131 +845,82 @@
     const MediaQueryData topPadding100 = MediaQueryData(padding: EdgeInsets.only(top: 100.0));
 
     await tester.pumpWidget(
-<<<<<<< HEAD
-      new Localizations(
+      Localizations(
         locale: const Locale('en', 'US'),
         delegates: const <LocalizationsDelegate<dynamic>>[
           DefaultMaterialLocalizations.delegate,
           DefaultWidgetsLocalizations.delegate,
         ],
-        child: new Directionality(
-          textDirection: TextDirection.ltr,
-          child: new MediaQuery(
-            data: topPadding100,
-            child: new Scaffold(
-              primary: false,
-              appBar: new AppBar(),
-            ),
-=======
-      Directionality(
+        child: Directionality(
         textDirection: TextDirection.ltr,
         child: MediaQuery(
           data: topPadding100,
           child: Scaffold(
             primary: false,
             appBar: AppBar(),
->>>>>>> 29fae06f
-          ),
-        ),
-      ),
-    );
+          ),
+        ),
+      ),
+    ));
     expect(appBarTop(tester), 0.0);
     expect(appBarHeight(tester), kToolbarHeight);
 
     await tester.pumpWidget(
-<<<<<<< HEAD
-      new Localizations(
+      Localizations(
         locale: const Locale('en', 'US'),
         delegates: const <LocalizationsDelegate<dynamic>>[
           DefaultMaterialLocalizations.delegate,
           DefaultWidgetsLocalizations.delegate,
         ],
-        child: new Directionality(
+        child: Directionality(
           textDirection: TextDirection.ltr,
-          child: new MediaQuery(
+          child: MediaQuery(
             data: topPadding100,
-            child: new Scaffold(
+            child: Scaffold(
               primary: true,
-              appBar: new AppBar(title: const Text('title'))
-            ),
-=======
-      Directionality(
-        textDirection: TextDirection.ltr,
-        child: MediaQuery(
-          data: topPadding100,
-          child: Scaffold(
-            primary: true,
-            appBar: AppBar(title: const Text('title'))
->>>>>>> 29fae06f
-          ),
-        ),
-      ),
-    );
+              appBar: AppBar(title: const Text('title'))
+          ),
+        ),
+      ),
+    ));
     expect(appBarTop(tester), 0.0);
     expect(tester.getTopLeft(find.text('title')).dy, greaterThan(100.0));
     expect(appBarHeight(tester), kToolbarHeight + 100.0);
 
     await tester.pumpWidget(
-<<<<<<< HEAD
-      new Localizations(
+      Localizations(
         locale: const Locale('en', 'US'),
         delegates: const <LocalizationsDelegate<dynamic>>[
           DefaultMaterialLocalizations.delegate,
           DefaultWidgetsLocalizations.delegate,
         ],
-        child: new Directionality(
+        child: Directionality(
           textDirection: TextDirection.ltr,
-          child: new MediaQuery(
+          child: MediaQuery(
             data: topPadding100,
-            child: new Scaffold(
+            child: Scaffold(
               primary: false,
-              appBar: new AppBar(
-                bottom: new PreferredSize(
+              appBar: AppBar(
+                bottom: PreferredSize(
                   preferredSize: const Size.fromHeight(200.0),
-                  child: new Container(),
-                ),
-=======
-      Directionality(
-        textDirection: TextDirection.ltr,
-        child: MediaQuery(
-          data: topPadding100,
-          child: Scaffold(
-            primary: false,
-            appBar: AppBar(
-              bottom: PreferredSize(
-                preferredSize: const Size.fromHeight(200.0),
-                child: Container(),
->>>>>>> 29fae06f
+                  child: Container(),
               ),
             ),
           ),
         ),
       ),
-    );
+    ));
     expect(appBarTop(tester), 0.0);
     expect(appBarHeight(tester), kToolbarHeight + 200.0);
 
     await tester.pumpWidget(
-<<<<<<< HEAD
-      new Localizations(
+      Localizations(
         locale: const Locale('en', 'US'),
         delegates: const <LocalizationsDelegate<dynamic>>[
           DefaultMaterialLocalizations.delegate,
           DefaultWidgetsLocalizations.delegate,
         ],
-        child: new Directionality(
-          textDirection: TextDirection.ltr,
-          child: new MediaQuery(
-            data: topPadding100,
-            child: new Scaffold(
-              primary: true,
-              appBar: new AppBar(
-                bottom: new PreferredSize(
-                  preferredSize: const Size.fromHeight(200.0),
-                  child: new Container(),
-                ),
-=======
-      Directionality(
+        child: Directionality(
         textDirection: TextDirection.ltr,
         child: MediaQuery(
           data: topPadding100,
@@ -979,41 +930,30 @@
               bottom: PreferredSize(
                 preferredSize: const Size.fromHeight(200.0),
                 child: Container(),
->>>>>>> 29fae06f
               ),
             ),
           ),
         ),
       ),
-    );
+    ));
     expect(appBarTop(tester), 0.0);
     expect(appBarHeight(tester), kToolbarHeight + 100.0 + 200.0);
 
     await tester.pumpWidget(
-<<<<<<< HEAD
       Localizations(
         locale: const Locale('en', 'US'),
         delegates: const <LocalizationsDelegate<dynamic>>[
           DefaultMaterialLocalizations.delegate,
           DefaultWidgetsLocalizations.delegate,
         ],
-        child: new Directionality(
+        child: Directionality(
           textDirection: TextDirection.ltr,
-          child: new MediaQuery(
+          child: MediaQuery(
             data: topPadding100,
-            child: new AppBar(
+            child: AppBar(
               primary: false,
               title: const Text('title'),
             ),
-=======
-      Directionality(
-        textDirection: TextDirection.ltr,
-        child: MediaQuery(
-          data: topPadding100,
-          child: AppBar(
-            primary: false,
-            title: const Text('title'),
->>>>>>> 29fae06f
           ),
         ),
       ),
@@ -1186,41 +1126,27 @@
     final Key trailingKey = UniqueKey();
 
     await tester.pumpWidget(
-<<<<<<< HEAD
-      new Localizations(
+      Localizations(
         locale: const Locale('en', 'US'),
         delegates: const <LocalizationsDelegate<dynamic>>[
           DefaultMaterialLocalizations.delegate,
           DefaultWidgetsLocalizations.delegate,
         ],
-        child: new Directionality(
-=======
-      Directionality(
->>>>>>> 29fae06f
+        child: Directionality(
         textDirection: TextDirection.rtl,
         child: MediaQuery(
           data: topPadding100,
-<<<<<<< HEAD
-          child: new Scaffold(
-              primary: false,
-              appBar: new AppBar(
-                leading: new Placeholder(key: leadingKey),
-                title: new Placeholder(key: titleKey),
-                actions: <Widget>[ new Placeholder(key: trailingKey) ],
-              ),
-=======
           child: Scaffold(
             primary: false,
             appBar: AppBar(
               leading: Placeholder(key: leadingKey),
               title: Placeholder(key: titleKey),
               actions: <Widget>[ Placeholder(key: trailingKey) ],
->>>>>>> 29fae06f
-            ),
-          ),
-        ),
-      ),
-    );
+            ),
+          ),
+        ),
+      ),
+    ));
     expect(tester.getTopLeft(find.byType(AppBar)), const Offset(0.0, 0.0));
     expect(tester.getTopLeft(find.byKey(leadingKey)), const Offset(800.0 - 56.0, 100.0));
     expect(tester.getTopLeft(find.byKey(titleKey)), const Offset(416.0, 100.0));
@@ -1235,32 +1161,16 @@
     final Key trailingKey = UniqueKey();
 
     await tester.pumpWidget(
-<<<<<<< HEAD
-      new Localizations(
+      Localizations(
         locale: const Locale('en', 'US'),
         delegates: const <LocalizationsDelegate<dynamic>>[
           DefaultMaterialLocalizations.delegate,
           DefaultWidgetsLocalizations.delegate,
         ],
-        child: new Directionality(
-=======
-      Directionality(
->>>>>>> 29fae06f
+        child: Directionality(
         textDirection: TextDirection.rtl,
         child: MediaQuery(
           data: topPadding100,
-<<<<<<< HEAD
-          child: new CustomScrollView(
-              primary: true,
-              slivers: <Widget>[
-                new SliverAppBar(
-                  leading: new Placeholder(key: leadingKey),
-                  title: new Placeholder(key: titleKey),
-                  actions: <Widget>[ new Placeholder(key: trailingKey) ],
-                ),
-              ],
-            ),
-=======
           child: CustomScrollView(
             primary: true,
             slivers: <Widget>[
@@ -1270,11 +1180,10 @@
                 actions: <Widget>[ Placeholder(key: trailingKey) ],
               ),
             ],
->>>>>>> 29fae06f
-          ),
-        ),
-      ),
-    );
+          ),
+        ),
+      ),
+    ));
     expect(tester.getTopLeft(find.byType(AppBar)), const Offset(0.0, 0.0));
     expect(tester.getTopLeft(find.byKey(leadingKey)), const Offset(800.0 - 56.0, 100.0));
     expect(tester.getTopLeft(find.byKey(titleKey)), const Offset(416.0, 100.0));
@@ -1289,32 +1198,16 @@
     final Key trailingKey = UniqueKey();
 
     await tester.pumpWidget(
-<<<<<<< HEAD
-      new Localizations(
+      Localizations(
         locale: const Locale('en', 'US'),
         delegates: const <LocalizationsDelegate<dynamic>>[
           DefaultMaterialLocalizations.delegate,
           DefaultWidgetsLocalizations.delegate,
         ],
-        child: new Directionality(
-=======
-      Directionality(
->>>>>>> 29fae06f
+        child: Directionality(
         textDirection: TextDirection.rtl,
         child: MediaQuery(
           data: topPadding100,
-<<<<<<< HEAD
-          child: new CustomScrollView(
-              primary: true,
-              slivers: <Widget>[
-                new SliverAppBar(
-                  leading: new Placeholder(key: leadingKey),
-                  title: new Placeholder(key: titleKey),
-                  actions: <Widget>[ new Placeholder(key: trailingKey) ],
-                ),
-              ],
-            ),
-=======
           child: CustomScrollView(
             primary: true,
             slivers: <Widget>[
@@ -1324,11 +1217,10 @@
                 actions: <Widget>[ Placeholder(key: trailingKey) ],
               ),
             ],
->>>>>>> 29fae06f
-          ),
-        ),
-      ),
-    );
+          ),
+        ),
+      ),
+    ));
     expect(tester.getRect(find.byType(AppBar)), Rect.fromLTRB(0.0, 0.0, 800.00, 100.0 + 56.0));
     expect(tester.getRect(find.byKey(leadingKey)), Rect.fromLTRB(800.0 - 56.0, 100.0, 800.0, 100.0 + 56.0));
     expect(tester.getRect(find.byKey(trailingKey)), Rect.fromLTRB(0.0, 100.0, 400.0, 100.0 + 56.0));
