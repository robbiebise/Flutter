// Copyright 2014 The Flutter Authors. All rights reserved.
// Use of this source code is governed by a BSD-style license that can be
// found in the LICENSE file.

import 'dart:async';

import 'package:vm_service/vm_service.dart';

import '../android/android_device.dart';
import '../artifacts.dart';
import '../base/common.dart';
import '../base/context.dart';
import '../base/file_system.dart';
import '../base/io.dart';
import '../base/logger.dart';
import '../base/platform.dart';
import '../base/signals.dart';
import '../base/terminal.dart';
import  '../build_info.dart';
import '../commands/daemon.dart';
import '../compile.dart';
import '../daemon.dart';
import '../device.dart';
import '../device_port_forwarder.dart';
import '../fuchsia/fuchsia_device.dart';
import '../ios/devices.dart';
import '../ios/simulators.dart';
import '../macos/macos_ipad_device.dart';
import '../mdns_discovery.dart';
import '../project.dart';
import '../protocol_discovery.dart';
import '../resident_runner.dart';
import '../run_cold.dart';
import '../run_hot.dart';
import '../runner/flutter_command.dart';
import '../vmservice.dart';

/// A Flutter-command that attaches to applications that have been launched
/// without `flutter run`.
///
/// With an application already running, a HotRunner can be attached to it
/// with:
/// ```
/// $ flutter attach --debug-url http://127.0.0.1:12345/QqL7EFEDNG0=/
/// ```
///
/// If `--disable-service-auth-codes` was provided to the application at startup
/// time, a HotRunner can be attached with just a port:
/// ```
/// $ flutter attach --debug-port 12345
/// ```
///
/// Alternatively, the attach command can start listening and scan for new
/// programs that become active:
/// ```
/// $ flutter attach
/// ```
/// As soon as a new observatory is detected the command attaches to it and
/// enables hot reloading.
///
/// To attach to a flutter mod running on a fuchsia device, `--module` must
/// also be provided.
class AttachCommand extends FlutterCommand {
  AttachCommand({
    bool verboseHelp = false,
    HotRunnerFactory? hotRunnerFactory,
    required Artifacts? artifacts,
    required Stdio stdio,
    required Logger logger,
    required Terminal terminal,
    required Signals signals,
    required Platform platform,
    required ProcessInfo processInfo,
    required FileSystem fileSystem,
  }): _artifacts = artifacts,
      _hotRunnerFactory = hotRunnerFactory ?? HotRunnerFactory(),
      _stdio = stdio,
      _logger = logger,
      _terminal = terminal,
      _signals = signals,
      _platform = platform,
      _processInfo = processInfo,
      _fileSystem = fileSystem {
    addBuildModeFlags(verboseHelp: verboseHelp, defaultToRelease: false, excludeRelease: true);
    usesTargetOption();
    usesPortOptions(verboseHelp: verboseHelp);
    usesIpv6Flag(verboseHelp: verboseHelp);
    usesFilesystemOptions(hide: !verboseHelp);
    usesFuchsiaOptions(hide: !verboseHelp);
    usesDartDefineOption();
    usesDeviceUserOption();
    addEnableExperimentation(hide: !verboseHelp);
    addNullSafetyModeOptions(hide: !verboseHelp);
    usesInitializeFromDillOption(hide: !verboseHelp);
    argParser
      ..addOption(
        'debug-port',
        hide: !verboseHelp,
        help: '(deprecated) Device port where the observatory is listening. Requires '
              '"--disable-service-auth-codes" to also be provided to the Flutter '
              'application at launch, otherwise this command will fail to connect to '
              'the application. In general, "--debug-url" should be used instead.',
      )..addOption(
        'debug-url',
        aliases: <String>[ 'debug-uri' ], // supported for historical reasons
        help: 'The URL at which the observatory is listening.',
      )..addOption(
        'app-id',
        help: 'The package name (Android) or bundle identifier (iOS) for the app. '
              'This can be specified to avoid being prompted if multiple observatory ports '
              'are advertised.\n'
              'If you have multiple devices or emulators running, you should include the '
              'device hostname as well, e.g. "com.example.myApp@my-iphone".\n'
              'This parameter is case-insensitive.',
      )..addOption(
        'pid-file',
        help: 'Specify a file to write the process ID to. '
              'You can send SIGUSR1 to trigger a hot reload '
              'and SIGUSR2 to trigger a hot restart. '
              'The file is created when the signal handlers '
              'are hooked and deleted when they are removed.',
      )..addFlag(
        'report-ready',
        help: 'Print "ready" to the console after handling a keyboard command.\n'
              'This is primarily useful for tests and other automation, but consider '
              'using "--machine" instead.',
        hide: !verboseHelp,
      )..addOption(
        'project-root',
        hide: !verboseHelp,
        help: 'Normally used only in run target.',
      )..addFlag('machine',
        hide: !verboseHelp,
        negatable: false,
        help: 'Handle machine structured JSON command input and provide output '
              'and progress in machine-friendly format.',
      );
    usesTrackWidgetCreation(verboseHelp: verboseHelp);
    addDdsOptions(verboseHelp: verboseHelp);
    addDevToolsOptions(verboseHelp: verboseHelp);
    usesDeviceTimeoutOption();
  }

  final HotRunnerFactory _hotRunnerFactory;
  final Artifacts? _artifacts;
  final Stdio _stdio;
  final Logger _logger;
  final Terminal _terminal;
  final Signals _signals;
  final Platform _platform;
  final ProcessInfo _processInfo;
  final FileSystem _fileSystem;

  @override
  final String name = 'attach';

  @override
  final String description = r'''
Attach to a running app.

For attaching to Android or iOS devices, simply using `flutter attach` is
usually sufficient. The tool will search for a running Flutter app or module,
if available. Otherwise, the tool will wait for the next Flutter app or module
to launch before attaching.

For Fuchsia, the module name must be provided, e.g. `$flutter attach
--module=mod_name`. This can be called either before or after the application
is started.

If the app or module is already running and the specific observatory port is
known, it can be explicitly provided to attach via the command-line, e.g.
`$ flutter attach --debug-port 12345`''';

  @override
  final String category = FlutterCommandCategory.tools;

  int? get debugPort {
    if (argResults!['debug-port'] == null) {
      return null;
    }
    try {
      return int.parse(stringArgDeprecated('debug-port')!);
    } on Exception catch (error) {
      throwToolExit('Invalid port for `--debug-port`: $error');
    }
  }

  Uri? get debugUri {
    if (argResults!['debug-url'] == null) {
      return null;
    }
    final Uri? uri = Uri.tryParse(stringArgDeprecated('debug-url')!);
    if (uri == null) {
      throwToolExit('Invalid `--debug-url`: ${stringArgDeprecated('debug-url')}');
    }
    if (!uri.hasPort) {
      throwToolExit('Port not specified for `--debug-url`: $uri');
    }
    return uri;
  }

  String? get appId {
    return stringArgDeprecated('app-id');
  }

  String? get userIdentifier => stringArgDeprecated(FlutterOptions.kDeviceUser);

  @override
  Future<void> validateCommand() async {
    // ARM macOS as an iOS target is hidden, except for attach.
    MacOSDesignedForIPadDevices.allowDiscovery = true;

    await super.validateCommand();
    if (await findTargetDevice() == null) {
      throwToolExit(null);
    }
    debugPort;
    if (debugPort == null && debugUri == null && argResults!.wasParsed(FlutterCommand.ipv6Flag)) {
      throwToolExit(
        'When the --debug-port or --debug-url is unknown, this command determines '
        'the value of --ipv6 on its own.',
      );
    }
    if (debugPort == null && debugUri == null && argResults!.wasParsed(FlutterCommand.observatoryPortOption)) {
      throwToolExit(
        'When the --debug-port or --debug-url is unknown, this command does not use '
        'the value of --observatory-port.',
      );
    }
    if (debugPort != null && debugUri != null) {
      throwToolExit(
        'Either --debugPort or --debugUri can be provided, not both.');
    }

    if (userIdentifier != null) {
      final Device? device = await findTargetDevice();
      if (device is! AndroidDevice) {
        throwToolExit('--${FlutterOptions.kDeviceUser} is only supported for Android');
      }
    }
  }

  @override
  Future<FlutterCommandResult> runCommand() async {
    await _validateArguments();

    final Device? device = await findTargetDevice();
<<<<<<< HEAD

    if (device == null) {
      throwToolExit('Did not find any valid target devices.');
    }
=======
>>>>>>> 12cb4eb7

    if (device == null) {
      throwToolExit('Did not find any valid target devices.');
    }

    final Artifacts? overrideArtifacts = device.artifactOverrides ?? _artifacts;
    await context.run<void>(
      body: () => _attachToDevice(device),
      overrides: <Type, Generator>{
        Artifacts: () => overrideArtifacts,
      },
    );

    return FlutterCommandResult.success();
  }

  Future<void> _attachToDevice(Device device) async {
    final FlutterProject flutterProject = FlutterProject.current();

    final Daemon? daemon = boolArgDeprecated('machine')
      ? Daemon(
          DaemonConnection(
            daemonStreams: DaemonStreams.fromStdio(_stdio, logger: _logger),
            logger: _logger,
          ),
          notifyingLogger: (_logger is NotifyingLogger)
            ? _logger as NotifyingLogger
            : NotifyingLogger(verbose: _logger.isVerbose, parent: _logger),
          logToStdout: true,
        )
      : null;

    Stream<Uri>? observatoryUri;
    bool usesIpv6 = ipv6!;
    final String ipv6Loopback = InternetAddress.loopbackIPv6.address;
    final String ipv4Loopback = InternetAddress.loopbackIPv4.address;
    final String hostname = usesIpv6 ? ipv6Loopback : ipv4Loopback;

    if (debugPort == null && debugUri == null) {
      if (device is FuchsiaDevice) {
        final String module = stringArgDeprecated('module')!;
        if (module == null) {
          throwToolExit("'--module' is required for attaching to a Fuchsia device");
        }
        usesIpv6 = device.ipv6;
        FuchsiaIsolateDiscoveryProtocol? isolateDiscoveryProtocol;
        try {
          isolateDiscoveryProtocol = device.getIsolateDiscoveryProtocol(module);
          observatoryUri = Stream<Uri>.value(await isolateDiscoveryProtocol.uri).asBroadcastStream();
        } on Exception {
          isolateDiscoveryProtocol?.dispose();
          final List<ForwardedPort> ports = device.portForwarder.forwardedPorts.toList();
          for (final ForwardedPort port in ports) {
            await device.portForwarder.unforward(port);
          }
          rethrow;
        }
      } else if ((device is IOSDevice) || (device is IOSSimulator) || (device is MacOSDesignedForIPadDevice)) {
        final Uri? uriFromMdns =
          await MDnsObservatoryDiscovery.instance!.getObservatoryUri(
            appId,
            device,
            usesIpv6: usesIpv6,
            deviceVmservicePort: deviceVmservicePort,
          );
        observatoryUri = uriFromMdns == null
          ? null
          : Stream<Uri>.value(uriFromMdns).asBroadcastStream();
      }
      // If MDNS discovery fails or we're not on iOS, fallback to ProtocolDiscovery.
      if (observatoryUri == null) {
        final ProtocolDiscovery observatoryDiscovery =
          ProtocolDiscovery.observatory(
            // If it's an Android device, attaching relies on past log searching
            // to find the service protocol.
            await device.getLogReader(includePastLogs: device is AndroidDevice),
            portForwarder: device.portForwarder,
            ipv6: ipv6!,
            devicePort: deviceVmservicePort,
            hostPort: hostVmservicePort,
            logger: _logger,
          );
        _logger.printStatus('Waiting for a connection from Flutter on ${device.name}...');
        observatoryUri = observatoryDiscovery.uris;
        // Determine ipv6 status from the scanned logs.
        usesIpv6 = observatoryDiscovery.ipv6;
      }
    } else {
      observatoryUri = Stream<Uri>
        .fromFuture(
          buildObservatoryUri(
            device,
            debugUri?.host ?? hostname,
            debugPort ?? debugUri!.port,
            hostVmservicePort,
            debugUri?.path,
          )
        ).asBroadcastStream();
    }

    _terminal.usesTerminalUi = daemon == null;

    try {
      int? result;
      if (daemon != null) {
        final ResidentRunner runner = await createResidentRunner(
          observatoryUris: observatoryUri,
          device: device,
          flutterProject: flutterProject,
          usesIpv6: usesIpv6,
        );
        late AppInstance app;
        try {
          app = await daemon.appDomain.launch(
            runner,
            ({Completer<DebugConnectionInfo>? connectionInfoCompleter,
              Completer<void>? appStartedCompleter}) {
              return runner.attach(
                connectionInfoCompleter: connectionInfoCompleter,
                appStartedCompleter: appStartedCompleter,
                allowExistingDdsInstance: true,
                enableDevTools: boolArgDeprecated(FlutterCommand.kEnableDevTools),
              );
            },
            device,
            null,
            true,
            _fileSystem.currentDirectory,
            LaunchMode.attach,
            _logger as AppRunLogger,
          );
        } on Exception catch (error) {
          throwToolExit(error.toString());
        }
        result = await app.runner!.waitForAppToFinish();
        assert(result != null);
        return;
      }
      while (true) {
        final ResidentRunner runner = await createResidentRunner(
          observatoryUris: observatoryUri,
          device: device,
          flutterProject: flutterProject,
          usesIpv6: usesIpv6,
        );
        final Completer<void> onAppStart = Completer<void>.sync();
        TerminalHandler? terminalHandler;
        unawaited(onAppStart.future.whenComplete(() {
          terminalHandler = TerminalHandler(
            runner,
            logger: _logger,
            terminal: _terminal,
            signals: _signals,
            processInfo: _processInfo,
            reportReady: boolArgDeprecated('report-ready'),
            pidFile: stringArgDeprecated('pid-file'),
          )
            ..registerSignalHandlers()
            ..setupTerminal();
        }));
        result = await runner.attach(
          appStartedCompleter: onAppStart,
          allowExistingDdsInstance: true,
          enableDevTools: boolArgDeprecated(FlutterCommand.kEnableDevTools),
        );
        if (result != 0) {
          throwToolExit(null, exitCode: result);
        }
        terminalHandler?.stop();
        assert(result != null);
        if (runner.exited || !runner.isWaitingForObservatory) {
          break;
        }
        _logger.printStatus('Waiting for a new connection from Flutter on ${device.name}...');
      }
    } on RPCError catch (err) {
      if (err.code == RPCErrorCodes.kServiceDisappeared) {
        throwToolExit('Lost connection to device.');
      }
      rethrow;
    } finally {
      final List<ForwardedPort> ports = device.portForwarder!.forwardedPorts.toList();
      for (final ForwardedPort port in ports) {
        await device.portForwarder!.unforward(port);
      }
    }
  }

  Future<ResidentRunner> createResidentRunner({
    required Stream<Uri> observatoryUris,
    required Device device,
    required FlutterProject flutterProject,
    required bool usesIpv6,
  }) async {
    assert(observatoryUris != null);
    assert(device != null);
    assert(flutterProject != null);
    assert(usesIpv6 != null);
    final BuildInfo buildInfo = await getBuildInfo();

    final FlutterDevice flutterDevice = await FlutterDevice.create(
      device,
      target: targetFile,
      targetModel: TargetModel(stringArgDeprecated('target-model')!),
      buildInfo: buildInfo,
      userIdentifier: userIdentifier,
      platform: _platform,
    );
    flutterDevice.observatoryUris = observatoryUris;
    final List<FlutterDevice> flutterDevices =  <FlutterDevice>[flutterDevice];
    final DebuggingOptions debuggingOptions = DebuggingOptions.enabled(
      buildInfo,
      enableDds: enableDds,
      ddsPort: ddsPort,
      devToolsServerAddress: devToolsServerAddress,
    );

    return buildInfo.isDebug
      ? _hotRunnerFactory.build(
          flutterDevices,
          target: targetFile,
          debuggingOptions: debuggingOptions,
          packagesFilePath: globalResults!['packages'] as String?,
          projectRootPath: stringArgDeprecated('project-root'),
          dillOutputPath: stringArgDeprecated('output-dill'),
          ipv6: usesIpv6,
          flutterProject: flutterProject,
        )
      : ColdRunner(
          flutterDevices,
          target: targetFile,
          debuggingOptions: debuggingOptions,
          ipv6: usesIpv6,
        );
  }

  Future<void> _validateArguments() async { }
}

class HotRunnerFactory {
  HotRunner build(
    List<FlutterDevice> devices, {
    required String target,
    required DebuggingOptions debuggingOptions,
    bool benchmarkMode = false,
    File? applicationBinary,
    bool hostIsIde = false,
    String? projectRootPath,
    String? packagesFilePath,
    String? dillOutputPath,
    bool stayResident = true,
    bool ipv6 = false,
    FlutterProject? flutterProject,
  }) => HotRunner(
    devices,
    target: target,
    debuggingOptions: debuggingOptions,
    benchmarkMode: benchmarkMode,
    applicationBinary: applicationBinary,
    hostIsIde: hostIsIde,
    projectRootPath: projectRootPath,
    dillOutputPath: dillOutputPath,
    stayResident: stayResident,
    ipv6: ipv6,
  );
}<|MERGE_RESOLUTION|>--- conflicted
+++ resolved
@@ -245,13 +245,6 @@
     await _validateArguments();
 
     final Device? device = await findTargetDevice();
-<<<<<<< HEAD
-
-    if (device == null) {
-      throwToolExit('Did not find any valid target devices.');
-    }
-=======
->>>>>>> 12cb4eb7
 
     if (device == null) {
       throwToolExit('Did not find any valid target devices.');
