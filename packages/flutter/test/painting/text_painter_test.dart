// Copyright 2017 The Chromium Authors. All rights reserved.
// Use of this source code is governed by a BSD-style license that can be
// found in the LICENSE file.

import 'dart:ui' as ui;

import 'package:flutter/painting.dart';
import 'package:flutter/widgets.dart';
import 'package:flutter_test/flutter_test.dart';

void main() {
  test('TextPainter caret test', () {
    final TextPainter painter = TextPainter()
      ..textDirection = TextDirection.ltr;

    String text = 'A';
    painter.text = TextSpan(text: text);
    painter.layout();

    Offset caretOffset = painter.getOffsetForCaret(
      const ui.TextPosition(offset: 0),
      ui.Rect.zero,
    );
    expect(caretOffset.dx, 0);
    caretOffset = painter.getOffsetForCaret(ui.TextPosition(offset: text.length), ui.Rect.zero);
    expect(caretOffset.dx, painter.width);

    // Check that getOffsetForCaret handles a character that is encoded as a surrogate pair.
    text = 'A\u{1F600}';
    painter.text = TextSpan(text: text);
    painter.layout();
    caretOffset = painter.getOffsetForCaret(ui.TextPosition(offset: text.length), ui.Rect.zero);
    expect(caretOffset.dx, painter.width);
  });

  test('TextPainter null text test', () {
    final TextPainter painter = TextPainter()
      ..textDirection = TextDirection.ltr;

    List<TextSpan> children = <TextSpan>[const TextSpan(text: 'B'), const TextSpan(text: 'C')];
    painter.text = TextSpan(text: null, children: children);
    painter.layout();

    Offset caretOffset = painter.getOffsetForCaret(const ui.TextPosition(offset: 0), ui.Rect.zero);
    expect(caretOffset.dx, 0);
    caretOffset = painter.getOffsetForCaret(const ui.TextPosition(offset: 1), ui.Rect.zero);
    expect(caretOffset.dx, painter.width / 2);
    caretOffset = painter.getOffsetForCaret(const ui.TextPosition(offset: 2), ui.Rect.zero);
    expect(caretOffset.dx, painter.width);

    children = <TextSpan>[];
    painter.text = TextSpan(text: null, children: children);
    painter.layout();

    caretOffset = painter.getOffsetForCaret(const ui.TextPosition(offset: 0), ui.Rect.zero);
    expect(caretOffset.dx, 0);
    caretOffset = painter.getOffsetForCaret(const ui.TextPosition(offset: 1), ui.Rect.zero);
    expect(caretOffset.dx, 0);
  });

  test('TextPainter caret emoji test', () {
    final TextPainter painter = TextPainter()
      ..textDirection = TextDirection.ltr;

    // Format: '👩‍<zwj>👩‍<zwj>👦👩‍<zwj>👩‍<zwj>👧‍<zwj>👧🇺🇸'
    // One three-person family, one four person family, one US flag.
    const String text = '👩‍👩‍👦👩‍👩‍👧‍👧🇺🇸';
    painter.text = const TextSpan(text: text);
    painter.layout(maxWidth: 10000);

    expect(text.length, 23);

    Offset caretOffset = painter.getOffsetForCaret(const ui.TextPosition(offset: 0), ui.Rect.zero);
    expect(caretOffset.dx, 0); // 👩‍
    caretOffset = painter.getOffsetForCaret(const ui.TextPosition(offset: text.length), ui.Rect.zero);
    expect(caretOffset.dx, painter.width);

    // Two UTF-16 codepoints per emoji, one codepoint per zwj
    caretOffset = painter.getOffsetForCaret(const ui.TextPosition(offset: 1), ui.Rect.zero);
    expect(caretOffset.dx, 42); // 👩‍
    caretOffset = painter.getOffsetForCaret(const ui.TextPosition(offset: 2), ui.Rect.zero);
    expect(caretOffset.dx, 42); // <zwj>
    caretOffset = painter.getOffsetForCaret(const ui.TextPosition(offset: 3), ui.Rect.zero);
    expect(caretOffset.dx, 42); // 👩‍
    caretOffset = painter.getOffsetForCaret(const ui.TextPosition(offset: 4), ui.Rect.zero);
    expect(caretOffset.dx, 42); // 👩‍
    caretOffset = painter.getOffsetForCaret(const ui.TextPosition(offset: 5), ui.Rect.zero);
    expect(caretOffset.dx, 42); // <zwj>
    caretOffset = painter.getOffsetForCaret(const ui.TextPosition(offset: 6), ui.Rect.zero);
    expect(caretOffset.dx, 42); // 👦
    caretOffset = painter.getOffsetForCaret(const ui.TextPosition(offset: 7), ui.Rect.zero);
    expect(caretOffset.dx, 42); // 👦
    caretOffset = painter.getOffsetForCaret(const ui.TextPosition(offset: 8), ui.Rect.zero);
    expect(caretOffset.dx, 42); // 👩‍
    caretOffset = painter.getOffsetForCaret(const ui.TextPosition(offset: 9), ui.Rect.zero);
    expect(caretOffset.dx, 98); // 👩‍
    caretOffset = painter.getOffsetForCaret(const ui.TextPosition(offset: 10), ui.Rect.zero);
    expect(caretOffset.dx, 98); // <zwj>
    caretOffset = painter.getOffsetForCaret(const ui.TextPosition(offset: 11), ui.Rect.zero);
    expect(caretOffset.dx, 98); // 👩‍
    caretOffset = painter.getOffsetForCaret(const ui.TextPosition(offset: 12), ui.Rect.zero);
    expect(caretOffset.dx, 98); // 👩‍
    caretOffset = painter.getOffsetForCaret(const ui.TextPosition(offset: 13), ui.Rect.zero);
    expect(caretOffset.dx, 98); // <zwj>
    caretOffset = painter.getOffsetForCaret(const ui.TextPosition(offset: 14), ui.Rect.zero);
    expect(caretOffset.dx, 98); // 👧‍
    caretOffset = painter.getOffsetForCaret(const ui.TextPosition(offset: 15), ui.Rect.zero);
    expect(caretOffset.dx, 98); // 👧‍
    caretOffset = painter.getOffsetForCaret(const ui.TextPosition(offset: 16), ui.Rect.zero);
    expect(caretOffset.dx, 98); // <zwj>
    caretOffset = painter.getOffsetForCaret(const ui.TextPosition(offset: 17), ui.Rect.zero);
    expect(caretOffset.dx, 98); // 👧
    caretOffset = painter.getOffsetForCaret(const ui.TextPosition(offset: 18), ui.Rect.zero);
    expect(caretOffset.dx, 98); // 👧
    caretOffset = painter.getOffsetForCaret(const ui.TextPosition(offset: 19), ui.Rect.zero);
    expect(caretOffset.dx, 98); // 🇺
    caretOffset = painter.getOffsetForCaret(const ui.TextPosition(offset: 20), ui.Rect.zero);
    expect(caretOffset.dx, 112); // 🇺
    caretOffset = painter.getOffsetForCaret(const ui.TextPosition(offset: 21), ui.Rect.zero);
    expect(caretOffset.dx, 112); // 🇸
    caretOffset = painter.getOffsetForCaret(const ui.TextPosition(offset: 22), ui.Rect.zero);
    expect(caretOffset.dx, 112); // 🇸
  }, tags: 'web_unimplemented');

  test('TextPainter caret center space test', () {
    final TextPainter painter = TextPainter()
      ..textDirection = TextDirection.ltr;

    const String text = 'test text with space at end   ';
    painter.text = const TextSpan(text: text);
    painter.textAlign = TextAlign.center;
    painter.layout();

    Offset caretOffset = painter.getOffsetForCaret(const ui.TextPosition(offset: 0), ui.Rect.zero);
    expect(caretOffset.dx, 21);
    caretOffset = painter.getOffsetForCaret(const ui.TextPosition(offset: text.length), ui.Rect.zero);
    // The end of the line is 441, but the width is only 420, so the cursor is
    // stopped there without overflowing.
    expect(caretOffset.dx, painter.width);

    caretOffset = painter.getOffsetForCaret(const ui.TextPosition(offset: 1), ui.Rect.zero);
    expect(caretOffset.dx, 35);
    caretOffset = painter.getOffsetForCaret(const ui.TextPosition(offset: 2), ui.Rect.zero);
    expect(caretOffset.dx, 49);
  }, tags: 'web_unimplemented');

  test('TextPainter error test', () {
    final TextPainter painter = TextPainter(textDirection: TextDirection.ltr);
    expect(() { painter.paint(null, Offset.zero); }, throwsFlutterError);
  });

  test('TextPainter requires textDirection', () {
    final TextPainter painter1 = TextPainter(text: const TextSpan(text: ''));
    expect(() { painter1.layout(); }, throwsAssertionError);
    final TextPainter painter2 = TextPainter(text: const TextSpan(text: ''), textDirection: TextDirection.rtl);
    expect(() { painter2.layout(); }, isNot(throwsException));
  });

  test('TextPainter size test', () {
    final TextPainter painter = TextPainter(
      text: const TextSpan(
        text: 'X',
        style: TextStyle(
          inherit: false,
          fontFamily: 'Ahem',
          fontSize: 123.0,
        ),
      ),
      textDirection: TextDirection.ltr,
    );
    painter.layout();
    expect(painter.size, const Size(123.0, 123.0));
  });

  test('TextPainter textScaleFactor test', () {
    final TextPainter painter = TextPainter(
      text: const TextSpan(
        text: 'X',
        style: TextStyle(
          inherit: false,
          fontFamily: 'Ahem',
          fontSize: 10.0,
        ),
      ),
      textDirection: TextDirection.ltr,
      textScaleFactor: 2.0,
    );
    painter.layout();
    expect(painter.size, const Size(20.0, 20.0));
  });

  test('TextPainter default text height is 14 pixels', () {
    final TextPainter painter = TextPainter(
      text: const TextSpan(text: 'x'),
      textDirection: TextDirection.ltr,
    );
    painter.layout();
    expect(painter.preferredLineHeight, 14.0);
    expect(painter.size, const Size(14.0, 14.0));
  });

  test('TextPainter sets paragraph size from root', () {
    final TextPainter painter = TextPainter(
      text: const TextSpan(text: 'x', style: TextStyle(fontSize: 100.0)),
      textDirection: TextDirection.ltr,
    );
    painter.layout();
    expect(painter.preferredLineHeight, 100.0);
    expect(painter.size, const Size(100.0, 100.0));
  });

  test('TextPainter intrinsic dimensions', () {
    const TextStyle style = TextStyle(
      inherit: false,
      fontFamily: 'Ahem',
      fontSize: 10.0,
    );
    TextPainter painter;

    painter = TextPainter(
      text: const TextSpan(
        text: 'X X X',
        style: style,
      ),
      textDirection: TextDirection.ltr,
    );
    painter.layout();
    expect(painter.size, const Size(50.0, 10.0));
    expect(painter.minIntrinsicWidth, 10.0);
    expect(painter.maxIntrinsicWidth, 50.0);

    painter = TextPainter(
      text: const TextSpan(
        text: 'X X X',
        style: style,
      ),
      textDirection: TextDirection.ltr,
      ellipsis: 'e',
    );
    painter.layout();
    expect(painter.size, const Size(50.0, 10.0));
    expect(painter.minIntrinsicWidth, 50.0);
    expect(painter.maxIntrinsicWidth, 50.0);

    painter = TextPainter(
      text: const TextSpan(
        text: 'X X XXXX',
        style: style,
      ),
      textDirection: TextDirection.ltr,
      maxLines: 2,
    );
    painter.layout();
    expect(painter.size, const Size(80.0, 10.0));
    expect(painter.minIntrinsicWidth, 40.0);
    expect(painter.maxIntrinsicWidth, 80.0);

    painter = TextPainter(
      text: const TextSpan(
        text: 'X X XXXX XX',
        style: style,
      ),
      textDirection: TextDirection.ltr,
      maxLines: 2,
    );
    painter.layout();
    expect(painter.size, const Size(110.0, 10.0));
    expect(painter.minIntrinsicWidth, 70.0);
    expect(painter.maxIntrinsicWidth, 110.0);

    painter = TextPainter(
      text: const TextSpan(
        text: 'XXXXXXXX XXXX XX X',
        style: style,
      ),
      textDirection: TextDirection.ltr,
      maxLines: 2,
    );
    painter.layout();
    expect(painter.size, const Size(180.0, 10.0));
    expect(painter.minIntrinsicWidth, 90.0);
    expect(painter.maxIntrinsicWidth, 180.0);

    painter = TextPainter(
      text: const TextSpan(
        text: 'X XX XXXX XXXXXXXX',
        style: style,
      ),
      textDirection: TextDirection.ltr,
      maxLines: 2,
    );
    painter.layout();
    expect(painter.size, const Size(180.0, 10.0));
    expect(painter.minIntrinsicWidth, 90.0);
    expect(painter.maxIntrinsicWidth, 180.0);
  }, skip: true); // https://github.com/flutter/flutter/issues/13512

  test('TextPainter handles newlines properly', () {
    final TextPainter painter = TextPainter()
      ..textDirection = TextDirection.ltr;

    const double SIZE_OF_A = 14.0; // square size of "a" character
    String text = 'aaa';
    painter.text = TextSpan(text: text);
    painter.layout();

    // getOffsetForCaret in a plain one-line string is the same for either affinity.
    int offset = 0;
    painter.text = TextSpan(text: text);
    painter.layout();
    Offset caretOffset = painter.getOffsetForCaret(
      ui.TextPosition(offset: offset),
      ui.Rect.zero,
    );
    expect(caretOffset.dx, closeTo(SIZE_OF_A * offset, 0.0001));
    expect(caretOffset.dy, closeTo(0.0, 0.0001));
    caretOffset = painter.getOffsetForCaret(
      ui.TextPosition(offset: offset, affinity: ui.TextAffinity.upstream),
      ui.Rect.zero,
    );
    expect(caretOffset.dx, closeTo(SIZE_OF_A * offset, 0.0001));
    expect(caretOffset.dy, closeTo(0.0, 0.0001));
    offset = 1;
    caretOffset = painter.getOffsetForCaret(
      ui.TextPosition(offset: offset),
      ui.Rect.zero,
    );
    expect(caretOffset.dx, closeTo(SIZE_OF_A * offset, 0.0001));
    expect(caretOffset.dy, closeTo(0.0, 0.0001));
    caretOffset = painter.getOffsetForCaret(
      ui.TextPosition(offset: offset, affinity: ui.TextAffinity.upstream),
      ui.Rect.zero,
    );
    expect(caretOffset.dx, closeTo(SIZE_OF_A * offset, 0.0001));
    expect(caretOffset.dy, closeTo(0.0, 0.0001));
    offset = 2;
    caretOffset = painter.getOffsetForCaret(
      ui.TextPosition(offset: offset),
      ui.Rect.zero,
    );
    expect(caretOffset.dx, closeTo(SIZE_OF_A * offset, 0.0001));
    expect(caretOffset.dy, closeTo(0.0, 0.0001));
    caretOffset = painter.getOffsetForCaret(
      ui.TextPosition(offset: offset, affinity: ui.TextAffinity.upstream),
      ui.Rect.zero,
    );
    expect(caretOffset.dx, closeTo(SIZE_OF_A * offset, 0.0001));
    expect(caretOffset.dy, closeTo(0.0, 0.0001));
    offset = 3;
    caretOffset = painter.getOffsetForCaret(
      ui.TextPosition(offset: offset),
      ui.Rect.zero,
    );
    expect(caretOffset.dx, closeTo(SIZE_OF_A * offset, 0.0001));
    expect(caretOffset.dy, closeTo(0.0, 0.0001));
    caretOffset = painter.getOffsetForCaret(
      ui.TextPosition(offset: offset, affinity: ui.TextAffinity.upstream),
      ui.Rect.zero,
    );
    expect(caretOffset.dx, closeTo(SIZE_OF_A * offset, 0.0001));
    expect(caretOffset.dy, closeTo(0.0, 0.0001));

    // For explicit newlines, getOffsetForCaret places the caret at the location
    // indicated by offset regardless of affinity.
    text = '\n\n';
    painter.text = TextSpan(text: text);
    painter.layout();
    offset = 0;
    caretOffset = painter.getOffsetForCaret(
      ui.TextPosition(offset: offset),
      ui.Rect.zero,
    );
    expect(caretOffset.dx, closeTo(0.0, 0.0001));
    expect(caretOffset.dy, closeTo(0.0, 0.0001));
    caretOffset = painter.getOffsetForCaret(
      ui.TextPosition(offset: offset, affinity: ui.TextAffinity.upstream),
      ui.Rect.zero,
    );
    expect(caretOffset.dx, closeTo(0.0, 0.0001));
    expect(caretOffset.dy, closeTo(0.0, 0.0001));
    offset = 1;
    caretOffset = painter.getOffsetForCaret(
      ui.TextPosition(offset: offset),
      ui.Rect.zero,
    );
    expect(caretOffset.dx, closeTo(0.0, 0.0001));
    expect(caretOffset.dy, closeTo(SIZE_OF_A, 0.0001));
    caretOffset = painter.getOffsetForCaret(
      ui.TextPosition(offset: offset, affinity: ui.TextAffinity.upstream),
      ui.Rect.zero,
    );
    expect(caretOffset.dx, closeTo(0.0, 0.0001));
    expect(caretOffset.dy, closeTo(SIZE_OF_A, 0.0001));
    offset = 2;
    caretOffset = painter.getOffsetForCaret(
      ui.TextPosition(offset: offset),
      ui.Rect.zero,
    );
    expect(caretOffset.dx, closeTo(0.0, 0.0001));
    expect(caretOffset.dy, closeTo(SIZE_OF_A * 2, 0.0001));
    caretOffset = painter.getOffsetForCaret(
      ui.TextPosition(offset: offset, affinity: ui.TextAffinity.upstream),
      ui.Rect.zero,
    );
    expect(caretOffset.dx, closeTo(0.0, 0.0001));
    expect(caretOffset.dy, closeTo(SIZE_OF_A * 2, 0.0001));

    // getOffsetForCaret in an unwrapped string with explicit newlines is the
    // same for either affinity.
    text = '\naaa';
    painter.text = TextSpan(text: text);
    painter.layout();
    offset = 0;
    caretOffset = painter.getOffsetForCaret(
      ui.TextPosition(offset: offset),
      ui.Rect.zero,
    );
    expect(caretOffset.dx, closeTo(0.0, 0.0001));
    expect(caretOffset.dy, closeTo(0.0, 0.0001));
    caretOffset = painter.getOffsetForCaret(
      ui.TextPosition(offset: offset, affinity: ui.TextAffinity.upstream),
      ui.Rect.zero,
    );
    expect(caretOffset.dx, closeTo(0.0, 0.0001));
    expect(caretOffset.dy, closeTo(0.0, 0.0001));
    offset = 1;
    caretOffset = painter.getOffsetForCaret(
      ui.TextPosition(offset: offset),
      ui.Rect.zero,
    );
    expect(caretOffset.dx, closeTo(0.0, 0.0001));
    expect(caretOffset.dy, closeTo(SIZE_OF_A, 0.0001));
    caretOffset = painter.getOffsetForCaret(
      ui.TextPosition(offset: offset, affinity: ui.TextAffinity.upstream),
      ui.Rect.zero,
    );
    expect(caretOffset.dx, closeTo(0.0, 0.0001));
    expect(caretOffset.dy, closeTo(SIZE_OF_A, 0.0001));

    // When text wraps on its own, getOffsetForCaret disambiguates between the
    // end of one line and start of next using affinity.
    text = 'aaaaaaaa'; // Just enough to wrap one character down to second line
    painter.text = TextSpan(text: text);
    painter.layout(maxWidth: 100); // SIZE_OF_A * text.length > 100, so it wraps
    caretOffset = painter.getOffsetForCaret(
      ui.TextPosition(offset: text.length - 1),
      ui.Rect.zero,
    );
    // When affinity is downstream, cursor is at beginning of second line
    expect(caretOffset.dx, closeTo(0.0, 0.0001));
    expect(caretOffset.dy, closeTo(SIZE_OF_A, 0.0001));
    caretOffset = painter.getOffsetForCaret(
      ui.TextPosition(offset: text.length - 1, affinity: ui.TextAffinity.upstream),
      ui.Rect.zero,
    );
    // When affinity is upstream, cursor is at end of first line
    expect(caretOffset.dx, closeTo(98.0, 0.0001));
    expect(caretOffset.dy, closeTo(0.0, 0.0001));

    // When given a string with a newline at the end, getOffsetForCaret puts
    // the cursor at the start of the next line regardless of affinity
    text = 'aaa\n';
    painter.text = TextSpan(text: text);
    painter.layout();
    caretOffset = painter.getOffsetForCaret(
      ui.TextPosition(offset: text.length),
      ui.Rect.zero,
    );
    expect(caretOffset.dx, closeTo(0.0, 0.0001));
    expect(caretOffset.dy, closeTo(SIZE_OF_A, 0.0001));
    offset = text.length;
    caretOffset = painter.getOffsetForCaret(
      ui.TextPosition(offset: offset, affinity: TextAffinity.upstream),
      ui.Rect.zero,
    );
    expect(caretOffset.dx, closeTo(0.0, 0.0001));
    expect(caretOffset.dy, closeTo(SIZE_OF_A, 0.0001));

    // Given a one-line right aligned string, positioning the cursor at offset 0
    // means that it appears at the "end" of the string, after the character
    // that was typed first, at x=0.
    painter.textAlign = TextAlign.right;
    text = 'aaa';
    painter.text = TextSpan(text: text);
    painter.layout();
    offset = 0;
    caretOffset = painter.getOffsetForCaret(
      ui.TextPosition(offset: offset),
      ui.Rect.zero,
    );
    expect(caretOffset.dx, closeTo(0.0, 0.0001));
    expect(caretOffset.dy, closeTo(0.0, 0.0001));
    painter.textAlign = TextAlign.left;

    // When given an offset after a newline in the middle of a string,
    // getOffsetForCaret returns the start of the next line regardless of
    // affinity.
    text = 'aaa\naaa';
    painter.text = TextSpan(text: text);
    painter.layout();
    offset = 4;
    caretOffset = painter.getOffsetForCaret(
      ui.TextPosition(offset: offset),
      ui.Rect.zero,
    );
    expect(caretOffset.dx, closeTo(0.0, 0.0001));
    expect(caretOffset.dy, closeTo(SIZE_OF_A, 0.0001));
    caretOffset = painter.getOffsetForCaret(
      ui.TextPosition(offset: offset, affinity: TextAffinity.upstream),
      ui.Rect.zero,
    );
    expect(caretOffset.dx, closeTo(0.0, 0.0001));
    expect(caretOffset.dy, closeTo(SIZE_OF_A, 0.0001));

    // When given a string with multiple trailing newlines, places the caret
    // in the position given by offset regardless of affinity.
    text = 'aaa\n\n\n';
    offset = 3;
    caretOffset = painter.getOffsetForCaret(
      ui.TextPosition(offset: offset),
      ui.Rect.zero,
    );
    expect(caretOffset.dx, closeTo(SIZE_OF_A * 3, 0.0001));
    expect(caretOffset.dy, closeTo(0.0, 0.0001));
    caretOffset = painter.getOffsetForCaret(
      ui.TextPosition(offset: offset, affinity: TextAffinity.upstream),
      ui.Rect.zero,
    );
    expect(caretOffset.dx, closeTo(SIZE_OF_A * 3, 0.0001));
    expect(caretOffset.dy, closeTo(0.0, 0.0001));

    offset = 4;
    painter.text = TextSpan(text: text);
    painter.layout();
    caretOffset = painter.getOffsetForCaret(
      ui.TextPosition(offset: offset),
      ui.Rect.zero,
    );
    expect(caretOffset.dx, closeTo(0.0, 0.0001));
    expect(caretOffset.dy, closeTo(SIZE_OF_A, 0.001));
    caretOffset = painter.getOffsetForCaret(
      ui.TextPosition(offset: offset, affinity: TextAffinity.upstream),
      ui.Rect.zero,
    );
    expect(caretOffset.dx, closeTo(0.0, 0.0001));
    expect(caretOffset.dy, closeTo(SIZE_OF_A, 0.0001));

    offset = 5;
    caretOffset = painter.getOffsetForCaret(
      ui.TextPosition(offset: offset),
      ui.Rect.zero,
    );
    expect(caretOffset.dx, closeTo(0.0, 0.0001));
    expect(caretOffset.dy, closeTo(SIZE_OF_A * 2, 0.001));
    caretOffset = painter.getOffsetForCaret(
      ui.TextPosition(offset: offset, affinity: TextAffinity.upstream),
      ui.Rect.zero,
    );
    expect(caretOffset.dx, closeTo(0.0, 0.0001));
    expect(caretOffset.dy, closeTo(SIZE_OF_A * 2, 0.0001));

    offset = 6;
    caretOffset = painter.getOffsetForCaret(
      ui.TextPosition(offset: offset),
      ui.Rect.zero,
    );
    expect(caretOffset.dx, closeTo(0.0, 0.0001));
    expect(caretOffset.dy, closeTo(SIZE_OF_A * 3, 0.0001));

    caretOffset = painter.getOffsetForCaret(
      ui.TextPosition(offset: offset, affinity: TextAffinity.upstream),
      ui.Rect.zero,
    );
    expect(caretOffset.dx, closeTo(0.0, 0.0001));
    expect(caretOffset.dy, closeTo(SIZE_OF_A * 3, 0.0001));

    // When given a string with multiple leading newlines, places the caret in
    // the position given by offset regardless of affinity.
    text = '\n\n\naaa';
    offset = 3;
    painter.text = TextSpan(text: text);
    painter.layout();
    caretOffset = painter.getOffsetForCaret(
      ui.TextPosition(offset: offset),
      ui.Rect.zero,
    );
    expect(caretOffset.dx, closeTo(0.0, 0.0001));
    expect(caretOffset.dy, closeTo(SIZE_OF_A * 3, 0.0001));
    caretOffset = painter.getOffsetForCaret(
      ui.TextPosition(offset: offset, affinity: TextAffinity.upstream),
      ui.Rect.zero,
    );
    expect(caretOffset.dx, closeTo(0.0, 0.0001));
    expect(caretOffset.dy, closeTo(SIZE_OF_A * 3, 0.0001));

    offset = 2;
    caretOffset = painter.getOffsetForCaret(
      ui.TextPosition(offset: offset),
      ui.Rect.zero,
    );
    expect(caretOffset.dx, closeTo(0.0, 0.0001));
    expect(caretOffset.dy, closeTo(SIZE_OF_A * 2, 0.0001));
    caretOffset = painter.getOffsetForCaret(
      ui.TextPosition(offset: offset, affinity: TextAffinity.upstream),
      ui.Rect.zero,
    );
    expect(caretOffset.dx, closeTo(0.0, 0.0001));
    expect(caretOffset.dy, closeTo(SIZE_OF_A * 2, 0.0001));

    offset = 1;
    caretOffset = painter.getOffsetForCaret(
      ui.TextPosition(offset: offset),
      ui.Rect.zero,
    );
    expect(caretOffset.dx, closeTo(0.0, 0.0001));
    expect(caretOffset.dy,closeTo(SIZE_OF_A, 0.0001));
    caretOffset = painter.getOffsetForCaret(
      ui.TextPosition(offset: offset, affinity: TextAffinity.upstream),
      ui.Rect.zero,
    );
    expect(caretOffset.dx, closeTo(0.0, 0.0001));
    expect(caretOffset.dy, closeTo(SIZE_OF_A, 0.0001));

    offset = 0;
    caretOffset = painter.getOffsetForCaret(
      ui.TextPosition(offset: offset),
      ui.Rect.zero,
    );
    expect(caretOffset.dx, closeTo(0.0, 0.0001));
    expect(caretOffset.dy, closeTo(0.0, 0.0001));
    caretOffset = painter.getOffsetForCaret(
      ui.TextPosition(offset: offset, affinity: TextAffinity.upstream),
      ui.Rect.zero,
    );
    expect(caretOffset.dx, closeTo(0.0, 0.0001));
    expect(caretOffset.dy, closeTo(0.0, 0.0001));
<<<<<<< HEAD
  }, tags: 'web_unimplemented');
=======
  });

  test('TextPainter widget span', () {
    final TextPainter painter = TextPainter()
      ..textDirection = TextDirection.ltr;

    const String text = 'test';
    painter.text = const TextSpan(
      text: text,
      children: <InlineSpan>[
        WidgetSpan(child: SizedBox(width: 50, height: 30)),
        TextSpan(text: text),
        WidgetSpan(child: SizedBox(width: 50, height: 30)),
        WidgetSpan(child: SizedBox(width: 50, height: 30)),
        TextSpan(text: text),
        WidgetSpan(child: SizedBox(width: 50, height: 30)),
        WidgetSpan(child: SizedBox(width: 50, height: 30)),
        WidgetSpan(child: SizedBox(width: 50, height: 30)),
        WidgetSpan(child: SizedBox(width: 50, height: 30)),
        WidgetSpan(child: SizedBox(width: 50, height: 30)),
        WidgetSpan(child: SizedBox(width: 50, height: 30)),
        WidgetSpan(child: SizedBox(width: 50, height: 30)),
        WidgetSpan(child: SizedBox(width: 50, height: 30)),
        WidgetSpan(child: SizedBox(width: 50, height: 30)),
        WidgetSpan(child: SizedBox(width: 50, height: 30)),
        WidgetSpan(child: SizedBox(width: 50, height: 30)),
      ]
    );

    // We provide dimensions for the widgets
    painter.setPlaceholderDimensions(const <PlaceholderDimensions>[
      PlaceholderDimensions(size: Size(50, 30), baselineOffset: 25, alignment: ui.PlaceholderAlignment.bottom),
      PlaceholderDimensions(size: Size(50, 30), baselineOffset: 25, alignment: ui.PlaceholderAlignment.bottom),
      PlaceholderDimensions(size: Size(50, 30), baselineOffset: 25, alignment: ui.PlaceholderAlignment.bottom),
      PlaceholderDimensions(size: Size(50, 30), baselineOffset: 25, alignment: ui.PlaceholderAlignment.bottom),
      PlaceholderDimensions(size: Size(50, 30), baselineOffset: 25, alignment: ui.PlaceholderAlignment.bottom),
      PlaceholderDimensions(size: Size(50, 30), baselineOffset: 25, alignment: ui.PlaceholderAlignment.bottom),
      PlaceholderDimensions(size: Size(50, 30), baselineOffset: 25, alignment: ui.PlaceholderAlignment.bottom),
      PlaceholderDimensions(size: Size(50, 30), baselineOffset: 25, alignment: ui.PlaceholderAlignment.bottom),
      PlaceholderDimensions(size: Size(50, 30), baselineOffset: 25, alignment: ui.PlaceholderAlignment.bottom),
      PlaceholderDimensions(size: Size(50, 30), baselineOffset: 25, alignment: ui.PlaceholderAlignment.bottom),
      PlaceholderDimensions(size: Size(50, 30), baselineOffset: 25, alignment: ui.PlaceholderAlignment.bottom),
      PlaceholderDimensions(size: Size(50, 30), baselineOffset: 25, alignment: ui.PlaceholderAlignment.bottom),
      PlaceholderDimensions(size: Size(51, 30), baselineOffset: 25, alignment: ui.PlaceholderAlignment.bottom),
      PlaceholderDimensions(size: Size(50, 30), baselineOffset: 25, alignment: ui.PlaceholderAlignment.bottom),
    ]);

    painter.layout(maxWidth: 500);

    // Now, each of the WidgetSpans will have their own placeholder 'hole'.
    Offset caretOffset = painter.getOffsetForCaret(const ui.TextPosition(offset: 1), ui.Rect.zero);
    expect(caretOffset.dx, 14);
    caretOffset = painter.getOffsetForCaret(const ui.TextPosition(offset: 4), ui.Rect.zero);
    expect(caretOffset.dx, 56);
    caretOffset = painter.getOffsetForCaret(const ui.TextPosition(offset: 5), ui.Rect.zero);
    expect(caretOffset.dx, 106);
    caretOffset = painter.getOffsetForCaret(const ui.TextPosition(offset: 6), ui.Rect.zero);
    expect(caretOffset.dx, 120);
    caretOffset = painter.getOffsetForCaret(const ui.TextPosition(offset: 10), ui.Rect.zero);
    expect(caretOffset.dx, 212);
    caretOffset = painter.getOffsetForCaret(const ui.TextPosition(offset: 11), ui.Rect.zero);
    expect(caretOffset.dx, 262);
    caretOffset = painter.getOffsetForCaret(const ui.TextPosition(offset: 12), ui.Rect.zero);
    expect(caretOffset.dx, 276);
    caretOffset = painter.getOffsetForCaret(const ui.TextPosition(offset: 13), ui.Rect.zero);
    expect(caretOffset.dx, 290);
    caretOffset = painter.getOffsetForCaret(const ui.TextPosition(offset: 14), ui.Rect.zero);
    expect(caretOffset.dx, 304);
    caretOffset = painter.getOffsetForCaret(const ui.TextPosition(offset: 15), ui.Rect.zero);
    expect(caretOffset.dx, 318);
    caretOffset = painter.getOffsetForCaret(const ui.TextPosition(offset: 16), ui.Rect.zero);
    expect(caretOffset.dx, 368);
    caretOffset = painter.getOffsetForCaret(const ui.TextPosition(offset: 17), ui.Rect.zero);
    expect(caretOffset.dx, 418);
    caretOffset = painter.getOffsetForCaret(const ui.TextPosition(offset: 18), ui.Rect.zero);
    expect(caretOffset.dx, 0);
    caretOffset = painter.getOffsetForCaret(const ui.TextPosition(offset: 19), ui.Rect.zero);
    expect(caretOffset.dx, 50);
    caretOffset = painter.getOffsetForCaret(const ui.TextPosition(offset: 23), ui.Rect.zero);
    expect(caretOffset.dx, 250);

    expect(painter.inlinePlaceholderBoxes.length, 14);
    expect(painter.inlinePlaceholderBoxes[0], const TextBox.fromLTRBD(56, 0, 106, 30, TextDirection.ltr));
    expect(painter.inlinePlaceholderBoxes[2], const TextBox.fromLTRBD(212, 0, 262, 30, TextDirection.ltr));
    expect(painter.inlinePlaceholderBoxes[3], const TextBox.fromLTRBD(318, 0, 368, 30, TextDirection.ltr));
    expect(painter.inlinePlaceholderBoxes[4], const TextBox.fromLTRBD(368, 0, 418, 30, TextDirection.ltr));
    expect(painter.inlinePlaceholderBoxes[5], const TextBox.fromLTRBD(418, 0, 468, 30, TextDirection.ltr));
    // line should break here
    expect(painter.inlinePlaceholderBoxes[6], const TextBox.fromLTRBD(0, 30, 50, 60, TextDirection.ltr));
    expect(painter.inlinePlaceholderBoxes[7], const TextBox.fromLTRBD(50, 30, 100, 60, TextDirection.ltr));
    expect(painter.inlinePlaceholderBoxes[10], const TextBox.fromLTRBD(200, 30, 250, 60, TextDirection.ltr));
    expect(painter.inlinePlaceholderBoxes[11], const TextBox.fromLTRBD(250, 30, 300, 60, TextDirection.ltr));
    expect(painter.inlinePlaceholderBoxes[12], const TextBox.fromLTRBD(300, 30, 351, 60, TextDirection.ltr));
    expect(painter.inlinePlaceholderBoxes[13], const TextBox.fromLTRBD(351, 30, 401, 60, TextDirection.ltr));
  });
>>>>>>> 7f7c00a4
}<|MERGE_RESOLUTION|>--- conflicted
+++ resolved
@@ -31,7 +31,7 @@
     painter.layout();
     caretOffset = painter.getOffsetForCaret(ui.TextPosition(offset: text.length), ui.Rect.zero);
     expect(caretOffset.dx, painter.width);
-  });
+  }, skip: isBrowser);
 
   test('TextPainter null text test', () {
     final TextPainter painter = TextPainter()
@@ -56,7 +56,7 @@
     expect(caretOffset.dx, 0);
     caretOffset = painter.getOffsetForCaret(const ui.TextPosition(offset: 1), ui.Rect.zero);
     expect(caretOffset.dx, 0);
-  });
+  }, skip: isBrowser);
 
   test('TextPainter caret emoji test', () {
     final TextPainter painter = TextPainter()
@@ -120,7 +120,7 @@
     expect(caretOffset.dx, 112); // 🇸
     caretOffset = painter.getOffsetForCaret(const ui.TextPosition(offset: 22), ui.Rect.zero);
     expect(caretOffset.dx, 112); // 🇸
-  }, tags: 'web_unimplemented');
+  }, skip: isBrowser);
 
   test('TextPainter caret center space test', () {
     final TextPainter painter = TextPainter()
@@ -142,7 +142,7 @@
     expect(caretOffset.dx, 35);
     caretOffset = painter.getOffsetForCaret(const ui.TextPosition(offset: 2), ui.Rect.zero);
     expect(caretOffset.dx, 49);
-  }, tags: 'web_unimplemented');
+  }, skip: isBrowser);
 
   test('TextPainter error test', () {
     final TextPainter painter = TextPainter(textDirection: TextDirection.ltr);
@@ -170,7 +170,7 @@
     );
     painter.layout();
     expect(painter.size, const Size(123.0, 123.0));
-  });
+  }, skip: isBrowser);
 
   test('TextPainter textScaleFactor test', () {
     final TextPainter painter = TextPainter(
@@ -187,7 +187,7 @@
     );
     painter.layout();
     expect(painter.size, const Size(20.0, 20.0));
-  });
+  }, skip: isBrowser);
 
   test('TextPainter default text height is 14 pixels', () {
     final TextPainter painter = TextPainter(
@@ -197,7 +197,7 @@
     painter.layout();
     expect(painter.preferredLineHeight, 14.0);
     expect(painter.size, const Size(14.0, 14.0));
-  });
+  }, skip: isBrowser);
 
   test('TextPainter sets paragraph size from root', () {
     final TextPainter painter = TextPainter(
@@ -207,7 +207,7 @@
     painter.layout();
     expect(painter.preferredLineHeight, 100.0);
     expect(painter.size, const Size(100.0, 100.0));
-  });
+  }, skip: isBrowser);
 
   test('TextPainter intrinsic dimensions', () {
     const TextStyle style = TextStyle(
@@ -634,10 +634,7 @@
     );
     expect(caretOffset.dx, closeTo(0.0, 0.0001));
     expect(caretOffset.dy, closeTo(0.0, 0.0001));
-<<<<<<< HEAD
-  }, tags: 'web_unimplemented');
-=======
-  });
+  }, skip: isBrowser);
 
   test('TextPainter widget span', () {
     final TextPainter painter = TextPainter()
@@ -731,6 +728,5 @@
     expect(painter.inlinePlaceholderBoxes[11], const TextBox.fromLTRBD(250, 30, 300, 60, TextDirection.ltr));
     expect(painter.inlinePlaceholderBoxes[12], const TextBox.fromLTRBD(300, 30, 351, 60, TextDirection.ltr));
     expect(painter.inlinePlaceholderBoxes[13], const TextBox.fromLTRBD(351, 30, 401, 60, TextDirection.ltr));
-  });
->>>>>>> 7f7c00a4
+  }, skip: isBrowser);
 }