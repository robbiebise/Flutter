--- conflicted
+++ resolved
@@ -144,11 +144,8 @@
         config: globals.config,
         fuchsiaWorkflow: fuchsiaWorkflow,
         xcDevice: globals.xcdevice,
-<<<<<<< HEAD
         userMessages: globals.userMessages,
-=======
         windowsWorkflow: windowsWorkflow,
->>>>>>> cbf1e135
         macOSWorkflow: MacOSWorkflow(
           platform: globals.platform,
           featureFlags: featureFlags,
