// Copyright 2014 The Flutter Authors. All rights reserved.
// Use of this source code is governed by a BSD-style license that can be
// found in the LICENSE file.

import 'package:flutter/material.dart';
import 'package:flutter/rendering.dart';
import 'package:flutter_test/flutter_test.dart';

import '../foundation/leak_tracking.dart';

void main() {
  test('MaterialBannerThemeData copyWith, ==, hashCode basics', () {
    expect(const MaterialBannerThemeData(), const MaterialBannerThemeData().copyWith());
    expect(const MaterialBannerThemeData().hashCode, const MaterialBannerThemeData().copyWith().hashCode);
  });

  test('MaterialBannerThemeData null fields by default', () {
    const MaterialBannerThemeData bannerTheme = MaterialBannerThemeData();
    expect(bannerTheme.backgroundColor, null);
    expect(bannerTheme.surfaceTintColor, null);
    expect(bannerTheme.shadowColor, null);
    expect(bannerTheme.dividerColor, null);
    expect(bannerTheme.contentTextStyle, null);
    expect(bannerTheme.elevation, null);
    expect(bannerTheme.padding, null);
    expect(bannerTheme.leadingPadding, null);
  });

  testWidgetsWithLeakTracking('Default MaterialBannerThemeData debugFillProperties', (WidgetTester tester) async {
    final DiagnosticPropertiesBuilder builder = DiagnosticPropertiesBuilder();
    const MaterialBannerThemeData().debugFillProperties(builder);

    final List<String> description = builder.properties
      .where((DiagnosticsNode node) => !node.isFiltered(DiagnosticLevel.info))
      .map((DiagnosticsNode node) => node.toString())
      .toList();

    expect(description, <String>[]);
  });

  testWidgetsWithLeakTracking('MaterialBannerThemeData implements debugFillProperties', (WidgetTester tester) async {
    final DiagnosticPropertiesBuilder builder = DiagnosticPropertiesBuilder();
    const MaterialBannerThemeData(
      backgroundColor: Color(0xfffffff0),
      surfaceTintColor: Color(0xfffffff1),
      shadowColor: Color(0xfffffff2),
      dividerColor: Color(0xfffffff3),
      contentTextStyle: TextStyle(color: Color(0xfffffff4)),
      elevation: 4.0,
      padding: EdgeInsets.all(20.0),
      leadingPadding: EdgeInsets.only(left: 8.0),
    ).debugFillProperties(builder);

    final List<String> description = builder.properties
      .where((DiagnosticsNode node) => !node.isFiltered(DiagnosticLevel.info))
      .map((DiagnosticsNode node) => node.toString())
      .toList();

    expect(description, <String>[
      'backgroundColor: Color(0xfffffff0)',
      'surfaceTintColor: Color(0xfffffff1)',
      'shadowColor: Color(0xfffffff2)',
      'dividerColor: Color(0xfffffff3)',
      'contentTextStyle: TextStyle(inherit: true, color: Color(0xfffffff4))',
      'elevation: 4.0',
      'padding: EdgeInsets.all(20.0)',
      'leadingPadding: EdgeInsets(8.0, 0.0, 0.0, 0.0)',
    ]);
  });

<<<<<<< HEAD
  testWidgetsWithLeakTracking('Passing no MaterialBannerThemeData returns defaults', (WidgetTester tester) async {
=======
  testWidgets('Material3 - Passing no MaterialBannerThemeData returns defaults', (WidgetTester tester) async {
>>>>>>> be7c7e3e
    const String contentText = 'Content';
    final ThemeData theme = ThemeData(useMaterial3: true);
    late final ThemeData localizedTheme;

    await tester.pumpWidget(MaterialApp(
      theme: theme,
      builder:(BuildContext context, Widget? child) {
        localizedTheme = Theme.of(context);
        return child!;
      },
      home: Scaffold(
        body: MaterialBanner(
          content: const Text(contentText),
          leading: const Icon(Icons.umbrella),
          actions: <Widget>[
            TextButton(
              child: const Text('Action'),
              onPressed: () { },
            ),
          ],
        ),
      ),
    ));

    final Material material = _getMaterialFromText(tester, contentText);
    expect(material.color, theme.colorScheme.surface);
    expect(material.surfaceTintColor, theme.colorScheme.surfaceTint);
    expect(material.shadowColor, null);
    expect(material.elevation, 0.0);

    final RenderParagraph content = _getTextRenderObjectFromDialog(tester, contentText);
    expect(
      content.text.style,
      localizedTheme.textTheme.bodyMedium,
    );

    final Offset rowTopLeft = tester.getTopLeft(find.byType(Row));
    final Offset materialTopLeft = tester.getTopLeft(_materialFinder());
    final Offset leadingTopLeft = tester.getTopLeft(find.byIcon(Icons.umbrella));
    expect(rowTopLeft.dy - materialTopLeft.dy, 2.0); // Default single line top padding.
    expect(rowTopLeft.dx - materialTopLeft.dx, 16.0); // Default single line start padding.
    expect(leadingTopLeft.dy - materialTopLeft.dy, 16); // Default leading padding.
    expect(leadingTopLeft.dx - materialTopLeft.dx, 16); // Default leading padding.

    final Divider divider = tester.widget<Divider>(find.byType(Divider));
    expect(divider.color, theme.colorScheme.outlineVariant);
  });

<<<<<<< HEAD
  testWidgetsWithLeakTracking('Passing no MaterialBannerThemeData returns defaults when presented by ScaffoldMessenger', (WidgetTester tester) async {
=======
  testWidgets('Material3 - Passing no MaterialBannerThemeData returns defaults when presented by ScaffoldMessenger', (WidgetTester tester) async {
>>>>>>> be7c7e3e
    const String contentText = 'Content';
    const Key tapTarget = Key('tap-target');
    final ThemeData theme = ThemeData(useMaterial3: true);
    late final ThemeData localizedTheme;

    await tester.pumpWidget(MaterialApp(
      theme: theme,
      home: Scaffold(
        body: Builder(
          builder: (BuildContext context) {
            localizedTheme = Theme.of(context);
            return GestureDetector(
              key: tapTarget,
              onTap: () {
                ScaffoldMessenger.of(context).showMaterialBanner(MaterialBanner(
                  content: const Text(contentText),
                  leading: const Icon(Icons.umbrella),
                  actions: <Widget>[
                    TextButton(
                      child: const Text('Action'),
                      onPressed: () { },
                    ),
                  ],
                ));
              },
              behavior: HitTestBehavior.opaque,
              child: const SizedBox(
                height: 100.0,
                width: 100.0,
              ),
            );
          },
        ),
      ),
    ));
    await tester.tap(find.byKey(tapTarget));
    await tester.pumpAndSettle();

    final Material material = _getMaterialFromText(tester, contentText);
    expect(material.color, theme.colorScheme.surface);
    expect(material.surfaceTintColor, theme.colorScheme.surfaceTint);
    expect(material.shadowColor, null);
    expect(material.elevation, 0.0);

    final RenderParagraph content = _getTextRenderObjectFromDialog(tester, contentText);
    expect(
      content.text.style,
      localizedTheme.textTheme.bodyMedium,
    );

    final Offset rowTopLeft = tester.getTopLeft(find.byType(Row));
    final Offset materialTopLeft = tester.getTopLeft(_materialFinder());
    final Offset leadingTopLeft = tester.getTopLeft(find.byIcon(Icons.umbrella));
    expect(rowTopLeft.dy - materialTopLeft.dy, 2.0); // Default single line top padding.
    expect(rowTopLeft.dx - materialTopLeft.dx, 16.0); // Default single line start padding.
    expect(leadingTopLeft.dy - materialTopLeft.dy, 16); // Default leading padding.
    expect(leadingTopLeft.dx - materialTopLeft.dx, 16); // Default leading padding.

    final Divider divider = tester.widget<Divider>(find.byType(Divider));
    expect(divider.color, theme.colorScheme.outlineVariant);
  });

  testWidgetsWithLeakTracking('MaterialBanner uses values from MaterialBannerThemeData', (WidgetTester tester) async {
    final MaterialBannerThemeData bannerTheme = _bannerTheme();
    const String contentText = 'Content';
    await tester.pumpWidget(MaterialApp(
      theme: ThemeData(bannerTheme: bannerTheme),
      home: Scaffold(
        body: MaterialBanner(
          leading: const Icon(Icons.ac_unit),
          content: const Text(contentText),
          actions: <Widget>[
            TextButton(
              child: const Text('Action'),
              onPressed: () { },
            ),
          ],
        ),
      ),
    ));

    final Material material = _getMaterialFromText(tester, contentText);
    expect(material.color, bannerTheme.backgroundColor);
    expect(material.surfaceTintColor, bannerTheme.surfaceTintColor);
    expect(material.shadowColor, bannerTheme.shadowColor);
    expect(material.elevation, bannerTheme.elevation);

    final RenderParagraph content = _getTextRenderObjectFromDialog(tester, contentText);
    expect(content.text.style, bannerTheme.contentTextStyle);

    final Offset contentTopLeft = tester.getTopLeft(_textFinder(contentText));
    final Offset materialTopLeft = tester.getTopLeft(_materialFinder());
    final Offset leadingTopLeft = tester.getTopLeft(find.byIcon(Icons.ac_unit));
    expect(contentTopLeft.dy - materialTopLeft.dy, 24);
    expect(contentTopLeft.dx - materialTopLeft.dx, 41);
    expect(leadingTopLeft.dy - materialTopLeft.dy, 19);
    expect(leadingTopLeft.dx - materialTopLeft.dx, 11);

    expect(find.byType(Divider), findsNothing);
  });

  testWidgetsWithLeakTracking('MaterialBanner uses values from MaterialBannerThemeData when presented by ScaffoldMessenger', (WidgetTester tester) async {
    final MaterialBannerThemeData bannerTheme = _bannerTheme();
    const String contentText = 'Content';
    const Key tapTarget = Key('tap-target');
    await tester.pumpWidget(MaterialApp(
      theme: ThemeData(bannerTheme: bannerTheme),
      home: Scaffold(
        body: Builder(
          builder: (BuildContext context) {
            return GestureDetector(
              key: tapTarget,
              onTap: () {
                ScaffoldMessenger.of(context).showMaterialBanner(MaterialBanner(
                  leading: const Icon(Icons.ac_unit),
                  content: const Text(contentText),
                  actions: <Widget>[
                    TextButton(
                      child: const Text('Action'),
                      onPressed: () { },
                    ),
                  ],
                ));
              },
              behavior: HitTestBehavior.opaque,
              child: const SizedBox(
                height: 100.0,
                width: 100.0,
              ),
            );
          },
        ),
      ),
    ));
    await tester.tap(find.byKey(tapTarget));
    await tester.pumpAndSettle();

    final Material material = _getMaterialFromText(tester, contentText);
    expect(material.color, bannerTheme.backgroundColor);
    expect(material.surfaceTintColor, bannerTheme.surfaceTintColor);
    expect(material.shadowColor, bannerTheme.shadowColor);
    expect(material.elevation, bannerTheme.elevation);

    final RenderParagraph content = _getTextRenderObjectFromDialog(tester, contentText);
    expect(content.text.style, bannerTheme.contentTextStyle);

    final Offset contentTopLeft = tester.getTopLeft(_textFinder(contentText));
    final Offset materialTopLeft = tester.getTopLeft(_materialFinder());
    final Offset leadingTopLeft = tester.getTopLeft(find.byIcon(Icons.ac_unit));
    expect(contentTopLeft.dy - materialTopLeft.dy, 24);
    expect(contentTopLeft.dx - materialTopLeft.dx, 41);
    expect(leadingTopLeft.dy - materialTopLeft.dy, 19);
    expect(leadingTopLeft.dx - materialTopLeft.dx, 11);

    expect(find.byType(Divider), findsNothing);
  });

  testWidgetsWithLeakTracking('MaterialBanner widget properties take priority over theme', (WidgetTester tester) async {
    const Color backgroundColor = Colors.purple;
    const Color surfaceTintColor = Colors.red;
    const Color shadowColor = Colors.orange;
    const TextStyle textStyle = TextStyle(color: Colors.green);
    final MaterialBannerThemeData bannerTheme = _bannerTheme();
    const String contentText = 'Content';

    await tester.pumpWidget(MaterialApp(
      theme: ThemeData(bannerTheme: bannerTheme),
      home: Scaffold(
        body: MaterialBanner(
          backgroundColor: backgroundColor,
          surfaceTintColor: surfaceTintColor,
          shadowColor: shadowColor,
          elevation: 6.0,
          leading: const Icon(Icons.ac_unit),
          contentTextStyle: textStyle,
          content: const Text(contentText),
          padding: const EdgeInsets.all(10),
          leadingPadding: const EdgeInsets.all(12),
          actions: <Widget>[
            TextButton(
              child: const Text('Action'),
              onPressed: () { },
            ),
          ],
        ),
      ),
    ));

    final Material material = _getMaterialFromText(tester, contentText);
    expect(material.color, backgroundColor);
    expect(material.surfaceTintColor, surfaceTintColor);
    expect(material.shadowColor, shadowColor);
    expect(material.elevation, 6.0);

    final RenderParagraph content = _getTextRenderObjectFromDialog(tester, contentText);
    expect(content.text.style, textStyle);

    final Offset contentTopLeft = tester.getTopLeft(_textFinder(contentText));
    final Offset materialTopLeft = tester.getTopLeft(_materialFinder());
    final Offset leadingTopLeft = tester.getTopLeft(find.byIcon(Icons.ac_unit));
    expect(contentTopLeft.dy - materialTopLeft.dy, 29);
    expect(contentTopLeft.dx - materialTopLeft.dx, 58);
    expect(leadingTopLeft.dy - materialTopLeft.dy, 24);
    expect(leadingTopLeft.dx - materialTopLeft.dx, 22);

    expect(find.byType(Divider), findsNothing);
  });

  testWidgetsWithLeakTracking('MaterialBanner widget properties take priority over theme when presented by ScaffoldMessenger', (WidgetTester tester) async {
    const Color backgroundColor = Colors.purple;
    const double elevation = 6.0;
    const TextStyle textStyle = TextStyle(color: Colors.green);
    final MaterialBannerThemeData bannerTheme = _bannerTheme();
    const String contentText = 'Content';
    const Key tapTarget = Key('tap-target');

    await tester.pumpWidget(MaterialApp(
      theme: ThemeData(bannerTheme: bannerTheme),
      home: Scaffold(
        body: Builder(
          builder: (BuildContext context) {
            return GestureDetector(
              key: tapTarget,
              onTap: () {
                ScaffoldMessenger.of(context).showMaterialBanner(MaterialBanner(
                  backgroundColor: backgroundColor,
                  elevation: elevation,
                  leading: const Icon(Icons.ac_unit),
                  contentTextStyle: textStyle,
                  content: const Text(contentText),
                  padding: const EdgeInsets.all(10),
                  leadingPadding: const EdgeInsets.all(12),
                  actions: <Widget>[
                    TextButton(
                      child: const Text('Action'),
                      onPressed: () { },
                    ),
                  ],
                ));
              },
              behavior: HitTestBehavior.opaque,
              child: const SizedBox(
                height: 100.0,
                width: 100.0,
              ),
            );
          },
        ),
      ),
    ));
    await tester.tap(find.byKey(tapTarget));
    await tester.pumpAndSettle();

    final Material material = _getMaterialFromText(tester, contentText);
    expect(material.color, backgroundColor);
    expect(material.elevation, elevation);

    final RenderParagraph content = _getTextRenderObjectFromDialog(tester, contentText);
    expect(content.text.style, textStyle);

    final Offset contentTopLeft = tester.getTopLeft(_textFinder(contentText));
    final Offset materialTopLeft = tester.getTopLeft(_materialFinder());
    final Offset leadingTopLeft = tester.getTopLeft(find.byIcon(Icons.ac_unit));
    expect(contentTopLeft.dy - materialTopLeft.dy, 29);
    expect(contentTopLeft.dx - materialTopLeft.dx, 58);
    expect(leadingTopLeft.dy - materialTopLeft.dy, 24);
    expect(leadingTopLeft.dx - materialTopLeft.dx, 22);

    expect(find.byType(Divider), findsNothing);
  });

  testWidgetsWithLeakTracking('MaterialBanner uses color scheme when necessary', (WidgetTester tester) async {
    final ColorScheme colorScheme = const ColorScheme.light().copyWith(surface: Colors.purple);
    const String contentText = 'Content';
    await tester.pumpWidget(MaterialApp(
      theme: ThemeData(colorScheme: colorScheme),
      home: Scaffold(
        body: MaterialBanner(
          content: const Text(contentText),
          actions: <Widget>[
            TextButton(
              child: const Text('Action'),
              onPressed: () { },
            ),
          ],
        ),
      ),
    ));

    final Material material = _getMaterialFromText(tester, contentText);
    expect(material.color, colorScheme.surface);
  });

  testWidgetsWithLeakTracking('MaterialBanner uses color scheme when necessary when presented by ScaffoldMessenger', (WidgetTester tester) async {
    final ColorScheme colorScheme = const ColorScheme.light().copyWith(surface: Colors.purple);
    const String contentText = 'Content';
    const Key tapTarget = Key('tap-target');
    await tester.pumpWidget(MaterialApp(
      theme: ThemeData(colorScheme: colorScheme),
      home: Scaffold(
        body: Builder(
          builder: (BuildContext context) {
            return GestureDetector(
              key: tapTarget,
              onTap: () {
                ScaffoldMessenger.of(context).showMaterialBanner(MaterialBanner(
                  content: const Text(contentText),
                  actions: <Widget>[
                    TextButton(
                      child: const Text('Action'),
                      onPressed: () { },
                    ),
                  ],
                ));
              },
              behavior: HitTestBehavior.opaque,
              child: const SizedBox(
                height: 100.0,
                width: 100.0,
              ),
            );
          },
        ),
      ),
    ));
    await tester.tap(find.byKey(tapTarget));
    await tester.pumpAndSettle();

    final Material material = _getMaterialFromText(tester, contentText);
    expect(material.color, colorScheme.surface);
  });

  group('Material 2', () {
    // These tests are only relevant for Material 2. Once Material 2
    // support is deprecated and the APIs are removed, these tests
    // can be deleted.

<<<<<<< HEAD
    testWidgetsWithLeakTracking('Passing no MaterialBannerThemeData returns defaults', (WidgetTester tester) async {
=======
    testWidgets('Material2 - Passing no MaterialBannerThemeData returns defaults', (WidgetTester tester) async {
>>>>>>> be7c7e3e
      const String contentText = 'Content';

      await tester.pumpWidget(MaterialApp(
        theme: ThemeData(useMaterial3: false),
        home: Scaffold(
          body: MaterialBanner(
            content: const Text(contentText),
            leading: const Icon(Icons.umbrella),
            actions: <Widget>[
              TextButton(
                child: const Text('Action'),
                onPressed: () { },
              ),
            ],
          ),
        ),
      ));

      final Material material = _getMaterialFromText(tester, contentText);
      expect(material.color, const Color(0xffffffff));
      expect(material.surfaceTintColor, null);
      expect(material.shadowColor, null);
      expect(material.elevation, 0.0);

      final RenderParagraph content = _getTextRenderObjectFromDialog(tester, contentText);
      // Default value for ThemeData.typography is Typography.material2014()
      expect(
        content.text.style,
        Typography.material2014().englishLike.bodyText2!.merge(
          Typography.material2014().black.bodyText2,
        ),
      );

      final Offset rowTopLeft = tester.getTopLeft(find.byType(Row));
      final Offset materialTopLeft = tester.getTopLeft(_materialFinder());
      final Offset leadingTopLeft = tester.getTopLeft(find.byIcon(Icons.umbrella));
      expect(rowTopLeft.dy - materialTopLeft.dy, 2.0); // Default single line top padding.
      expect(rowTopLeft.dx - materialTopLeft.dx, 16.0); // Default single line start padding.
      expect(leadingTopLeft.dy - materialTopLeft.dy, 16); // Default leading padding.
      expect(leadingTopLeft.dx - materialTopLeft.dx, 16); // Default leading padding.

      final Divider divider = tester.widget<Divider>(find.byType(Divider));
      expect(divider.color, null);
    });

<<<<<<< HEAD
    testWidgetsWithLeakTracking('Passing no MaterialBannerThemeData returns defaults when presented by ScaffoldMessenger', (WidgetTester tester) async {
=======
    testWidgets('Material2 - Passing no MaterialBannerThemeData returns defaults when presented by ScaffoldMessenger', (WidgetTester tester) async {
>>>>>>> be7c7e3e
      const String contentText = 'Content';
      const Key tapTarget = Key('tap-target');

      await tester.pumpWidget(MaterialApp(
        theme: ThemeData(useMaterial3: false),
        home: Scaffold(
          body: Builder(
            builder: (BuildContext context) {
              return GestureDetector(
                key: tapTarget,
                onTap: () {
                  ScaffoldMessenger.of(context).showMaterialBanner(MaterialBanner(
                    content: const Text(contentText),
                    leading: const Icon(Icons.umbrella),
                    actions: <Widget>[
                      TextButton(
                        child: const Text('Action'),
                        onPressed: () { },
                      ),
                    ],
                  ));
                },
                behavior: HitTestBehavior.opaque,
                child: const SizedBox(
                  height: 100.0,
                  width: 100.0,
                ),
              );
            },
          ),
        ),
      ));
      await tester.tap(find.byKey(tapTarget));
      await tester.pumpAndSettle();

      final Material material = _getMaterialFromText(tester, contentText);
      expect(material.color, const Color(0xffffffff));
      expect(material.surfaceTintColor, null);
      expect(material.shadowColor, null);
      expect(material.elevation, 0.0);

      final RenderParagraph content = _getTextRenderObjectFromDialog(tester, contentText);
      // Default value for ThemeData.typography is Typography.material2014()
      expect(
        content.text.style,
        Typography.material2014().englishLike.bodyText2!.merge(
          Typography.material2014().black.bodyText2,
        ),
      );

      final Offset rowTopLeft = tester.getTopLeft(find.byType(Row));
      final Offset materialTopLeft = tester.getTopLeft(_materialFinder());
      final Offset leadingTopLeft = tester.getTopLeft(find.byIcon(Icons.umbrella));
      expect(rowTopLeft.dy - materialTopLeft.dy, 2.0); // Default single line top padding.
      expect(rowTopLeft.dx - materialTopLeft.dx, 16.0); // Default single line start padding.
      expect(leadingTopLeft.dy - materialTopLeft.dy, 16); // Default leading padding.
      expect(leadingTopLeft.dx - materialTopLeft.dx, 16); // Default leading padding.

      final Divider divider = tester.widget<Divider>(find.byType(Divider));
      expect(divider.color, null);
    });
  });
}

MaterialBannerThemeData _bannerTheme() {
  return const MaterialBannerThemeData(
    backgroundColor: Colors.orange,
    surfaceTintColor: Colors.yellow,
    shadowColor: Colors.red,
    dividerColor: Colors.green,
    contentTextStyle: TextStyle(color: Colors.pink),
    elevation: 4.0,
    padding: EdgeInsets.all(5),
    leadingPadding: EdgeInsets.all(6),
  );
}

Material _getMaterialFromText(WidgetTester tester, String text) {
  return tester.widget<Material>(find.widgetWithText(Material, text).first);
}

Finder _materialFinder() {
  return find.descendant(of: find.byType(MaterialBanner), matching: find.byType(Material)).first;
}

RenderParagraph _getTextRenderObjectFromDialog(WidgetTester tester, String text) {
  return tester.element<StatelessElement>(_textFinder(text)).renderObject! as RenderParagraph;
}

Finder _textFinder(String text) {
  return find.descendant(of: find.byType(MaterialBanner), matching: find.text(text));
}<|MERGE_RESOLUTION|>--- conflicted
+++ resolved
@@ -68,11 +68,7 @@
     ]);
   });
 
-<<<<<<< HEAD
-  testWidgetsWithLeakTracking('Passing no MaterialBannerThemeData returns defaults', (WidgetTester tester) async {
-=======
-  testWidgets('Material3 - Passing no MaterialBannerThemeData returns defaults', (WidgetTester tester) async {
->>>>>>> be7c7e3e
+  testWidgetsWithLeakTracking('Material3 - Passing no MaterialBannerThemeData returns defaults', (WidgetTester tester) async {
     const String contentText = 'Content';
     final ThemeData theme = ThemeData(useMaterial3: true);
     late final ThemeData localizedTheme;
@@ -121,11 +117,7 @@
     expect(divider.color, theme.colorScheme.outlineVariant);
   });
 
-<<<<<<< HEAD
-  testWidgetsWithLeakTracking('Passing no MaterialBannerThemeData returns defaults when presented by ScaffoldMessenger', (WidgetTester tester) async {
-=======
-  testWidgets('Material3 - Passing no MaterialBannerThemeData returns defaults when presented by ScaffoldMessenger', (WidgetTester tester) async {
->>>>>>> be7c7e3e
+  testWidgetsWithLeakTracking('Material3 - Passing no MaterialBannerThemeData returns defaults when presented by ScaffoldMessenger', (WidgetTester tester) async {
     const String contentText = 'Content';
     const Key tapTarget = Key('tap-target');
     final ThemeData theme = ThemeData(useMaterial3: true);
@@ -463,11 +455,7 @@
     // support is deprecated and the APIs are removed, these tests
     // can be deleted.
 
-<<<<<<< HEAD
-    testWidgetsWithLeakTracking('Passing no MaterialBannerThemeData returns defaults', (WidgetTester tester) async {
-=======
-    testWidgets('Material2 - Passing no MaterialBannerThemeData returns defaults', (WidgetTester tester) async {
->>>>>>> be7c7e3e
+    testWidgetsWithLeakTracking('Material2 - Passing no MaterialBannerThemeData returns defaults', (WidgetTester tester) async {
       const String contentText = 'Content';
 
       await tester.pumpWidget(MaterialApp(
@@ -513,11 +501,7 @@
       expect(divider.color, null);
     });
 
-<<<<<<< HEAD
-    testWidgetsWithLeakTracking('Passing no MaterialBannerThemeData returns defaults when presented by ScaffoldMessenger', (WidgetTester tester) async {
-=======
-    testWidgets('Material2 - Passing no MaterialBannerThemeData returns defaults when presented by ScaffoldMessenger', (WidgetTester tester) async {
->>>>>>> be7c7e3e
+    testWidgetsWithLeakTracking('Material2 - Passing no MaterialBannerThemeData returns defaults when presented by ScaffoldMessenger', (WidgetTester tester) async {
       const String contentText = 'Content';
       const Key tapTarget = Key('tap-target');
 
