--- conflicted
+++ resolved
@@ -308,31 +308,20 @@
 ///   }
 /// }
 ///
-<<<<<<< HEAD
 /// class AutocompleteFormExample extends StatefulWidget {
-///   AutocompleteFormExample({Key? key}) : super(key: key);
-=======
-/// ```dart
-/// class AutocompleteFormExamplePage extends StatefulWidget {
-///   const AutocompleteFormExamplePage({Key? key}) : super(key: key);
->>>>>>> 40e34892
+///   const AutocompleteFormExample({Key? key}) : super(key: key);
 ///
 ///   @override
 ///   AutocompleteFormExampleState createState() => AutocompleteFormExampleState();
 /// }
 ///
-<<<<<<< HEAD
 /// class AutocompleteFormExampleState extends State<AutocompleteFormExample> {
-///   final _formKey = GlobalKey<FormState>();
-=======
-/// class AutocompleteFormExample extends State<AutocompleteFormExamplePage> {
 ///   final GlobalKey<FormState> _formKey = GlobalKey<FormState>();
->>>>>>> 40e34892
 ///   final TextEditingController _textEditingController = TextEditingController();
 ///   String? _dropdownValue;
 ///   String? _autocompleteSelection;
 ///
-///   final List<String> _options = <String>[
+///   const List<String> _options = <String>[
 ///     'aardvark',
 ///     'bobcat',
 ///     'chameleon',
@@ -340,7 +329,6 @@
 ///
 ///   @override
 ///   Widget build(BuildContext context) {
-<<<<<<< HEAD
 ///     return Form(
 ///       key: _formKey,
 ///       child: Column(
@@ -373,7 +361,7 @@
 ///           ),
 ///           TextFormField(
 ///             controller: _textEditingController,
-///             decoration: InputDecoration(
+///             decoration: const InputDecoration(
 ///               hintText: 'This is a regular TextFormField',
 ///             ),
 ///             validator: (String? value) {
@@ -397,49 +385,8 @@
 ///             fieldViewBuilder: (BuildContext context, TextEditingController textEditingController, FocusNode focusNode, VoidCallback onFieldSubmitted) {
 ///               return TextFormField(
 ///                 controller: textEditingController,
-///                 decoration: InputDecoration(
+///                 decoration: const InputDecoration(
 ///                   hintText: 'This is an RawAutocomplete!',
-=======
-///     return Scaffold(
-///       appBar: AppBar(
-///         title: const Text('Autocomplete Form Example'),
-///       ),
-///       body: Center(
-///         child: Form(
-///           key: _formKey,
-///           child: Column(
-///             children: <Widget>[
-///               DropdownButtonFormField<String>(
-///                 value: _dropdownValue,
-///                 icon: const Icon(Icons.arrow_downward),
-///                 hint: const Text('This is a regular DropdownButtonFormField'),
-///                 iconSize: 24,
-///                 elevation: 16,
-///                 style: const TextStyle(color: Colors.deepPurple),
-///                 onChanged: (String? newValue) {
-///                   setState(() {
-///                     _dropdownValue = newValue;
-///                   });
-///                 },
-///                 items: <String>['One', 'Two', 'Free', 'Four']
-///                     .map<DropdownMenuItem<String>>((String value) {
-///                   return DropdownMenuItem<String>(
-///                     value: value,
-///                     child: Text(value),
-///                   );
-///                 }).toList(),
-///                 validator: (String? value) {
-///                   if (value == null) {
-///                     return 'Must make a selection.';
-///                   }
-///                   return null;
-///                 },
-///               ),
-///               TextFormField(
-///                 controller: _textEditingController,
-///                 decoration: const InputDecoration(
-///                   hintText: 'This is a regular TextFormField',
->>>>>>> 40e34892
 ///                 ),
 ///                 focusNode: focusNode,
 ///                 onFieldSubmitted: (String value) {
@@ -451,7 +398,6 @@
 ///                   }
 ///                   return null;
 ///                 },
-<<<<<<< HEAD
 ///               );
 ///             },
 ///             optionsViewBuilder: (BuildContext context, AutocompleteOnSelected<String> onSelected, Iterable<String> options) {
@@ -459,10 +405,10 @@
 ///                 alignment: Alignment.topLeft,
 ///                 child: Material(
 ///                   elevation: 4.0,
-///                   child: Container(
+///                   child: SizedBox(
 ///                     height: 200.0,
 ///                     child: ListView.builder(
-///                       padding: EdgeInsets.all(8.0),
+///                       padding: const EdgeInsets.all(8.0),
 ///                       itemCount: options.length,
 ///                       itemBuilder: (BuildContext context, int index) {
 ///                         final String option = options.elementAt(index);
@@ -472,91 +418,6 @@
 ///                           },
 ///                           child: ListTile(
 ///                             title: Text(option),
-=======
-///               ),
-///               RawAutocomplete<String>(
-///                 optionsBuilder: (TextEditingValue textEditingValue) {
-///                   return _options.where((String option) {
-///                     return option.contains(textEditingValue.text.toLowerCase());
-///                   });
-///                 },
-///                 onSelected: (String selection) {
-///                   setState(() {
-///                     _autocompleteSelection = selection;
-///                   });
-///                 },
-///                 fieldViewBuilder: (BuildContext context, TextEditingController textEditingController, FocusNode focusNode, VoidCallback onFieldSubmitted) {
-///                   return TextFormField(
-///                     controller: textEditingController,
-///                     decoration: const InputDecoration(
-///                       hintText: 'This is an RawAutocomplete!',
-///                     ),
-///                     focusNode: focusNode,
-///                     onFieldSubmitted: (String value) {
-///                       onFieldSubmitted();
-///                     },
-///                     validator: (String? value) {
-///                       if (!_options.contains(value)) {
-///                         return 'Nothing selected.';
-///                       }
-///                       return null;
-///                     },
-///                   );
-///                 },
-///                 optionsViewBuilder: (BuildContext context, AutocompleteOnSelected<String> onSelected, Iterable<String> options) {
-///                   return Align(
-///                     alignment: Alignment.topLeft,
-///                     child: Material(
-///                       elevation: 4.0,
-///                       child: SizedBox(
-///                         height: 200.0,
-///                         child: ListView.builder(
-///                           padding: const EdgeInsets.all(8.0),
-///                           itemCount: options.length,
-///                           itemBuilder: (BuildContext context, int index) {
-///                             final String option = options.elementAt(index);
-///                             return GestureDetector(
-///                               onTap: () {
-///                                 onSelected(option);
-///                               },
-///                               child: ListTile(
-///                                 title: Text(option),
-///                               ),
-///                             );
-///                           },
-///                         ),
-///                       ),
-///                     ),
-///                   );
-///                 },
-///               ),
-///               ElevatedButton(
-///                 onPressed: () {
-///                   FocusScope.of(context).requestFocus(new FocusNode());
-///                   if (!_formKey.currentState!.validate()) {
-///                     return;
-///                   }
-///                   showDialog<void>(
-///                     context: context,
-///                     builder: (BuildContext context) {
-///                       return AlertDialog(
-///                         title: const Text('Successfully submitted'),
-///                         content: SingleChildScrollView(
-///                           child: ListBody(
-///                             children: <Widget>[
-///                               Text('DropdownButtonFormField: "$_dropdownValue"'),
-///                               Text('TextFormField: "${_textEditingController.text}"'),
-///                               Text('RawAutocomplete: "$_autocompleteSelection"'),
-///                             ],
-///                           ),
-///                         ),
-///                         actions: <Widget>[
-///                           TextButton(
-///                             child: const Text('Ok'),
-///                             onPressed: () {
-///                               Navigator.of(context).pop();
-///                             },
->>>>>>> 40e34892
 ///                           ),
 ///                         );
 ///                       },
@@ -576,7 +437,7 @@
 ///                 context: context,
 ///                 builder: (BuildContext context) {
 ///                   return AlertDialog(
-///                     title: Text('Successfully submitted'),
+///                     title: const Text('Successfully submitted'),
 ///                     content: SingleChildScrollView(
 ///                       child: ListBody(
 ///                         children: <Widget>[
@@ -588,7 +449,7 @@
 ///                     ),
 ///                     actions: <Widget>[
 ///                       TextButton(
-///                         child: Text('Ok'),
+///                         child: const Text('Ok'),
 ///                         onPressed: () {
 ///                           Navigator.of(context).pop();
 ///                         },
@@ -596,15 +457,9 @@
 ///                     ],
 ///                   );
 ///                 },
-<<<<<<< HEAD
 ///               );
 ///             },
-///             child: Text('Submit'),
-=======
-///                 child: const Text('Submit'),
-///               ),
-///             ],
->>>>>>> 40e34892
+///             child: const Text('Submit'),
 ///           ),
 ///         ],
 ///       ),
@@ -690,18 +545,11 @@
   ///   'chameleon',
   /// ];
   ///
-<<<<<<< HEAD
   /// class RawAutocompleteSplit extends StatefulWidget {
-  ///   RawAutocompleteSplit({Key? key}) : super(key: key);
-  ///
+  ///   const RawAutocompleteSplit({Key? key}) : super(key: key);
+  ///
+  ///   @override
   ///   RawAutocompleteSplitState createState() => RawAutocompleteSplitState();
-=======
-  /// class RawAutocompleteSplitPage extends StatefulWidget {
-  ///   const RawAutocompleteSplitPage({Key? key}) : super(key: key);
-  ///
-  ///   @override
-  ///   RawAutocompleteSplitPageState createState() => RawAutocompleteSplitPageState();
->>>>>>> 40e34892
   /// }
   ///
   /// class RawAutocompleteSplitState extends State<RawAutocompleteSplit> {
@@ -711,34 +559,14 @@
   ///
   ///   @override
   ///   Widget build(BuildContext context) {
-<<<<<<< HEAD
   ///     return Scaffold(
   ///       appBar: AppBar(
   ///         // This is where the real field is being built.
   ///         title: TextFormField(
   ///           controller: _textEditingController,
   ///           focusNode: _focusNode,
-  ///           decoration: InputDecoration(
+  ///           decoration: const InputDecoration(
   ///             hintText: 'Split RawAutocomplete App',
-=======
-  ///     return MaterialApp(
-  ///       theme: ThemeData(
-  ///         primarySwatch: Colors.blue,
-  ///       ),
-  ///       title: 'Split RawAutocomplete App',
-  ///       home: Scaffold(
-  ///         appBar: AppBar(
-  ///           // This is where the real field is being built.
-  ///           title: TextFormField(
-  ///             controller: _textEditingController,
-  ///             focusNode: _focusNode,
-  ///             decoration: const InputDecoration(
-  ///               hintText: 'Split RawAutocomplete App',
-  ///             ),
-  ///             onFieldSubmitted: (String value) {
-  ///               RawAutocomplete.onFieldSubmitted<String>(_autocompleteKey);
-  ///             },
->>>>>>> 40e34892
   ///           ),
   ///           onFieldSubmitted: (String value) {
   ///             RawAutocomplete.onFieldSubmitted<String>(_autocompleteKey);
