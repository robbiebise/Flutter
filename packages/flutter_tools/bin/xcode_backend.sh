--- conflicted
+++ resolved
@@ -184,11 +184,7 @@
     -dSplitDebugInfo="${SPLIT_DEBUG_INFO}"                                \
     -dTreeShakeIcons="${icon_tree_shaker_flag}"                           \
     -dTrackWidgetCreation="${track_widget_creation_flag}"                 \
-<<<<<<< HEAD
-    -dDartObfuscation="${DART_OBFUSCATION}"                               \
-=======
     -dDartObfuscation="${dart_obfuscation_flag}"                          \
->>>>>>> 6903f0d7
     -dEnableBitcode="${bitcode_flag}"                                     \
     "${build_mode}_ios_bundle_flutter_assets"
 
