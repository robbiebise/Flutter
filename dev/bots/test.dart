--- conflicted
+++ resolved
@@ -275,11 +275,8 @@
 
 // Example apps that should not be built by _runBuildTests`
 const List<String> _excludedExampleApplications = <String>[
-<<<<<<< HEAD
-=======
   // This application contains no platform code and cannot be built, except for
   // as a part of a '--fast-start' Android application.
->>>>>>> 35f2c1c4
   'splash',
 ];
 
@@ -771,7 +768,6 @@
     if (Platform.isWindows) () => _runDevicelabTest('flutter_create_offline_test_windows'),
     () => _runDevicelabTest('gradle_fast_start_test', environment: gradleEnvironment),
     // TODO(ianh): Fails on macOS looking for "dexdump", https://github.com/flutter/flutter/issues/42494
-    () => _runDevicelabTest('gradle_fast_start_test', environment: gradleEnvironment),
     if (!Platform.isMacOS) () => _runDevicelabTest('gradle_jetifier_test', environment: gradleEnvironment),
     () => _runDevicelabTest('gradle_non_android_plugin_test', environment: gradleEnvironment),
     () => _runDevicelabTest('gradle_plugin_bundle_test', environment: gradleEnvironment),
