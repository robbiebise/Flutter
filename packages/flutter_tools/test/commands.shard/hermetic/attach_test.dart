--- conflicted
+++ resolved
@@ -57,8 +57,6 @@
   group('attach', () {
     late StreamLogger logger;
     late FileSystem testFileSystem;
-<<<<<<< HEAD
-=======
     late TestDeviceManager testDeviceManager;
     late Artifacts artifacts;
     late Stdio stdio;
@@ -66,7 +64,6 @@
     late Signals signals;
     late Platform platform;
     late ProcessInfo processInfo;
->>>>>>> 62bd7952
 
     setUp(() {
       Cache.disableLocking();
@@ -74,7 +71,9 @@
       platform = FakePlatform();
       testFileSystem = MemoryFileSystem.test();
       testFileSystem.directory('lib').createSync();
-      testFileSystem.file(testFileSystem.path.join('lib', 'main.dart')).createSync();
+      testFileSystem
+          .file(testFileSystem.path.join('lib', 'main.dart'))
+          .createSync();
       artifacts = Artifacts.test();
       stdio = FakeStdio();
       terminal = FakeTerminal();
@@ -111,70 +110,18 @@
           portForwarder: portForwarder,
           onGetLogReader: () {
             fakeLogReader.addLine('Foo');
-            fakeLogReader.addLine('The Dart VM service is listening on http://127.0.0.1:$devicePort');
+            fakeLogReader.addLine(
+                'The Dart VM service is listening on http://127.0.0.1:$devicePort');
             return fakeLogReader;
           },
         );
 
-<<<<<<< HEAD
-        testDeviceManager.addDevice(device);
-=======
-        testDeviceManager.devices = <Device>[device];
->>>>>>> 62bd7952
-        final Completer<void> completer = Completer<void>();
-        final StreamSubscription<String> loggerSubscription = logger.stream.listen((String message) {
-          if (message == '[verbose] Observatory URL on device: http://127.0.0.1:$devicePort') {
-            // The "Observatory URL on device" message is output by the ProtocolDiscovery when it found the observatory.
-            completer.complete();
-          }
-        });
-<<<<<<< HEAD
-        final Future<void> task = createTestCommandRunner(AttachCommand()).run(<String>['attach']);
-=======
-        final Future<void> task = createTestCommandRunner(AttachCommand(
-          artifacts: artifacts,
-          stdio: stdio,
-          logger: logger,
-          terminal: terminal,
-          signals: signals,
-          platform: platform,
-          processInfo: processInfo,
-          fileSystem: testFileSystem,
-        )).run(<String>['attach']);
->>>>>>> 62bd7952
-        await completer.future;
-
-        expect(portForwarder.devicePort, devicePort);
-        expect(portForwarder.hostPort, hostPort);
-
-        await fakeLogReader.dispose();
-        await expectLoggerInterruptEndsTask(task, logger);
-        await loggerSubscription.cancel();
-      }, overrides: <Type, Generator>{
-        FileSystem: () => testFileSystem,
-        ProcessManager: () => FakeProcessManager.any(),
-        Logger: () => logger,
-<<<<<<< HEAD
-=======
-        DeviceManager: () => testDeviceManager,
->>>>>>> 62bd7952
-        MDnsObservatoryDiscovery: () => MDnsObservatoryDiscovery(
-          mdnsClient: FakeMDnsClient(<PtrResourceRecord>[], <String, List<SrvResourceRecord>>{}),
-          logger: logger,
-          flutterUsage: TestUsage(),
-        ),
-      });
-
-      testUsingContext('finds observatory port and forwards', () async {
-        device.onGetLogReader = () {
-          fakeLogReader.addLine('Foo');
-          fakeLogReader.addLine('The Dart VM service is listening on http://127.0.0.1:$devicePort');
-          return fakeLogReader;
-        };
         testDeviceManager.devices = <Device>[device];
         final Completer<void> completer = Completer<void>();
-        final StreamSubscription<String> loggerSubscription = logger.stream.listen((String message) {
-          if (message == '[verbose] Observatory URL on device: http://127.0.0.1:$devicePort') {
+        final StreamSubscription<String> loggerSubscription =
+            logger.stream.listen((String message) {
+          if (message ==
+              '[verbose] Observatory URL on device: http://127.0.0.1:$devicePort') {
             // The "Observatory URL on device" message is output by the ProtocolDiscovery when it found the observatory.
             completer.complete();
           }
@@ -202,17 +149,32 @@
         ProcessManager: () => FakeProcessManager.any(),
         Logger: () => logger,
         DeviceManager: () => testDeviceManager,
+        MDnsObservatoryDiscovery: () => MDnsObservatoryDiscovery(
+              mdnsClient: FakeMDnsClient(
+                  <PtrResourceRecord>[], <String, List<SrvResourceRecord>>{}),
+              logger: logger,
+              flutterUsage: TestUsage(),
+            ),
       });
 
-      testUsingContext('Fails with tool exit on bad Observatory uri', () async {
+      testUsingContext('finds observatory port and forwards', () async {
         device.onGetLogReader = () {
           fakeLogReader.addLine('Foo');
-          fakeLogReader.addLine('The Dart VM service is listening on http://127.0.0.1:$devicePort');
-          fakeLogReader.dispose();
+          fakeLogReader.addLine(
+              'The Dart VM service is listening on http://127.0.0.1:$devicePort');
           return fakeLogReader;
         };
         testDeviceManager.devices = <Device>[device];
-        expect(() => createTestCommandRunner(AttachCommand(
+        final Completer<void> completer = Completer<void>();
+        final StreamSubscription<String> loggerSubscription =
+            logger.stream.listen((String message) {
+          if (message ==
+              '[verbose] Observatory URL on device: http://127.0.0.1:$devicePort') {
+            // The "Observatory URL on device" message is output by the ProtocolDiscovery when it found the observatory.
+            completer.complete();
+          }
+        });
+        final Future<void> task = createTestCommandRunner(AttachCommand(
           artifacts: artifacts,
           stdio: stdio,
           logger: logger,
@@ -221,7 +183,15 @@
           platform: platform,
           processInfo: processInfo,
           fileSystem: testFileSystem,
-        )).run(<String>['attach']), throwsToolExit());
+        )).run(<String>['attach']);
+        await completer.future;
+
+        expect(portForwarder.devicePort, devicePort);
+        expect(portForwarder.hostPort, hostPort);
+
+        await fakeLogReader.dispose();
+        await expectLoggerInterruptEndsTask(task, logger);
+        await loggerSubscription.cancel();
       }, overrides: <Type, Generator>{
         FileSystem: () => testFileSystem,
         ProcessManager: () => FakeProcessManager.any(),
@@ -229,10 +199,39 @@
         DeviceManager: () => testDeviceManager,
       });
 
+      testUsingContext('Fails with tool exit on bad Observatory uri', () async {
+        device.onGetLogReader = () {
+          fakeLogReader.addLine('Foo');
+          fakeLogReader.addLine(
+              'The Dart VM service is listening on http://127.0.0.1:$devicePort');
+          fakeLogReader.dispose();
+          return fakeLogReader;
+        };
+        testDeviceManager.devices = <Device>[device];
+        expect(
+            () => createTestCommandRunner(AttachCommand(
+                  artifacts: artifacts,
+                  stdio: stdio,
+                  logger: logger,
+                  terminal: terminal,
+                  signals: signals,
+                  platform: platform,
+                  processInfo: processInfo,
+                  fileSystem: testFileSystem,
+                )).run(<String>['attach']),
+            throwsToolExit());
+      }, overrides: <Type, Generator>{
+        FileSystem: () => testFileSystem,
+        ProcessManager: () => FakeProcessManager.any(),
+        Logger: () => logger,
+        DeviceManager: () => testDeviceManager,
+      });
+
       testUsingContext('accepts filesystem parameters', () async {
         device.onGetLogReader = () {
           fakeLogReader.addLine('Foo');
-          fakeLogReader.addLine('The Dart VM service is listening on http://127.0.0.1:$devicePort');
+          fakeLogReader.addLine(
+              'The Dart VM service is listening on http://127.0.0.1:$devicePort');
           return fakeLogReader;
         };
         testDeviceManager.devices = <Device>[device];
@@ -248,7 +247,8 @@
           Completer<void>? appStartedCompleter,
           bool allowExistingDdsInstance,
           bool enableDevTools,
-        ) async => 0;
+        ) async =>
+            0;
         hotRunner.exited = false;
         hotRunner.isWaitingForObservatory = false;
 
@@ -290,69 +290,82 @@
         final FlutterDevice flutterDevice = hotRunnerFactory.devices.first;
 
         expect(flutterDevice.buildInfo.fileSystemScheme, filesystemScheme);
-        expect(flutterDevice.buildInfo.fileSystemRoots, const <String>[filesystemRoot]);
+        expect(flutterDevice.buildInfo.fileSystemRoots,
+            const <String>[filesystemRoot]);
       }, overrides: <Type, Generator>{
         FileSystem: () => testFileSystem,
         ProcessManager: () => FakeProcessManager.any(),
         DeviceManager: () => testDeviceManager,
       });
 
-      testUsingContext('exits when ipv6 is specified and debug-port is not', () async {
-        testDeviceManager.devices = <Device>[device];
-
-        final AttachCommand command = AttachCommand(
-          artifacts: artifacts,
-          stdio: stdio,
-          logger: logger,
-          terminal: terminal,
-          signals: signals,
-          platform: platform,
-          processInfo: processInfo,
-          fileSystem: testFileSystem,
-        );
-        await expectLater(
-          createTestCommandRunner(command).run(<String>['attach', '--ipv6']),
-          throwsToolExit(
-            message: 'When the --debug-port or --debug-url is unknown, this command determines '
-                     'the value of --ipv6 on its own.',
-          ),
-        );
-      }, overrides: <Type, Generator>{
-        FileSystem: () => testFileSystem,
-        ProcessManager: () => FakeProcessManager.any(),
-        DeviceManager: () => testDeviceManager,
-      },);
-
-      testUsingContext('exits when observatory-port is specified and debug-port is not', () async {
-        device.onGetLogReader = () {
-          fakeLogReader.addLine('Foo');
-          fakeLogReader.addLine('The Dart VM service is listening on http://127.0.0.1:$devicePort');
-          return fakeLogReader;
-        };
-        testDeviceManager.devices = <Device>[device];
-
-        final AttachCommand command = AttachCommand(
-          artifacts: artifacts,
-          stdio: stdio,
-          logger: logger,
-          terminal: terminal,
-          signals: signals,
-          platform: platform,
-          processInfo: processInfo,
-          fileSystem: testFileSystem,
-        );
-        await expectLater(
-          createTestCommandRunner(command).run(<String>['attach', '--observatory-port', '100']),
-          throwsToolExit(
-            message: 'When the --debug-port or --debug-url is unknown, this command does not use '
-                     'the value of --observatory-port.',
-          ),
-        );
-      }, overrides: <Type, Generator>{
-        FileSystem: () => testFileSystem,
-        ProcessManager: () => FakeProcessManager.any(),
-        DeviceManager: () => testDeviceManager,
-      },);
+      testUsingContext(
+        'exits when ipv6 is specified and debug-port is not',
+        () async {
+          testDeviceManager.devices = <Device>[device];
+
+          final AttachCommand command = AttachCommand(
+            artifacts: artifacts,
+            stdio: stdio,
+            logger: logger,
+            terminal: terminal,
+            signals: signals,
+            platform: platform,
+            processInfo: processInfo,
+            fileSystem: testFileSystem,
+          );
+          await expectLater(
+            createTestCommandRunner(command).run(<String>['attach', '--ipv6']),
+            throwsToolExit(
+              message:
+                  'When the --debug-port or --debug-url is unknown, this command determines '
+                  'the value of --ipv6 on its own.',
+            ),
+          );
+        },
+        overrides: <Type, Generator>{
+          FileSystem: () => testFileSystem,
+          ProcessManager: () => FakeProcessManager.any(),
+          DeviceManager: () => testDeviceManager,
+        },
+      );
+
+      testUsingContext(
+        'exits when observatory-port is specified and debug-port is not',
+        () async {
+          device.onGetLogReader = () {
+            fakeLogReader.addLine('Foo');
+            fakeLogReader.addLine(
+                'The Dart VM service is listening on http://127.0.0.1:$devicePort');
+            return fakeLogReader;
+          };
+          testDeviceManager.devices = <Device>[device];
+
+          final AttachCommand command = AttachCommand(
+            artifacts: artifacts,
+            stdio: stdio,
+            logger: logger,
+            terminal: terminal,
+            signals: signals,
+            platform: platform,
+            processInfo: processInfo,
+            fileSystem: testFileSystem,
+          );
+          await expectLater(
+            createTestCommandRunner(command)
+                .run(<String>['attach', '--observatory-port', '100']),
+            throwsToolExit(
+              message:
+                  'When the --debug-port or --debug-url is unknown, this command does not use '
+                  'the value of --observatory-port.',
+            ),
+          );
+        },
+        overrides: <Type, Generator>{
+          FileSystem: () => testFileSystem,
+          ProcessManager: () => FakeProcessManager.any(),
+          DeviceManager: () => testDeviceManager,
+        },
+      );
     });
 
     group('forwarding to given port', () {
@@ -373,8 +386,10 @@
         testDeviceManager.devices = <Device>[device];
 
         final Completer<void> completer = Completer<void>();
-        final StreamSubscription<String> loggerSubscription = logger.stream.listen((String message) {
-          if (message == '[verbose] Connecting to service protocol: http://127.0.0.1:42/') {
+        final StreamSubscription<String> loggerSubscription =
+            logger.stream.listen((String message) {
+          if (message ==
+              '[verbose] Connecting to service protocol: http://127.0.0.1:42/') {
             // Wait until resident_runner.dart tries to connect.
             // There's nothing to connect _to_, so that's as far as we care to go.
             completer.complete();
@@ -389,8 +404,7 @@
           platform: platform,
           processInfo: processInfo,
           fileSystem: testFileSystem,
-        ))
-          .run(<String>['attach', '--debug-port', '$devicePort']);
+        )).run(<String>['attach', '--debug-port', '$devicePort']);
         await completer.future;
         expect(portForwarder.devicePort, devicePort);
         expect(portForwarder.hostPort, hostPort);
@@ -408,8 +422,10 @@
         testDeviceManager.devices = <Device>[device];
 
         final Completer<void> completer = Completer<void>();
-        final StreamSubscription<String> loggerSubscription = logger.stream.listen((String message) {
-          if (message == '[verbose] Connecting to service protocol: http://[::1]:42/') {
+        final StreamSubscription<String> loggerSubscription =
+            logger.stream.listen((String message) {
+          if (message ==
+              '[verbose] Connecting to service protocol: http://[::1]:42/') {
             // Wait until resident_runner.dart tries to connect.
             // There's nothing to connect _to_, so that's as far as we care to go.
             completer.complete();
@@ -424,8 +440,7 @@
           platform: platform,
           processInfo: processInfo,
           fileSystem: testFileSystem,
-        ))
-          .run(<String>['attach', '--debug-port', '$devicePort', '--ipv6']);
+        )).run(<String>['attach', '--debug-port', '$devicePort', '--ipv6']);
         await completer.future;
 
         expect(portForwarder.devicePort, devicePort);
@@ -440,12 +455,15 @@
         DeviceManager: () => testDeviceManager,
       });
 
-      testUsingContext('skips in ipv4 mode with a provided observatory port', () async {
+      testUsingContext('skips in ipv4 mode with a provided observatory port',
+          () async {
         testDeviceManager.devices = <Device>[device];
 
         final Completer<void> completer = Completer<void>();
-        final StreamSubscription<String> loggerSubscription = logger.stream.listen((String message) {
-          if (message == '[verbose] Connecting to service protocol: http://127.0.0.1:42/') {
+        final StreamSubscription<String> loggerSubscription =
+            logger.stream.listen((String message) {
+          if (message ==
+              '[verbose] Connecting to service protocol: http://127.0.0.1:42/') {
             // Wait until resident_runner.dart tries to connect.
             // There's nothing to connect _to_, so that's as far as we care to go.
             completer.complete();
@@ -485,12 +503,15 @@
         DeviceManager: () => testDeviceManager,
       });
 
-      testUsingContext('skips in ipv6 mode with a provided observatory port', () async {
+      testUsingContext('skips in ipv6 mode with a provided observatory port',
+          () async {
         testDeviceManager.devices = <Device>[device];
 
         final Completer<void> completer = Completer<void>();
-        final StreamSubscription<String> loggerSubscription = logger.stream.listen((String message) {
-          if (message == '[verbose] Connecting to service protocol: http://[::1]:42/') {
+        final StreamSubscription<String> loggerSubscription =
+            logger.stream.listen((String message) {
+          if (message ==
+              '[verbose] Connecting to service protocol: http://[::1]:42/') {
             // Wait until resident_runner.dart tries to connect.
             // There's nothing to connect _to_, so that's as far as we care to go.
             completer.complete();
@@ -547,30 +568,36 @@
         createTestCommandRunner(command).run(<String>['attach']),
         throwsToolExit(),
       );
-      expect(testLogger.statusText, containsIgnoringWhitespace('No supported devices connected'));
+      expect(testLogger.statusText,
+          containsIgnoringWhitespace('No supported devices connected'));
     }, overrides: <Type, Generator>{
       FileSystem: () => testFileSystem,
       ProcessManager: () => FakeProcessManager.any(),
       DeviceManager: () => testDeviceManager,
     });
 
-    testUsingContext('fails when targeted device is not Android with --device-user', () async {
+    testUsingContext(
+        'fails when targeted device is not Android with --device-user',
+        () async {
       final FakeIOSDevice device = FakeIOSDevice();
       testDeviceManager.devices = <Device>[device];
-      expect(createTestCommandRunner(AttachCommand(
-        artifacts: artifacts,
-        stdio: stdio,
-        logger: logger,
-        terminal: terminal,
-        signals: signals,
-        platform: platform,
-        processInfo: processInfo,
-        fileSystem: testFileSystem,
-      )).run(<String>[
-        'attach',
-        '--device-user',
-        '10',
-      ]), throwsToolExit(message: '--device-user is only supported for Android'));
+      expect(
+          createTestCommandRunner(AttachCommand(
+            artifacts: artifacts,
+            stdio: stdio,
+            logger: logger,
+            terminal: terminal,
+            signals: signals,
+            platform: platform,
+            processInfo: processInfo,
+            fileSystem: testFileSystem,
+          )).run(<String>[
+            'attach',
+            '--device-user',
+            '10',
+          ]),
+          throwsToolExit(
+              message: '--device-user is only supported for Android'));
     }, overrides: <Type, Generator>{
       FileSystem: () => testFileSystem,
       ProcessManager: () => FakeProcessManager.any(),
@@ -596,7 +623,8 @@
         createTestCommandRunner(command).run(<String>['attach']),
         throwsToolExit(),
       );
-      expect(testLogger.statusText, containsIgnoringWhitespace('More than one device'));
+      expect(testLogger.statusText,
+          containsIgnoringWhitespace('More than one device'));
       expect(testLogger.statusText, contains('xx1'));
       expect(testLogger.statusText, contains('yy2'));
       expect(MacOSDesignedForIPadDevices.allowDiscovery, isTrue);
@@ -621,7 +649,8 @@
         bool enableDevTools,
       ) async {
         await null;
-        throw vm_service.RPCError('flutter._listViews', RPCErrorCodes.kServiceDisappeared, '');
+        throw vm_service.RPCError(
+            'flutter._listViews', RPCErrorCodes.kServiceDisappeared, '');
       };
 
       testDeviceManager.devices = <Device>[device];
@@ -638,9 +667,11 @@
         processInfo: processInfo,
         fileSystem: testFileSystem,
       );
-      await expectLater(createTestCommandRunner(command).run(<String>[
-        'attach',
-      ]), throwsToolExit(message: 'Lost connection to device.'));
+      await expectLater(
+          createTestCommandRunner(command).run(<String>[
+            'attach',
+          ]),
+          throwsToolExit(message: 'Lost connection to device.'));
     }, overrides: <Type, Generator>{
       FileSystem: () => testFileSystem,
       ProcessManager: () => FakeProcessManager.any(),
@@ -662,14 +693,11 @@
         bool enableDevTools,
       ) async {
         await null;
-        throw vm_service.RPCError('flutter._listViews', RPCErrorCodes.kInvalidParams, '');
+        throw vm_service.RPCError(
+            'flutter._listViews', RPCErrorCodes.kInvalidParams, '');
       };
 
-<<<<<<< HEAD
-      testDeviceManager.addDevice(device);
-=======
       testDeviceManager.devices = <Device>[device];
->>>>>>> 62bd7952
       testFileSystem.file('lib/main.dart').createSync();
 
       final AttachCommand command = AttachCommand(
@@ -683,9 +711,11 @@
         processInfo: processInfo,
         fileSystem: testFileSystem,
       );
-      await expectLater(createTestCommandRunner(command).run(<String>[
-        'attach',
-      ]), throwsA(isA<vm_service.RPCError>()));
+      await expectLater(
+          createTestCommandRunner(command).run(<String>[
+            'attach',
+          ]),
+          throwsA(isA<vm_service.RPCError>()));
     }, overrides: <Type, Generator>{
       FileSystem: () => testFileSystem,
       ProcessManager: () => FakeProcessManager.any(),
@@ -695,7 +725,8 @@
 }
 
 class FakeHotRunner extends Fake implements HotRunner {
-  late Future<int> Function(Completer<DebugConnectionInfo>?, Completer<void>?, bool, bool) onAttach;
+  late Future<int> Function(
+      Completer<DebugConnectionInfo>?, Completer<void>?, bool, bool) onAttach;
 
   @override
   bool exited = false;
@@ -711,7 +742,8 @@
     bool enableDevTools = false,
     bool needsFullRestart = true,
   }) {
-    return onAttach(connectionInfoCompleter, appStartedCompleter, allowExistingDdsInstance, enableDevTools);
+    return onAttach(connectionInfoCompleter, appStartedCompleter,
+        allowExistingDdsInstance, enableDevTools);
   }
 }
 
@@ -750,7 +782,7 @@
   int? hostPort;
 
   @override
-  Future<void> dispose() async { }
+  Future<void> dispose() async {}
 
   @override
   Future<int> forward(int devicePort, {int? hostPort}) async {
@@ -763,7 +795,7 @@
   List<ForwardedPort> get forwardedPorts => <ForwardedPort>[];
 
   @override
-  Future<void> unforward(ForwardedPort forwardedPort) async { }
+  Future<void> unforward(ForwardedPort forwardedPort) async {}
 }
 
 class StreamLogger extends Logger {
@@ -860,7 +892,8 @@
     _interrupt = true;
   }
 
-  final StreamController<String> _controller = StreamController<String>.broadcast();
+  final StreamController<String> _controller =
+      StreamController<String>.broadcast();
 
   void _log(String message) {
     _controller.add(message);
@@ -873,7 +906,7 @@
   Stream<String> get stream => _controller.stream;
 
   @override
-  void sendEvent(String name, [Map<String, dynamic>? args]) { }
+  void sendEvent(String name, [Map<String, dynamic>? args]) {}
 
   @override
   bool get supportsColor => throw UnimplementedError();
@@ -892,15 +925,18 @@
   const LoggerInterrupted();
 }
 
-Future<void> expectLoggerInterruptEndsTask(Future<void> task, StreamLogger logger) async {
+Future<void> expectLoggerInterruptEndsTask(
+    Future<void> task, StreamLogger logger) async {
   logger.interrupt(); // an exception during the task should cause it to fail...
   await expectLater(
     () => task,
-    throwsA(isA<ToolExit>().having((ToolExit error) => error.exitCode, 'exitCode', 2)),
+    throwsA(isA<ToolExit>()
+        .having((ToolExit error) => error.exitCode, 'exitCode', 2)),
   );
 }
 
-class FakeDartDevelopmentService extends Fake implements DartDevelopmentService {
+class FakeDartDevelopmentService extends Fake
+    implements DartDevelopmentService {
   @override
   Future<void> get done => noopCompleter.future;
   final Completer<void> noopCompleter = Completer<void>();
@@ -997,7 +1033,8 @@
     DevicePortForwarder? portForwarder,
     DeviceLogReader? logReader,
     this.onGetLogReader,
-  }) : _portForwarder = portForwarder, _logReader = logReader;
+  })  : _portForwarder = portForwarder,
+        _logReader = logReader;
 
   final DevicePortForwarder? _portForwarder;
 
@@ -1005,7 +1042,8 @@
   DevicePortForwarder get portForwarder => _portForwarder!;
 
   @override
-  DartDevelopmentService get dds => throw UnimplementedError('getter dds not implemented');
+  DartDevelopmentService get dds =>
+      throw UnimplementedError('getter dds not implemented');
 
   final DeviceLogReader? _logReader;
   DeviceLogReader get logReader => _logReader!;
@@ -1036,19 +1074,18 @@
 
   @override
   final PlatformType platformType = PlatformType.ios;
-<<<<<<< HEAD
-=======
 
   @override
   bool isSupported() => true;
 
   @override
   bool isSupportedForProject(FlutterProject project) => true;
->>>>>>> 62bd7952
 }
 
 class FakeMDnsClient extends Fake implements MDnsClient {
-  FakeMDnsClient(this.ptrRecords, this.srvResponse, {
+  FakeMDnsClient(
+    this.ptrRecords,
+    this.srvResponse, {
     this.txtResponse = const <String, List<TxtResourceRecord>>{},
     this.osErrorOnStart = false,
   });
@@ -1075,24 +1112,26 @@
     ResourceRecordQuery query, {
     Duration timeout = const Duration(seconds: 5),
   }) {
-    if (T == PtrResourceRecord && query.fullyQualifiedName == MDnsObservatoryDiscovery.dartObservatoryName) {
+    if (T == PtrResourceRecord &&
+        query.fullyQualifiedName ==
+            MDnsObservatoryDiscovery.dartObservatoryName) {
       return Stream<PtrResourceRecord>.fromIterable(ptrRecords) as Stream<T>;
     }
     if (T == SrvResourceRecord) {
       final String key = query.fullyQualifiedName;
-      return Stream<SrvResourceRecord>.fromIterable(srvResponse[key] ?? <SrvResourceRecord>[]) as Stream<T>;
+      return Stream<SrvResourceRecord>.fromIterable(
+          srvResponse[key] ?? <SrvResourceRecord>[]) as Stream<T>;
     }
     if (T == TxtResourceRecord) {
       final String key = query.fullyQualifiedName;
-      return Stream<TxtResourceRecord>.fromIterable(txtResponse[key] ?? <TxtResourceRecord>[]) as Stream<T>;
+      return Stream<TxtResourceRecord>.fromIterable(
+          txtResponse[key] ?? <TxtResourceRecord>[]) as Stream<T>;
     }
     throw UnsupportedError('Unsupported query type $T');
   }
 
   @override
   void stop() {}
-<<<<<<< HEAD
-=======
 }
 
 class TestDeviceManager extends DeviceManager {
@@ -1117,5 +1156,56 @@
 
   @override
   bool usesTerminalUi = false;
->>>>>>> 62bd7952
+}
+
+class FakeMDnsClient extends Fake implements MDnsClient {
+  FakeMDnsClient(
+    this.ptrRecords,
+    this.srvResponse, {
+    this.txtResponse = const <String, List<TxtResourceRecord>>{},
+    this.osErrorOnStart = false,
+  });
+
+  final List<PtrResourceRecord> ptrRecords;
+  final Map<String, List<SrvResourceRecord>> srvResponse;
+  final Map<String, List<TxtResourceRecord>> txtResponse;
+  final bool osErrorOnStart;
+
+  @override
+  Future<void> start({
+    InternetAddress? listenAddress,
+    NetworkInterfacesFactory? interfacesFactory,
+    int mDnsPort = 5353,
+    InternetAddress? mDnsAddress,
+  }) async {
+    if (osErrorOnStart) {
+      throw const OSError('Operation not supported on socket', 102);
+    }
+  }
+
+  @override
+  Stream<T> lookup<T extends ResourceRecord>(
+    ResourceRecordQuery query, {
+    Duration timeout = const Duration(seconds: 5),
+  }) {
+    if (T == PtrResourceRecord &&
+        query.fullyQualifiedName ==
+            MDnsObservatoryDiscovery.dartObservatoryName) {
+      return Stream<PtrResourceRecord>.fromIterable(ptrRecords) as Stream<T>;
+    }
+    if (T == SrvResourceRecord) {
+      final String key = query.fullyQualifiedName;
+      return Stream<SrvResourceRecord>.fromIterable(
+          srvResponse[key] ?? <SrvResourceRecord>[]) as Stream<T>;
+    }
+    if (T == TxtResourceRecord) {
+      final String key = query.fullyQualifiedName;
+      return Stream<TxtResourceRecord>.fromIterable(
+          txtResponse[key] ?? <TxtResourceRecord>[]) as Stream<T>;
+    }
+    throw UnsupportedError('Unsupported query type $T');
+  }
+
+  @override
+  void stop() {}
 }