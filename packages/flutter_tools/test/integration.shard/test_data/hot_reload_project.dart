--- conflicted
+++ resolved
@@ -6,13 +6,13 @@
 import 'project.dart';
 
 class HotReloadProject extends Project {
-<<<<<<< HEAD
-  HotReloadProject({this.preHotRestartHook = false});
+
+  HotReloadProject({
+    super.indexHtml,
+    this.preHotRestartHook = false,
+  });
 
   final bool preHotRestartHook;
-=======
-  HotReloadProject({super.indexHtml});
->>>>>>> 5e5b0263
 
   @override
   final String pubspec = '''
