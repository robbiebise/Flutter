--- conflicted
+++ resolved
@@ -26,7 +26,7 @@
   "continueButtonLabel": "Үргэлжлүүлэх",
   "copyButtonLabel": "Хуулах",
   "cutButtonLabel": "Таслах",
-  "scanTextButtonLabel": "Текстийг скан хийх",
+  "scanTextButtonLabel": "Текст сканнердах",
   "okButtonLabel": "OK",
   "pasteButtonLabel": "Буулгах",
   "selectAllButtonLabel": "Бүгдийг сонгох",
@@ -137,16 +137,6 @@
   "bottomSheetLabel": "Доод хүснэгт",
   "scrimOnTapHint": "$modalRouteContentName-г хаах",
   "keyboardKeyShift": "Shift",
-<<<<<<< HEAD
-  "expansionTileExpandedHint": "хураахын тулд хоёр товшино уу",
-  "expansionTileCollapsedHint": "дэлгэхийн тулд хоёр товшино уу",
-  "expansionTileExpandedTapHint": "Хураах",
-  "expansionTileCollapsedTapHint": "Илүү дэлгэрэнгүй авах бол дэлгэнэ үү",
-  "expandedHint": "Хураасан",
-  "collapsedHint": "Дэлгэсэн",
-  "menuDismissLabel": "Цэсийг хаах",
-  "lookUpButtonLabel": "Look Up"
-=======
   "expansionTileExpandedHint": "double tap to collapse'",
   "expansionTileCollapsedHint": "double tap to expand",
   "expansionTileExpandedTapHint": "Collapse",
@@ -156,5 +146,4 @@
   "menuDismissLabel": "Dismiss menu",
   "lookUpButtonLabel": "Look Up",
   "searchWebButtonLabel": "Search Web"
->>>>>>> f10a6ef7
 }