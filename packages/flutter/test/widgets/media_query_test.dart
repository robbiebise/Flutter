// Copyright 2015 The Chromium Authors. All rights reserved.
// Use of this source code is governed by a BSD-style license that can be
// found in the LICENSE file.

import 'dart:ui' show Brightness;
import 'package:flutter_test/flutter_test.dart';
import 'package:flutter/widgets.dart';

void main() {
  testWidgets('MediaQuery does not have a default', (WidgetTester tester) async {
    bool tested = false;
    await tester.pumpWidget(
      Builder(
        builder: (BuildContext context) {
          tested = true;
          MediaQuery.of(context); // should throw
          return Container();
        }
      )
    );
    expect(tested, isTrue);
    expect(tester.takeException(), isFlutterError);
  });

  testWidgets('MediaQuery defaults to null', (WidgetTester tester) async {
    bool tested = false;
    await tester.pumpWidget(
      Builder(
        builder: (BuildContext context) {
          final MediaQueryData data = MediaQuery.of(context, nullOk: true);
          expect(data, isNull);
          tested = true;
          return Container();
        }
      )
    );
    expect(tested, isTrue);
  });

  testWidgets('MediaQueryData is sane', (WidgetTester tester) async {
    final MediaQueryData data = MediaQueryData.fromWindow(WidgetsBinding.instance.window);
    expect(data, hasOneLineDescription);
    expect(data.hashCode, equals(data.copyWith().hashCode));
    expect(data.size, equals(WidgetsBinding.instance.window.physicalSize / WidgetsBinding.instance.window.devicePixelRatio));
    expect(data.accessibleNavigation, false);
    expect(data.invertColors, false);
    expect(data.disableAnimations, false);
    expect(data.boldText, false);
    expect(data.platformBrightness, Brightness.light);
    expect(data.physicalDepth, equals(WidgetsBinding.instance.window.physicalDepth));
  });

  testWidgets('MediaQueryData.copyWith defaults to source', (WidgetTester tester) async {
    final MediaQueryData data = MediaQueryData.fromWindow(WidgetsBinding.instance.window);
    final MediaQueryData copied = data.copyWith();
    expect(copied.size, data.size);
    expect(copied.devicePixelRatio, data.devicePixelRatio);
    expect(copied.textScaleFactor, data.textScaleFactor);
    expect(copied.padding, data.padding);
    expect(copied.viewPadding, data.viewPadding);
    expect(copied.viewInsets, data.viewInsets);
<<<<<<< HEAD
    expect(copied.systemGestureInsets, data.systemGestureInsets);
=======
    expect(copied.physicalDepth, data.physicalDepth);
>>>>>>> e833a582
    expect(copied.alwaysUse24HourFormat, data.alwaysUse24HourFormat);
    expect(copied.accessibleNavigation, data.accessibleNavigation);
    expect(copied.invertColors, data.invertColors);
    expect(copied.disableAnimations, data.disableAnimations);
    expect(copied.boldText, data.boldText);
    expect(copied.platformBrightness, data.platformBrightness);
  });

  testWidgets('MediaQuery.copyWith copies specified values', (WidgetTester tester) async {
    final MediaQueryData data = MediaQueryData.fromWindow(WidgetsBinding.instance.window);
    final MediaQueryData copied = data.copyWith(
      size: const Size(3.14, 2.72),
      devicePixelRatio: 1.41,
      textScaleFactor: 1.62,
      padding: const EdgeInsets.all(9.10938),
      viewPadding: const EdgeInsets.all(11.24031),
      viewInsets: const EdgeInsets.all(1.67262),
<<<<<<< HEAD
      systemGestureInsets: const EdgeInsets.all(1.5556),
=======
      physicalDepth: 120.0,
>>>>>>> e833a582
      alwaysUse24HourFormat: true,
      accessibleNavigation: true,
      invertColors: true,
      disableAnimations: true,
      boldText: true,
      platformBrightness: Brightness.dark,
    );
    expect(copied.size, const Size(3.14, 2.72));
    expect(copied.devicePixelRatio, 1.41);
    expect(copied.textScaleFactor, 1.62);
    expect(copied.padding, const EdgeInsets.all(9.10938));
    expect(copied.viewPadding, const EdgeInsets.all(11.24031));
    expect(copied.viewInsets, const EdgeInsets.all(1.67262));
<<<<<<< HEAD
    expect(copied.systemGestureInsets, const EdgeInsets.all(1.5556));
=======
    expect(copied.physicalDepth, 120.0);
>>>>>>> e833a582
    expect(copied.alwaysUse24HourFormat, true);
    expect(copied.accessibleNavigation, true);
    expect(copied.invertColors, true);
    expect(copied.disableAnimations, true);
    expect(copied.boldText, true);
    expect(copied.platformBrightness, Brightness.dark);
  });

  testWidgets('MediaQuery.removePadding removes specified padding', (WidgetTester tester) async {
    const Size size = Size(2.0, 4.0);
    const double devicePixelRatio = 2.0;
    const double textScaleFactor = 1.2;
    const EdgeInsets padding = EdgeInsets.only(top: 1.0, right: 2.0, left: 3.0, bottom: 4.0);
    const EdgeInsets viewPadding = EdgeInsets.only(top: 6.0, right: 8.0, left: 10.0, bottom: 12.0);
    const EdgeInsets viewInsets = EdgeInsets.only(top: 5.0, right: 6.0, left: 7.0, bottom: 8.0);

    MediaQueryData unpadded;
    await tester.pumpWidget(
      MediaQuery(
        data: const MediaQueryData(
          size: size,
          devicePixelRatio: devicePixelRatio,
          textScaleFactor: textScaleFactor,
          padding: padding,
          viewPadding: viewPadding,
          viewInsets: viewInsets,
          alwaysUse24HourFormat: true,
          accessibleNavigation: true,
          invertColors: true,
          disableAnimations: true,
          boldText: true,
        ),
        child: Builder(
          builder: (BuildContext context) {
            return MediaQuery.removePadding(
              context: context,
              removeLeft: true,
              removeTop: true,
              removeRight: true,
              removeBottom: true,
              child: Builder(
                builder: (BuildContext context) {
                  unpadded = MediaQuery.of(context);
                  return Container();
                }
              ),
            );
          },
        ),
      )
    );

    expect(unpadded.size, size);
    expect(unpadded.devicePixelRatio, devicePixelRatio);
    expect(unpadded.textScaleFactor, textScaleFactor);
    expect(unpadded.padding, EdgeInsets.zero);
    expect(unpadded.viewPadding, viewInsets);
    expect(unpadded.viewInsets, viewInsets);
    expect(unpadded.alwaysUse24HourFormat, true);
    expect(unpadded.accessibleNavigation, true);
    expect(unpadded.invertColors, true);
    expect(unpadded.disableAnimations, true);
    expect(unpadded.boldText, true);
  });

  testWidgets('MediaQuery.removeViewInsets removes specified viewInsets', (WidgetTester tester) async {
    const Size size = Size(2.0, 4.0);
    const double devicePixelRatio = 2.0;
    const double textScaleFactor = 1.2;
    const EdgeInsets padding = EdgeInsets.only(top: 5.0, right: 6.0, left: 7.0, bottom: 8.0);
    const EdgeInsets viewPadding = EdgeInsets.only(top: 6.0, right: 8.0, left: 10.0, bottom: 12.0);
    const EdgeInsets viewInsets = EdgeInsets.only(top: 1.0, right: 2.0, left: 3.0, bottom: 4.0);

    MediaQueryData unpadded;
    await tester.pumpWidget(
      MediaQuery(
        data: const MediaQueryData(
          size: size,
          devicePixelRatio: devicePixelRatio,
          textScaleFactor: textScaleFactor,
          padding: padding,
          viewPadding : viewPadding,
          viewInsets: viewInsets,
          alwaysUse24HourFormat: true,
          accessibleNavigation: true,
          invertColors: true,
          disableAnimations: true,
          boldText: true,
        ),
        child: Builder(
          builder: (BuildContext context) {
            return MediaQuery.removeViewInsets(
              context: context,
              removeLeft: true,
              removeTop: true,
              removeRight: true,
              removeBottom: true,
              child: Builder(
                builder: (BuildContext context) {
                  unpadded = MediaQuery.of(context);
                  return Container();
                }
              ),
            );
          },
        ),
      )
    );

    expect(unpadded.size, size);
    expect(unpadded.devicePixelRatio, devicePixelRatio);
    expect(unpadded.textScaleFactor, textScaleFactor);
    expect(unpadded.padding, padding);
    expect(unpadded.viewPadding, padding);
    expect(unpadded.viewInsets, EdgeInsets.zero);
    expect(unpadded.alwaysUse24HourFormat, true);
    expect(unpadded.accessibleNavigation, true);
    expect(unpadded.invertColors, true);
    expect(unpadded.disableAnimations, true);
    expect(unpadded.boldText, true);
  });

  testWidgets('MediaQuery.removeViewPadding removes specified viewPadding', (WidgetTester tester) async {
    const Size size = Size(2.0, 4.0);
    const double devicePixelRatio = 2.0;
    const double textScaleFactor = 1.2;
    const EdgeInsets padding = EdgeInsets.only(top: 5.0, right: 6.0, left: 7.0, bottom: 8.0);
    const EdgeInsets viewPadding = EdgeInsets.only(top: 6.0, right: 8.0, left: 10.0, bottom: 12.0);
    const EdgeInsets viewInsets = EdgeInsets.only(top: 1.0, right: 2.0, left: 3.0, bottom: 4.0);

    MediaQueryData unpadded;
    await tester.pumpWidget(
      MediaQuery(
        data: const MediaQueryData(
          size: size,
          devicePixelRatio: devicePixelRatio,
          textScaleFactor: textScaleFactor,
          padding: padding,
          viewPadding : viewPadding,
          viewInsets: viewInsets,
          alwaysUse24HourFormat: true,
          accessibleNavigation: true,
          invertColors: true,
          disableAnimations: true,
          boldText: true,
        ),
        child: Builder(
          builder: (BuildContext context) {
            return MediaQuery.removeViewPadding(
              context: context,
              removeLeft: true,
              removeTop: true,
              removeRight: true,
              removeBottom: true,
              child: Builder(
                builder: (BuildContext context) {
                  unpadded = MediaQuery.of(context);
                  return Container();
                }
              ),
            );
          },
        ),
      )
    );

    expect(unpadded.size, size);
    expect(unpadded.devicePixelRatio, devicePixelRatio);
    expect(unpadded.textScaleFactor, textScaleFactor);
    expect(unpadded.padding, EdgeInsets.zero);
    expect(unpadded.viewPadding, EdgeInsets.zero);
    expect(unpadded.viewInsets, viewInsets);
    expect(unpadded.alwaysUse24HourFormat, true);
    expect(unpadded.accessibleNavigation, true);
    expect(unpadded.invertColors, true);
    expect(unpadded.disableAnimations, true);
    expect(unpadded.boldText, true);
  });

  testWidgets('MediaQuery.textScaleFactorOf', (WidgetTester tester) async {
    double outsideTextScaleFactor;
    double insideTextScaleFactor;

    await tester.pumpWidget(
      Builder(
        builder: (BuildContext context) {
          outsideTextScaleFactor = MediaQuery.textScaleFactorOf(context);
          return MediaQuery(
            data: const MediaQueryData(
              textScaleFactor: 4.0,
            ),
            child: Builder(
              builder: (BuildContext context) {
                insideTextScaleFactor = MediaQuery.textScaleFactorOf(context);
                return Container();
              },
            ),
          );
        },
      ),
    );

    expect(outsideTextScaleFactor, 1.0);
    expect(insideTextScaleFactor, 4.0);
  });

  testWidgets('MediaQuery.platformBrightnessOf', (WidgetTester tester) async {
    Brightness outsideBrightness;
    Brightness insideBrightness;

    await tester.pumpWidget(
      Builder(
        builder: (BuildContext context) {
          outsideBrightness = MediaQuery.platformBrightnessOf(context);
          return MediaQuery(
            data: const MediaQueryData(
              platformBrightness: Brightness.dark,
            ),
            child: Builder(
              builder: (BuildContext context) {
                insideBrightness = MediaQuery.platformBrightnessOf(context);
                return Container();
              },
            ),
          );
        },
      ),
    );

    expect(outsideBrightness, Brightness.light);
    expect(insideBrightness, Brightness.dark);
  });

  testWidgets('MediaQuery.boldTextOverride', (WidgetTester tester) async {
    bool outsideBoldTextOverride;
    bool insideBoldTextOverride;

    await tester.pumpWidget(
      Builder(
        builder: (BuildContext context) {
          outsideBoldTextOverride = MediaQuery.boldTextOverride(context);
          return MediaQuery(
            data: const MediaQueryData(
              boldText: true,
            ),
            child: Builder(
              builder: (BuildContext context) {
                insideBoldTextOverride = MediaQuery.boldTextOverride(context);
                return Container();
              },
            ),
          );
        },
      ),
    );

    expect(outsideBoldTextOverride, false);
    expect(insideBoldTextOverride, true);
  });
}<|MERGE_RESOLUTION|>--- conflicted
+++ resolved
@@ -59,11 +59,8 @@
     expect(copied.padding, data.padding);
     expect(copied.viewPadding, data.viewPadding);
     expect(copied.viewInsets, data.viewInsets);
-<<<<<<< HEAD
     expect(copied.systemGestureInsets, data.systemGestureInsets);
-=======
     expect(copied.physicalDepth, data.physicalDepth);
->>>>>>> e833a582
     expect(copied.alwaysUse24HourFormat, data.alwaysUse24HourFormat);
     expect(copied.accessibleNavigation, data.accessibleNavigation);
     expect(copied.invertColors, data.invertColors);
@@ -81,11 +78,8 @@
       padding: const EdgeInsets.all(9.10938),
       viewPadding: const EdgeInsets.all(11.24031),
       viewInsets: const EdgeInsets.all(1.67262),
-<<<<<<< HEAD
       systemGestureInsets: const EdgeInsets.all(1.5556),
-=======
       physicalDepth: 120.0,
->>>>>>> e833a582
       alwaysUse24HourFormat: true,
       accessibleNavigation: true,
       invertColors: true,
@@ -99,11 +93,8 @@
     expect(copied.padding, const EdgeInsets.all(9.10938));
     expect(copied.viewPadding, const EdgeInsets.all(11.24031));
     expect(copied.viewInsets, const EdgeInsets.all(1.67262));
-<<<<<<< HEAD
     expect(copied.systemGestureInsets, const EdgeInsets.all(1.5556));
-=======
     expect(copied.physicalDepth, 120.0);
->>>>>>> e833a582
     expect(copied.alwaysUse24HourFormat, true);
     expect(copied.accessibleNavigation, true);
     expect(copied.invertColors, true);
