--- conflicted
+++ resolved
@@ -2585,10 +2585,9 @@
   /// no longer directed towards this receiver.
   PointerCancelEventListener onPointerCancel;
 
-<<<<<<< HEAD
   /// Called when a pointer gesture occures over this object.
   PointerGestureEventListener onPointerGesture;
-=======
+
   // Object used for annotation of the layer used for hover hit detection.
   MouseTrackerAnnotation _hoverAnnotation;
 
@@ -2638,7 +2637,6 @@
     }
     super.paint(context, offset);
   }
->>>>>>> 39bb6712
 
   @override
   void performResize() {
