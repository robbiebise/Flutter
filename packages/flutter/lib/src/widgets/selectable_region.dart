// Copyright 2014 The Flutter Authors. All rights reserved.
// Use of this source code is governed by a BSD-style license that can be
// found in the LICENSE file.

import 'dart:math';

import 'package:flutter/foundation.dart';
import 'package:flutter/gestures.dart';
import 'package:flutter/rendering.dart';
import 'package:flutter/scheduler.dart';
import 'package:flutter/services.dart';
import 'package:vector_math/vector_math_64.dart';

import 'actions.dart';
import 'basic.dart';
import 'focus_manager.dart';
import 'focus_scope.dart';
import 'framework.dart';
import 'gesture_detector.dart';
import 'media_query.dart';
import 'overlay.dart';
import 'selection_container.dart';
import 'text_editing_intents.dart';
import 'text_selection.dart';

const Set<PointerDeviceKind> _kLongPressSelectionDevices = <PointerDeviceKind>{
  PointerDeviceKind.touch,
  PointerDeviceKind.stylus,
  PointerDeviceKind.invertedStylus,
};

/// A widget that introduces an area for user selections.
///
/// Flutter widgets are not selectable by default. To enable selection for
/// a Flutter application, consider wrapping a portion of widget subtree with
/// [SelectableRegion]. The wrapped subtree can be selected by users using mouse
/// or touch gestures, e.g. users can select widgets by holding the mouse
/// left-click and dragging across widgets, or they can use long press gestures
/// to select words on touch devices.
///
/// ## An overview of the selection system.
///
/// Every [Selectable] under the [SelectableRegion] can be selected. They form a
/// selection tree structure to handle the selection.
///
/// The [SelectableRegion] is a wrapper over [SelectionContainer]. It listens to
/// user gestures and sends corresponding [SelectionEvent]s to the
/// [SelectionContainer] it creates.
///
/// A [SelectionContainer] is a single [Selectable] that handles
/// [SelectionEvent]s on behalf of child [Selectable]s in the subtree. It
/// creates a [SelectionRegistrarScope] with its [SelectionContainer.delegate]
/// to collect child [Selectable]s and sends the [SelectionEvent]s it receives
/// from the parent [SelectionRegistrar] to the appropriate child [Selectable]s.
/// It creates an abstraction for the parent [SelectionRegistrar] as if it is
/// interacting with a single [Selectable].
///
/// The [SelectionContainer] created by [SelectableRegion] is the root node of a
/// selection tree. Each non-leaf node in the tree is a [SelectionContainer],
/// and the leaf node is a leaf widget whose render object implements
/// [Selectable]. They are connected through [SelectionRegistrarScope]s created
/// by [SelectionContainer]s.
///
/// Both [SelectionContainer]s and the leaf [Selectable]s need to register
/// themselves to the [SelectionRegistrar] from the
/// [SelectionContainer.maybeOf] if they want to participate in the
/// selection.
///
/// An example selection tree will look like:
///
/// {@tool snippet}
///
/// ```dart
/// MaterialApp(
///   home: SelectableRegion(
///     selectionControls: materialTextSelectionControls,
///     focusNode: FocusNode(),
///     child: Scaffold(
///       appBar: AppBar(title: const Text('Flutter Code Sample')),
///       body: ListView(
///         children: const <Widget>[
///           Text('Item 0', style: TextStyle(fontSize: 50.0)),
///           Text('Item 1', style: TextStyle(fontSize: 50.0)),
///         ],
///       ),
///     ),
///   ),
/// )
/// ```
/// {@end-tool}
///
/// ```
///
///               SelectionContainer
///               (SelectableRegion)
///                  /         \
///                 /           \
///                /             \
///           Selectable          \
///      ("Flutter Code Sample")   \
///                                 \
///                          SelectionContainer
///                              (ListView)
///                              /       \
///                             /         \
///                            /           \
///                     Selectable        Selectable
///                     ("Item 0")         ("Item 1")
///
///```
///
/// ## Making a widget selectable
///
/// Some leaf widgets, such as [Text], have all of the selection logic wired up
/// automatically and can be selected as long as they are under a
/// [SelectableRegion].
///
/// To make a custom selectable widget, its render object needs to mix in
/// [Selectable] and implement the required APIs to handle [SelectionEvent]s
/// as well as paint appropriate selection highlights.
///
/// The render object also needs to register itself to a [SelectionRegistrar].
/// For the most cases, one can use [SelectionRegistrant] to auto-register
/// itself with the register returned from [SelectionContainer.maybeOf] as
/// seen in the example below.
///
/// {@tool dartpad}
/// This sample demonstrates how to create an adapter widget that makes any
/// child widget selectable.
///
/// ** See code in examples/api/lib/material/selection_area/custom_selectable.dart **
/// {@end-tool}
///
/// ## Complex layout
///
/// By default, the screen order is used as the selection order. If a group of
/// [Selectable]s needs to select differently, consider wrapping them with a
/// [SelectionContainer] to customize its selection behavior.
///
/// {@tool dartpad}
/// This sample demonstrates how to create a [SelectionContainer] that only
/// allows selecting everything or nothing with no partial selection.
///
/// ** See code in examples/api/lib/material/selection_area/custom_container.dart **
/// {@end-tool}
///
/// In the case where a group of widgets should be excluded from selection under
/// a [SelectableRegion], consider wrapping that group of widgets using
/// [SelectionContainer.disabled].
///
/// {@tool dartpad}
/// This sample demonstrates how to disable selection for a Text in a Column.
///
/// ** See code in examples/api/lib/material/selection_area/disable_partial_selection.dart **
/// {@end-tool}
///
/// To create a separate selection system from its parent selection area,
/// wrap part of the subtree with another [SelectableRegion]. The selection of the
/// child selection area can not extend past its subtree, and the selection of
/// the parent selection area can not extend inside the child selection area.
///
/// See also:
///  * [SelectionArea], which creates a [SelectableRegion] with
///    platform-adaptive selection controls.
///  * [SelectionHandler], which contains APIs to handle selection events from the
///    [SelectableRegion].
///  * [Selectable], which provides API to participate in the selection system.
///  * [SelectionRegistrar], which [Selectable] needs to subscribe to receive
///    selection events.
///  * [SelectionContainer], which collects selectable widgets in the subtree
///    and provides api to dispatch selection event to the collected widget.
class SelectableRegion extends StatefulWidget {
  /// Create a new [SelectableRegion] widget.
  ///
  /// The [selectionControls] are used for building the selection handles and
  /// toolbar for mobile devices.
  const SelectableRegion({
    super.key,
    required this.focusNode,
    required this.selectionControls,
    required this.child,
    this.loupeConfiguration = TextEditingLoupeConfiguration.disabled,
  });

  /// {@macro flutter.widgets.text_selection.TextEditingLoupeConfiguration.intro}
  ///
  /// {@macro flutter.widgets.loupe.intro}
  ///
  /// By default, [SelectableRegion]'s [TextEditingLoupeConfiguration] is disabled.
  ///
  /// {@macro flutter.widgets.text_selection.TextEditingLoupeConfiguration.details}
  final TextEditingLoupeConfiguration loupeConfiguration;

  /// {@macro flutter.widgets.Focus.focusNode}
  final FocusNode focusNode;

  /// The child widget this selection area applies to.
  ///
  /// {@macro flutter.widgets.ProxyWidget.child}
  final Widget child;

  /// The delegate to build the selection handles and toolbar for mobile
  /// devices.
  final TextSelectionControls selectionControls;

  @override
  State<StatefulWidget> createState() => _SelectableRegionState();
}

class _SelectableRegionState extends State<SelectableRegion> with TextSelectionDelegate implements SelectionRegistrar {
  late final Map<Type, Action<Intent>> _actions = <Type, Action<Intent>>{
    SelectAllTextIntent: _makeOverridable(_SelectAllAction(this)),
    CopySelectionTextIntent: _makeOverridable(_CopySelectionAction(this)),
  };
  final Map<Type, GestureRecognizerFactory> _gestureRecognizers = <Type, GestureRecognizerFactory>{};
  SelectionOverlay? _selectionOverlay;
  final LayerLink _startHandleLayerLink = LayerLink();
  final LayerLink _endHandleLayerLink = LayerLink();
  final LayerLink _toolbarLayerLink = LayerLink();
  final _SelectableRegionContainerDelegate _selectionDelegate = _SelectableRegionContainerDelegate();
  // there should only ever be one selectable, which is the SelectionContainer.
  Selectable? _selectable;

  bool get _hasSelectionOverlayGeometry => _selectionDelegate.value.startSelectionPoint != null
                                        || _selectionDelegate.value.endSelectionPoint != null;

  Orientation? _lastOrientation;

  @override
  void initState() {
    super.initState();
    widget.focusNode.addListener(_handleFocusChanged);
    _initMouseGestureRecognizer();
    _initTouchGestureRecognizer();
    // Taps and right clicks.
    _gestureRecognizers[TapGestureRecognizer] = GestureRecognizerFactoryWithHandlers<TapGestureRecognizer>(
          () => TapGestureRecognizer(debugOwner: this),
          (TapGestureRecognizer instance) {
        instance.onTap = _clearSelection;
        instance.onSecondaryTapDown = _handleRightClickDown;
      },
    );
  }

  @override
  void didChangeDependencies() {
    super.didChangeDependencies();

    switch (defaultTargetPlatform) {
      case TargetPlatform.android:
      case TargetPlatform.iOS:
        break;
      case TargetPlatform.fuchsia:
      case TargetPlatform.linux:
      case TargetPlatform.macOS:
      case TargetPlatform.windows:
        return;
    }

    // Hide the text selection toolbar on mobile when orientation changes.
    final Orientation orientation = MediaQuery.of(context).orientation;
    if (_lastOrientation == null) {
      _lastOrientation = orientation;
      return;
    }
    if (orientation != _lastOrientation) {
      _lastOrientation = orientation;
      hideToolbar(defaultTargetPlatform == TargetPlatform.android);
    }
  }

  @override
  void didUpdateWidget(SelectableRegion oldWidget) {
    super.didUpdateWidget(oldWidget);
    if (widget.focusNode != oldWidget.focusNode) {
      oldWidget.focusNode.removeListener(_handleFocusChanged);
      widget.focusNode.addListener(_handleFocusChanged);
      if (widget.focusNode.hasFocus != oldWidget.focusNode.hasFocus) {
        _handleFocusChanged();
      }
    }
  }

  Action<T> _makeOverridable<T extends Intent>(Action<T> defaultAction) {
    return Action<T>.overridable(context: context, defaultAction: defaultAction);
  }

  void _handleFocusChanged() {
    if (!widget.focusNode.hasFocus) {
      _clearSelection();
    }
  }

  void _updateSelectionStatus() {
    final TextSelection selection;
    final SelectionGeometry geometry = _selectionDelegate.value;
    switch(geometry.status) {
      case SelectionStatus.uncollapsed:
      case SelectionStatus.collapsed:
        selection = const TextSelection(baseOffset: 0, extentOffset: 1);
        break;
      case SelectionStatus.none:
        selection = const TextSelection.collapsed(offset: 1);
        break;
    }
    textEditingValue = TextEditingValue(text: '__', selection: selection);
    if (_hasSelectionOverlayGeometry) {
      _updateSelectionOverlay();
    } else {
      _selectionOverlay?.dispose();
      _selectionOverlay = null;
    }
  }

  // gestures.

  void _initMouseGestureRecognizer() {
    _gestureRecognizers[PanGestureRecognizer] = GestureRecognizerFactoryWithHandlers<PanGestureRecognizer>(
          () => PanGestureRecognizer(debugOwner:this, supportedDevices: <PointerDeviceKind>{ PointerDeviceKind.mouse }),
          (PanGestureRecognizer instance) {
        instance
          ..onDown = _startNewMouseSelectionGesture
          ..onStart = _handleMouseDragStart
          ..onUpdate = _handleMouseDragUpdate
          ..onEnd = _handleMouseDragEnd
          ..onCancel = _clearSelection
          ..dragStartBehavior = DragStartBehavior.down;
      },
    );
  }

  void _initTouchGestureRecognizer() {
    _gestureRecognizers[LongPressGestureRecognizer] = GestureRecognizerFactoryWithHandlers<LongPressGestureRecognizer>(
          () => LongPressGestureRecognizer(debugOwner: this, supportedDevices: _kLongPressSelectionDevices),
          (LongPressGestureRecognizer instance) {
        instance
          ..onLongPressStart = _handleTouchLongPressStart
          ..onLongPressMoveUpdate = _handleTouchLongPressMoveUpdate
          ..onLongPressEnd = _handleTouchLongPressEnd
          ..onLongPressCancel = _clearSelection;
      },
    );
  }

  void _startNewMouseSelectionGesture(DragDownDetails details) {
    widget.focusNode.requestFocus();
    hideToolbar();
    _clearSelection();
  }

  void _handleMouseDragStart(DragStartDetails details) {
    _selectStartTo(offset: details.globalPosition);
  }

  void _handleMouseDragUpdate(DragUpdateDetails details) {
    _selectEndTo(offset: details.globalPosition, continuous: true);
  }

  void _handleMouseDragEnd(DragEndDetails details) {
    _finalizeSelection();
  }

  void _handleTouchLongPressStart(LongPressStartDetails details) {
    widget.focusNode.requestFocus();
    _selectWordAt(offset: details.globalPosition);
    _showToolbar();
    _showHandles();
  }

  void _handleTouchLongPressMoveUpdate(LongPressMoveUpdateDetails details) {
    _selectEndTo(offset: details.globalPosition);
  }

  void _handleTouchLongPressEnd(LongPressEndDetails details) {
    _finalizeSelection();
  }

  void _handleRightClickDown(TapDownDetails details) {
    widget.focusNode.requestFocus();
    _selectWordAt(offset: details.globalPosition);
    _showHandles();
    _showToolbar(location: details.globalPosition);
  }

  // Selection update helper methods.

  Offset? _selectionEndPosition;
  bool get _userDraggingSelectionEnd => _selectionEndPosition != null;
  bool _scheduledSelectionEndEdgeUpdate = false;

  /// Sends end [SelectionEdgeUpdateEvent] to the selectable subtree.
  ///
  /// If the selectable subtree returns a [SelectionResult.pending], this method
  /// continues to send [SelectionEdgeUpdateEvent]s every frame until the result
  /// is not pending or users end their gestures.
  void _triggerSelectionEndEdgeUpdate() {
    // This method can be called when the drag is not in progress. This can
    // happen if the the child scrollable returns SelectionResult.pending, and
    // the selection area scheduled a selection update for the next frame, but
    // the drag is lifted before the scheduled selection update is run.
    if (_scheduledSelectionEndEdgeUpdate || !_userDraggingSelectionEnd) {
      return;
    }
    if (_selectable?.dispatchSelectionEvent(
        SelectionEdgeUpdateEvent.forEnd(globalPosition: _selectionEndPosition!)) == SelectionResult.pending) {
      _scheduledSelectionEndEdgeUpdate = true;
      SchedulerBinding.instance.addPostFrameCallback((Duration timeStamp) {
        if (!_scheduledSelectionEndEdgeUpdate) {
          return;
        }
        _scheduledSelectionEndEdgeUpdate = false;
        _triggerSelectionEndEdgeUpdate();
      });
      return;
    }
 }

 void _onAnyDragEnd(DragEndDetails details) {
  _selectionOverlay!.hideLoupe(shouldShowToolbar: true);
  _stopSelectionEndEdgeUpdate();
 }

  void _stopSelectionEndEdgeUpdate() {
    _scheduledSelectionEndEdgeUpdate = false;
    _selectionEndPosition = null;
  }

  Offset? _selectionStartPosition;
  bool get _userDraggingSelectionStart => _selectionStartPosition != null;
  bool _scheduledSelectionStartEdgeUpdate = false;

  /// Sends start [SelectionEdgeUpdateEvent] to the selectable subtree.
  ///
  /// If the selectable subtree returns a [SelectionResult.pending], this method
  /// continues to send [SelectionEdgeUpdateEvent]s every frame until the result
  /// is not pending or users end their gestures.
  void _triggerSelectionStartEdgeUpdate() {
    // This method can be called when the drag is not in progress. This can
    // happen if the the child scrollable returns SelectionResult.pending, and
    // the selection area scheduled a selection update for the next frame, but
    // the drag is lifted before the scheduled selection update is run.
    if (_scheduledSelectionStartEdgeUpdate || !_userDraggingSelectionStart) {
      return;
    }
    if (_selectable?.dispatchSelectionEvent(
        SelectionEdgeUpdateEvent.forStart(globalPosition: _selectionStartPosition!)) == SelectionResult.pending) {
      _scheduledSelectionStartEdgeUpdate = true;
      SchedulerBinding.instance.addPostFrameCallback((Duration timeStamp) {
        if (!_scheduledSelectionStartEdgeUpdate) {
          return;
        }
        _scheduledSelectionStartEdgeUpdate = false;
        _triggerSelectionStartEdgeUpdate();
      });
      return;
    }
  }

  void _stopSelectionStartEdgeUpdate() {
    _scheduledSelectionStartEdgeUpdate = false;
    _selectionEndPosition = null;
  }

  // SelectionOverlay helper methods.

  late Offset _selectionStartHandleDragPosition;
  late Offset _selectionEndHandleDragPosition;

  late List<TextSelectionPoint> points;

  void _handleSelectionStartHandleDragStart(DragStartDetails details) {
    assert(_selectionDelegate.value.startSelectionPoint != null);

    final Offset localPosition = _selectionDelegate.value.startSelectionPoint!.localPosition;
    final Matrix4 globalTransform = _selectable!.getTransformTo(null);
    _selectionStartHandleDragPosition = MatrixUtils.transformPoint(globalTransform, localPosition);

    _selectionOverlay!.showLoupe(_buildInfoForLoupe(
      details.globalPosition,
      _selectionDelegate.value.startSelectionPoint!,
    ));
  }

  void _handleSelectionStartHandleDragUpdate(DragUpdateDetails details) {
    _selectionStartHandleDragPosition = _selectionStartHandleDragPosition + details.delta;
    // The value corresponds to the paint origin of the selection handle.
    // Offset it to the center of the line to make it feel more natural.
    _selectionStartPosition = _selectionStartHandleDragPosition - Offset(0, _selectionDelegate.value.startSelectionPoint!.lineHeight / 2);
    _triggerSelectionStartEdgeUpdate();

    _selectionOverlay!.updateLoupe(_buildInfoForLoupe(
      details.globalPosition,
      _selectionDelegate.value.startSelectionPoint!,
    ));
  }

  void _handleSelectionEndHandleDragStart(DragStartDetails details) {
    assert(_selectionDelegate.value.endSelectionPoint != null);
    final Offset localPosition = _selectionDelegate.value.endSelectionPoint!.localPosition;
    final Matrix4 globalTransform = _selectable!.getTransformTo(null);
    _selectionEndHandleDragPosition = MatrixUtils.transformPoint(globalTransform, localPosition);

    _selectionOverlay!.showLoupe(_buildInfoForLoupe(
      details.globalPosition,
      _selectionDelegate.value.endSelectionPoint!,
    ));
  }

  void _handleSelectionEndHandleDragUpdate(DragUpdateDetails details) {
    _selectionEndHandleDragPosition = _selectionEndHandleDragPosition + details.delta;
    // The value corresponds to the paint origin of the selection handle.
    // Offset it to the center of the line to make it feel more natural.
    _selectionEndPosition = _selectionEndHandleDragPosition - Offset(0, _selectionDelegate.value.endSelectionPoint!.lineHeight / 2);
    _triggerSelectionEndEdgeUpdate();

    _selectionOverlay!.updateLoupe(_buildInfoForLoupe(
      details.globalPosition,
      _selectionDelegate.value.endSelectionPoint!,
    ));
  }

  LoupeSelectionOverlayInfoBearer _buildInfoForLoupe(Offset globalGesturePosition, SelectionPoint selectionPoint) {
      final Vector3 globalTransform = _selectable!.getTransformTo(null).getTranslation();
      final Offset globalTransformAsOffset = Offset(globalTransform.x, globalTransform.y);
      final Offset globalSelectionPointPosition = selectionPoint.localPosition + globalTransformAsOffset;
      final Rect caratRect = Rect.fromLTWH(
        globalSelectionPointPosition.dx,
        globalSelectionPointPosition.dy - selectionPoint.lineHeight,
        0,
        selectionPoint.lineHeight
      );

      return LoupeSelectionOverlayInfoBearer(
        globalGesturePosition: globalGesturePosition,
        caratRect: caratRect,
        fieldBounds: globalTransformAsOffset & _selectable!.size,
        currentLineBoundries: globalTransformAsOffset & _selectable!.size,
      );
  }

  void _createSelectionOverlay() {
    assert(_hasSelectionOverlayGeometry);
    if (_selectionOverlay != null) {
      return;
    }
    final SelectionPoint? start = _selectionDelegate.value.startSelectionPoint;
    final SelectionPoint? end = _selectionDelegate.value.endSelectionPoint;
    final Offset startLocalPosition = start?.localPosition ?? end!.localPosition;
    final Offset endLocalPosition = end?.localPosition ?? start!.localPosition;
    if (startLocalPosition.dy > endLocalPosition.dy) {
      points = <TextSelectionPoint>[
        TextSelectionPoint(endLocalPosition, TextDirection.ltr),
        TextSelectionPoint(startLocalPosition, TextDirection.ltr),
      ];
    } else {
      points = <TextSelectionPoint>[
        TextSelectionPoint(startLocalPosition, TextDirection.ltr),
        TextSelectionPoint(endLocalPosition, TextDirection.ltr),
      ];
    }
    _selectionOverlay = SelectionOverlay(
      context: context,
      debugRequiredFor: widget,
      startHandleType: start?.handleType ?? TextSelectionHandleType.left,
      lineHeightAtStart: start?.lineHeight ?? end!.lineHeight,
      onStartHandleDragStart: _handleSelectionStartHandleDragStart,
      onStartHandleDragUpdate: _handleSelectionStartHandleDragUpdate,
      onStartHandleDragEnd: _onAnyDragEnd,
      endHandleType: end?.handleType ?? TextSelectionHandleType.right,
      lineHeightAtEnd: end?.lineHeight ?? start!.lineHeight,
      onEndHandleDragStart: _handleSelectionEndHandleDragStart,
      onEndHandleDragUpdate: _handleSelectionEndHandleDragUpdate,
<<<<<<< HEAD
      onEndHandleDragEnd: _onAnyDragEnd,
      selectionEndPoints: points,
=======
      onEndHandleDragEnd: (DragEndDetails details) => _stopSelectionEndEdgeUpdate(),
      selectionEndpoints: points,
>>>>>>> e05ae3ca
      selectionControls: widget.selectionControls,
      selectionDelegate: this,
      clipboardStatus: null,
      startHandleLayerLink: _startHandleLayerLink,
      endHandleLayerLink: _endHandleLayerLink,
      toolbarLayerLink: _toolbarLayerLink,
      loupeConfiguration: widget.loupeConfiguration
    );
  }

  void _updateSelectionOverlay() {
    if (_selectionOverlay == null) {
      return;
    }
    assert(_hasSelectionOverlayGeometry);
    final SelectionPoint? start = _selectionDelegate.value.startSelectionPoint;
    final SelectionPoint? end = _selectionDelegate.value.endSelectionPoint;
    late List<TextSelectionPoint> points;
    final Offset startLocalPosition = start?.localPosition ?? end!.localPosition;
    final Offset endLocalPosition = end?.localPosition ?? start!.localPosition;
    if (startLocalPosition.dy > endLocalPosition.dy) {
      points = <TextSelectionPoint>[
        TextSelectionPoint(endLocalPosition, TextDirection.ltr),
        TextSelectionPoint(startLocalPosition, TextDirection.ltr),
      ];
    } else {
      points = <TextSelectionPoint>[
        TextSelectionPoint(startLocalPosition, TextDirection.ltr),
        TextSelectionPoint(endLocalPosition, TextDirection.ltr),
      ];
    }
    _selectionOverlay!
      ..startHandleType = start?.handleType ?? TextSelectionHandleType.left
      ..lineHeightAtStart = start?.lineHeight ?? end!.lineHeight
      ..endHandleType = end?.handleType ?? TextSelectionHandleType.right
      ..lineHeightAtEnd = end?.lineHeight ?? start!.lineHeight
      ..selectionEndpoints = points;
  }

  /// Shows the selection handles.
  ///
  /// Returns true if the handles are shown, false if the handles can't be
  /// shown.
  bool _showHandles() {
    if (_selectionOverlay != null) {
      _selectionOverlay!.showHandles();
      return true;
    }

    if (!_hasSelectionOverlayGeometry) {
      return false;
    }

    _createSelectionOverlay();
    _selectionOverlay!.showHandles();
    return true;
  }

  /// Shows the text selection toolbar.
  ///
  /// If the parameter `location` is set, the toolbar will be shown at the
  /// location. Otherwise, the toolbar location will be calculated based on the
  /// handles' locations. The `location` is in the coordinates system of the
  /// [Overlay].
  ///
  /// Returns true if the toolbar is shown, false if the toolbar can't be shown.
  bool _showToolbar({Offset? location}) {
    if (!_hasSelectionOverlayGeometry && _selectionOverlay == null) {
      return false;
    }

    // Web is using native dom elements to enable clipboard functionality of the
    // toolbar: copy, paste, select, cut. It might also provide additional
    // functionality depending on the browser (such as translate). Due to this
    // we should not show a Flutter toolbar for the editable text elements.
    if (kIsWeb) {
      return false;
    }

    if (_selectionOverlay == null) {
      _createSelectionOverlay();
    }

    _selectionOverlay!.toolbarLocation = location;
    _selectionOverlay!.showToolbar();
    return true;
  }

  /// Sets or updates selection end edge to the `offset` location.
  ///
  /// A selection always contains a select start edge and selection end edge.
  /// They can be created by calling both [_selectStartTo] and [_selectEndTo], or
  /// use other selection APIs, such as [_selectWordAt] or [selectAll].
  ///
  /// This method sets or updates the selection end edge by sending
  /// [SelectionEdgeUpdateEvent]s to the child [Selectable]s.
  ///
  /// If `continuous` is set to true and the update causes scrolling, the
  /// method will continue sending the same [SelectionEdgeUpdateEvent]s to the
  /// child [Selectable]s every frame until the scrolling finishes or a
  /// [_finalizeSelection] is called.
  ///
  /// The `continuous` argument defaults to false.
  ///
  /// The `offset` is in global coordinates.
  ///
  /// See also:
  ///  * [_selectStartTo], which sets or updates selection start edge.
  ///  * [_finalizeSelection], which stops the `continuous` updates.
  ///  * [_clearSelection], which clear the ongoing selection.
  ///  * [_selectWordAt], which selects a whole word at the location.
  ///  * [selectAll], which selects the entire content.
  void _selectEndTo({required Offset offset, bool continuous = false}) {
    if (!continuous) {
      _selectable?.dispatchSelectionEvent(SelectionEdgeUpdateEvent.forEnd(globalPosition: offset));
      return;
    }
    if (_selectionEndPosition != offset) {
      _selectionEndPosition = offset;
      _triggerSelectionEndEdgeUpdate();
    }
  }

  /// Sets or updates selection start edge to the `offset` location.
  ///
  /// A selection always contains a select start edge and selection end edge.
  /// They can be created by calling both [_selectStartTo] and [_selectEndTo], or
  /// use other selection APIs, such as [_selectWordAt] or [selectAll].
  ///
  /// This method sets or updates the selection start edge by sending
  /// [SelectionEdgeUpdateEvent]s to the child [Selectable]s.
  ///
  /// If `continuous` is set to true and the update causes scrolling, the
  /// method will continue sending the same [SelectionEdgeUpdateEvent]s to the
  /// child [Selectable]s every frame until the scrolling finishes or a
  /// [_finalizeSelection] is called.
  ///
  /// The `continuous` argument defaults to false.
  ///
  /// The `offset` is in global coordinates.
  ///
  /// See also:
  ///  * [_selectEndTo], which sets or updates selection end edge.
  ///  * [_finalizeSelection], which stops the `continuous` updates.
  ///  * [_clearSelection], which clear the ongoing selection.
  ///  * [_selectWordAt], which selects a whole word at the location.
  ///  * [selectAll], which selects the entire content.
  void _selectStartTo({required Offset offset, bool continuous = false}) {
    if (!continuous) {
      _selectable?.dispatchSelectionEvent(SelectionEdgeUpdateEvent.forStart(globalPosition: offset));
      return;
    }
    if (_selectionStartPosition != offset) {
      _selectionStartPosition = offset;
      _triggerSelectionStartEdgeUpdate();
    }
  }

  /// Selects a whole word at the `offset` location.
  ///
  /// If the whole word is already in the current selection, selection won't
  /// change. One call [_clearSelection] first if the selection needs to be
  /// updated even if the word is already covered by the current selection.
  ///
  /// One can also use [_selectEndTo] or [_selectStartTo] to adjust the selection
  /// edges after calling this method.
  ///
  /// See also:
  ///  * [_selectStartTo], which sets or updates selection start edge.
  ///  * [_selectEndTo], which sets or updates selection end edge.
  ///  * [_finalizeSelection], which stops the `continuous` updates.
  ///  * [_clearSelection], which clear the ongoing selection.
  ///  * [selectAll], which selects the entire content.
  void _selectWordAt({required Offset offset}) {
    // There may be other selection ongoing.
    _finalizeSelection();
    _selectable?.dispatchSelectionEvent(SelectWordSelectionEvent(globalPosition: offset));
  }

  /// Stops any ongoing selection updates.
  ///
  /// This method is different from [_clearSelection] that it does not remove
  /// the current selection. It only stops the continuous updates.
  ///
  /// A continuous update can happen as result of calling [_selectStartTo] or
  /// [_selectEndTo] with `continuous` sets to true which causes a [Selectable]
  /// to scroll. Calling this method will stop the update as well as the
  /// scrolling.
  void _finalizeSelection() {
    _stopSelectionEndEdgeUpdate();
    _stopSelectionStartEdgeUpdate();
  }

  /// Removes the ongoing selection.
  void _clearSelection() {
    _finalizeSelection();
    _selectable?.dispatchSelectionEvent(const ClearSelectionEvent());
  }

  Future<void> _copy() async {
    final SelectedContent? data = _selectable?.getSelectedContent();
    if (data == null) {
      return;
    }
    await Clipboard.setData(ClipboardData(text: data.plainText));
  }

  // [TextSelectionDelegate] overrides.

  @override
  bool get cutEnabled => false;

  @override
  bool get pasteEnabled => false;

  @override
  void hideToolbar([bool hideHandles = true]) {
    _selectionOverlay?.hideToolbar();
    if (hideHandles) {
      _selectionOverlay?.hideHandles();
    }
  }

  @override
  void selectAll([SelectionChangedCause? cause]) {
    _clearSelection();
    _selectable?.dispatchSelectionEvent(const SelectAllSelectionEvent());
    if (cause == SelectionChangedCause.toolbar) {
      _showToolbar();
      _showHandles();
    }
  }

  @override
  void copySelection(SelectionChangedCause cause) {
    _copy();
    _clearSelection();
  }

  // TODO(chunhtai): remove this workaround after decoupling text selection
  // from text editing in TextSelectionDelegate.
  @override
  TextEditingValue textEditingValue = const TextEditingValue(text: '_');

  @override
  void bringIntoView(TextPosition position) {/* SelectableRegion must be in view at this point. */}

  @override
  void cutSelection(SelectionChangedCause cause) {
    assert(false);
  }

  @override
  void userUpdateTextEditingValue(TextEditingValue value, SelectionChangedCause cause) {/* SelectableRegion maintains its own state */}

  @override
  Future<void> pasteText(SelectionChangedCause cause) async {
    assert(false);
  }

  // [SelectionRegistrar] override.

  @override
  void add(Selectable selectable) {
    assert(_selectable == null);
    _selectable = selectable;
    _selectable!.addListener(_updateSelectionStatus);
    _selectable!.pushHandleLayers(_startHandleLayerLink, _endHandleLayerLink);
  }

  @override
  void remove(Selectable selectable) {
    assert(_selectable == selectable);
    _selectable!.removeListener(_updateSelectionStatus);
    _selectable!.pushHandleLayers(null, null);
    _selectable = null;
  }

  @override
  void dispose() {
    _selectable?.removeListener(_updateSelectionStatus);
    _selectable?.pushHandleLayers(null, null);
    _selectionDelegate.dispose();
    // In case dispose was triggered before gesture end, remove the loupe
    // so it doesn't remain stuck in the overlay forever.
    _selectionOverlay?.hideLoupe(shouldShowToolbar: false);
    _selectionOverlay?.dispose();
    _selectionOverlay = null;
    super.dispose();
  }

  @override
  Widget build(BuildContext context) {
    assert(Overlay.of(context, debugRequiredFor: widget) != null);
    return CompositedTransformTarget(
      link: _toolbarLayerLink,
      child: RawGestureDetector(
        gestures: _gestureRecognizers,
        behavior: HitTestBehavior.translucent,
        excludeFromSemantics: true,
        child: Actions(
          actions: _actions,
          child: Focus(
            includeSemantics: false,
            focusNode: widget.focusNode,
            child: SelectionContainer(
              registrar: this,
              delegate: _selectionDelegate,
              child: widget.child,
            ),
          ),
        ),
      ),
    );
  }
}

/// An action that does not override any [Action.overridable] in the subtree.
///
/// If this action is invoked by an [Action.overridable], it will immediately
/// invoke the [Action.overridable] and do nothing else. Otherwise, it will call
/// [invokeAction].
abstract class _NonOverrideAction<T extends Intent> extends ContextAction<T> {
  Object? invokeAction(T intent, [BuildContext? context]);

  @override
  Object? invoke(T intent, [BuildContext? context]) {
    if (callingAction != null) {
      return callingAction!.invoke(intent);
    }
    return invokeAction(intent, context);
  }
}

class _SelectAllAction extends _NonOverrideAction<SelectAllTextIntent> {
  _SelectAllAction(this.state);

  final _SelectableRegionState state;

  @override
  void invokeAction(SelectAllTextIntent intent, [BuildContext? context]) {
    state.selectAll(SelectionChangedCause.keyboard);
  }
}

class _CopySelectionAction extends _NonOverrideAction<CopySelectionTextIntent> {
  _CopySelectionAction(this.state);

  final _SelectableRegionState state;

  @override
  void invokeAction(CopySelectionTextIntent intent, [BuildContext? context]) {
    state._copy();
  }
}

class _SelectableRegionContainerDelegate extends MultiSelectableSelectionContainerDelegate {
  final Set<Selectable> _hasReceivedStartEvent = <Selectable>{};
  final Set<Selectable> _hasReceivedEndEvent = <Selectable>{};

  Offset? _lastStartEdgeUpdateGlobalPosition;
  Offset? _lastEndEdgeUpdateGlobalPosition;

  @override
  void remove(Selectable selectable) {
    _hasReceivedStartEvent.remove(selectable);
    _hasReceivedEndEvent.remove(selectable);
    super.remove(selectable);
  }

  void _updateLastEdgeEventsFromGeometries() {
    if (currentSelectionStartIndex != -1) {
      final Selectable start = selectables[currentSelectionStartIndex];
      final Offset localStartEdge = start.value.startSelectionPoint!.localPosition +
          Offset(0, - start.value.startSelectionPoint!.lineHeight / 2);
      _lastStartEdgeUpdateGlobalPosition = MatrixUtils.transformPoint(start.getTransformTo(null), localStartEdge);
    }
    if (currentSelectionEndIndex != -1) {
      final Selectable end = selectables[currentSelectionEndIndex];
      final Offset localEndEdge = end.value.endSelectionPoint!.localPosition +
          Offset(0, -end.value.endSelectionPoint!.lineHeight / 2);
      _lastEndEdgeUpdateGlobalPosition = MatrixUtils.transformPoint(end.getTransformTo(null), localEndEdge);
    }
  }

  @override
  SelectionResult handleSelectAll(SelectAllSelectionEvent event) {
    final SelectionResult result = super.handleSelectAll(event);
    for (final Selectable selectable in selectables) {
      _hasReceivedStartEvent.add(selectable);
      _hasReceivedEndEvent.add(selectable);
    }
    // Synthesize last update event so the edge updates continue to work.
    _updateLastEdgeEventsFromGeometries();
    return result;
  }

  /// Selects a word in a selectable at the location
  /// [SelectWordSelectionEvent.globalPosition].
  @override
  SelectionResult handleSelectWord(SelectWordSelectionEvent event) {
    final SelectionResult result = super.handleSelectWord(event);
    if (currentSelectionStartIndex != -1) {
      _hasReceivedStartEvent.add(selectables[currentSelectionStartIndex]);
    }
    if (currentSelectionEndIndex != -1) {
      _hasReceivedEndEvent.add(selectables[currentSelectionEndIndex]);
    }
    _updateLastEdgeEventsFromGeometries();
    return result;
  }

  @override
  SelectionResult handleClearSelection(ClearSelectionEvent event) {
    final SelectionResult result = super.handleClearSelection(event);
    _hasReceivedStartEvent.clear();
    _hasReceivedEndEvent.clear();
    _lastStartEdgeUpdateGlobalPosition = null;
    _lastEndEdgeUpdateGlobalPosition = null;
    return result;
  }

  @override
  SelectionResult handleSelectionEdgeUpdate(SelectionEdgeUpdateEvent event) {
    if (event.type == SelectionEventType.endEdgeUpdate) {
      _lastEndEdgeUpdateGlobalPosition = event.globalPosition;
    } else {
      _lastStartEdgeUpdateGlobalPosition = event.globalPosition;
    }
    return super.handleSelectionEdgeUpdate(event);
  }

  @override
  void dispose() {
    _hasReceivedStartEvent.clear();
    _hasReceivedEndEvent.clear();
    super.dispose();
  }

  @override
  SelectionResult dispatchSelectionEventToChild(Selectable selectable, SelectionEvent event) {
    switch (event.type) {
      case SelectionEventType.startEdgeUpdate:
        _hasReceivedStartEvent.add(selectable);
        ensureChildUpdated(selectable);
        break;
      case SelectionEventType.endEdgeUpdate:
        _hasReceivedEndEvent.add(selectable);
        ensureChildUpdated(selectable);
        break;
      case SelectionEventType.clear:
        _hasReceivedStartEvent.remove(selectable);
        _hasReceivedEndEvent.remove(selectable);
        break;
      case SelectionEventType.selectAll:
      case SelectionEventType.selectWord:
        break;
    }
    return super.dispatchSelectionEventToChild(selectable, event);
  }

  @override
  void ensureChildUpdated(Selectable selectable) {
    if (_lastEndEdgeUpdateGlobalPosition != null && _hasReceivedEndEvent.add(selectable)) {
      final SelectionEdgeUpdateEvent synthesizedEvent = SelectionEdgeUpdateEvent.forEnd(
        globalPosition: _lastEndEdgeUpdateGlobalPosition!,
      );
      if (currentSelectionEndIndex == -1) {
        handleSelectionEdgeUpdate(synthesizedEvent);
      }
      selectable.dispatchSelectionEvent(synthesizedEvent);
    }
    if (_lastStartEdgeUpdateGlobalPosition != null && _hasReceivedStartEvent.add(selectable)) {
      final SelectionEdgeUpdateEvent synthesizedEvent = SelectionEdgeUpdateEvent.forStart(
          globalPosition: _lastStartEdgeUpdateGlobalPosition!,
      );
      if (currentSelectionStartIndex == -1) {
        handleSelectionEdgeUpdate(synthesizedEvent);
      }
      selectable.dispatchSelectionEvent(synthesizedEvent);
    }
  }

  @override
  void didChangeSelectables() {
    if (_lastEndEdgeUpdateGlobalPosition != null) {
      handleSelectionEdgeUpdate(
        SelectionEdgeUpdateEvent.forEnd(
          globalPosition: _lastEndEdgeUpdateGlobalPosition!,
        ),
      );
    }
    if (_lastStartEdgeUpdateGlobalPosition != null) {
      handleSelectionEdgeUpdate(
        SelectionEdgeUpdateEvent.forStart(
          globalPosition: _lastStartEdgeUpdateGlobalPosition!,
        ),
      );
    }
    final Set<Selectable> selectableSet = selectables.toSet();
    _hasReceivedEndEvent.removeWhere((Selectable selectable) => !selectableSet.contains(selectable));
    _hasReceivedStartEvent.removeWhere((Selectable selectable) => !selectableSet.contains(selectable));
    super.didChangeSelectables();
  }
}

/// An abstract base class for updating multiple selectable children.
///
/// This class provide basic [SelectionEvent] handling and child [Selectable]
/// updating. The subclass needs to implement [ensureChildUpdated] to ensure
/// child [Selectable] is updated properly.
///
/// This class optimize the selection update by keeping track of the
/// [Selectable]s that currently contain the selection edges.
abstract class MultiSelectableSelectionContainerDelegate extends SelectionContainerDelegate with ChangeNotifier {
  /// Gets the list of selectables this delegate is managing.
  List<Selectable> selectables = <Selectable>[];

  /// The number of additional pixels added to the selection handle drawable
  /// area.
  ///
  /// Selection handles that are outside of the drawable area will be hidden.
  /// That logic prevents handles that get scrolled off the viewport from being
  /// drawn on the screen.
  ///
  /// The drawable area = current rectangle of [SelectionContainer] +
  /// _kSelectionHandleDrawableAreaPadding on each side.
  ///
  /// This was an eyeballed value to create smooth user experiences.
  static const double _kSelectionHandleDrawableAreaPadding = 5.0;

  /// The current selectable that contains the selection end edge.
  @protected
  int currentSelectionEndIndex = -1;

  /// The current selectable that contains the selection start edge.
  @protected
  int currentSelectionStartIndex = -1;

  LayerLink? _startHandleLayer;
  Selectable? _startHandleLayerOwner;
  LayerLink? _endHandleLayer;
  Selectable? _endHandleLayerOwner;

  bool _isHandlingSelectionEvent = false;
  bool _scheduledSelectableUpdate = false;
  bool _selectionInProgress = false;
  Set<Selectable> _additions = <Selectable>{};

  @override
  void add(Selectable selectable) {
    assert(!selectables.contains(selectable));
    _additions.add(selectable);
    _scheduleSelectableUpdate();
  }

  @override
  void remove(Selectable selectable) {
    if (_additions.remove(selectable)) {
      return;
    }
    _removeSelectable(selectable);
    _scheduleSelectableUpdate();
  }

  /// Notifies this delegate that layout of the container has changed.
  void layoutDidChange() {
    _updateSelectionGeometry();
  }

  void _scheduleSelectableUpdate() {
    if (!_scheduledSelectableUpdate) {
      _scheduledSelectableUpdate = true;
      SchedulerBinding.instance.addPostFrameCallback((Duration timeStamp) {
        if (!_scheduledSelectableUpdate) {
          return;
        }
        _scheduledSelectableUpdate = false;
        _updateSelectables();
      });
    }
  }

  void _updateSelectables() {
    // Remove offScreen selectable.
    if (_additions.isNotEmpty) {
      _flushAdditions();
    }
    didChangeSelectables();
  }

  void _flushAdditions() {
    final List<Selectable> mergingSelectables = _additions.toList()..sort(compareOrder);
    final List<Selectable> existingSelectables = selectables;
    selectables = <Selectable>[];
    int mergingIndex = 0;
    int existingIndex = 0;
    int selectionStartIndex = currentSelectionStartIndex;
    int selectionEndIndex = currentSelectionEndIndex;
    // Merge two sorted lists.
    while (mergingIndex < mergingSelectables.length || existingIndex < existingSelectables.length) {
      if (mergingIndex >= mergingSelectables.length ||
          (existingIndex < existingSelectables.length &&
              compareOrder(existingSelectables[existingIndex], mergingSelectables[mergingIndex]) < 0)) {
        if (existingIndex == currentSelectionStartIndex) {
          selectionStartIndex = selectables.length;
        }
        if (existingIndex == currentSelectionEndIndex) {
          selectionEndIndex = selectables.length;
        }
        selectables.add(existingSelectables[existingIndex]);
        existingIndex += 1;
        continue;
      }

      // If the merging selectable falls in the selection range, their selection
      // needs to be updated.
      final Selectable mergingSelectable = mergingSelectables[mergingIndex];
      if (existingIndex < max(currentSelectionStartIndex, currentSelectionEndIndex) &&
          existingIndex > min(currentSelectionStartIndex, currentSelectionEndIndex)) {
        ensureChildUpdated(mergingSelectable);
      }
      mergingSelectable.addListener(_handleSelectableGeometryChange);
      selectables.add(mergingSelectable);
      mergingIndex += 1;
    }
    assert(mergingIndex == mergingSelectables.length &&
        existingIndex == existingSelectables.length &&
        selectables.length == existingIndex + mergingIndex);
    assert(selectionStartIndex >= -1 || selectionStartIndex < selectables.length);
    assert(selectionEndIndex >= -1 || selectionEndIndex < selectables.length);
    // selection indices should not be set to -1 unless they originally were.
    assert((currentSelectionStartIndex == -1) == (selectionStartIndex == -1));
    assert((currentSelectionEndIndex == -1) == (selectionEndIndex == -1));
    currentSelectionEndIndex = selectionEndIndex;
    currentSelectionStartIndex = selectionStartIndex;
    _additions = <Selectable>{};
  }

  void _removeSelectable(Selectable selectable) {
    assert(selectables.contains(selectable), 'The selectable is not in this registrar.');
    final int index = selectables.indexOf(selectable);
    selectables.removeAt(index);
    if (index <= currentSelectionEndIndex) {
      currentSelectionEndIndex -= 1;
    }
    if (index <= currentSelectionStartIndex) {
      currentSelectionStartIndex -= 1;
    }
    selectable.removeListener(_handleSelectableGeometryChange);
  }

  /// Called when this delegate finishes updating the selectables.
  @protected
  @mustCallSuper
  void didChangeSelectables() {
    _updateSelectionGeometry();
  }

  @override
  SelectionGeometry get value => _selectionGeometry;
  SelectionGeometry _selectionGeometry = const SelectionGeometry(
    hasContent: false,
    status: SelectionStatus.none,
  );

  /// Updates the [value] in this class and notifies listeners if necessary.
  void _updateSelectionGeometry() {
    final SelectionGeometry newValue = getSelectionGeometry();
    if (_selectionGeometry != newValue) {
      _selectionGeometry = newValue;
      notifyListeners();
    }
    _updateHandleLayersAndOwners();
  }

  /// The compare function this delegate used for determining the selection
  /// order of the selectables.
  ///
  /// Defaults to screen order.
  @protected
  Comparator<Selectable> get compareOrder => _compareScreenOrder;

  int _compareScreenOrder(Selectable a, Selectable b) {
    final Rect rectA = MatrixUtils.transformRect(
      a.getTransformTo(null),
      Rect.fromLTWH(0, 0, a.size.width, a.size.height),
    );
    final Rect rectB = MatrixUtils.transformRect(
      b.getTransformTo(null),
      Rect.fromLTWH(0, 0, b.size.width, b.size.height),
    );
    final int result = _compareVertically(rectA, rectB);
    if (result != 0) {
      return result;
    }
    return _compareHorizontally(rectA, rectB);
  }

  /// Compares two rectangles in the screen order solely by their vertical
  /// positions.
  ///
  /// Returns positive if a is lower, negative if a is higher, 0 if their
  /// order can't be determine solely by their vertical position.
  static int _compareVertically(Rect a, Rect b) {
    if ((a.top - b.top < precisionErrorTolerance && a.bottom - b.bottom > - precisionErrorTolerance) ||
        (b.top - a.top < precisionErrorTolerance && b.bottom - a.bottom > - precisionErrorTolerance)) {
      return 0;
    }
    if ((a.top - b.top).abs() > precisionErrorTolerance) {
      return a.top > b.top ? 1 : -1;
    }
    return a.bottom > b.bottom ? 1 : -1;
  }

  /// Compares two rectangles in the screen order by their horizontal positions
  /// assuming one of the rectangles enclose the other rect vertically.
  ///
  /// Returns positive if a is lower, negative if a is higher.
  static int _compareHorizontally(Rect a, Rect b) {
    if (a.left - b.left < precisionErrorTolerance && a.right - b.right > - precisionErrorTolerance) {
      // a encloses b.
      return -1;
    }
    if (b.left - a.left < precisionErrorTolerance && b.right - a.right > - precisionErrorTolerance) {
      // b encloses a.
      return 1;
    }
    if ((a.left - b.left).abs() > precisionErrorTolerance) {
      return a.left > b.left ? 1 : -1;
    }
    return a.right > b.right ? 1 : -1;
  }

  void _handleSelectableGeometryChange() {
    // Geometries of selectable children may change multiple times when handling
    // selection events. Ignore these updates since the selection geometry of
    // this delegate will be updated after handling the selection events.
    if (_isHandlingSelectionEvent) {
      return;
    }
    _updateSelectionGeometry();
  }

  /// Gets the combined selection geometry for child selectables.
  @protected
  SelectionGeometry getSelectionGeometry() {
    if (currentSelectionEndIndex == -1 ||
        currentSelectionStartIndex == -1 ||
        selectables.isEmpty) {
      // There is no valid selection.
      return SelectionGeometry(
        status: SelectionStatus.none,
        hasContent: selectables.isNotEmpty,
      );
    }

    currentSelectionStartIndex = _adjustSelectionIndexBasedOnSelectionGeometry(
      currentSelectionStartIndex,
      currentSelectionEndIndex,
    );
    currentSelectionEndIndex = _adjustSelectionIndexBasedOnSelectionGeometry(
      currentSelectionEndIndex,
      currentSelectionStartIndex,
    );

    // Need to find the non-null start selection point.
    SelectionGeometry startGeometry = selectables[currentSelectionStartIndex].value;
    final bool forwardSelection = currentSelectionEndIndex >= currentSelectionStartIndex;
    int startIndexWalker = currentSelectionStartIndex;
    while (startIndexWalker != currentSelectionEndIndex && startGeometry.startSelectionPoint == null) {
      startIndexWalker += forwardSelection ? 1 : -1;
      startGeometry = selectables[startIndexWalker].value;
    }

    SelectionPoint? startPoint;
    if (startGeometry.startSelectionPoint != null) {
      final Matrix4 startTransform =  getTransformFrom(selectables[startIndexWalker]);
      final Offset start = MatrixUtils.transformPoint(startTransform, startGeometry.startSelectionPoint!.localPosition);
      // It can be NaN if it is detached or off-screen.
      if (start.isFinite) {
        startPoint = SelectionPoint(
          localPosition: start,
          lineHeight: startGeometry.startSelectionPoint!.lineHeight,
          handleType: startGeometry.startSelectionPoint!.handleType,
        );
      }
    }

    // Need to find the non-null end selection point.
    SelectionGeometry endGeometry = selectables[currentSelectionEndIndex].value;
    int endIndexWalker = currentSelectionEndIndex;
    while (endIndexWalker != currentSelectionStartIndex && endGeometry.endSelectionPoint == null) {
      endIndexWalker += forwardSelection ? -1 : 1;
      endGeometry = selectables[endIndexWalker].value;
    }
    SelectionPoint? endPoint;
    if (endGeometry.endSelectionPoint != null) {
      final Matrix4 endTransform =  getTransformFrom(selectables[endIndexWalker]);
      final Offset end = MatrixUtils.transformPoint(endTransform, endGeometry.endSelectionPoint!.localPosition);
      // It can be NaN if it is detached or off-screen.
      if (end.isFinite) {
        endPoint = SelectionPoint(
          localPosition: end,
          lineHeight: endGeometry.endSelectionPoint!.lineHeight,
          handleType: endGeometry.endSelectionPoint!.handleType,
        );
      }
    }

    return SelectionGeometry(
      startSelectionPoint: startPoint,
      endSelectionPoint: endPoint,
      status: startGeometry != endGeometry
        ? SelectionStatus.uncollapsed
        : startGeometry.status,
      // Would have at least one selectable child.
      hasContent: true,
    );
  }

  // The currentSelectionStartIndex or currentSelectionEndIndex may not be
  // the current index that contains selection edges. This can happen if the
  // selection edge is in between two selectables. One of the selectable will
  // have its selection collapsed at the index 0 or contentLength depends on
  // whether the selection is reversed or not. The current selection index can
  // be point to either one.
  //
  // This method adjusts the index to point to selectable with valid selection.
  int _adjustSelectionIndexBasedOnSelectionGeometry(int currentIndex, int towardIndex) {
    final bool forward = towardIndex > currentIndex;
    while (currentIndex != towardIndex &&
           selectables[currentIndex].value.status != SelectionStatus.uncollapsed) {
      currentIndex += forward ? 1 : -1;
    }
    return currentIndex;
  }

  @override
  void pushHandleLayers(LayerLink? startHandle, LayerLink? endHandle) {
    if (_startHandleLayer == startHandle && _endHandleLayer == endHandle) {
      return;
    }
    _startHandleLayer = startHandle;
    _endHandleLayer = endHandle;
    _updateHandleLayersAndOwners();
  }

  /// Pushes both handle layers to the selectables that contain selection edges.
  ///
  /// This method needs to be called every time the selectables that contain the
  /// selection edges change, i.e. [currentSelectionStartIndex] or
  /// [currentSelectionEndIndex] changes. Otherwise, the handle may be painted
  /// in the wrong place.
  void _updateHandleLayersAndOwners() {
    LayerLink? effectiveStartHandle = _startHandleLayer;
    LayerLink? effectiveEndHandle = _endHandleLayer;
    if (effectiveStartHandle != null || effectiveEndHandle != null) {
      final Rect drawableArea = Rect
        .fromLTWH(0, 0, containerSize.width, containerSize.height)
        .inflate(_kSelectionHandleDrawableAreaPadding);
      final bool hideStartHandle = value.startSelectionPoint == null || !drawableArea.contains(value.startSelectionPoint!.localPosition);
      final bool hideEndHandle = value.endSelectionPoint == null || !drawableArea.contains(value.endSelectionPoint!.localPosition);
      effectiveStartHandle = hideStartHandle ? null : _startHandleLayer;
      effectiveEndHandle = hideEndHandle ? null : _endHandleLayer;
    }
    if (currentSelectionStartIndex == -1 || currentSelectionEndIndex == -1) {
      // No valid selection.
      if (_startHandleLayerOwner != null) {
        _startHandleLayerOwner!.pushHandleLayers(null, null);
        _startHandleLayerOwner = null;
      }
      if (_endHandleLayerOwner != null) {
        _endHandleLayerOwner!.pushHandleLayers(null, null);
        _endHandleLayerOwner = null;
      }
      return;
    }

    if (selectables[currentSelectionStartIndex] != _startHandleLayerOwner) {
      _startHandleLayerOwner?.pushHandleLayers(null, null);
    }
    if (selectables[currentSelectionEndIndex] != _endHandleLayerOwner) {
      _endHandleLayerOwner?.pushHandleLayers(null, null);
    }

    _startHandleLayerOwner = selectables[currentSelectionStartIndex];

    if (currentSelectionStartIndex == currentSelectionEndIndex) {
      // Selection edges is on the same selectable.
      _endHandleLayerOwner = _startHandleLayerOwner;
      _startHandleLayerOwner!.pushHandleLayers(effectiveStartHandle, effectiveEndHandle);
      return;
    }

    _startHandleLayerOwner!.pushHandleLayers(effectiveStartHandle, null);
    _endHandleLayerOwner = selectables[currentSelectionEndIndex];
    _endHandleLayerOwner!.pushHandleLayers(null, effectiveEndHandle);
  }

  /// Copies the selected contents of all selectables.
  @override
  SelectedContent? getSelectedContent() {
    final List<SelectedContent> selections = <SelectedContent>[];
    for (final Selectable selectable in selectables) {
      final SelectedContent? data = selectable.getSelectedContent();
      if (data != null) {
        selections.add(data);
      }
    }
    if (selections.isEmpty) {
      return null;
    }
    final StringBuffer buffer = StringBuffer();
    for (final SelectedContent selection in selections) {
      buffer.write(selection.plainText);
    }
    return SelectedContent(
      plainText: buffer.toString(),
    );
  }

  /// Selects all contents of all selectables.
  @protected
  SelectionResult handleSelectAll(SelectAllSelectionEvent event) {
    for (final Selectable selectable in selectables) {
      dispatchSelectionEventToChild(selectable, event);
    }
    currentSelectionStartIndex = 0;
    currentSelectionEndIndex = selectables.length - 1;
    return SelectionResult.none;
  }

  /// Selects a word in a selectable at the location
  /// [SelectWordSelectionEvent.globalPosition].
  @protected
  SelectionResult handleSelectWord(SelectWordSelectionEvent event) {
    for (int index = 0; index < selectables.length; index += 1) {
      final Rect localRect = Rect.fromLTWH(0, 0, selectables[index].size.width, selectables[index].size.height);
      final Matrix4 transform = selectables[index].getTransformTo(null);
      final Rect globalRect = MatrixUtils.transformRect(transform, localRect);
      if (globalRect.contains(event.globalPosition)) {
        final SelectionGeometry existingGeometry = selectables[index].value;
        dispatchSelectionEventToChild(selectables[index], event);
        if (selectables[index].value != existingGeometry) {
          // Geometry has changed as a result of select word, need to clear the
          // selection of other selectables to keep selection in sync.
          selectables
            .where((Selectable target) => target != selectables[index])
            .forEach((Selectable target) => dispatchSelectionEventToChild(target, const ClearSelectionEvent()));
          currentSelectionStartIndex = currentSelectionEndIndex = index;
        }
        return SelectionResult.end;
      }
    }
    return SelectionResult.none;
  }

  /// Removes the selection of all selectables this delegate manages.
  @protected
  SelectionResult handleClearSelection(ClearSelectionEvent event) {
    for (final Selectable selectable in selectables) {
      dispatchSelectionEventToChild(selectable, event);
    }
    currentSelectionEndIndex = -1;
    currentSelectionStartIndex = -1;
    return SelectionResult.none;
  }

  /// Updates the selection edges.
  @protected
  SelectionResult handleSelectionEdgeUpdate(SelectionEdgeUpdateEvent event) {
    if (event.type == SelectionEventType.endEdgeUpdate) {
      return currentSelectionEndIndex == -1 ? _initSelection(event, isEnd: true) : _adjustSelection(event, isEnd: true);
    }
    return currentSelectionStartIndex == -1 ? _initSelection(event, isEnd: false) : _adjustSelection(event, isEnd: false);
  }

  @override
  SelectionResult dispatchSelectionEvent(SelectionEvent event) {
    final bool selectionWillbeInProgress = event is! ClearSelectionEvent;
    if (!_selectionInProgress && selectionWillbeInProgress) {
      // Sort the selectable every time a selection start.
      selectables.sort(compareOrder);
    }
    _selectionInProgress = selectionWillbeInProgress;
    _isHandlingSelectionEvent = true;
    late SelectionResult result;
    switch (event.type) {
      case SelectionEventType.startEdgeUpdate:
      case SelectionEventType.endEdgeUpdate:
        result = handleSelectionEdgeUpdate(event as SelectionEdgeUpdateEvent);
        break;
      case SelectionEventType.clear:
        result = handleClearSelection(event as ClearSelectionEvent);
        break;
      case SelectionEventType.selectAll:
        result = handleSelectAll(event as SelectAllSelectionEvent);
        break;
      case SelectionEventType.selectWord:
        result = handleSelectWord(event as SelectWordSelectionEvent);
        break;
    }
    _isHandlingSelectionEvent = false;
    _updateSelectionGeometry();
    return result;
  }

  @override
  void dispose() {
    for (final Selectable selectable in selectables) {
      selectable.removeListener(_handleSelectableGeometryChange);
    }
    selectables = const <Selectable>[];
    _scheduledSelectableUpdate = false;
    super.dispose();
  }

  /// Ensures the selectable child has received up to date selection event.
  ///
  /// This method is called when a new [Selectable] is added to the delegate,
  /// and its screen location falls into the previous selection.
  ///
  /// Subclasses are responsible for updating the selection of this newly added
  /// [Selectable].
  @protected
  void ensureChildUpdated(Selectable selectable);

  /// Dispatches a selection event to a specific selectable.
  ///
  /// Override this method if subclasses need to generate additional events or
  /// treatments prior to sending the selection events.
  @protected
  SelectionResult dispatchSelectionEventToChild(Selectable selectable, SelectionEvent event) {
    return selectable.dispatchSelectionEvent(event);
  }

  /// Initializes the selection of the selectable children.
  ///
  /// The goal is to find the selectable child that contains the selection edge.
  /// Returns [SelectionResult.end] if the selection edge ends on any of the
  /// children. Otherwise, it returns [SelectionResult.previous] if the selection
  /// does not reach any of its children. Returns [SelectionResult.next]
  /// if the selection reaches the end of its children.
  ///
  /// Ideally, this method should only be called twice at the beginning of the
  /// drag selection, once for start edge update event, once for end edge update
  /// event.
  SelectionResult _initSelection(SelectionEdgeUpdateEvent event, {required bool isEnd}) {
    assert((isEnd && currentSelectionEndIndex == -1) || (!isEnd && currentSelectionStartIndex == -1));
    int newIndex = -1;
    bool hasFoundEdgeIndex = false;
    SelectionResult? result;
    for (int index = 0; index < selectables.length && !hasFoundEdgeIndex; index += 1) {
      final Selectable child =  selectables[index];
      final SelectionResult childResult = dispatchSelectionEventToChild(child, event);
      switch (childResult) {
        case SelectionResult.next:
        case SelectionResult.none:
          newIndex = index;
          break;
        case SelectionResult.end:
          newIndex = index;
          result = SelectionResult.end;
          hasFoundEdgeIndex = true;
          break;
        case SelectionResult.previous:
          hasFoundEdgeIndex = true;
          if (index == 0) {
            newIndex = 0;
            result = SelectionResult.previous;
          }
          result ??= SelectionResult.end;
          break;
        case SelectionResult.pending:
          newIndex = index;
          result = SelectionResult.pending;
          hasFoundEdgeIndex = true;
          break;
      }
    }

    if (newIndex == -1) {
      assert(selectables.isEmpty);
      return SelectionResult.none;
    }
    if (isEnd) {
      currentSelectionEndIndex = newIndex;
    } else {
      currentSelectionStartIndex = newIndex;
    }
    // The result can only be null if the loop went through the entire list
    // without any of the selection returned end or previous. In this case, the
    // caller of this method needs to find the next selectable in their list.
    return result ?? SelectionResult.next;
  }

  /// Adjusts the selection based on the drag selection update event if there
  /// is already a selectable child that contains the selection edge.
  ///
  /// This method starts by sending the selection event to the current
  /// selectable that contains the selection edge, and finds forward or backward
  /// if that selectable no longer contains the selection edge.
  SelectionResult _adjustSelection(SelectionEdgeUpdateEvent event, {required bool isEnd}) {
    assert(() {
      if (isEnd) {
        assert(currentSelectionEndIndex < selectables.length && currentSelectionEndIndex >= 0);
        return true;
      }
      assert(currentSelectionStartIndex < selectables.length && currentSelectionStartIndex >= 0);
      return true;
    }());
    SelectionResult? finalResult;
    int newIndex = isEnd ? currentSelectionEndIndex : currentSelectionStartIndex;
    bool? forward;
    late SelectionResult currentSelectableResult;
    // This loop sends the selection event to the
    // currentSelectionEndIndex/currentSelectionStartIndex to determine the
    // direction of the search. If the result is `SelectionResult.next`, this
    // loop look backward. Otherwise, it looks forward.
    //
    // The terminate condition are:
    // 1. the selectable returns end, pending, none.
    // 2. the selectable returns previous when looking forward.
    // 2. the selectable returns next when looking backward.
    while (newIndex < selectables.length && newIndex >= 0 && finalResult == null) {
      currentSelectableResult = dispatchSelectionEventToChild(selectables[newIndex], event);
      switch (currentSelectableResult) {
        case SelectionResult.end:
        case SelectionResult.pending:
        case SelectionResult.none:
          finalResult = currentSelectableResult;
          break;
        case SelectionResult.next:
          if (forward == false) {
            newIndex += 1;
            finalResult = SelectionResult.end;
          } else if (newIndex == selectables.length - 1) {
            finalResult = currentSelectableResult;
          } else {
            forward = true;
            newIndex += 1;
          }
          break;
        case SelectionResult.previous:
          if (forward ?? false) {
            newIndex -= 1;
            finalResult = SelectionResult.end;
          } else if (newIndex == 0) {
            finalResult = currentSelectableResult;
          } else {
            forward = false;
            newIndex -= 1;
          }
          break;
      }
    }
    if (isEnd) {
      currentSelectionEndIndex = newIndex;
    } else {
      currentSelectionStartIndex = newIndex;
    }
    return finalResult!;
  }
}<|MERGE_RESOLUTION|>--- conflicted
+++ resolved
@@ -570,13 +570,8 @@
       lineHeightAtEnd: end?.lineHeight ?? start!.lineHeight,
       onEndHandleDragStart: _handleSelectionEndHandleDragStart,
       onEndHandleDragUpdate: _handleSelectionEndHandleDragUpdate,
-<<<<<<< HEAD
       onEndHandleDragEnd: _onAnyDragEnd,
       selectionEndPoints: points,
-=======
-      onEndHandleDragEnd: (DragEndDetails details) => _stopSelectionEndEdgeUpdate(),
-      selectionEndpoints: points,
->>>>>>> e05ae3ca
       selectionControls: widget.selectionControls,
       selectionDelegate: this,
       clipboardStatus: null,
