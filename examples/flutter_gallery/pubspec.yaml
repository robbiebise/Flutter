name: flutter_gallery
dependencies:
  flutter:
    sdk: flutter
  collection: 1.14.6
  device_info: 0.2.1
  intl: 0.15.6
  connectivity: 0.3.1
  string_scanner: 1.0.2
  url_launcher: 3.0.2
  cupertino_icons: 0.1.2
  video_player: 0.6.4

  # Also update dev/benchmarks/complex_layout/pubspec.yaml
  flutter_gallery_assets: 0.1.4

  charcode: 1.1.1 # THIS LINE IS AUTOGENERATED - TO UPDATE USE "flutter update-packages --force-upgrade"
  meta: 1.1.5 # THIS LINE IS AUTOGENERATED - TO UPDATE USE "flutter update-packages --force-upgrade"
  path: 1.6.1 # THIS LINE IS AUTOGENERATED - TO UPDATE USE "flutter update-packages --force-upgrade"
  source_span: 1.4.0 # THIS LINE IS AUTOGENERATED - TO UPDATE USE "flutter update-packages --force-upgrade"
  typed_data: 1.1.5 # THIS LINE IS AUTOGENERATED - TO UPDATE USE "flutter update-packages --force-upgrade"
  vector_math: 2.0.6 # THIS LINE IS AUTOGENERATED - TO UPDATE USE "flutter update-packages --force-upgrade"

dev_dependencies:
  flutter_test:
    sdk: flutter
  flutter_driver:
    sdk: flutter
  flutter_goldens:
    sdk: flutter

  analyzer: 0.31.2-alpha.2 # THIS LINE IS AUTOGENERATED - TO UPDATE USE "flutter update-packages --force-upgrade"
  args: 1.4.3 # THIS LINE IS AUTOGENERATED - TO UPDATE USE "flutter update-packages --force-upgrade"
  async: 2.0.7 # THIS LINE IS AUTOGENERATED - TO UPDATE USE "flutter update-packages --force-upgrade"
  boolean_selector: 1.0.3 # THIS LINE IS AUTOGENERATED - TO UPDATE USE "flutter update-packages --force-upgrade"
  convert: 2.0.1 # THIS LINE IS AUTOGENERATED - TO UPDATE USE "flutter update-packages --force-upgrade"
  crypto: 2.0.5 # THIS LINE IS AUTOGENERATED - TO UPDATE USE "flutter update-packages --force-upgrade"
  csslib: 0.14.4 # THIS LINE IS AUTOGENERATED - TO UPDATE USE "flutter update-packages --force-upgrade"
  file: 5.0.1 # THIS LINE IS AUTOGENERATED - TO UPDATE USE "flutter update-packages --force-upgrade"
  front_end: 0.1.0-alpha.12 # THIS LINE IS AUTOGENERATED - TO UPDATE USE "flutter update-packages --force-upgrade"
  glob: 1.1.6 # THIS LINE IS AUTOGENERATED - TO UPDATE USE "flutter update-packages --force-upgrade"
  html: 0.13.3+1 # THIS LINE IS AUTOGENERATED - TO UPDATE USE "flutter update-packages --force-upgrade"
  http: 0.11.3+16 # THIS LINE IS AUTOGENERATED - TO UPDATE USE "flutter update-packages --force-upgrade"
  http_multi_server: 2.0.5 # THIS LINE IS AUTOGENERATED - TO UPDATE USE "flutter update-packages --force-upgrade"
  http_parser: 3.1.2 # THIS LINE IS AUTOGENERATED - TO UPDATE USE "flutter update-packages --force-upgrade"
  io: 0.3.2+1 # THIS LINE IS AUTOGENERATED - TO UPDATE USE "flutter update-packages --force-upgrade"
  js: 0.6.1 # THIS LINE IS AUTOGENERATED - TO UPDATE USE "flutter update-packages --force-upgrade"
  json_rpc_2: 2.0.8 # THIS LINE IS AUTOGENERATED - TO UPDATE USE "flutter update-packages --force-upgrade"
  kernel: 0.3.0-alpha.12 # THIS LINE IS AUTOGENERATED - TO UPDATE USE "flutter update-packages --force-upgrade"
  logging: 0.11.3+1 # THIS LINE IS AUTOGENERATED - TO UPDATE USE "flutter update-packages --force-upgrade"
  matcher: 0.12.2 # THIS LINE IS AUTOGENERATED - TO UPDATE USE "flutter update-packages --force-upgrade"
  mime: 0.9.6+1 # THIS LINE IS AUTOGENERATED - TO UPDATE USE "flutter update-packages --force-upgrade"
  multi_server_socket: 1.0.1 # THIS LINE IS AUTOGENERATED - TO UPDATE USE "flutter update-packages --force-upgrade"
  node_preamble: 1.4.3 # THIS LINE IS AUTOGENERATED - TO UPDATE USE "flutter update-packages --force-upgrade"
  package_config: 1.0.3 # THIS LINE IS AUTOGENERATED - TO UPDATE USE "flutter update-packages --force-upgrade"
  package_resolver: 1.0.3 # THIS LINE IS AUTOGENERATED - TO UPDATE USE "flutter update-packages --force-upgrade"
  platform: 2.1.2 # THIS LINE IS AUTOGENERATED - TO UPDATE USE "flutter update-packages --force-upgrade"
  plugin: 0.2.0+2 # THIS LINE IS AUTOGENERATED - TO UPDATE USE "flutter update-packages --force-upgrade"
  pool: 1.3.5 # THIS LINE IS AUTOGENERATED - TO UPDATE USE "flutter update-packages --force-upgrade"
  process: 3.0.1 # THIS LINE IS AUTOGENERATED - TO UPDATE USE "flutter update-packages --force-upgrade"
  pub_semver: 1.4.1 # THIS LINE IS AUTOGENERATED - TO UPDATE USE "flutter update-packages --force-upgrade"
  quiver: 0.29.0+1 # THIS LINE IS AUTOGENERATED - TO UPDATE USE "flutter update-packages --force-upgrade"
  shelf: 0.7.3+1 # THIS LINE IS AUTOGENERATED - TO UPDATE USE "flutter update-packages --force-upgrade"
  shelf_packages_handler: 1.0.3 # THIS LINE IS AUTOGENERATED - TO UPDATE USE "flutter update-packages --force-upgrade"
  shelf_static: 0.2.7+1 # THIS LINE IS AUTOGENERATED - TO UPDATE USE "flutter update-packages --force-upgrade"
  shelf_web_socket: 0.2.2+2 # THIS LINE IS AUTOGENERATED - TO UPDATE USE "flutter update-packages --force-upgrade"
  source_map_stack_trace: 1.1.4 # THIS LINE IS AUTOGENERATED - TO UPDATE USE "flutter update-packages --force-upgrade"
  source_maps: 0.10.6 # THIS LINE IS AUTOGENERATED - TO UPDATE USE "flutter update-packages --force-upgrade"
  stack_trace: 1.9.2 # THIS LINE IS AUTOGENERATED - TO UPDATE USE "flutter update-packages --force-upgrade"
  stream_channel: 1.6.7+1 # THIS LINE IS AUTOGENERATED - TO UPDATE USE "flutter update-packages --force-upgrade"
  term_glyph: 1.0.0 # THIS LINE IS AUTOGENERATED - TO UPDATE USE "flutter update-packages --force-upgrade"
  test: 0.12.41 # THIS LINE IS AUTOGENERATED - TO UPDATE USE "flutter update-packages --force-upgrade"
  utf: 0.9.0+4 # THIS LINE IS AUTOGENERATED - TO UPDATE USE "flutter update-packages --force-upgrade"
  vm_service_client: 0.2.4+3 # THIS LINE IS AUTOGENERATED - TO UPDATE USE "flutter update-packages --force-upgrade"
  watcher: 0.9.7+9 # THIS LINE IS AUTOGENERATED - TO UPDATE USE "flutter update-packages --force-upgrade"
  web_socket_channel: 1.0.8 # THIS LINE IS AUTOGENERATED - TO UPDATE USE "flutter update-packages --force-upgrade"
  yaml: 2.1.14 # THIS LINE IS AUTOGENERATED - TO UPDATE USE "flutter update-packages --force-upgrade"

flutter:
  uses-material-design: true
  assets:
    - lib/gallery/example_code.dart
    - packages/flutter_gallery_assets/people/ali_landscape.png
    - packages/flutter_gallery_assets/logos/flutter_white/logo.png
    - packages/flutter_gallery_assets/videos/bee.mp4
    - packages/flutter_gallery_assets/videos/butterfly.mp4
    - packages/flutter_gallery_assets/animated_images/animated_flutter_lgtm.gif
    - packages/flutter_gallery_assets/animated_images/animated_flutter_stickers.webp
    - packages/flutter_gallery_assets/food/image10.jpg
    - packages/flutter_gallery_assets/food/image11.jpg
    - packages/flutter_gallery_assets/food/image12.jpg
    - packages/flutter_gallery_assets/food/image13.jpg
    - packages/flutter_gallery_assets/food/image1.jpg
    - packages/flutter_gallery_assets/food/image2.jpg
    - packages/flutter_gallery_assets/food/image3.jpg
    - packages/flutter_gallery_assets/food/image4.jpg
    - packages/flutter_gallery_assets/food/image5.jpg
    - packages/flutter_gallery_assets/food/image6.jpg
    - packages/flutter_gallery_assets/food/image7.jpg
    - packages/flutter_gallery_assets/food/image8.jpg
    - packages/flutter_gallery_assets/food/image9.jpg
    - packages/flutter_gallery_assets/food/icons/fish.png
    - packages/flutter_gallery_assets/food/icons/healthy.png
    - packages/flutter_gallery_assets/food/icons/main.png
    - packages/flutter_gallery_assets/food/icons/meat.png
    - packages/flutter_gallery_assets/food/icons/quick.png
    - packages/flutter_gallery_assets/food/icons/spicy.png
    - packages/flutter_gallery_assets/food/icons/veggie.png
    - packages/flutter_gallery_assets/logos/pesto/logo_small.png
    - packages/flutter_gallery_assets/places/india_chennai_flower_market.png
    - packages/flutter_gallery_assets/places/india_thanjavur_market.png
    - packages/flutter_gallery_assets/places/india_tanjore_bronze_works.png
    - packages/flutter_gallery_assets/places/india_tanjore_market_merchant.png
    - packages/flutter_gallery_assets/places/india_tanjore_thanjavur_temple.png
    - packages/flutter_gallery_assets/places/india_pondicherry_salt_farm.png
    - packages/flutter_gallery_assets/places/india_chennai_highway.png
    - packages/flutter_gallery_assets/places/india_chettinad_silk_maker.png
    - packages/flutter_gallery_assets/places/india_tanjore_thanjavur_temple_carvings.png
    - packages/flutter_gallery_assets/places/india_chettinad_produce.png
    - packages/flutter_gallery_assets/places/india_tanjore_market_technology.png
    - packages/flutter_gallery_assets/places/india_pondicherry_beach.png
    - packages/flutter_gallery_assets/places/india_pondicherry_fisherman.png
    - packages/flutter_gallery_assets/products/backpack.png
    - packages/flutter_gallery_assets/products/belt.png
    - packages/flutter_gallery_assets/products/cup.png
    - packages/flutter_gallery_assets/products/deskset.png
    - packages/flutter_gallery_assets/products/dress.png
    - packages/flutter_gallery_assets/products/earrings.png
    - packages/flutter_gallery_assets/products/flatwear.png
    - packages/flutter_gallery_assets/products/hat.png
    - packages/flutter_gallery_assets/products/jacket.png
    - packages/flutter_gallery_assets/products/jumper.png
    - packages/flutter_gallery_assets/products/kitchen_quattro.png
    - packages/flutter_gallery_assets/products/napkins.png
    - packages/flutter_gallery_assets/products/planters.png
    - packages/flutter_gallery_assets/products/platter.png
    - packages/flutter_gallery_assets/products/scarf.png
    - packages/flutter_gallery_assets/products/shirt.png
    - packages/flutter_gallery_assets/products/sunnies.png
    - packages/flutter_gallery_assets/products/sweater.png
    - packages/flutter_gallery_assets/products/sweats.png
    - packages/flutter_gallery_assets/products/table.png
    - packages/flutter_gallery_assets/products/teaset.png
    - packages/flutter_gallery_assets/products/top.png
    - packages/flutter_gallery_assets/people/ali.png
    - packages/flutter_gallery_assets/people/square/ali.png
    - packages/flutter_gallery_assets/people/square/peter.png
    - packages/flutter_gallery_assets/people/square/sandra.png
    - packages/flutter_gallery_assets/people/square/stella.png
    - packages/flutter_gallery_assets/people/square/trevor.png
  fonts:
    - family: Raleway
      fonts:
        - asset: packages/flutter_gallery_assets/fonts/raleway/Raleway-Regular.ttf
        - asset: packages/flutter_gallery_assets/fonts/raleway/Raleway-Medium.ttf
          weight: 500
        - asset: packages/flutter_gallery_assets/fonts/raleway/Raleway-SemiBold.ttf
          weight: 600
    - family: AbrilFatface
      fonts:
        - asset: packages/flutter_gallery_assets/fonts/abrilfatface/AbrilFatface-Regular.ttf
    - family: GalleryIcons
      fonts:
        - asset: packages/flutter_gallery_assets/fonts/private/gallery_icons/GalleryIcons.ttf
    - family: GoogleSans
      fonts:
        - asset: packages/flutter_gallery_assets/fonts/private/googlesans/GoogleSans-BoldItalic.ttf
          weight: 700
          style: italic
        - asset: packages/flutter_gallery_assets/fonts/private/googlesans/GoogleSans-Bold.ttf
          weight: 700
        - asset: packages/flutter_gallery_assets/fonts/private/googlesans/GoogleSans-Italic.ttf
          weight: 400
          style: italic
        - asset: packages/flutter_gallery_assets/fonts/private/googlesans/GoogleSans-MediumItalic.ttf
          weight: 500
          style: italic
        - asset: packages/flutter_gallery_assets/fonts/private/googlesans/GoogleSans-Medium.ttf
          weight: 500
        - asset: packages/flutter_gallery_assets/fonts/private/googlesans/GoogleSans-Regular.ttf
          weight: 400
    - family: GoogleSansDisplay
      fonts:
        - asset: packages/flutter_gallery_assets/fonts/private/googlesans/GoogleSansDisplay-BoldItalic.ttf
          weight: 700
          style: italic
        - asset: packages/flutter_gallery_assets/fonts/private/googlesans/GoogleSansDisplay-Bold.ttf
          weight: 700
        - asset: packages/flutter_gallery_assets/fonts/private/googlesans/GoogleSansDisplay-Italic.ttf
          weight: 400
          style: italic
        - asset: packages/flutter_gallery_assets/fonts/private/googlesans/GoogleSansDisplay-MediumItalic.ttf
          style: italic
          weight: 500
        - asset: packages/flutter_gallery_assets/fonts/private/googlesans/GoogleSansDisplay-Medium.ttf
          weight: 500
        - asset: packages/flutter_gallery_assets/fonts/private/googlesans/GoogleSansDisplay-Regular.ttf
          weight: 400

<<<<<<< HEAD
# PUBSPEC CHECKSUM: 6137

dependency_overrides:
  sky_engine:
    path: /Users/jonahwilliams/Documents/Flutter/engine/src/out/android_debug_unopt/gen/dart-pkg/sky_engine
  sky_services:
    path: /Users/jonahwilliams/Documents/Flutter/engine/src/out/android_debug_unopt/gen/dart-pkg/sky_services
=======
# PUBSPEC CHECKSUM: 853e
>>>>>>> 9d49ee3b
<|MERGE_RESOLUTION|>--- conflicted
+++ resolved
@@ -197,14 +197,10 @@
         - asset: packages/flutter_gallery_assets/fonts/private/googlesans/GoogleSansDisplay-Regular.ttf
           weight: 400
 
-<<<<<<< HEAD
-# PUBSPEC CHECKSUM: 6137
-
 dependency_overrides:
   sky_engine:
     path: /Users/jonahwilliams/Documents/Flutter/engine/src/out/android_debug_unopt/gen/dart-pkg/sky_engine
   sky_services:
     path: /Users/jonahwilliams/Documents/Flutter/engine/src/out/android_debug_unopt/gen/dart-pkg/sky_services
-=======
-# PUBSPEC CHECKSUM: 853e
->>>>>>> 9d49ee3b
+
+# PUBSPEC CHECKSUM: 853e