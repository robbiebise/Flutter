--- conflicted
+++ resolved
@@ -9,11 +9,7 @@
   args: 2.3.2
   http: 0.13.5
   intl: 0.18.0
-<<<<<<< HEAD
-  meta: 1.8.0
-=======
   meta: 1.9.0
->>>>>>> 001c4951
   path: 1.8.3
   process: 4.2.4
 
