--- conflicted
+++ resolved
@@ -9,13 +9,11 @@
 
 import '../application_package.dart';
 import '../base/file_system.dart';
-import '../base/io.dart';
 import '../base/logger.dart';
 import '../base/os.dart';
 import '../build_info.dart';
 import '../desktop_device.dart';
 import '../device.dart';
-import '../device_port_forwarder.dart';
 import '../features.dart';
 import '../project.dart';
 import 'application_package.dart';
@@ -74,29 +72,10 @@
 }
 
 // A device that represents a desktop Windows UWP target.
-class WindowsUWPDevice extends Device {
+class WindowsUWPDevice extends DesktopDevice {
   WindowsUWPDevice({
+    @required ProcessManager processManager,
     @required Logger logger,
-<<<<<<< HEAD
-    @required NativeApi nativeApi,
-    @required ProcessManager processManager,
-  }) : _logger = logger,
-       _nativeApi = nativeApi,
-       _processManager = processManager,
-       super(
-        'windows-uwp',
-        platformType: PlatformType.windows,
-        ephemeral: false,
-        category: Category.desktop,
-      );
-
-  final Logger _logger;
-  final NativeApi _nativeApi;
-  final ProcessManager _processManager;
-
-  ApplicationInstance _applicationInstance;
-  Process _loopback;
-=======
     @required FileSystem fileSystem,
     @required OperatingSystemUtils operatingSystemUtils,
   }) : super(
@@ -108,7 +87,6 @@
       fileSystem: fileSystem,
       operatingSystemUtils: operatingSystemUtils,
   );
->>>>>>> 5865c14d
 
   @override
   bool isSupported() => true;
@@ -126,126 +104,23 @@
     return true;
   }
 
-  // Since the host and target devices are the same, no work needs to be done
-  // to install the application.
   @override
-  Future<bool> isAppInstalled(
-    ApplicationPackage app, {
-    String userIdentifier,
-  }) async => true;
-
-  // Since the host and target devices are the same, no work needs to be done
-  // to install the application.
-  @override
-  Future<bool> isLatestBuildInstalled(ApplicationPackage app) async => true;
-
-  // Since the host and target devices are the same, no work needs to be done
-  // to install the application.
-  @override
-  Future<bool> installApp(
-    ApplicationPackage app, {
-    String userIdentifier,
-  }) async => true;
-
-  // Since the host and target devices are the same, no work needs to be done
-  // to uninstall the application.
-  @override
-  Future<bool> uninstallApp(
-    ApplicationPackage app, {
-    String userIdentifier,
-  }) async => true;
-
-  @override
-  Future<bool> get isLocalEmulator async => false;
-
-  @override
-  Future<String> get emulatorId async => null;
-
-  @override
-  DevicePortForwarder get portForwarder => const NoOpDevicePortForwarder();
-
-  @override
-  Future<String> get sdkNameAndVersion async => 'winuwp';
-
-  @override
-  bool supportsRuntimeMode(BuildMode buildMode) => buildMode != BuildMode.jitRelease;
-
-  @override
-  DeviceLogReader getLogReader({
-    ApplicationPackage app,
-    bool includePastLogs = false,
-  }) {
-    return NoOpDeviceLogReader('winuwp');
-  }
-
-  @override
-  void clearLogs() {}
-
-  @override
-  Future<LaunchResult> startApp(
-    ApplicationPackage package, {
+  Future<void> buildForDevice(
+    covariant WindowsApp package, {
     String mainPath,
-    String route,
-    @required DebuggingOptions debuggingOptions,
-    Map<String, dynamic> platformArgs = const <String, dynamic>{},
-    bool prebuiltApplication = false,
-    bool ipv6 = false,
-    String userIdentifier,
+    BuildInfo buildInfo,
   }) async {
-<<<<<<< HEAD
-    if (!prebuiltApplication) {
-      await buildWindows(
-        FlutterProject.current().windows,
-        debuggingOptions.buildInfo,
-        target: mainPath,
-      );
-    }
-    final BuildMode buildMode = debuggingOptions?.buildInfo?.mode;
-    final String amuid = _amuidForApplication(package, buildMode);
-    if (amuid == null) {
-      _logger.printError('Unable to find executable to run');
-      return LaunchResult.failed();
-    }
-    /// This attempts to open an elevated command prompt to open
-    /// the firewall to allow the tool and the UWP device to connect. This will require
-    /// the use to accept a command prompt to allow the operation.
-    _loopback = await _processManager.start(<String>[
-      r'C:\Users\Jonah\flutter\packages\flutter_tools\bin\port-opener.bat', amuid,
-    ]);
-
-    _applicationInstance = _nativeApi.launchApp(amuid);
-    return LaunchResult.succeeded();
-  }
-
-  @override
-  Future<bool> stopApp(
-    ApplicationPackage app, {
-    String userIdentifier,
-  }) async {
-    if (_applicationInstance != null) {
-      _applicationInstance.dispose();
-      _applicationInstance = null;
-      return true;
-    }
-    return false;
-=======
     await buildWindowsUwp(
       FlutterProject.current().windowsUwp,
       buildInfo,
       target: mainPath,
     );
->>>>>>> 5865c14d
   }
 
   @override
-  Future<void> dispose() async {
-    await portForwarder?.dispose();
-    _loopback?.kill();
-  }
-
-  String _amuidForApplication(ApplicationPackage package, BuildMode buildMode) {
-    return 'abcd';
-    throw UnsupportedError('Not currently known how to look up AMUID for winuwp devices.');
+  String executablePathForDevice(ApplicationPackage package, BuildMode buildMode) {
+    // TODO(flutter): update once application package factory knows about UWP bundle.
+    throw UnsupportedError('Windows UWP device not implemented.');
   }
 }
 
@@ -273,6 +148,7 @@
   final OperatingSystemUtils _operatingSystemUtils;
   final WindowsWorkflow _windowsWorkflow;
   final FeatureFlags _featureFlags;
+  // ignore: unused_field
   final NativeApi _nativeApi;
 
   @override
@@ -295,9 +171,10 @@
       ),
       if (_featureFlags.isWindowsUwpEnabled)
         WindowsUWPDevice(
-          nativeApi: _nativeApi,
+          fileSystem: _fileSystem,
           logger: _logger,
           processManager: _processManager,
+          operatingSystemUtils: _operatingSystemUtils,
         )
     ];
   }
