// Copyright 2016 The Chromium Authors. All rights reserved.
// Use of this source code is governed by a BSD-style license that can be
// found in the LICENSE file.

import 'dart:async';
import 'dart:ui' as ui;

import 'package:flutter/foundation.dart';

import 'asset_bundle.dart';
import 'platform_messages.dart';

/// Listens for platform messages and directs them to [BinaryMessages].
///
/// The [ServicesBinding] also registers a [LicenseEntryCollector] that exposes
/// the licenses found in the `LICENSE` file stored at the root of the asset
/// bundle, and implements the `ext.flutter.evict` service extension (see
/// [evict]).
abstract class ServicesBinding extends BindingBase {
  // This class is intended to be used as a mixin, and should not be
  // extended directly.
  factory ServicesBinding._() => null;

  @override
  void initInstances() {
    super.initInstances();
    ui.window
      ..onPlatformMessage = BinaryMessages.handlePlatformMessage;
    initLicenses();
  }

  /// Adds relevant licenses to the [LicenseRegistry].
  ///
  /// By default, the [ServicesBinding]'s implementation of [initLicenses] adds
  /// all the licenses collected by the `flutter` tool during compilation.
  @protected
  @mustCallSuper
  void initLicenses() {
    LicenseRegistry.addLicense(_addLicenses);
  }

  Stream<LicenseEntry> _addLicenses() async* {
<<<<<<< HEAD
    final String rawLicenses = await rootBundle.loadString('LICENSE', cache: false);
    final List<LicenseEntry> licenses = await compute(_parseLicenses, rawLicenses, debugLabel: 'parseLicenses');
    yield* new Stream<LicenseEntry>.fromIterable(licenses);
=======
    // We use timers here (rather than scheduleTask from the scheduler binding)
    // because the services layer can't use the scheduler binding (the scheduler
    // binding uses the services layer to manage its lifecycle events). Timers
    // are what scheduleTask uses under the hood anyway. The only difference is
    // that these will just run next, instead of being prioritized relative to
    // the other tasks that might be running. Using _something_ here to break
    // this into two parts is important because isolates take a while to copy
    // data at the moment, and if we receive the data in the same event loop
    // iteration as we send the data to the next isolate, we are definitely
    // going to miss frames. Another solution would be to have the work all
    // happen in one isolate, and we may go there eventually, but first we are
    // going to see if isolate communication can be made cheaper.
    // See: https://github.com/dart-lang/sdk/issues/31959
    //      https://github.com/dart-lang/sdk/issues/31960
    // TODO(ianh): Remove this complexity once these bugs are fixed.
    final Completer<String> rawLicenses = new Completer<String>();
    Timer.run(() async {
      rawLicenses.complete(rootBundle.loadString('LICENSE', cache: false));
    });
    await rawLicenses.future;
    final Completer<List<LicenseEntry>> parsedLicenses = new Completer<List<LicenseEntry>>();
    Timer.run(() async {
      parsedLicenses.complete(compute(_parseLicenses, await rawLicenses.future, debugLabel: 'parseLicenses'));
    });
    await parsedLicenses.future;
    yield* new Stream<LicenseEntry>.fromIterable(await parsedLicenses.future);
>>>>>>> 149884ea
  }

  // This is run in another isolate created by _addLicenses above.
  static List<LicenseEntry> _parseLicenses(String rawLicenses) {
    final String _licenseSeparator = '\n' + ('-' * 80) + '\n';
    final List<LicenseEntry> result = <LicenseEntry>[];
    final List<String> licenses = rawLicenses.split(_licenseSeparator);
    for (String license in licenses) {
      final int split = license.indexOf('\n\n');
      if (split >= 0) {
        result.add(new LicenseEntryWithLineBreaks(
          license.substring(0, split).split('\n'),
          license.substring(split + 2)
        ));
      } else {
        result.add(new LicenseEntryWithLineBreaks(const <String>[], license));
      }
    }
    return result;
  }

  @override
  void initServiceExtensions() {
    super.initServiceExtensions();
    registerStringServiceExtension(
      // ext.flutter.evict value=foo.png will cause foo.png to be evicted from
      // the rootBundle cache and cause the entire image cache to be cleared.
      // This is used by hot reload mode to clear out the cache of resources
      // that have changed.
      name: 'evict',
      getter: () async => '',
      setter: (String value) async {
        evict(value);
      }
    );
  }

  /// Called in response to the `ext.flutter.evict` service extension.
  ///
  /// This is used by the `flutter` tool during hot reload so that any images
  /// that have changed on disk get cleared from caches.
  @protected
  @mustCallSuper
  void evict(String asset) {
    rootBundle.evict(asset);
  }
}<|MERGE_RESOLUTION|>--- conflicted
+++ resolved
@@ -40,11 +40,6 @@
   }
 
   Stream<LicenseEntry> _addLicenses() async* {
-<<<<<<< HEAD
-    final String rawLicenses = await rootBundle.loadString('LICENSE', cache: false);
-    final List<LicenseEntry> licenses = await compute(_parseLicenses, rawLicenses, debugLabel: 'parseLicenses');
-    yield* new Stream<LicenseEntry>.fromIterable(licenses);
-=======
     // We use timers here (rather than scheduleTask from the scheduler binding)
     // because the services layer can't use the scheduler binding (the scheduler
     // binding uses the services layer to manage its lifecycle events). Timers
@@ -71,7 +66,6 @@
     });
     await parsedLicenses.future;
     yield* new Stream<LicenseEntry>.fromIterable(await parsedLicenses.future);
->>>>>>> 149884ea
   }
 
   // This is run in another isolate created by _addLicenses above.
