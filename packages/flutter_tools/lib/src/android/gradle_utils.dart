--- conflicted
+++ resolved
@@ -220,10 +220,7 @@
 
   if (propertiesFile.existsSync()) {
     final String wrapperFileContent = propertiesFile.readAsStringSync();
-<<<<<<< HEAD
-=======
-
->>>>>>> 12fccda5
+
     final RegExpMatch? distributionUrl =
         distributionUrlRegex.firstMatch(wrapperFileContent);
     if (distributionUrl != null) {
