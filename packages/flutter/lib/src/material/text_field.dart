// Copyright 2014 The Flutter Authors. All rights reserved.
// Use of this source code is governed by a BSD-style license that can be
// found in the LICENSE file.

import 'dart:ui' as ui show BoxHeightStyle, BoxWidthStyle;

import 'package:characters/characters.dart';
import 'package:flutter/cupertino.dart';
import 'package:flutter/rendering.dart';
import 'package:flutter/services.dart';
import 'package:flutter/widgets.dart';
import 'package:flutter/foundation.dart';
import 'package:flutter/gestures.dart';

import 'debug.dart';
import 'feedback.dart';
import 'input_decorator.dart';
import 'material.dart';
import 'material_localizations.dart';
import 'material_state.dart';
import 'selectable_text.dart' show iOSHorizontalOffset;
import 'text_selection.dart';
import 'text_selection_theme.dart';
import 'theme.dart';

export 'package:flutter/services.dart' show TextInputType, TextInputAction, TextCapitalization, SmartQuotesType, SmartDashesType;

/// Signature for the [TextField.buildCounter] callback.
typedef InputCounterWidgetBuilder = Widget? Function(
  /// The build context for the TextField.
  BuildContext context, {
  /// The length of the string currently in the input.
  required int currentLength,
  /// The maximum string length that can be entered into the TextField.
  required int? maxLength,
  /// Whether or not the TextField is currently focused.  Mainly provided for
  /// the [liveRegion] parameter in the [Semantics] widget for accessibility.
  required bool isFocused,
});

class _TextFieldSelectionGestureDetectorBuilder extends TextSelectionGestureDetectorBuilder {
  _TextFieldSelectionGestureDetectorBuilder({
    required _TextFieldState state,
  }) : _state = state,
       super(delegate: state);

  final _TextFieldState _state;

  @override
  void onForcePressStart(ForcePressDetails details) {
    super.onForcePressStart(details);
    if (delegate.selectionEnabled && shouldShowSelectionToolbar) {
      editableText.showToolbar();
    }
  }

  @override
  void onForcePressEnd(ForcePressDetails details) {
    // Not required.
  }

  @override
  void onSingleLongTapMoveUpdate(LongPressMoveUpdateDetails details) {
    if (delegate.selectionEnabled) {
      switch (Theme.of(_state.context).platform) {
        case TargetPlatform.iOS:
        case TargetPlatform.macOS:
          renderEditable.selectPositionAt(
            from: details.globalPosition,
            cause: SelectionChangedCause.longPress,
          );
          break;
        case TargetPlatform.android:
        case TargetPlatform.fuchsia:
        case TargetPlatform.linux:
        case TargetPlatform.windows:
          renderEditable.selectWordsInRange(
            from: details.globalPosition - details.offsetFromOrigin,
            to: details.globalPosition,
            cause: SelectionChangedCause.longPress,
          );
          break;
      }
    }
  }

  @override
  void onSingleTapUp(TapUpDetails details) {
    editableText.hideToolbar();
    if (delegate.selectionEnabled) {
      switch (Theme.of(_state.context).platform) {
        case TargetPlatform.iOS:
        case TargetPlatform.macOS:
          switch (details.kind) {
            case PointerDeviceKind.mouse:
            case PointerDeviceKind.stylus:
            case PointerDeviceKind.invertedStylus:
              // Precise devices should place the cursor at a precise position.
              renderEditable.selectPosition(cause: SelectionChangedCause.tap);
              break;
            case PointerDeviceKind.touch:
            case PointerDeviceKind.unknown:
              // On macOS/iOS/iPadOS a touch tap places the cursor at the edge
              // of the word.
              renderEditable.selectWordEdge(cause: SelectionChangedCause.tap);
              break;
          }
          break;
        case TargetPlatform.android:
        case TargetPlatform.fuchsia:
        case TargetPlatform.linux:
        case TargetPlatform.windows:
          renderEditable.selectPosition(cause: SelectionChangedCause.tap);
          break;
      }
    }
    _state._requestKeyboard();
    if (_state.widget.onTap != null)
      _state.widget.onTap!();
  }

  @override
  void onSingleLongTapStart(LongPressStartDetails details) {
    if (delegate.selectionEnabled) {
      switch (Theme.of(_state.context).platform) {
        case TargetPlatform.iOS:
        case TargetPlatform.macOS:
          renderEditable.selectPositionAt(
            from: details.globalPosition,
            cause: SelectionChangedCause.longPress,
          );
          break;
        case TargetPlatform.android:
        case TargetPlatform.fuchsia:
        case TargetPlatform.linux:
        case TargetPlatform.windows:
          renderEditable.selectWord(cause: SelectionChangedCause.longPress);
          Feedback.forLongPress(_state.context);
          break;
      }
    }
  }
}

/// A material design text field.
///
/// A text field lets the user enter text, either with hardware keyboard or with
/// an onscreen keyboard.
///
/// The text field calls the [onChanged] callback whenever the user changes the
/// text in the field. If the user indicates that they are done typing in the
/// field (e.g., by pressing a button on the soft keyboard), the text field
/// calls the [onSubmitted] callback.
///
/// To control the text that is displayed in the text field, use the
/// [controller]. For example, to set the initial value of the text field, use
/// a [controller] that already contains some text. The [controller] can also
/// control the selection and composing region (and to observe changes to the
/// text, selection, and composing region).
///
/// By default, a text field has a [decoration] that draws a divider below the
/// text field. You can use the [decoration] property to control the decoration,
/// for example by adding a label or an icon. If you set the [decoration]
/// property to null, the decoration will be removed entirely, including the
/// extra padding introduced by the decoration to save space for the labels.
///
/// If [decoration] is non-null (which is the default), the text field requires
/// one of its ancestors to be a [Material] widget.
///
/// To integrate the [TextField] into a [Form] with other [FormField] widgets,
/// consider using [TextFormField].
///
/// Remember to call [TextEditingController.dispose] of the [TextEditingController]
/// when it is no longer needed. This will ensure we discard any resources used
/// by the object.
///
/// {@tool snippet}
/// This example shows how to create a [TextField] that will obscure input. The
/// [InputDecoration] surrounds the field in a border using [OutlineInputBorder]
/// and adds a label.
///
/// ![](https://flutter.github.io/assets-for-api-docs/assets/material/text_field.png)
///
/// ```dart
/// TextField(
///   obscureText: true,
///   decoration: InputDecoration(
///     border: OutlineInputBorder(),
///     labelText: 'Password',
///   ),
/// )
/// ```
/// {@end-tool}
///
/// ## Reading values
///
/// A common way to read a value from a TextField is to use the [onSubmitted]
/// callback. This callback is applied to the text field's current value when
/// the user finishes editing.
///
/// {@tool dartpad --template=stateful_widget_material}
///
/// This sample shows how to get a value from a TextField via the [onSubmitted]
/// callback.
///
/// ```dart
/// TextEditingController _controller;
///
/// void initState() {
///   super.initState();
///   _controller = TextEditingController();
/// }
///
/// void dispose() {
///   _controller.dispose();
///   super.dispose();
/// }
///
/// Widget build(BuildContext context) {
///   return Scaffold(
///     body: Center(
///       child: TextField(
///         controller: _controller,
///         onSubmitted: (String value) async {
///           await showDialog<void>(
///             context: context,
///             builder: (BuildContext context) {
///               return AlertDialog(
///                 title: const Text('Thanks!'),
///                 content: Text ('You typed "$value", which has length ${value.characters.length}.'),
///                 actions: <Widget>[
///                   TextButton(
///                     onPressed: () { Navigator.pop(context); },
///                     child: const Text('OK'),
///                   ),
///                 ],
///               );
///             },
///           );
///         },
///       ),
///     ),
///   );
/// }
/// ```
/// {@end-tool}
///
/// For most applications the [onSubmitted] callback will be sufficient for
/// reacting to user input.
///
/// The [onEditingComplete] callback also runs when the user finishes editing.
/// It's different from [onSubmitted] because it has a default value which
/// updates the text controller and yields the keyboard focus. Applications that
/// require different behavior can override the default [onEditingComplete]
/// callback.
///
/// Keep in mind you can also always read the current string from a TextField's
/// [TextEditingController] using [TextEditingController.text].
///
  /// ## Handling emojis and other complex characters
/// {@macro flutter.widgets.EditableText.onChanged}
///
/// In the live Dartpad example above, try typing the emoji 👨‍👩‍👦
/// into the field and submitting. Because the example code measures the length
/// with `value.characters.length`, the emoji is correctly counted as a single
/// character.
///
/// See also:
///
///  * [TextFormField], which integrates with the [Form] widget.
///  * [InputDecorator], which shows the labels and other visual elements that
///    surround the actual text editing widget.
///  * [EditableText], which is the raw text editing control at the heart of a
///    [TextField]. The [EditableText] widget is rarely used directly unless
///    you are implementing an entirely different design language, such as
///    Cupertino.
///  * <https://material.io/design/components/text-fields.html>
///  * Cookbook: [Create and style a text field](https://flutter.dev/docs/cookbook/forms/text-input)
///  * Cookbook: [Handle changes to a text field](https://flutter.dev/docs/cookbook/forms/text-field-changes)
///  * Cookbook: [Retrieve the value of a text field](https://flutter.dev/docs/cookbook/forms/retrieve-input)
///  * Cookbook: [Focus and text fields](https://flutter.dev/docs/cookbook/forms/focus)
class TextField extends StatefulWidget {
  /// Creates a Material Design text field.
  ///
  /// If [decoration] is non-null (which is the default), the text field requires
  /// one of its ancestors to be a [Material] widget.
  ///
  /// To remove the decoration entirely (including the extra padding introduced
  /// by the decoration to save space for the labels), set the [decoration] to
  /// null.
  ///
  /// The [maxLines] property can be set to null to remove the restriction on
  /// the number of lines. By default, it is one, meaning this is a single-line
  /// text field. [maxLines] must not be zero.
  ///
  /// The [maxLength] property is set to null by default, which means the
  /// number of characters allowed in the text field is not restricted. If
  /// [maxLength] is set a character counter will be displayed below the
  /// field showing how many characters have been entered. If the value is
  /// set to a positive integer it will also display the maximum allowed
  /// number of characters to be entered.  If the value is set to
  /// [TextField.noMaxLength] then only the current length is displayed.
  ///
  /// After [maxLength] characters have been input, additional input
  /// is ignored, unless [maxLengthEnforcement] is set to
  /// [MaxLengthEnforcement.none].
  /// The text field enforces the length with a [LengthLimitingTextInputFormatter],
  /// which is evaluated after the supplied [inputFormatters], if any.
  /// The [maxLength] value must be either null or greater than zero.
  ///
  /// If [maxLengthEnforced] is set to false, then more than [maxLength]
  /// characters may be entered, and the error counter and divider will
  /// switch to the [decoration.errorStyle] when the limit is exceeded.
  ///
  /// The text cursor is not shown if [showCursor] is false or if [showCursor]
  /// is null (the default) and [readOnly] is true.
  ///
  /// The [selectionHeightStyle] and [selectionWidthStyle] properties allow
  /// changing the shape of the selection highlighting. These properties default
  /// to [ui.BoxHeightStyle.tight] and [ui.BoxWidthStyle.tight] respectively and
  /// must not be null.
  ///
  /// The [textAlign], [autofocus], [obscureText], [readOnly], [autocorrect],
  /// [maxLengthEnforced], [maxLengthEnforcement], [scrollPadding], [maxLines],
  /// [maxLength], [selectionHeightStyle], [selectionWidthStyle],
  /// and [enableSuggestions] arguments must not be null.
  ///
  /// See also:
  ///
  ///  * [maxLength], which discusses the precise meaning of "number of
  ///    characters" and how it may differ from the intuitive meaning.
  const TextField({
    Key? key,
    this.controller,
    this.focusNode,
    this.decoration = const InputDecoration(),
    TextInputType? keyboardType,
    this.textInputAction,
    this.textCapitalization = TextCapitalization.none,
    this.style,
    this.strutStyle,
    this.textAlign = TextAlign.start,
    this.textAlignVertical,
    this.textDirection,
    this.readOnly = false,
    ToolbarOptions? toolbarOptions,
    this.showCursor,
    this.autofocus = false,
    this.obscuringCharacter = '•',
    this.obscureText = false,
    this.autocorrect = true,
    SmartDashesType? smartDashesType,
    SmartQuotesType? smartQuotesType,
    this.enableSuggestions = true,
    this.maxLines = 1,
    this.minLines,
    this.expands = false,
    this.maxLength,
    @Deprecated(
      'Use maxLengthEnforcement parameter which provides more specific '
      'behavior related to the maxLength limit. '
      'This feature was deprecated after v1.23.0-19.0.pre.'
    )
    this.maxLengthEnforced = true,
    this.maxLengthEnforcement = MaxLengthEnforcement.enforced,
    this.onChanged,
    this.onEditingComplete,
    this.onSubmitted,
    this.onAppPrivateCommand,
    this.inputFormatters,
    this.enabled,
    this.cursorWidth = 2.0,
    this.cursorHeight,
    this.cursorRadius,
    this.cursorColor,
    this.selectionHeightStyle = ui.BoxHeightStyle.tight,
    this.selectionWidthStyle = ui.BoxWidthStyle.tight,
    this.keyboardAppearance,
    this.scrollPadding = const EdgeInsets.all(20.0),
    this.dragStartBehavior = DragStartBehavior.start,
    this.enableInteractiveSelection = true,
    this.selectionControls,
    this.onTap,
    this.mouseCursor,
    this.buildCounter,
    this.scrollController,
    this.scrollPhysics,
    this.autofillHints,
    this.restorationId,
  }) : assert(textAlign != null),
       assert(readOnly != null),
       assert(autofocus != null),
       assert(obscuringCharacter != null && obscuringCharacter.length == 1),
       assert(obscureText != null),
       assert(autocorrect != null),
       smartDashesType = smartDashesType ?? (obscureText ? SmartDashesType.disabled : SmartDashesType.enabled),
       smartQuotesType = smartQuotesType ?? (obscureText ? SmartQuotesType.disabled : SmartQuotesType.enabled),
       assert(enableSuggestions != null),
       assert(enableInteractiveSelection != null),
       assert(maxLengthEnforced != null),
       assert(maxLengthEnforcement != null),
       assert(
         maxLengthEnforced || maxLengthEnforcement == MaxLengthEnforcement.enforced,
         'maxLengthEnforced is deprecated, use only maxLengthEnforcement',
       ),
       assert(scrollPadding != null),
       assert(dragStartBehavior != null),
       assert(selectionHeightStyle != null),
       assert(selectionWidthStyle != null),
       assert(maxLines == null || maxLines > 0),
       assert(minLines == null || minLines > 0),
       assert(
         (maxLines == null) || (minLines == null) || (maxLines >= minLines),
         "minLines can't be greater than maxLines",
       ),
       assert(expands != null),
       assert(
         !expands || (maxLines == null && minLines == null),
         'minLines and maxLines must be null when expands is true.',
       ),
       assert(!obscureText || maxLines == 1, 'Obscured fields cannot be multiline.'),
       assert(maxLength == null || maxLength == TextField.noMaxLength || maxLength > 0),
       // Assert the following instead of setting it directly to avoid surprising the user by silently changing the value they set.
       assert(!identical(textInputAction, TextInputAction.newline) ||
         maxLines == 1 ||
         !identical(keyboardType, TextInputType.text),
         'Use keyboardType TextInputType.multiline when using TextInputAction.newline on a multiline TextField.'),
       keyboardType = keyboardType ?? (maxLines == 1 ? TextInputType.text : TextInputType.multiline),
       toolbarOptions = toolbarOptions ?? (obscureText ?
         const ToolbarOptions(
           selectAll: true,
           paste: true,
         ) :
         const ToolbarOptions(
           copy: true,
           cut: true,
           selectAll: true,
           paste: true,
         )),
       super(key: key);

<<<<<<< HEAD
  /// Creates a [CupertinoTextField] if the target platform is iOS, creates a
  /// material design text field otherwise.
  ///
  /// To retain the standard look of [CupertinoTextField], this constructor only
  /// uses the [decoration] property's [decoration.hintText],
  /// [decoration.hintStyle], [decoration.suffix], and [decoration.prefix] for
  /// the iOS platform, and all else is ignored in support of the default iOS
  /// look. For instance, the [decoration.border] cannot override the default
  /// iOS-style border.
  ///
  /// The target platform is based on the current [Theme]: [ThemeData.platform].
  const TextField.adaptive({
    Key? key,
    this.controller,
    this.focusNode,
    this.decoration = const InputDecoration(),
    TextInputType? keyboardType,
    this.textInputAction,
    this.textCapitalization = TextCapitalization.none,
    this.style,
    this.strutStyle,
    this.textAlign = TextAlign.start,
    this.textAlignVertical,
    this.textDirection,
    this.readOnly = false,
    ToolbarOptions? toolbarOptions,
    this.showCursor,
    this.autofocus = false,
    this.obscuringCharacter = '•',
    this.obscureText = false,
    this.autocorrect = true,
    SmartDashesType? smartDashesType,
    SmartQuotesType? smartQuotesType,
    this.enableSuggestions = true,
    this.maxLines = 1,
    this.minLines,
    this.expands = false,
    this.maxLength,
    @Deprecated(
      'Use maxLengthEnforcement parameter which provides more specific '
      'behavior related to the maxLength limit. '
      'This feature was deprecated after v1.23.0-19.0.pre.'
    )
    this.maxLengthEnforced = true,
    this.maxLengthEnforcement = MaxLengthEnforcement.enforced,
    this.onChanged,
    this.onEditingComplete,
    this.onSubmitted,
    this.onAppPrivateCommand,
    this.inputFormatters,
    this.enabled,
    this.cursorWidth = 2.0,
    this.cursorHeight,
    this.cursorRadius,
    this.cursorColor,
    this.selectionControls,
    this.selectionHeightStyle = ui.BoxHeightStyle.tight,
    this.selectionWidthStyle = ui.BoxWidthStyle.tight,
    this.keyboardAppearance,
    this.scrollPadding = const EdgeInsets.all(20.0),
    this.dragStartBehavior = DragStartBehavior.start,
    this.enableInteractiveSelection = true,
    this.onTap,
    this.mouseCursor,
    this.buildCounter,
    this.scrollController,
    this.scrollPhysics,
    this.autofillHints,
    this.restorationId,
  }) : _textFieldType = _TextFieldType.adaptive,
       assert(textAlign != null),
       assert(readOnly != null),
       assert(autofocus != null),
       assert(obscuringCharacter != null && obscuringCharacter.length == 1),
       assert(obscureText != null),
       assert(autocorrect != null),
       smartDashesType = smartDashesType ?? (obscureText ? SmartDashesType.disabled : SmartDashesType.enabled),
       smartQuotesType = smartQuotesType ?? (obscureText ? SmartQuotesType.disabled : SmartQuotesType.enabled),
       assert(enableSuggestions != null),
       assert(enableInteractiveSelection != null),
       assert(maxLengthEnforced != null),
       assert(maxLengthEnforcement != null),
       assert(
         maxLengthEnforced || maxLengthEnforcement == MaxLengthEnforcement.enforced,
         'maxLengthEnforced is deprecated, use only maxLengthEnforcement',
       ),
       assert(scrollPadding != null),
       assert(dragStartBehavior != null),
       assert(selectionHeightStyle != null),
       assert(selectionWidthStyle != null),
       assert(maxLines == null || maxLines > 0),
       assert(minLines == null || minLines > 0),
       assert(
         (maxLines == null) || (minLines == null) || (maxLines >= minLines),
         "minLines can't be greater than maxLines",
       ),
       assert(expands != null),
       assert(
         !expands || (maxLines == null && minLines == null),
         'minLines and maxLines must be null when expands is true.',
       ),
       assert(!obscureText || maxLines == 1, 'Obscured fields cannot be multiline.'),
       assert(maxLength == null || maxLength == TextField.noMaxLength || maxLength > 0),
       // Assert the following instead of setting it directly to avoid surprising the user by silently changing the value they set.
       assert(!identical(textInputAction, TextInputAction.newline) ||
         maxLines == 1 ||
         !identical(keyboardType, TextInputType.text),
         'Use keyboardType TextInputType.multiline when using TextInputAction.newline on a multiline TextField.'),
       keyboardType = keyboardType ?? (maxLines == 1 ? TextInputType.text : TextInputType.multiline),
       toolbarOptions = toolbarOptions ?? (obscureText ?
         const ToolbarOptions(
           selectAll: true,
           paste: true,
         ) :
         const ToolbarOptions(
           copy: true,
           cut: true,
           selectAll: true,
           paste: true,
         )),
       super(key: key);

  final _TextFieldType _textFieldType;

=======
>>>>>>> 94d574fa
  /// Controls the text being edited.
  ///
  /// If null, this widget will create its own [TextEditingController].
  final TextEditingController? controller;

  /// Defines the keyboard focus for this widget.
  ///
  /// The [focusNode] is a long-lived object that's typically managed by a
  /// [StatefulWidget] parent. See [FocusNode] for more information.
  ///
  /// To give the keyboard focus to this widget, provide a [focusNode] and then
  /// use the current [FocusScope] to request the focus:
  ///
  /// ```dart
  /// FocusScope.of(context).requestFocus(myFocusNode);
  /// ```
  ///
  /// This happens automatically when the widget is tapped.
  ///
  /// To be notified when the widget gains or loses the focus, add a listener
  /// to the [focusNode]:
  ///
  /// ```dart
  /// focusNode.addListener(() { print(myFocusNode.hasFocus); });
  /// ```
  ///
  /// If null, this widget will create its own [FocusNode].
  ///
  /// ## Keyboard
  ///
  /// Requesting the focus will typically cause the keyboard to be shown
  /// if it's not showing already.
  ///
  /// On Android, the user can hide the keyboard - without changing the focus -
  /// with the system back button. They can restore the keyboard's visibility
  /// by tapping on a text field.  The user might hide the keyboard and
  /// switch to a physical keyboard, or they might just need to get it
  /// out of the way for a moment, to expose something it's
  /// obscuring. In this case requesting the focus again will not
  /// cause the focus to change, and will not make the keyboard visible.
  ///
  /// This widget builds an [EditableText] and will ensure that the keyboard is
  /// showing when it is tapped by calling [EditableTextState.requestKeyboard()].
  final FocusNode? focusNode;

  /// The decoration to show around the text field.
  ///
  /// By default, draws a horizontal line under the text field but can be
  /// configured to show an icon, label, hint text, and error text.
  ///
  /// Specify null to remove the decoration entirely (including the
  /// extra padding introduced by the decoration to save space for the labels).
  final InputDecoration? decoration;

  /// {@macro flutter.widgets.editableText.keyboardType}
  final TextInputType keyboardType;

  /// The type of action button to use for the keyboard.
  ///
  /// Defaults to [TextInputAction.newline] if [keyboardType] is
  /// [TextInputType.multiline] and [TextInputAction.done] otherwise.
  final TextInputAction? textInputAction;

  /// {@macro flutter.widgets.editableText.textCapitalization}
  final TextCapitalization textCapitalization;

  /// The style to use for the text being edited.
  ///
  /// This text style is also used as the base style for the [decoration].
  ///
  /// If null, defaults to the `subtitle1` text style from the current [Theme].
  final TextStyle? style;

  /// {@macro flutter.widgets.editableText.strutStyle}
  final StrutStyle? strutStyle;

  /// {@macro flutter.widgets.editableText.textAlign}
  final TextAlign textAlign;

  /// {@macro flutter.material.InputDecorator.textAlignVertical}
  final TextAlignVertical? textAlignVertical;

  /// {@macro flutter.widgets.editableText.textDirection}
  final TextDirection? textDirection;

  /// {@macro flutter.widgets.editableText.autofocus}
  final bool autofocus;

  /// {@macro flutter.widgets.editableText.obscuringCharacter}
  final String obscuringCharacter;

  /// {@macro flutter.widgets.editableText.obscureText}
  final bool obscureText;

  /// {@macro flutter.widgets.editableText.autocorrect}
  final bool autocorrect;

  /// {@macro flutter.services.TextInputConfiguration.smartDashesType}
  final SmartDashesType smartDashesType;

  /// {@macro flutter.services.TextInputConfiguration.smartQuotesType}
  final SmartQuotesType smartQuotesType;

  /// {@macro flutter.services.TextInputConfiguration.enableSuggestions}
  final bool enableSuggestions;

  /// {@macro flutter.widgets.editableText.maxLines}
  final int? maxLines;

  /// {@macro flutter.widgets.editableText.minLines}
  final int? minLines;

  /// {@macro flutter.widgets.editableText.expands}
  final bool expands;

  /// {@macro flutter.widgets.editableText.readOnly}
  final bool readOnly;

  /// Configuration of toolbar options.
  ///
  /// If not set, select all and paste will default to be enabled. Copy and cut
  /// will be disabled if [obscureText] is true. If [readOnly] is true,
  /// paste and cut will be disabled regardless.
  final ToolbarOptions toolbarOptions;

  /// {@macro flutter.widgets.editableText.showCursor}
  final bool? showCursor;

  /// If [maxLength] is set to this value, only the "current input length"
  /// part of the character counter is shown.
  static const int noMaxLength = -1;

  /// The maximum number of characters (Unicode scalar values) to allow in the
  /// text field.
  ///
  /// If set, a character counter will be displayed below the
  /// field showing how many characters have been entered. If set to a number
  /// greater than 0, it will also display the maximum number allowed. If set
  /// to [TextField.noMaxLength] then only the current character count is displayed.
  ///
  /// After [maxLength] characters have been input, additional input
  /// is ignored, unless [maxLengthEnforcement] is set to
  /// [MaxLengthEnforcement.none].
  ///
  /// The text field enforces the length with a [LengthLimitingTextInputFormatter],
  /// which is evaluated after the supplied [inputFormatters], if any.
  ///
  /// This value must be either null, [TextField.noMaxLength], or greater than 0.
  /// If null (the default) then there is no limit to the number of characters
  /// that can be entered. If set to [TextField.noMaxLength], then no limit will
  /// be enforced, but the number of characters entered will still be displayed.
  ///
  /// Whitespace characters (e.g. newline, space, tab) are included in the
  /// character count.
  ///
  /// If [maxLengthEnforced] is set to false or [maxLengthEnforcement] is
  /// [MaxLengthEnforcement.none], then more than [maxLength]
  /// characters may be entered, but the error counter and divider will switch
  /// to the [decoration]'s [InputDecoration.errorStyle] when the limit is
  /// exceeded.
  ///
  /// {@macro flutter.services.lengthLimitingTextInputFormatter.maxLength}
  final int? maxLength;

  /// If [maxLength] is set, [maxLengthEnforced] indicates whether or not to
  /// enforce the limit, or merely provide a character counter and warning when
  /// [maxLength] is exceeded.
  ///
  /// If true, prevents the field from allowing more than [maxLength]
  /// characters.
  @Deprecated(
    'Use maxLengthEnforcement parameter which provides more specific '
    'behavior related to the maxLength limit. '
    'This feature was deprecated after v1.23.0-19.0.pre.'
  )
  final bool maxLengthEnforced;

  /// Determines how the [maxLength] limit should be enforced.
  ///
  /// Defaults to [MaxLengthEnforcement.enforced].
  ///
  /// {@macro flutter.services.textFormatter.maxLengthEnforcement}
  final MaxLengthEnforcement maxLengthEnforcement;

  /// {@macro flutter.widgets.editableText.onChanged}
  ///
  /// See also:
  ///
  ///  * [inputFormatters], which are called before [onChanged]
  ///    runs and can validate and change ("format") the input value.
  ///  * [onEditingComplete], [onSubmitted]:
  ///    which are more specialized input change notifications.
  final ValueChanged<String>? onChanged;

  /// {@macro flutter.widgets.editableText.onEditingComplete}
  final VoidCallback? onEditingComplete;

  /// {@macro flutter.widgets.editableText.onSubmitted}
  ///
  /// See also:
  ///
  ///  * [TextInputAction.next] and [TextInputAction.previous], which
  ///    automatically shift the focus to the next/previous focusable item when
  ///    the user is done editing.
  final ValueChanged<String>? onSubmitted;

  /// {@macro flutter.widgets.editableText.onAppPrivateCommand}
  final AppPrivateCommandCallback? onAppPrivateCommand;

  /// {@macro flutter.widgets.editableText.inputFormatters}
  final List<TextInputFormatter>? inputFormatters;

  /// If false the text field is "disabled": it ignores taps and its
  /// [decoration] is rendered in grey.
  ///
  /// If non-null this property overrides the [decoration]'s
  /// [InputDecoration.enabled] property.
  final bool? enabled;

  /// {@macro flutter.widgets.editableText.cursorWidth}
  final double cursorWidth;

  /// {@macro flutter.widgets.editableText.cursorHeight}
  final double? cursorHeight;

  /// {@macro flutter.widgets.editableText.cursorRadius}
  final Radius? cursorRadius;

  /// The color of the cursor.
  ///
  /// The cursor indicates the current location of text insertion point in
  /// the field.
  ///
  /// If this is null it will default to the ambient
  /// [TextSelectionThemeData.cursorColor]. If that is null, and the
  /// [ThemeData.platform] is [TargetPlatform.iOS] or [TargetPlatform.macOS]
  /// it will use [CupertinoThemeData.primaryColor]. Otherwise it will use
  /// the value of [ColorScheme.primary] of [ThemeData.colorScheme].
  final Color? cursorColor;

  /// Controls how tall the selection highlight boxes are computed to be.
  ///
  /// See [ui.BoxHeightStyle] for details on available styles.
  final ui.BoxHeightStyle selectionHeightStyle;

  /// Controls how wide the selection highlight boxes are computed to be.
  ///
  /// See [ui.BoxWidthStyle] for details on available styles.
  final ui.BoxWidthStyle selectionWidthStyle;

  /// The appearance of the keyboard.
  ///
  /// This setting is only honored on iOS devices.
  ///
  /// If unset, defaults to the brightness of [ThemeData.primaryColorBrightness].
  final Brightness? keyboardAppearance;

  /// {@macro flutter.widgets.editableText.scrollPadding}
  final EdgeInsets scrollPadding;

  /// {@macro flutter.widgets.editableText.enableInteractiveSelection}
  final bool enableInteractiveSelection;

  /// {@macro flutter.widgets.editableText.selectionControls}
  final TextSelectionControls? selectionControls;

  /// {@macro flutter.widgets.scrollable.dragStartBehavior}
  final DragStartBehavior dragStartBehavior;

  /// {@macro flutter.widgets.editableText.selectionEnabled}
  bool get selectionEnabled => enableInteractiveSelection;

  /// {@template flutter.material.textfield.onTap}
  /// Called for each distinct tap except for every second tap of a double tap.
  ///
  /// The text field builds a [GestureDetector] to handle input events like tap,
  /// to trigger focus requests, to move the caret, adjust the selection, etc.
  /// Handling some of those events by wrapping the text field with a competing
  /// GestureDetector is problematic.
  ///
  /// To unconditionally handle taps, without interfering with the text field's
  /// internal gesture detector, provide this callback.
  ///
  /// If the text field is created with [enabled] false, taps will not be
  /// recognized.
  ///
  /// To be notified when the text field gains or loses the focus, provide a
  /// [focusNode] and add a listener to that.
  ///
  /// To listen to arbitrary pointer events without competing with the
  /// text field's internal gesture detector, use a [Listener].
  /// {@endtemplate}
  final GestureTapCallback? onTap;

  /// The cursor for a mouse pointer when it enters or is hovering over the
  /// widget.
  ///
  /// If [mouseCursor] is a [MaterialStateProperty<MouseCursor>],
  /// [MaterialStateProperty.resolve] is used for the following [MaterialState]s:
  ///
  ///  * [MaterialState.error].
  ///  * [MaterialState.hovered].
  ///  * [MaterialState.focused].
  ///  * [MaterialState.disabled].
  ///
  /// If this property is null, [MaterialStateMouseCursor.textable] will be used.
  ///
  /// The [mouseCursor] is the only property of [TextField] that controls the
  /// appearance of the mouse pointer. All other properties related to "cursor"
  /// stand for the text cursor, which is usually a blinking vertical line at
  /// the editing position.
  final MouseCursor? mouseCursor;

  /// Callback that generates a custom [InputDecoration.counter] widget.
  ///
  /// See [InputCounterWidgetBuilder] for an explanation of the passed in
  /// arguments.  The returned widget will be placed below the line in place of
  /// the default widget built when [InputDecoration.counterText] is specified.
  ///
  /// The returned widget will be wrapped in a [Semantics] widget for
  /// accessibility, but it also needs to be accessible itself. For example,
  /// if returning a Text widget, set the [Text.semanticsLabel] property.
  ///
  /// {@tool snippet}
  /// ```dart
  /// Widget counter(
  ///   BuildContext context,
  ///   {
  ///     int currentLength,
  ///     int maxLength,
  ///     bool isFocused,
  ///   }
  /// ) {
  ///   return Text(
  ///     '$currentLength of $maxLength characters',
  ///     semanticsLabel: 'character count',
  ///   );
  /// }
  /// ```
  /// {@end-tool}
  ///
  /// If buildCounter returns null, then no counter and no Semantics widget will
  /// be created at all.
  final InputCounterWidgetBuilder? buildCounter;

  /// {@macro flutter.widgets.editableText.scrollPhysics}
  final ScrollPhysics? scrollPhysics;

  /// {@macro flutter.widgets.editableText.scrollController}
  final ScrollController? scrollController;

  /// {@macro flutter.widgets.editableText.autofillHints}
  /// {@macro flutter.services.AutofillConfiguration.autofillHints}
  final Iterable<String>? autofillHints;

  /// {@template flutter.material.textfield.restorationId}
  /// Restoration ID to save and restore the state of the text field.
  ///
  /// If non-null, the text field will persist and restore its current scroll
  /// offset and - if no [controller] has been provided - the content of the
  /// text field. If a [controller] has been provided, it is the responsibility
  /// of the owner of that controller to persist and restore it, e.g. by using
  /// a [RestorableTextEditingController].
  ///
  /// The state of this widget is persisted in a [RestorationBucket] claimed
  /// from the surrounding [RestorationScope] using the provided restoration ID.
  ///
  /// See also:
  ///
  ///  * [RestorationManager], which explains how state restoration works in
  ///    Flutter.
  /// {@endtemplate}
  final String? restorationId;

  @override
  _TextFieldState createState() => _TextFieldState();

  @override
  void debugFillProperties(DiagnosticPropertiesBuilder properties) {
    super.debugFillProperties(properties);
    properties.add(DiagnosticsProperty<TextEditingController>('controller', controller, defaultValue: null));
    properties.add(DiagnosticsProperty<FocusNode>('focusNode', focusNode, defaultValue: null));
    properties.add(DiagnosticsProperty<bool>('enabled', enabled, defaultValue: null));
    properties.add(DiagnosticsProperty<InputDecoration>('decoration', decoration, defaultValue: const InputDecoration()));
    properties.add(DiagnosticsProperty<TextInputType>('keyboardType', keyboardType, defaultValue: TextInputType.text));
    properties.add(DiagnosticsProperty<TextStyle>('style', style, defaultValue: null));
    properties.add(DiagnosticsProperty<bool>('autofocus', autofocus, defaultValue: false));
    properties.add(DiagnosticsProperty<String>('obscuringCharacter', obscuringCharacter, defaultValue: '•'));
    properties.add(DiagnosticsProperty<bool>('obscureText', obscureText, defaultValue: false));
    properties.add(DiagnosticsProperty<bool>('autocorrect', autocorrect, defaultValue: true));
    properties.add(EnumProperty<SmartDashesType>('smartDashesType', smartDashesType, defaultValue: obscureText ? SmartDashesType.disabled : SmartDashesType.enabled));
    properties.add(EnumProperty<SmartQuotesType>('smartQuotesType', smartQuotesType, defaultValue: obscureText ? SmartQuotesType.disabled : SmartQuotesType.enabled));
    properties.add(DiagnosticsProperty<bool>('enableSuggestions', enableSuggestions, defaultValue: true));
    properties.add(IntProperty('maxLines', maxLines, defaultValue: 1));
    properties.add(IntProperty('minLines', minLines, defaultValue: null));
    properties.add(DiagnosticsProperty<bool>('expands', expands, defaultValue: false));
    properties.add(IntProperty('maxLength', maxLength, defaultValue: null));
    properties.add(FlagProperty('maxLengthEnforced', value: maxLengthEnforced, defaultValue: true, ifFalse: 'maxLength not enforced'));
    properties.add(EnumProperty<MaxLengthEnforcement>('maxLengthEnforcement', maxLengthEnforcement, defaultValue: MaxLengthEnforcement.enforced));
    properties.add(EnumProperty<TextInputAction>('textInputAction', textInputAction, defaultValue: null));
    properties.add(EnumProperty<TextCapitalization>('textCapitalization', textCapitalization, defaultValue: TextCapitalization.none));
    properties.add(EnumProperty<TextAlign>('textAlign', textAlign, defaultValue: TextAlign.start));
    properties.add(DiagnosticsProperty<TextAlignVertical>('textAlignVertical', textAlignVertical, defaultValue: null));
    properties.add(EnumProperty<TextDirection>('textDirection', textDirection, defaultValue: null));
    properties.add(DoubleProperty('cursorWidth', cursorWidth, defaultValue: 2.0));
    properties.add(DoubleProperty('cursorHeight', cursorHeight, defaultValue: null));
    properties.add(DiagnosticsProperty<Radius>('cursorRadius', cursorRadius, defaultValue: null));
    properties.add(ColorProperty('cursorColor', cursorColor, defaultValue: null));
    properties.add(DiagnosticsProperty<Brightness>('keyboardAppearance', keyboardAppearance, defaultValue: null));
    properties.add(DiagnosticsProperty<EdgeInsetsGeometry>('scrollPadding', scrollPadding, defaultValue: const EdgeInsets.all(20.0)));
    properties.add(FlagProperty('selectionEnabled', value: selectionEnabled, defaultValue: true, ifFalse: 'selection disabled'));
    properties.add(DiagnosticsProperty<TextSelectionControls>('selectionControls', selectionControls, defaultValue: null));
    properties.add(DiagnosticsProperty<ScrollController>('scrollController', scrollController, defaultValue: null));
    properties.add(DiagnosticsProperty<ScrollPhysics>('scrollPhysics', scrollPhysics, defaultValue: null));
  }
}

class _TextFieldState extends State<TextField> with RestorationMixin implements TextSelectionGestureDetectorBuilderDelegate {
  RestorableTextEditingController? _controller;
  TextEditingController get _effectiveController => widget.controller ?? _controller!.value;

  FocusNode? _focusNode;
  FocusNode get _effectiveFocusNode => widget.focusNode ?? (_focusNode ??= FocusNode());

  bool _isHovering = false;

  bool get needsCounter => widget.maxLength != null
    && widget.decoration != null
    && widget.decoration!.counterText == null;

  bool _showSelectionHandles = false;

  late _TextFieldSelectionGestureDetectorBuilder _selectionGestureDetectorBuilder;

  // API for TextSelectionGestureDetectorBuilderDelegate.
  @override
  late bool forcePressEnabled;

  @override
  final GlobalKey<EditableTextState> editableTextKey = GlobalKey<EditableTextState>();

  @override
  bool get selectionEnabled => widget.selectionEnabled;
  // End of API for TextSelectionGestureDetectorBuilderDelegate.

  bool get _isEnabled =>  widget.enabled ?? widget.decoration?.enabled ?? true;

  int get _currentLength => _effectiveController.value.text.characters.length;

  bool get _hasIntrinsicError => widget.maxLength != null && widget.maxLength! > 0 && _effectiveController.value.text.characters.length > widget.maxLength!;

  bool get _hasError => widget.decoration?.errorText != null || _hasIntrinsicError;

  InputDecoration _getEffectiveDecoration() {
    final MaterialLocalizations localizations = MaterialLocalizations.of(context);
    final ThemeData themeData = Theme.of(context);
    final InputDecoration effectiveDecoration = (widget.decoration ?? const InputDecoration())
      .applyDefaults(themeData.inputDecorationTheme)
      .copyWith(
        enabled: _isEnabled,
        hintMaxLines: widget.decoration?.hintMaxLines ?? widget.maxLines,
      );

    // No need to build anything if counter or counterText were given directly.
    if (effectiveDecoration.counter != null || effectiveDecoration.counterText != null)
      return effectiveDecoration;

    // If buildCounter was provided, use it to generate a counter widget.
    Widget? counter;
    final int currentLength = _currentLength;
    if (effectiveDecoration.counter == null
        && effectiveDecoration.counterText == null
        && widget.buildCounter != null) {
      final bool isFocused = _effectiveFocusNode.hasFocus;
      final Widget? builtCounter = widget.buildCounter!(
        context,
        currentLength: currentLength,
        maxLength: widget.maxLength,
        isFocused: isFocused,
      );
      // If buildCounter returns null, don't add a counter widget to the field.
      if (builtCounter != null) {
        counter = Semantics(
          container: true,
          liveRegion: isFocused,
          child: builtCounter,
        );
      }
      return effectiveDecoration.copyWith(counter: counter);
    }

    if (widget.maxLength == null)
      return effectiveDecoration; // No counter widget

    String counterText = '$currentLength';
    String semanticCounterText = '';

    // Handle a real maxLength (positive number)
    if (widget.maxLength! > 0) {
      // Show the maxLength in the counter
      counterText += '/${widget.maxLength}';
      final int remaining = (widget.maxLength! - currentLength).clamp(0, widget.maxLength!);
      semanticCounterText = localizations.remainingTextFieldCharacterCount(remaining);
    }

    if (_hasIntrinsicError) {
      return effectiveDecoration.copyWith(
        errorText: effectiveDecoration.errorText ?? '',
        counterStyle: effectiveDecoration.errorStyle
          ?? themeData.textTheme.caption!.copyWith(color: themeData.errorColor),
        counterText: counterText,
        semanticCounterText: semanticCounterText,
      );
    }

    return effectiveDecoration.copyWith(
      counterText: counterText,
      semanticCounterText: semanticCounterText,
    );
  }

  @override
  void initState() {
    super.initState();
    _selectionGestureDetectorBuilder = _TextFieldSelectionGestureDetectorBuilder(state: this);
    if (widget.controller == null) {
      _createLocalController();
    }
    _effectiveFocusNode.canRequestFocus = _isEnabled;
  }

  bool get _canRequestFocus {
    final NavigationMode mode = MediaQuery.maybeOf(context)?.navigationMode ?? NavigationMode.traditional;
    switch (mode) {
      case NavigationMode.traditional:
        return _isEnabled;
      case NavigationMode.directional:
        return true;
    }
  }

  @override
  void didChangeDependencies() {
    super.didChangeDependencies();
    _effectiveFocusNode.canRequestFocus = _canRequestFocus;
  }

  @override
  void didUpdateWidget(TextField oldWidget) {
    super.didUpdateWidget(oldWidget);
    if (widget.controller == null && oldWidget.controller != null) {
      _createLocalController(oldWidget.controller!.value);
    } else if (widget.controller != null && oldWidget.controller == null) {
      unregisterFromRestoration(_controller!);
      _controller!.dispose();
      _controller = null;
    }
    _effectiveFocusNode.canRequestFocus = _canRequestFocus;
    if (_effectiveFocusNode.hasFocus && widget.readOnly != oldWidget.readOnly && _isEnabled) {
      if(_effectiveController.selection.isCollapsed) {
        _showSelectionHandles = !widget.readOnly;
      }
    }
  }

  @override
  void restoreState(RestorationBucket? oldBucket, bool initialRestore) {
    if (_controller != null) {
      _registerController();
    }
  }

  void _registerController() {
    assert(_controller != null);
    registerForRestoration(_controller!, 'controller');
  }

  void _createLocalController([TextEditingValue? value]) {
    assert(_controller == null);
    _controller = value == null
        ? RestorableTextEditingController()
        : RestorableTextEditingController.fromValue(value);
    if (!restorePending) {
      _registerController();
    }
  }

  @override
  String? get restorationId => widget.restorationId;

  @override
  void dispose() {
    _focusNode?.dispose();
    _controller?.dispose();
    super.dispose();
  }

  EditableTextState? get _editableText => editableTextKey.currentState;

  void _requestKeyboard() {
    _editableText?.requestKeyboard();
  }

  bool _shouldShowSelectionHandles(SelectionChangedCause? cause) {
    // When the text field is activated by something that doesn't trigger the
    // selection overlay, we shouldn't show the handles either.
    if (!_selectionGestureDetectorBuilder.shouldShowSelectionToolbar)
      return false;

    if (cause == SelectionChangedCause.keyboard)
      return false;

    if (widget.readOnly && _effectiveController.selection.isCollapsed)
      return false;

    if (!_isEnabled)
      return false;

    if (cause == SelectionChangedCause.longPress)
      return true;

    if (_effectiveController.text.isNotEmpty)
      return true;

    return false;
  }

  void _handleSelectionChanged(TextSelection selection, SelectionChangedCause? cause) {
    final bool willShowSelectionHandles = _shouldShowSelectionHandles(cause);
    if (willShowSelectionHandles != _showSelectionHandles) {
      setState(() {
        _showSelectionHandles = willShowSelectionHandles;
      });
    }

    switch (Theme.of(context).platform) {
      case TargetPlatform.iOS:
      case TargetPlatform.macOS:
        if (cause == SelectionChangedCause.longPress) {
          _editableText?.bringIntoView(selection.base);
        }
        return;
      case TargetPlatform.android:
      case TargetPlatform.fuchsia:
      case TargetPlatform.linux:
      case TargetPlatform.windows:
        // Do nothing.
    }
  }

  /// Toggle the toolbar when a selection handle is tapped.
  void _handleSelectionHandleTapped() {
    if (_effectiveController.selection.isCollapsed) {
      _editableText!.toggleToolbar();
    }
  }

  void _handleHover(bool hovering) {
    if (hovering != _isHovering) {
      setState(() {
        _isHovering = hovering;
      });
    }
  }

<<<<<<< HEAD
  Widget _buildCupertinoTextField(BuildContext context) {
    return CupertinoTextField(
      key: widget.key,
      controller: widget.controller,
      focusNode: widget.focusNode,
      placeholder: widget.decoration?.hintText,
      placeholderStyle: widget.decoration?.hintStyle ?? const TextStyle(fontWeight: FontWeight.w400, color: CupertinoColors.placeholderText),
      prefix: widget.decoration?.prefix,
      suffix: widget.decoration?.suffix,
      keyboardType: widget.keyboardType,
      textInputAction: widget.textInputAction,
      textCapitalization: widget.textCapitalization,
      style: widget.style,
      strutStyle: widget.strutStyle,
      textAlign: widget.textAlign,
      textAlignVertical: widget.textAlignVertical,
      readOnly: widget.readOnly,
      toolbarOptions: widget.toolbarOptions,
      showCursor: widget.showCursor,
      autofocus: widget.autofocus,
      obscuringCharacter: widget.obscuringCharacter,
      obscureText: widget.obscureText,
      autocorrect: widget.autocorrect,
      smartDashesType: widget.smartDashesType,
      smartQuotesType: widget.smartQuotesType,
      enableSuggestions: widget.enableSuggestions,
      maxLines: widget.maxLines,
      minLines: widget.minLines,
      expands: widget.expands,
      maxLength: widget.maxLength,
      maxLengthEnforced: widget.maxLengthEnforced,
      maxLengthEnforcement: widget.maxLengthEnforcement,
      onChanged: widget.onChanged,
      onEditingComplete: widget.onEditingComplete,
      onSubmitted: widget.onSubmitted,
      inputFormatters: widget.inputFormatters,
      enabled: widget.enabled,
      cursorWidth: widget.cursorWidth,
      cursorHeight: widget.cursorHeight,
      cursorColor: widget.cursorColor,
      selectionHeightStyle: widget.selectionHeightStyle,
      selectionWidthStyle: widget.selectionWidthStyle,
      keyboardAppearance: widget.keyboardAppearance,
      scrollPadding: widget.scrollPadding,
      dragStartBehavior: widget.dragStartBehavior,
      enableInteractiveSelection: widget.enableInteractiveSelection,
      onTap: widget.onTap,
      scrollController: widget.scrollController,
      scrollPhysics: widget.scrollPhysics,
      autofillHints: widget.autofillHints,
      restorationId: widget.restorationId,
    );
  }

  Widget _buildMaterialTextField(BuildContext context) {
=======
  @override
  Widget build(BuildContext context) {
>>>>>>> 94d574fa
    assert(debugCheckHasMaterial(context));
    assert(debugCheckHasMaterialLocalizations(context));
    assert(debugCheckHasDirectionality(context));
    assert(
      !(widget.style != null && widget.style!.inherit == false &&
        (widget.style!.fontSize == null || widget.style!.textBaseline == null)),
      'inherit false style must supply fontSize and textBaseline',
    );

    final ThemeData theme = Theme.of(context);
    final TextSelectionThemeData selectionTheme = TextSelectionTheme.of(context);
    final TextStyle style = theme.textTheme.subtitle1!.merge(widget.style);
    final Brightness keyboardAppearance = widget.keyboardAppearance ?? theme.primaryColorBrightness;
    final TextEditingController controller = _effectiveController;
    final FocusNode focusNode = _effectiveFocusNode;
    final MaxLengthEnforcement maxLengthEnforcement = widget.maxLengthEnforced
      ? widget.maxLengthEnforcement
      : MaxLengthEnforcement.none;
    final List<TextInputFormatter> formatters = <TextInputFormatter>[
      ...?widget.inputFormatters,
      LengthLimitingTextInputFormatter(
        widget.maxLength,
        maxLengthEnforcement: maxLengthEnforcement,
      ),
    ];

    TextSelectionControls? textSelectionControls = widget.selectionControls;
    final bool paintCursorAboveText;
    final bool cursorOpacityAnimates;
    Offset? cursorOffset;
    Color? cursorColor = widget.cursorColor;
    final Color selectionColor;
    Color? autocorrectionTextRectColor;
    Radius? cursorRadius = widget.cursorRadius;

    switch (theme.platform) {
      case TargetPlatform.iOS:
      case TargetPlatform.macOS:
        final CupertinoThemeData cupertinoTheme = CupertinoTheme.of(context);
        forcePressEnabled = true;
        textSelectionControls ??= cupertinoTextSelectionControls;
        paintCursorAboveText = true;
        cursorOpacityAnimates = true;
        cursorColor ??= selectionTheme.cursorColor ?? cupertinoTheme.primaryColor;
        selectionColor = selectionTheme.selectionColor ?? cupertinoTheme.primaryColor.withOpacity(0.40);
        cursorRadius ??= const Radius.circular(2.0);
        cursorOffset = Offset(iOSHorizontalOffset / MediaQuery.of(context).devicePixelRatio, 0);
        autocorrectionTextRectColor = selectionColor;
        break;

      case TargetPlatform.android:
      case TargetPlatform.fuchsia:
      case TargetPlatform.linux:
      case TargetPlatform.windows:
        forcePressEnabled = false;
        textSelectionControls ??= materialTextSelectionControls;
        paintCursorAboveText = false;
        cursorOpacityAnimates = false;
        cursorColor ??= selectionTheme.cursorColor ?? theme.colorScheme.primary;
        selectionColor = selectionTheme.selectionColor ?? theme.colorScheme.primary.withOpacity(0.40);
        break;
    }

    Widget child = RepaintBoundary(
      child: UnmanagedRestorationScope(
        bucket: bucket,
        child: EditableText(
          key: editableTextKey,
          readOnly: widget.readOnly || !_isEnabled,
          toolbarOptions: widget.toolbarOptions,
          showCursor: widget.showCursor,
          showSelectionHandles: _showSelectionHandles,
          controller: controller,
          focusNode: focusNode,
          keyboardType: widget.keyboardType,
          textInputAction: widget.textInputAction,
          textCapitalization: widget.textCapitalization,
          style: style,
          strutStyle: widget.strutStyle,
          textAlign: widget.textAlign,
          textDirection: widget.textDirection,
          autofocus: widget.autofocus,
          obscuringCharacter: widget.obscuringCharacter,
          obscureText: widget.obscureText,
          autocorrect: widget.autocorrect,
          smartDashesType: widget.smartDashesType,
          smartQuotesType: widget.smartQuotesType,
          enableSuggestions: widget.enableSuggestions,
          maxLines: widget.maxLines,
          minLines: widget.minLines,
          expands: widget.expands,
          selectionColor: selectionColor,
          selectionControls: widget.selectionEnabled ? textSelectionControls : null,
          onChanged: widget.onChanged,
          onSelectionChanged: _handleSelectionChanged,
          onEditingComplete: widget.onEditingComplete,
          onSubmitted: widget.onSubmitted,
          onAppPrivateCommand: widget.onAppPrivateCommand,
          onSelectionHandleTapped: _handleSelectionHandleTapped,
          inputFormatters: formatters,
          rendererIgnoresPointer: true,
          mouseCursor: MouseCursor.defer, // TextField will handle the cursor
          cursorWidth: widget.cursorWidth,
          cursorHeight: widget.cursorHeight,
          cursorRadius: cursorRadius,
          cursorColor: cursorColor,
          selectionHeightStyle: widget.selectionHeightStyle,
          selectionWidthStyle: widget.selectionWidthStyle,
          cursorOpacityAnimates: cursorOpacityAnimates,
          cursorOffset: cursorOffset,
          paintCursorAboveText: paintCursorAboveText,
          backgroundCursorColor: CupertinoColors.inactiveGray,
          scrollPadding: widget.scrollPadding,
          keyboardAppearance: keyboardAppearance,
          enableInteractiveSelection: widget.enableInteractiveSelection,
          dragStartBehavior: widget.dragStartBehavior,
          scrollController: widget.scrollController,
          scrollPhysics: widget.scrollPhysics,
          autofillHints: widget.autofillHints,
          autocorrectionTextRectColor: autocorrectionTextRectColor,
          restorationId: 'editable',
        ),
      ),
    );

    if (widget.decoration != null) {
      child = AnimatedBuilder(
        animation: Listenable.merge(<Listenable>[ focusNode, controller ]),
        builder: (BuildContext context, Widget? child) {
          return InputDecorator(
            decoration: _getEffectiveDecoration(),
            baseStyle: widget.style,
            textAlign: widget.textAlign,
            textAlignVertical: widget.textAlignVertical,
            isHovering: _isHovering,
            isFocused: focusNode.hasFocus,
            isEmpty: controller.value.text.isEmpty,
            expands: widget.expands,
            child: child,
          );
        },
        child: child,
      );
    }
    final MouseCursor effectiveMouseCursor = MaterialStateProperty.resolveAs<MouseCursor>(
      widget.mouseCursor ?? MaterialStateMouseCursor.textable,
      <MaterialState>{
        if (!_isEnabled) MaterialState.disabled,
        if (_isHovering) MaterialState.hovered,
        if (focusNode.hasFocus) MaterialState.focused,
        if (_hasError) MaterialState.error,
      },
    );

    final int? semanticsMaxValueLength;
    if (maxLengthEnforcement != MaxLengthEnforcement.none &&
      widget.maxLength != null &&
      widget.maxLength! > 0) {
      semanticsMaxValueLength = widget.maxLength;
    } else {
      semanticsMaxValueLength = null;
    }

    return MouseRegion(
      cursor: effectiveMouseCursor,
      onEnter: (PointerEnterEvent event) => _handleHover(true),
      onExit: (PointerExitEvent event) => _handleHover(false),
      child: IgnorePointer(
        ignoring: !_isEnabled,
        child: AnimatedBuilder(
          animation: controller, // changes the _currentLength
          builder: (BuildContext context, Widget? child) {
            return Semantics(
              maxValueLength: semanticsMaxValueLength,
              currentValueLength: _currentLength,
              onTap: () {
                if (!_effectiveController.selection.isValid)
                  _effectiveController.selection = TextSelection.collapsed(offset: _effectiveController.text.length);
                _requestKeyboard();
              },
              child: child,
            );
          },
          child: _selectionGestureDetectorBuilder.buildGestureDetector(
            behavior: HitTestBehavior.translucent,
            child: child,
          ),
        ),
      ),
    );
  }
}<|MERGE_RESOLUTION|>--- conflicted
+++ resolved
@@ -398,7 +398,6 @@
        assert(enableSuggestions != null),
        assert(enableInteractiveSelection != null),
        assert(maxLengthEnforced != null),
-       assert(maxLengthEnforcement != null),
        assert(
          maxLengthEnforced || maxLengthEnforcement == MaxLengthEnforcement.enforced,
          'maxLengthEnforced is deprecated, use only maxLengthEnforcement',
@@ -439,7 +438,6 @@
          )),
        super(key: key);
 
-<<<<<<< HEAD
   /// Creates a [CupertinoTextField] if the target platform is iOS, creates a
   /// material design text field otherwise.
   ///
@@ -509,8 +507,7 @@
     this.scrollPhysics,
     this.autofillHints,
     this.restorationId,
-  }) : _textFieldType = _TextFieldType.adaptive,
-       assert(textAlign != null),
+  }) : assert(textAlign != null),
        assert(readOnly != null),
        assert(autofocus != null),
        assert(obscuringCharacter != null && obscuringCharacter.length == 1),
@@ -562,10 +559,6 @@
          )),
        super(key: key);
 
-  final _TextFieldType _textFieldType;
-
-=======
->>>>>>> 94d574fa
   /// Controls the text being edited.
   ///
   /// If null, this widget will create its own [TextEditingController].
@@ -1231,66 +1224,8 @@
     }
   }
 
-<<<<<<< HEAD
-  Widget _buildCupertinoTextField(BuildContext context) {
-    return CupertinoTextField(
-      key: widget.key,
-      controller: widget.controller,
-      focusNode: widget.focusNode,
-      placeholder: widget.decoration?.hintText,
-      placeholderStyle: widget.decoration?.hintStyle ?? const TextStyle(fontWeight: FontWeight.w400, color: CupertinoColors.placeholderText),
-      prefix: widget.decoration?.prefix,
-      suffix: widget.decoration?.suffix,
-      keyboardType: widget.keyboardType,
-      textInputAction: widget.textInputAction,
-      textCapitalization: widget.textCapitalization,
-      style: widget.style,
-      strutStyle: widget.strutStyle,
-      textAlign: widget.textAlign,
-      textAlignVertical: widget.textAlignVertical,
-      readOnly: widget.readOnly,
-      toolbarOptions: widget.toolbarOptions,
-      showCursor: widget.showCursor,
-      autofocus: widget.autofocus,
-      obscuringCharacter: widget.obscuringCharacter,
-      obscureText: widget.obscureText,
-      autocorrect: widget.autocorrect,
-      smartDashesType: widget.smartDashesType,
-      smartQuotesType: widget.smartQuotesType,
-      enableSuggestions: widget.enableSuggestions,
-      maxLines: widget.maxLines,
-      minLines: widget.minLines,
-      expands: widget.expands,
-      maxLength: widget.maxLength,
-      maxLengthEnforced: widget.maxLengthEnforced,
-      maxLengthEnforcement: widget.maxLengthEnforcement,
-      onChanged: widget.onChanged,
-      onEditingComplete: widget.onEditingComplete,
-      onSubmitted: widget.onSubmitted,
-      inputFormatters: widget.inputFormatters,
-      enabled: widget.enabled,
-      cursorWidth: widget.cursorWidth,
-      cursorHeight: widget.cursorHeight,
-      cursorColor: widget.cursorColor,
-      selectionHeightStyle: widget.selectionHeightStyle,
-      selectionWidthStyle: widget.selectionWidthStyle,
-      keyboardAppearance: widget.keyboardAppearance,
-      scrollPadding: widget.scrollPadding,
-      dragStartBehavior: widget.dragStartBehavior,
-      enableInteractiveSelection: widget.enableInteractiveSelection,
-      onTap: widget.onTap,
-      scrollController: widget.scrollController,
-      scrollPhysics: widget.scrollPhysics,
-      autofillHints: widget.autofillHints,
-      restorationId: widget.restorationId,
-    );
-  }
-
-  Widget _buildMaterialTextField(BuildContext context) {
-=======
   @override
   Widget build(BuildContext context) {
->>>>>>> 94d574fa
     assert(debugCheckHasMaterial(context));
     assert(debugCheckHasMaterialLocalizations(context));
     assert(debugCheckHasDirectionality(context));
