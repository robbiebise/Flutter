// Copyright 2014 The Flutter Authors. All rights reserved.
// Use of this source code is governed by a BSD-style license that can be
// found in the LICENSE file.

import 'dart:async';

import 'package:crypto/crypto.dart';
import 'package:file/memory.dart';
import 'package:meta/meta.dart';
import 'package:process/process.dart';

import 'base/common.dart';
import 'base/error_handling_io.dart';
import 'base/file_system.dart';
import 'base/io.dart' show HttpClient, HttpClientRequest, HttpClientResponse, HttpHeaders, HttpStatus, SocketException;
import 'base/logger.dart';
import 'base/net.dart';
import 'base/os.dart' show OperatingSystemUtils;
import 'base/platform.dart';
import 'base/user_messages.dart';
import 'build_info.dart';
import 'convert.dart';
import 'features.dart';

const String kFlutterRootEnvironmentVariableName = 'FLUTTER_ROOT'; // should point to //flutter/ (root of flutter/flutter repo)
const String kFlutterEngineEnvironmentVariableName = 'FLUTTER_ENGINE'; // should point to //engine/src/ (root of flutter/engine repo)
const String kSnapshotFileName = 'flutter_tools.snapshot'; // in //flutter/bin/cache/
const String kFlutterToolsScriptFileName = 'flutter_tools.dart'; // in //flutter/packages/flutter_tools/bin/
const String kFlutterEnginePackageName = 'sky_engine';

/// A tag for a set of development artifacts that need to be cached.
class DevelopmentArtifact {

  const DevelopmentArtifact._(this.name, {this.feature});

  /// The name of the artifact.
  ///
  /// This should match the flag name in precache.dart.
  final String name;

  /// A feature to control the visibility of this artifact.
  final Feature? feature;

  /// Artifacts required for Android development.
  static const DevelopmentArtifact androidGenSnapshot = DevelopmentArtifact._('android_gen_snapshot', feature: flutterAndroidFeature);
  static const DevelopmentArtifact androidMaven = DevelopmentArtifact._('android_maven', feature: flutterAndroidFeature);

  // Artifacts used for internal builds.
  static const DevelopmentArtifact androidInternalBuild = DevelopmentArtifact._('android_internal_build', feature: flutterAndroidFeature);

  /// Artifacts required for iOS development.
  static const DevelopmentArtifact iOS = DevelopmentArtifact._('ios', feature: flutterIOSFeature);

  /// Artifacts required for web development.
  static const DevelopmentArtifact web = DevelopmentArtifact._('web', feature: flutterWebFeature);

  /// Artifacts required for desktop macOS.
  static const DevelopmentArtifact macOS = DevelopmentArtifact._('macos', feature: flutterMacOSDesktopFeature);

  /// Artifacts required for desktop Windows.
  static const DevelopmentArtifact windows = DevelopmentArtifact._('windows', feature: flutterWindowsDesktopFeature);

  /// Artifacts required for desktop Linux.
  static const DevelopmentArtifact linux = DevelopmentArtifact._('linux', feature: flutterLinuxDesktopFeature);

  /// Artifacts required for Fuchsia.
  static const DevelopmentArtifact fuchsia = DevelopmentArtifact._('fuchsia', feature: flutterFuchsiaFeature);

  /// Artifacts required for the Flutter Runner.
  static const DevelopmentArtifact flutterRunner = DevelopmentArtifact._('flutter_runner', feature: flutterFuchsiaFeature);

  /// Artifacts required for any development platform.
  ///
  /// This does not need to be explicitly returned from requiredArtifacts as
  /// it will always be downloaded.
  static const DevelopmentArtifact universal = DevelopmentArtifact._('universal');

  /// The values of DevelopmentArtifacts.
  static final List<DevelopmentArtifact> values = <DevelopmentArtifact>[
    androidGenSnapshot,
    androidMaven,
    androidInternalBuild,
    iOS,
    web,
    macOS,
    windows,
    linux,
    fuchsia,
    universal,
    flutterRunner,
  ];

  @override
  String toString() => 'Artifact($name)';
}

/// A wrapper around the `bin/cache/` directory.
///
/// This does not provide any artifacts by default. See [FlutterCache] for the default
/// artifact set.
class Cache {
  /// [rootOverride] is configurable for testing.
  /// [artifacts] is configurable for testing.
  Cache({
    @protected Directory? rootOverride,
    @protected List<ArtifactSet>? artifacts,
    required Logger logger,
    required FileSystem fileSystem,
    required Platform platform,
    required OperatingSystemUtils osUtils,
  }) : _rootOverride = rootOverride,
       _logger = logger,
       _fileSystem = fileSystem,
       _platform = platform,
       _osUtils = osUtils,
      _net = Net(logger: logger, platform: platform),
      _fsUtils = FileSystemUtils(fileSystem: fileSystem, platform: platform),
      _artifacts = artifacts ?? <ArtifactSet>[];

  /// Create a [Cache] for testing.
  ///
  /// Defaults to a memory file system, fake platform,
  /// buffer logger, and no accessible artifacts.
  /// By default, the root cache directory path is "cache".
  @visibleForTesting
  factory Cache.test({
    Directory? rootOverride,
    List<ArtifactSet>? artifacts,
    Logger? logger,
    FileSystem? fileSystem,
    Platform? platform,
    required ProcessManager processManager,
  }) {
    fileSystem ??= rootOverride?.fileSystem ?? MemoryFileSystem.test();
    platform ??= FakePlatform(environment: <String, String>{});
    logger ??= BufferLogger.test();
    return Cache(
      rootOverride: rootOverride ??= fileSystem.directory('cache'),
      artifacts: artifacts ?? <ArtifactSet>[],
      logger: logger,
      fileSystem: fileSystem,
      platform: platform,
      osUtils: OperatingSystemUtils(
        fileSystem: fileSystem,
        logger: logger,
        platform: platform,
        processManager: processManager,
      ),
    );
  }

  final Logger _logger;
  final Platform _platform;
  final FileSystem _fileSystem;
  final OperatingSystemUtils _osUtils;
  final Directory? _rootOverride;
  final List<ArtifactSet> _artifacts;
  final Net _net;
  final FileSystemUtils _fsUtils;

  ArtifactUpdater get _artifactUpdater => __artifactUpdater ??= _createUpdater();
  ArtifactUpdater? __artifactUpdater;

  @protected
  void registerArtifact(ArtifactSet artifactSet) {
    _artifacts.add(artifactSet);
  }

  /// This has to be lazy because it requires FLUTTER_ROOT to be initialized.
  ArtifactUpdater _createUpdater() {
    return ArtifactUpdater(
      operatingSystemUtils: _osUtils,
      logger: _logger,
      fileSystem: _fileSystem,
      tempStorage: getDownloadDir(),
      platform: _platform,
      httpClient: HttpClient(),
    );
  }

  static const List<String> _hostsBlockedInChina = <String> [
    'storage.googleapis.com',
  ];

  // Initialized by FlutterCommandRunner on startup.
  // Explore making this field lazy to catch non-initialized access.
  static String? flutterRoot;

  /// Determine the absolute and normalized path for the root of the current
  /// Flutter checkout.
  ///
  /// This method has a series of fallbacks for determining the repo location. The
  /// first success will immediately return the root without further checks.
  ///
  /// The order of these tests is:
  ///   1. FLUTTER_ROOT environment variable contains the path.
  ///   2. Platform script is a data URI scheme, returning `../..` to support
  ///      tests run from `packages/flutter_tools`.
  ///   3. Platform script is package URI scheme, returning the grandparent directory
  ///      of the package config file location from `packages/flutter_tools/.packages`.
  ///   4. Platform script file path is the snapshot path generated by `bin/flutter`,
  ///      returning the grandparent directory from `bin/cache`.
  ///   5. Platform script file name is the entrypoint in `packages/flutter_tools/bin/flutter_tools.dart`,
  ///      returning the 4th parent directory.
  ///   6. The current directory
  ///
  /// If an exception is thrown during any of these checks, an error message is
  /// printed and `.` is returned by default (6).
  static String defaultFlutterRoot({
    required Platform platform,
    required FileSystem fileSystem,
    required UserMessages userMessages,
  }) {
    String normalize(String path) {
      return fileSystem.path.normalize(fileSystem.path.absolute(path));
    }
    if (platform.environment.containsKey(kFlutterRootEnvironmentVariableName)) {
      return normalize(platform.environment[kFlutterRootEnvironmentVariableName]!);
    }
    try {
      if (platform.script.scheme == 'data') {
        return normalize('../..'); // The tool is running as a test.
      }
      final String Function(String) dirname = fileSystem.path.dirname;

      if (platform.script.scheme == 'package') {
        final String packageConfigPath = Uri.parse(platform.packageConfig!).toFilePath(
          windows: platform.isWindows,
        );
        return normalize(dirname(dirname(dirname(packageConfigPath))));
      }

      if (platform.script.scheme == 'file') {
        final String script = platform.script.toFilePath(
          windows: platform.isWindows,
        );
        if (fileSystem.path.basename(script) == kSnapshotFileName) {
          return normalize(dirname(dirname(fileSystem.path.dirname(script))));
        }
        if (fileSystem.path.basename(script) == kFlutterToolsScriptFileName) {
          return normalize(dirname(dirname(dirname(dirname(script)))));
        }
      }
    } on Exception catch (error) {
      // There is currently no logger attached since this is computed at startup.
      print(userMessages.runnerNoRoot('$error'));
    }
    return normalize('.');
  }

  // Whether to cache artifacts for all platforms. Defaults to only caching
  // artifacts for the current platform.
  bool includeAllPlatforms = false;

  // Names of artifacts which should be cached even if they would normally
  // be filtered out for the current platform.
  Set<String>? platformOverrideArtifacts;

  // Whether to cache the unsigned mac binaries. Defaults to caching the signed binaries.
  bool useUnsignedMacBinaries = false;

  static RandomAccessFile? _lock;
  static bool _lockEnabled = true;

  /// Turn off the [lock]/[releaseLock] mechanism.
  ///
  /// This is used by the tests since they run simultaneously and all in one
  /// process and so it would be a mess if they had to use the lock.
  @visibleForTesting
  static void disableLocking() {
    _lockEnabled = false;
  }

  /// Turn on the [lock]/[releaseLock] mechanism.
  ///
  /// This is used by the tests.
  @visibleForTesting
  static void enableLocking() {
    _lockEnabled = true;
  }

  /// Check if lock acquired, skipping FLUTTER_ALREADY_LOCKED reentrant checks.
  ///
  /// This is used by the tests.
  @visibleForTesting
  static bool isLocked() {
    return _lock != null;
  }

  /// Lock the cache directory.
  ///
  /// This happens while required artifacts are updated
  /// (see [FlutterCommandRunner.runCommand]).
  ///
  /// This uses normal POSIX flock semantics.
  Future<void> lock() async {
    if (!_lockEnabled) {
      return;
    }
    assert(_lock == null);
    final File lockFile =
      _fileSystem.file(_fileSystem.path.join(flutterRoot!, 'bin', 'cache', 'lockfile'));
    try {
      _lock = lockFile.openSync(mode: FileMode.write);
    } on FileSystemException catch (e) {
      _logger.printError('Failed to open or create the artifact cache lockfile: "$e"');
      _logger.printError('Please ensure you have permissions to create or open ${lockFile.path}');
      throwToolExit('Failed to open or create the lockfile');
    }
    bool locked = false;
    bool printed = false;
    while (!locked) {
      try {
        _lock!.lockSync();
        locked = true;
      } on FileSystemException {
        if (!printed) {
          _logger.printTrace('Waiting to be able to obtain lock of Flutter binary artifacts directory: ${_lock!.path}');
          _logger.printStatus('Waiting for another flutter command to release the startup lock...');
          printed = true;
        }
        await Future<void>.delayed(const Duration(milliseconds: 50));
      }
    }
  }

  /// Releases the lock.
  ///
  /// This happens automatically on startup (see [FlutterCommand.verifyThenRunCommand])
  /// after the command's required artifacts are updated.
  void releaseLock() {
    if (!_lockEnabled || _lock == null) {
      return;
    }
    _lock!.closeSync();
    _lock = null;
  }

  /// Checks if the current process owns the lock for the cache directory at
  /// this very moment; throws a [StateError] if it doesn't.
  void checkLockAcquired() {
    if (_lockEnabled && _lock == null && _platform.environment['FLUTTER_ALREADY_LOCKED'] != 'true') {
      throw StateError(
        'The current process does not own the lock for the cache directory. This is a bug in Flutter CLI tools.',
      );
    }
  }

  /// The current version of Dart used to build Flutter and run the tool.
  String get dartSdkVersion {
    if (_dartSdkVersion == null) {
      // Make the version string more customer-friendly.
      // Changes '2.1.0-dev.8.0.flutter-4312ae32' to '2.1.0 (build 2.1.0-dev.8.0 4312ae32)'
      final String justVersion = _platform.version.split(' ')[0];
      _dartSdkVersion = justVersion.replaceFirstMapped(RegExp(r'(\d+\.\d+\.\d+)(.+)'), (Match match) {
        final String noFlutter = match[2]!.replaceAll('.flutter-', ' ');
        return '${match[1]} (build ${match[1]}$noFlutter)';
      });
    }
    return _dartSdkVersion!;
  }
  String? _dartSdkVersion;

  /// The current version of the Flutter engine the flutter tool will download.
  String get engineRevision {
    _engineRevision ??= getVersionFor('engine');
    if (_engineRevision == null) {
      throwToolExit('Could not determine engine revision.');
    }
    return _engineRevision!;
  }
  String? _engineRevision;

  String get storageBaseUrl {
    final String? overrideUrl = _platform.environment['FLUTTER_STORAGE_BASE_URL'];
    if (overrideUrl == null) {
      return 'https://storage.googleapis.com';
    }
    // verify that this is a valid URI.
    try {
      Uri.parse(overrideUrl);
    } on FormatException catch (err) {
      throwToolExit('"FLUTTER_STORAGE_BASE_URL" contains an invalid URI:\n$err');
    }
    _maybeWarnAboutStorageOverride(overrideUrl);
    return overrideUrl;
  }

  bool _hasWarnedAboutStorageOverride = false;

  void _maybeWarnAboutStorageOverride(String overrideUrl) {
    if (_hasWarnedAboutStorageOverride) {
      return;
    }
    _logger.printStatus(
      'Flutter assets will be downloaded from $overrideUrl. Make sure you trust this source!',
      emphasis: true,
    );
    _hasWarnedAboutStorageOverride = true;
  }

  /// Return the top-level directory in the cache; this is `bin/cache`.
  Directory getRoot() {
    if (_rootOverride != null) {
      return _fileSystem.directory(_fileSystem.path.join(_rootOverride!.path, 'bin', 'cache'));
    } else {
      return _fileSystem.directory(_fileSystem.path.join(flutterRoot!, 'bin', 'cache'));
    }
  }

  String getHostPlatformArchName() {
    return getNameForHostPlatformArch(_osUtils.hostPlatform);
  }

  /// Return a directory in the cache dir. For `pkg`, this will return `bin/cache/pkg`.
  Directory getCacheDir(String name) {
    final Directory dir = _fileSystem.directory(_fileSystem.path.join(getRoot().path, name));
    if (!dir.existsSync()) {
      dir.createSync(recursive: true);
      _osUtils.chmod(dir, '755');
    }
    return dir;
  }

  /// Return the top-level directory for artifact downloads.
  Directory getDownloadDir() => getCacheDir('downloads');

  /// Return the top-level mutable directory in the cache; this is `bin/cache/artifacts`.
  Directory getCacheArtifacts() => getCacheDir('artifacts');

  /// Location of LICENSE file.
  File getLicenseFile() => _fileSystem.file(_fileSystem.path.join(flutterRoot!, 'LICENSE'));

  /// Get a named directory from with the cache's artifact directory; for example,
  /// `material_fonts` would return `bin/cache/artifacts/material_fonts`.
  Directory getArtifactDirectory(String name) {
    return getCacheArtifacts().childDirectory(name);
  }

  MapEntry<String, String> get dyLdLibEntry {
    if (_dyLdLibEntry != null) {
      return _dyLdLibEntry!;
    }
    final List<String> paths = <String>[];
    for (final ArtifactSet artifact in _artifacts) {
      final Map<String, String> env = artifact.environment;
      if (env == null || !env.containsKey('DYLD_LIBRARY_PATH')) {
        continue;
      }
      final String path = env['DYLD_LIBRARY_PATH']!;
      if (path.isEmpty) {
        continue;
      }
      paths.add(path);
    }
    _dyLdLibEntry = MapEntry<String, String>('DYLD_LIBRARY_PATH', paths.join(':'));
    return _dyLdLibEntry!;
  }
  MapEntry<String, String>? _dyLdLibEntry;

  /// The web sdk has to be co-located with the dart-sdk so that they can share source
  /// code.
  Directory getWebSdkDirectory() {
    return getRoot().childDirectory('flutter_web_sdk');
  }

  String? getVersionFor(String artifactName) {
    final File versionFile = _fileSystem.file(_fileSystem.path.join(
      _rootOverride?.path ?? flutterRoot!,
      'bin',
      'internal',
      '$artifactName.version',
    ));
    return versionFile.existsSync() ? versionFile.readAsStringSync().trim() : null;
  }

    /// Delete all stamp files maintained by the cache.
  void clearStampFiles() {
    try {
      getStampFileFor('flutter_tools').deleteSync();
      for (final ArtifactSet artifact in _artifacts) {
        final File file = getStampFileFor(artifact.stampName);
        ErrorHandlingFileSystem.deleteIfExists(file);
      }
    } on FileSystemException catch (err) {
      _logger.printError('Failed to delete some stamp files: $err');
    }
  }

  /// Read the stamp for [artifactName].
  ///
  /// If the file is missing or cannot be parsed, returns `null`.
  String? getStampFor(String artifactName) {
    final File stampFile = getStampFileFor(artifactName);
    if (!stampFile.existsSync()) {
      return null;
    }
    try {
      return stampFile.readAsStringSync().trim();
    } on FileSystemException {
      return null;
    }
  }

  void setStampFor(String artifactName, String version) {
    getStampFileFor(artifactName).writeAsStringSync(version);
  }

  File getStampFileFor(String artifactName) {
    return _fileSystem.file(_fileSystem.path.join(getRoot().path, '$artifactName.stamp'));
  }

  /// Returns `true` if either [entity] is older than the tools stamp or if
  /// [entity] doesn't exist.
  bool isOlderThanToolsStamp(FileSystemEntity entity) {
    final File flutterToolsStamp = getStampFileFor('flutter_tools');
    return _fsUtils.isOlderThanReference(
      entity: entity,
      referenceFile: flutterToolsStamp,
    );
  }

  Future<bool> isUpToDate() async {
    for (final ArtifactSet artifact in _artifacts) {
      if (!await artifact.isUpToDate(_fileSystem)) {
        return false;
      }
    }
    return true;
  }

  /// Update the cache to contain all `requiredArtifacts`.
  Future<void> updateAll(Set<DevelopmentArtifact> requiredArtifacts) async {
    if (!_lockEnabled) {
      return;
    }
    for (final ArtifactSet artifact in _artifacts) {
      if (!requiredArtifacts.contains(artifact.developmentArtifact)) {
        _logger.printTrace('Artifact $artifact is not required, skipping update.');
        continue;
      }
      if (await artifact.isUpToDate(_fileSystem)) {
        continue;
      }
      try {
        await artifact.update(_artifactUpdater, _logger, _fileSystem, _osUtils);
      } on SocketException catch (e) {
        if (_hostsBlockedInChina.contains(e.address?.host)) {
          _logger.printError(
            'Failed to retrieve Flutter tool dependencies: ${e.message}.\n'
            "If you're in China, please see this page: "
            'https://flutter.dev/community/china',
            emphasis: true,
          );
        }
        rethrow;
      }
    }
  }

  Future<bool> areRemoteArtifactsAvailable({
    String? engineVersion,
    bool includeAllPlatforms = true,
  }) async {
    final bool includeAllPlatformsState = this.includeAllPlatforms;
    bool allAvailable = true;
    this.includeAllPlatforms = includeAllPlatforms;
    for (final ArtifactSet cachedArtifact in _artifacts) {
      if (cachedArtifact is EngineCachedArtifact) {
        allAvailable &= await cachedArtifact.checkForArtifacts(engineVersion);
      }
    }
    this.includeAllPlatforms = includeAllPlatformsState;
    return allAvailable;
  }

  Future<bool> doesRemoteExist(String message, Uri url) async {
    final Status status = _logger.startProgress(
      message,
    );
    bool exists;
    try {
      exists = await _net.doesRemoteFileExist(url);
    } finally {
      status.stop();
    }
    return exists;
  }
}

/// Representation of a set of artifacts used by the tool.
abstract class ArtifactSet {
  ArtifactSet(this.developmentArtifact) : assert(developmentArtifact != null);

  /// The development artifact.
  final DevelopmentArtifact developmentArtifact;

  /// [true] if the artifact is up to date.
  Future<bool> isUpToDate(FileSystem fileSystem);

  /// The environment variables (if any) required to consume the artifacts.
  Map<String, String> get environment {
    return const <String, String>{};
  }

  /// Updates the artifact.
  Future<void> update(
    ArtifactUpdater artifactUpdater,
    Logger logger,
    FileSystem fileSystem,
    OperatingSystemUtils operatingSystemUtils,
  );

  /// The canonical name of the artifact.
  String get name;

  // The name of the stamp file. Defaults to the same as the
  // artifact name.
  String get stampName => name;
}

/// An artifact set managed by the cache.
abstract class CachedArtifact extends ArtifactSet {
  CachedArtifact(
    this.name,
    this.cache,
    DevelopmentArtifact developmentArtifact,
  ) : super(developmentArtifact);

  final Cache cache;

  @override
  final String name;

  @override
  String get stampName => name;

  Directory get location => cache.getArtifactDirectory(name);

  String? get version => cache.getVersionFor(name);

  // Whether or not to bypass normal platform filtering for this artifact.
  bool get ignorePlatformFiltering {
    return cache.includeAllPlatforms ||
      (cache.platformOverrideArtifacts != null && cache.platformOverrideArtifacts!.contains(developmentArtifact.name));
  }

  @override
  Future<bool> isUpToDate(FileSystem fileSystem) async {
    if (!location.existsSync()) {
      return false;
    }
    if (version != cache.getStampFor(stampName)) {
      return false;
    }
    return isUpToDateInner(fileSystem);
  }

  @override
  Future<void> update(
    ArtifactUpdater artifactUpdater,
    Logger logger,
    FileSystem fileSystem,
    OperatingSystemUtils operatingSystemUtils,
  ) async {
    if (!location.existsSync()) {
      try {
        location.createSync(recursive: true);
      } on FileSystemException catch (err) {
        logger.printError(err.toString());
        throwToolExit(
          'Failed to create directory for flutter cache at ${location.path}. '
          'Flutter may be missing permissions in its cache directory.'
        );
      }
    }
    await updateInner(artifactUpdater, fileSystem, operatingSystemUtils);
    try {
      if (version == null) {
        logger.printError(
          'No known version for the artifact name "$name". '
          'Flutter can continue, but the artifact may be re-downloaded on '
          'subsequent invocations until the problem is resolved.',
        );
      } else {
        cache.setStampFor(stampName, version!);
      }
    } on FileSystemException catch (err) {
      logger.printError(
        'The new artifact "$name" was downloaded, but Flutter failed to update '
        'its stamp file, receiving the error "$err". '
        'Flutter can continue, but the artifact may be re-downloaded on '
        'subsequent invocations until the problem is resolved.',
      );
    }
    artifactUpdater.removeDownloadedFiles();
  }

  /// Hook method for extra checks for being up-to-date.
  bool isUpToDateInner(FileSystem fileSystem) => true;

  Future<void> updateInner(
    ArtifactUpdater artifactUpdater,
    FileSystem fileSystem,
    OperatingSystemUtils operatingSystemUtils,
  );
}


abstract class EngineCachedArtifact extends CachedArtifact {
  EngineCachedArtifact(
    this.stampName,
    Cache cache,
    DevelopmentArtifact developmentArtifact,
  ) : super('engine', cache, developmentArtifact);

  @override
  final String stampName;

  /// Return a list of (directory path, download URL path) tuples.
  List<List<String>> getBinaryDirs();

  /// A list of cache directory paths to which the LICENSE file should be copied.
  List<String> getLicenseDirs();

  /// A list of the dart package directories to download.
  List<String> getPackageDirs();

  @override
  bool isUpToDateInner(FileSystem fileSystem) {
    final Directory pkgDir = cache.getCacheDir('pkg');
    for (final String pkgName in getPackageDirs()) {
      final String pkgPath = fileSystem.path.join(pkgDir.path, pkgName);
      if (!fileSystem.directory(pkgPath).existsSync()) {
        return false;
      }
    }

    for (final List<String> toolsDir in getBinaryDirs()) {
      final Directory dir = fileSystem.directory(fileSystem.path.join(location.path, toolsDir[0]));
      if (!dir.existsSync()) {
        return false;
      }
    }

    for (final String licenseDir in getLicenseDirs()) {
      final File file = fileSystem.file(fileSystem.path.join(location.path, licenseDir, 'LICENSE'));
      if (!file.existsSync()) {
        return false;
      }
    }
    return true;
  }

  @override
  Future<void> updateInner(
    ArtifactUpdater artifactUpdater,
    FileSystem fileSystem,
    OperatingSystemUtils operatingSystemUtils,
  ) async {
    final String url = '${cache.storageBaseUrl}/flutter_infra_release/flutter/$version/';

    final Directory pkgDir = cache.getCacheDir('pkg');
    for (final String pkgName in getPackageDirs()) {
      await artifactUpdater.downloadZipArchive('Downloading package $pkgName...', Uri.parse(url + pkgName + '.zip'), pkgDir);
    }

    for (final List<String> toolsDir in getBinaryDirs()) {
      final String cacheDir = toolsDir[0];
      final String urlPath = toolsDir[1];
      final Directory dir = fileSystem.directory(fileSystem.path.join(location.path, cacheDir));

      // Avoid printing things like 'Downloading linux-x64 tools...' multiple times.
      final String friendlyName = urlPath.replaceAll('/artifacts.zip', '').replaceAll('.zip', '');
      await artifactUpdater.downloadZipArchive('Downloading $friendlyName tools...', Uri.parse(url + urlPath), dir);

      _makeFilesExecutable(dir, operatingSystemUtils);

      final File frameworkZip = fileSystem.file(fileSystem.path.join(dir.path, 'FlutterMacOS.framework.zip'));
      if (frameworkZip.existsSync()) {
        final Directory framework = fileSystem.directory(fileSystem.path.join(dir.path, 'FlutterMacOS.framework'));
        ErrorHandlingFileSystem.deleteIfExists(framework, recursive: true);
        framework.createSync();
        operatingSystemUtils.unzip(frameworkZip, framework);
      }
    }

    final File licenseSource = cache.getLicenseFile();
    for (final String licenseDir in getLicenseDirs()) {
      final String licenseDestinationPath = fileSystem.path.join(location.path, licenseDir, 'LICENSE');
      await licenseSource.copy(licenseDestinationPath);
    }
  }

  Future<bool> checkForArtifacts(String? engineVersion) async {
    engineVersion ??= version;
    final String url = '${cache.storageBaseUrl}/flutter_infra_release/flutter/$engineVersion/';

    bool exists = false;
    for (final String pkgName in getPackageDirs()) {
      exists = await cache.doesRemoteExist('Checking package $pkgName is available...', Uri.parse(url + pkgName + '.zip'));
      if (!exists) {
        return false;
      }
    }

    for (final List<String> toolsDir in getBinaryDirs()) {
      final String cacheDir = toolsDir[0];
      final String urlPath = toolsDir[1];
      exists = await cache.doesRemoteExist('Checking $cacheDir tools are available...',
          Uri.parse(url + urlPath));
      if (!exists) {
        return false;
      }
    }
    return true;
  }

  void _makeFilesExecutable(Directory dir, OperatingSystemUtils operatingSystemUtils) {
    operatingSystemUtils.chmod(dir, 'a+r,a+x');
    for (final File file in dir.listSync(recursive: true).whereType<File>()) {
      final FileStat stat = file.statSync();
      final bool isUserExecutable = ((stat.mode >> 6) & 0x1) == 1;
      if (file.basename == 'flutter_tester' || isUserExecutable) {
        // Make the file readable and executable by all users.
        operatingSystemUtils.chmod(file, 'a+r,a+x');
      }
    }
  }
}

/// An API for downloading and un-archiving artifacts, such as engine binaries or
/// additional source code.
class ArtifactUpdater {
  ArtifactUpdater({
    required OperatingSystemUtils operatingSystemUtils,
    required Logger logger,
    required FileSystem fileSystem,
    required Directory tempStorage,
    required HttpClient httpClient,
    required Platform platform,
  }) : _operatingSystemUtils = operatingSystemUtils,
       _httpClient = httpClient,
       _logger = logger,
       _fileSystem = fileSystem,
       _tempStorage = tempStorage,
       _platform = platform;

  /// The number of times the artifact updater will repeat the artifact download loop.
  static const int _kRetryCount = 2;

  final Logger _logger;
  final OperatingSystemUtils _operatingSystemUtils;
  final FileSystem _fileSystem;
  final Directory _tempStorage;
  final HttpClient _httpClient;
  final Platform _platform;

  /// Keep track of the files we've downloaded for this execution so we
  /// can delete them after completion. We don't delete them right after
  /// extraction in case [update] is interrupted, so we can restart without
  /// starting from scratch.
  @visibleForTesting
  final List<File> downloadedFiles = <File>[];

  /// Download a zip archive from the given [url] and unzip it to [location].
  Future<void> downloadZipArchive(
    String message,
    Uri url,
    Directory location,
  ) {
    return _downloadArchive(
      message,
      url,
      location,
      _operatingSystemUtils.unzip,
    );
  }

  /// Download a gzipped tarball from the given [url] and unpack it to [location].
  Future<void> downloadZippedTarball(String message, Uri url, Directory location) {
    return _downloadArchive(
      message,
      url,
      location,
      _operatingSystemUtils.unpack,
    );
  }

  /// Download an archive from the given [url] and unzip it to [location].
  Future<void> _downloadArchive(
    String message,
    Uri url,
    Directory location,
    void Function(File, Directory) extractor,
  ) async {
    final String downloadPath = flattenNameSubdirs(url, _fileSystem);
    final File tempFile = _createDownloadFile(downloadPath);
    Status status;
    int retries = _kRetryCount;

    while (retries > 0) {
      status = _logger.startProgress(
        message,
      );
      try {
        _ensureExists(tempFile.parent);
        if (tempFile.existsSync()) {
          tempFile.deleteSync();
        }
        await _download(url, tempFile);

        if (!tempFile.existsSync()) {
          throw Exception('Did not find downloaded file ${tempFile.path}');
        }
      } on Exception catch (err) {
        _logger.printTrace(err.toString());
        retries -= 1;
        if (retries == 0) {
          throwToolExit(
            'Failed to download $url. Ensure you have network connectivity and then try again.\n$err',
          );
        }
        continue;
      } on ArgumentError catch (error) {
        final String? overrideUrl = _platform.environment['FLUTTER_STORAGE_BASE_URL'];
        if (overrideUrl != null && url.toString().contains(overrideUrl)) {
          _logger.printError(error.toString());
          throwToolExit(
            'The value of FLUTTER_STORAGE_BASE_URL ($overrideUrl) could not be '
            'parsed as a valid url. Please see https://flutter.dev/community/china '
            'for an example of how to use it.\n'
            'Full URL: $url',
            exitCode: kNetworkProblemExitCode,
          );
        }
        // This error should not be hit if there was not a storage URL override, allow the
        // tool to crash.
        rethrow;
      } finally {
        status.stop();
      }
      /// Unzipping multiple file into a directory will not remove old files
      /// from previous versions that are not present in the new bundle.
      final Directory destination = location.childDirectory(
        tempFile.fileSystem.path.basenameWithoutExtension(tempFile.path)
      );
      try {
        ErrorHandlingFileSystem.deleteIfExists(
          destination,
          recursive: true,
        );
      } on FileSystemException catch (error) {
        // Error that indicates another program has this file open and that it
        // cannot be deleted. For the cache, this is either the analyzer reading
        // the sky_engine package or a running flutter_tester device.
        const int kSharingViolation = 32;
<<<<<<< HEAD
        if (_platform.isWindows && error.osError.errorCode == kSharingViolation) {
=======
        if (_platform.isWindows && error.osError?.errorCode == kSharingViolation) {
>>>>>>> 02c026b0
          throwToolExit(
            'Failed to delete ${destination.path} because the local file/directory is in use '
            'by another process. Try closing any running IDEs or editors and trying '
            'again'
          );
        }
      }
      _ensureExists(location);

      try {
        extractor(tempFile, location);
      } on Exception catch (err) {
        retries -= 1;
        if (retries == 0) {
          throwToolExit(
            'Flutter could not download and/or extract $url. Ensure you have '
            'network connectivity and all of the required dependencies listed at '
            'flutter.dev/setup.\nThe original exception was: $err.'
          );
        }
        _deleteIgnoringErrors(tempFile);
        continue;
      }
      return;
    }
  }

  /// Download bytes from [url], throwing non-200 responses as an exception.
  ///
  /// Validates that the md5 of the content bytes matches the provided
  /// `x-goog-hash` header, if present. This header should contain an md5 hash
  /// if the download source is Google cloud storage.
  ///
  /// See also:
  ///   * https://cloud.google.com/storage/docs/xml-api/reference-headers#xgooghash
  Future<void> _download(Uri url, File file) async {
    final HttpClientRequest request = await _httpClient.getUrl(url);
    final HttpClientResponse response = await request.close();
    if (response.statusCode != HttpStatus.ok) {
      throw Exception(response.statusCode);
    }

    final String? md5Hash = _expectedMd5(response.headers);
    ByteConversionSink? inputSink;
    late StreamController<Digest> digests;
    if (md5Hash != null) {
      _logger.printTrace('Content $url md5 hash: $md5Hash');
      digests = StreamController<Digest>();
      inputSink = md5.startChunkedConversion(digests);
    }
    final RandomAccessFile randomAccessFile = file.openSync(mode: FileMode.writeOnly);
    await response.forEach((List<int> chunk) {
      inputSink?.add(chunk);
      randomAccessFile.writeFromSync(chunk);
    });
    randomAccessFile.closeSync();
    if (inputSink != null) {
      inputSink.close();
      final Digest digest = await digests.stream.last;
      final String rawDigest = base64.encode(digest.bytes);
      if (rawDigest != md5Hash) {
        throw Exception(''
          'Expected $url to have md5 checksum $md5Hash, but was $rawDigest. This '
          'may indicate a problem with your connection to the Flutter backend servers. '
          'Please re-try the download after confirming that your network connection is '
          'stable.'
        );
      }
    }
  }

  String? _expectedMd5(HttpHeaders httpHeaders) {
    final List<String>? values = httpHeaders['x-goog-hash'];
    if (values == null) {
      return null;
    }
    String? rawMd5Hash;
    for (final String value in values) {
      if (value.startsWith('md5=')) {
        rawMd5Hash = value;
        break;
      }
    }
    if (rawMd5Hash == null) {
      return null;
    }
    final List<String> segments = rawMd5Hash.split('md5=');
    if (segments.length < 2) {
      return null;
    }
    final String md5Hash = segments[1];
    if (md5Hash.isEmpty) {
      return null;
    }
    return md5Hash;
  }

  /// Create a temporary file and invoke [onTemporaryFile] with the file as
  /// argument, then add the temporary file to the [downloadedFiles].
  File _createDownloadFile(String name) {
    final File tempFile = _fileSystem.file(_fileSystem.path.join(_tempStorage.path, name));
    downloadedFiles.add(tempFile);
    return tempFile;
  }

  /// Create the given [directory] and parents, as necessary.
  void _ensureExists(Directory directory) {
    if (!directory.existsSync()) {
      directory.createSync(recursive: true);
    }
  }

    /// Clear any zip/gzip files downloaded.
  void removeDownloadedFiles() {
    for (final File file in downloadedFiles) {
      if (!file.existsSync()) {
        continue;
      }
      try {
        file.deleteSync();
      } on FileSystemException catch (e) {
        _logger.printError('Failed to delete "${file.path}". Please delete manually. $e');
        continue;
      }
      for (Directory directory = file.parent; directory.absolute.path != _tempStorage.absolute.path; directory = directory.parent) {
        if (directory.listSync().isNotEmpty) {
          break;
        }
        _deleteIgnoringErrors(directory);
      }
    }
  }

  static void _deleteIgnoringErrors(FileSystemEntity entity) {
    if (!entity.existsSync()) {
      return;
    }
    try {
      entity.deleteSync();
    } on FileSystemException {
      // Ignore errors.
    }
  }
}

@visibleForTesting
String flattenNameSubdirs(Uri url, FileSystem fileSystem){
  final List<String> pieces = <String>[url.host, ...url.pathSegments];
  final Iterable<String> convertedPieces = pieces.map<String>(_flattenNameNoSubdirs);
  return fileSystem.path.joinAll(convertedPieces);
}

/// Given a name containing slashes, colons, and backslashes, expand it into
/// something that doesn't.
String _flattenNameNoSubdirs(String fileName) {
  final List<int> replacedCodeUnits = <int>[
    for (int codeUnit in fileName.codeUnits)
      ..._flattenNameSubstitutions[codeUnit] ?? <int>[codeUnit],
  ];
  return String.fromCharCodes(replacedCodeUnits);
}

// Many characters are problematic in filenames, especially on Windows.
final Map<int, List<int>> _flattenNameSubstitutions = <int, List<int>>{
  r'@'.codeUnitAt(0): '@@'.codeUnits,
  r'/'.codeUnitAt(0): '@s@'.codeUnits,
  r'\'.codeUnitAt(0): '@bs@'.codeUnits,
  r':'.codeUnitAt(0): '@c@'.codeUnits,
  r'%'.codeUnitAt(0): '@per@'.codeUnits,
  r'*'.codeUnitAt(0): '@ast@'.codeUnits,
  r'<'.codeUnitAt(0): '@lt@'.codeUnits,
  r'>'.codeUnitAt(0): '@gt@'.codeUnits,
  r'"'.codeUnitAt(0): '@q@'.codeUnits,
  r'|'.codeUnitAt(0): '@pip@'.codeUnits,
  r'?'.codeUnitAt(0): '@ques@'.codeUnits,
};<|MERGE_RESOLUTION|>--- conflicted
+++ resolved
@@ -955,11 +955,7 @@
         // cannot be deleted. For the cache, this is either the analyzer reading
         // the sky_engine package or a running flutter_tester device.
         const int kSharingViolation = 32;
-<<<<<<< HEAD
-        if (_platform.isWindows && error.osError.errorCode == kSharingViolation) {
-=======
         if (_platform.isWindows && error.osError?.errorCode == kSharingViolation) {
->>>>>>> 02c026b0
           throwToolExit(
             'Failed to delete ${destination.path} because the local file/directory is in use '
             'by another process. Try closing any running IDEs or editors and trying '
