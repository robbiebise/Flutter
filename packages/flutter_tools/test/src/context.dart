// Copyright 2014 The Flutter Authors. All rights reserved.
// Use of this source code is governed by a BSD-style license that can be
// found in the LICENSE file.

import 'dart:async';
import 'dart:io' as io;

import 'package:flutter_tools/src/android/android_workflow.dart';
import 'package:flutter_tools/src/base/config.dart';
import 'package:flutter_tools/src/base/context.dart';
import 'package:flutter_tools/src/base/file_system.dart';
import 'package:flutter_tools/src/base/io.dart';
import 'package:flutter_tools/src/base/logger.dart';
import 'package:flutter_tools/src/base/os.dart';
import 'package:flutter_tools/src/base/platform.dart';
import 'package:flutter_tools/src/base/signals.dart';
import 'package:flutter_tools/src/base/terminal.dart';
import 'package:flutter_tools/src/base/time.dart';
import 'package:flutter_tools/src/cache.dart';
import 'package:flutter_tools/src/context_runner.dart';
import 'package:flutter_tools/src/dart/pub.dart';
import 'package:flutter_tools/src/device.dart';
import 'package:flutter_tools/src/doctor.dart';
import 'package:flutter_tools/src/ios/plist_parser.dart';
import 'package:flutter_tools/src/ios/simulators.dart';
import 'package:flutter_tools/src/ios/xcodeproj.dart';
import 'package:flutter_tools/src/persistent_tool_state.dart';
import 'package:flutter_tools/src/project.dart';
import 'package:flutter_tools/src/reporting/github_template.dart';
import 'package:flutter_tools/src/reporting/reporting.dart';
import 'package:flutter_tools/src/version.dart';
import 'package:flutter_tools/src/globals.dart' as globals;
import 'package:meta/meta.dart';
import 'package:mockito/mockito.dart';

import 'common.dart';
import 'fake_process_manager.dart';
import 'throwing_pub.dart';

export 'package:flutter_tools/src/base/context.dart' show Generator;
export 'fake_process_manager.dart' show ProcessManager, FakeProcessManager, FakeCommand;

/// Return the test logger. This assumes that the current Logger is a BufferLogger.
BufferLogger get testLogger => context.get<Logger>() as BufferLogger;

FakeDeviceManager get testDeviceManager => context.get<DeviceManager>() as FakeDeviceManager;
FakeDoctor get testDoctor => context.get<Doctor>() as FakeDoctor;

typedef ContextInitializer = void Function(AppContext testContext);

@isTest
void testUsingContext(
  String description,
  dynamic testMethod(), {
  Map<Type, Generator> overrides = const <Type, Generator>{},
  bool initializeFlutterRoot = true,
  String testOn,
  bool skip, // should default to `false`, but https://github.com/dart-lang/test/issues/545 doesn't allow this
}) {
  if (overrides[FileSystem] != null && overrides[ProcessManager] == null) {
    throw StateError(
      'If you override the FileSystem context you must also provide a ProcessManager, '
      'otherwise the processes you launch will not be dealing with the same file system '
      'that you are dealing with in your test.'
    );
  }

  // Ensure we don't rely on the default [Config] constructor which will
  // leak a sticky $HOME/.flutter_settings behind!
  Directory configDir;
  tearDown(() {
    if (configDir != null) {
      tryToDelete(configDir);
      configDir = null;
    }
  });
  Config buildConfig(FileSystem fs) {
    configDir ??= globals.fs.systemTempDirectory.createTempSync('flutter_config_dir_test.');
    final File settingsFile = globals.fs.file(
      globals.fs.path.join(configDir.path, '.flutter_settings')
    );
    return Config(settingsFile);
  }
  PersistentToolState buildPersistentToolState(FileSystem fs) {
    configDir ??= globals.fs.systemTempDirectory.createTempSync('flutter_config_dir_test.');
    final File toolStateFile = globals.fs.file(
      globals.fs.path.join(configDir.path, '.flutter_tool_state'));
    return PersistentToolState(toolStateFile);
  }

  test(description, () async {
    await runInContext<dynamic>(() {
      return context.run<dynamic>(
        name: 'mocks',
        overrides: <Type, Generator>{
<<<<<<< HEAD
          AnsiTerminal: () => AnsiTerminal(platform: platform, stdio: stdio),
          Config: () => buildConfig(fs),
=======
          Config: () => buildConfig(globals.fs),
>>>>>>> ee7a37f1
          DeviceManager: () => FakeDeviceManager(),
          Doctor: () => FakeDoctor(),
          FlutterVersion: () => MockFlutterVersion(),
          HttpClient: () => MockHttpClient(),
          IOSSimulatorUtils: () {
            final MockIOSSimulatorUtils mock = MockIOSSimulatorUtils();
            when(mock.getAttachedDevices()).thenAnswer((Invocation _) async => <IOSSimulator>[]);
            return mock;
          },
          OutputPreferences: () => OutputPreferences.test(),
          Logger: () => BufferLogger(
            terminal: terminal,
            outputPreferences: outputPreferences,
          ),
          OperatingSystemUtils: () => FakeOperatingSystemUtils(),
          PersistentToolState: () => buildPersistentToolState(globals.fs),
          SimControl: () => MockSimControl(),
          Usage: () => FakeUsage(),
          XcodeProjectInterpreter: () => FakeXcodeProjectInterpreter(),
          FileSystem: () => const LocalFileSystemBlockingSetCurrentDirectory(),
          TimeoutConfiguration: () => const TimeoutConfiguration(),
          PlistParser: () => FakePlistParser(),
          Signals: () => FakeSignals(),
          Pub: () => ThrowingPub(), // prevent accidentally using pub.
          GitHubTemplateCreator: () => MockGitHubTemplateCreator(),
        },
        body: () {
          final String flutterRoot = getFlutterRoot();
          return runZoned<Future<dynamic>>(() {
            try {
              return context.run<dynamic>(
                // Apply the overrides to the test context in the zone since their
                // instantiation may reference items already stored on the context.
                overrides: overrides,
                name: 'test-specific overrides',
                body: () async {
                  if (initializeFlutterRoot) {
                    // Provide a sane default for the flutterRoot directory. Individual
                    // tests can override this either in the test or during setup.
                    Cache.flutterRoot ??= flutterRoot;
                  }
                  return await testMethod();
                },
              );
            } catch (error) {
              _printBufferedErrors(context);
              rethrow;
            }
          }, onError: (dynamic error, StackTrace stackTrace) {
            io.stdout.writeln(error);
            io.stdout.writeln(stackTrace);
            _printBufferedErrors(context);
            throw error;
          });
        },
      );
    });
  }, testOn: testOn, skip: skip);
}

void _printBufferedErrors(AppContext testContext) {
  if (testContext.get<Logger>() is BufferLogger) {
    final BufferLogger bufferLogger = testContext.get<Logger>() as BufferLogger;
    if (bufferLogger.errorText.isNotEmpty) {
      print(bufferLogger.errorText);
    }
    bufferLogger.clear();
  }
}

class FakeDeviceManager implements DeviceManager {
  List<Device> devices = <Device>[];

  String _specifiedDeviceId;

  @override
  String get specifiedDeviceId {
    if (_specifiedDeviceId == null || _specifiedDeviceId == 'all') {
      return null;
    }
    return _specifiedDeviceId;
  }

  @override
  set specifiedDeviceId(String id) {
    _specifiedDeviceId = id;
  }

  @override
  bool get hasSpecifiedDeviceId => specifiedDeviceId != null;

  @override
  bool get hasSpecifiedAllDevices {
    return _specifiedDeviceId != null && _specifiedDeviceId == 'all';
  }

  @override
  Stream<Device> getAllConnectedDevices() => Stream<Device>.fromIterable(devices);

  @override
  Stream<Device> getDevicesById(String deviceId) {
    return Stream<Device>.fromIterable(
        devices.where((Device device) => device.id == deviceId));
  }

  @override
  Stream<Device> getDevices() {
    return hasSpecifiedDeviceId
        ? getDevicesById(specifiedDeviceId)
        : getAllConnectedDevices();
  }

  void addDevice(Device device) => devices.add(device);

  @override
  bool get canListAnything => true;

  @override
  Future<List<String>> getDeviceDiagnostics() async => <String>[];

  @override
  List<DeviceDiscovery> get deviceDiscoverers => <DeviceDiscovery>[];

  @override
  bool isDeviceSupportedForProject(Device device, FlutterProject flutterProject) {
    return device.isSupportedForProject(flutterProject);
  }

  @override
  Future<List<Device>> findTargetDevices(FlutterProject flutterProject) async {
    return devices;
  }
}

class FakeAndroidLicenseValidator extends AndroidLicenseValidator {
  @override
  Future<LicensesAccepted> get licensesAccepted async => LicensesAccepted.all;
}

class FakeDoctor extends Doctor {
  // True for testing.
  @override
  bool get canListAnything => true;

  // True for testing.
  @override
  bool get canLaunchAnything => true;

  @override
  /// Replaces the android workflow with a version that overrides licensesAccepted,
  /// to prevent individual tests from having to mock out the process for
  /// the Doctor.
  List<DoctorValidator> get validators {
    final List<DoctorValidator> superValidators = super.validators;
    return superValidators.map<DoctorValidator>((DoctorValidator v) {
      if (v is AndroidLicenseValidator) {
        return FakeAndroidLicenseValidator();
      }
      return v;
    }).toList();
  }
}

class MockSimControl extends Mock implements SimControl {
  MockSimControl() {
    when(getConnectedDevices()).thenAnswer((Invocation _) async => <SimDevice>[]);
  }
}

class FakeOperatingSystemUtils implements OperatingSystemUtils {
  @override
  ProcessResult makeExecutable(File file) => null;

  @override
  void chmod(FileSystemEntity entity, String mode) { }

  @override
  File which(String execName) => null;

  @override
  List<File> whichAll(String execName) => <File>[];

  @override
  File makePipe(String path) => null;

  @override
  void zip(Directory data, File zipFile) { }

  @override
  void unzip(File file, Directory targetDirectory) { }

  @override
  bool verifyZip(File file) => true;

  @override
  void unpack(File gzippedTarFile, Directory targetDirectory) { }

  @override
  bool verifyGzip(File gzippedFile) => true;

  @override
  String get name => 'fake OS name and version';

  @override
  String get pathVarSeparator => ';';

  @override
  Future<int> findFreePort({bool ipv6 = false}) async => 12345;
}

class MockIOSSimulatorUtils extends Mock implements IOSSimulatorUtils {}

class FakeUsage implements Usage {
  @override
  bool get isFirstRun => false;

  @override
  bool get suppressAnalytics => false;

  @override
  set suppressAnalytics(bool value) { }

  @override
  bool get enabled => true;

  @override
  set enabled(bool value) { }

  @override
  String get clientId => '00000000-0000-4000-0000-000000000000';

  @override
  void sendCommand(String command, { Map<String, String> parameters }) { }

  @override
  void sendEvent(String category, String parameter, {
    String label,
    int value,
    Map<String, String> parameters,
  }) { }

  @override
  void sendTiming(String category, String variableName, Duration duration, { String label }) { }

  @override
  void sendException(dynamic exception) { }

  @override
  Stream<Map<String, dynamic>> get onSend => null;

  @override
  Future<void> ensureAnalyticsSent() => Future<void>.value();

  @override
  void printWelcome() { }
}

class FakeXcodeProjectInterpreter implements XcodeProjectInterpreter {
  @override
  bool get isInstalled => true;

  @override
  String get versionText => 'Xcode 10.2';

  @override
  int get majorVersion => 10;

  @override
  int get minorVersion => 2;

  @override
  Future<Map<String, String>> getBuildSettings(
    String projectPath,
    String target, {
    Duration timeout = const Duration(minutes: 1),
  }) async {
    return <String, String>{};
  }

  @override
  void cleanWorkspace(String workspacePath, String scheme) {
  }

  @override
  Future<XcodeProjectInfo> getInfo(String projectPath, {String projectFilename}) async {
    return XcodeProjectInfo(
      <String>['Runner'],
      <String>['Debug', 'Release'],
      <String>['Runner'],
    );
  }
}

class MockFlutterVersion extends Mock implements FlutterVersion {
  MockFlutterVersion({bool isStable = false}) : _isStable = isStable;

  final bool _isStable;

  @override
  bool get isMaster => !_isStable;
}

class MockClock extends Mock implements SystemClock {}

class MockHttpClient extends Mock implements HttpClient {}

class MockGitHubTemplateCreator extends Mock implements GitHubTemplateCreator {}

class FakePlistParser implements PlistParser {
  @override
  Map<String, dynamic> parseFile(String plistFilePath) => const <String, dynamic>{};

  @override
  String getValueFromFile(String plistFilePath, String key) => null;
}

class LocalFileSystemBlockingSetCurrentDirectory extends LocalFileSystem {
  const LocalFileSystemBlockingSetCurrentDirectory();

  @override
  set currentDirectory(dynamic value) {
    throw 'globals.fs.currentDirectory should not be set on the local file system during '
          'tests as this can cause race conditions with concurrent tests. '
          'Consider using a MemoryFileSystem for testing if possible or refactor '
          'code to not require setting globals.fs.currentDirectory.';
  }
}

class FakeSignals implements Signals {
  @override
  Object addHandler(ProcessSignal signal, SignalHandler handler) {
    return null;
  }

  @override
  Future<bool> removeHandler(ProcessSignal signal, Object token) async {
    return true;
  }

  @override
  Stream<Object> get errors => const Stream<Object>.empty();
}<|MERGE_RESOLUTION|>--- conflicted
+++ resolved
@@ -12,7 +12,6 @@
 import 'package:flutter_tools/src/base/io.dart';
 import 'package:flutter_tools/src/base/logger.dart';
 import 'package:flutter_tools/src/base/os.dart';
-import 'package:flutter_tools/src/base/platform.dart';
 import 'package:flutter_tools/src/base/signals.dart';
 import 'package:flutter_tools/src/base/terminal.dart';
 import 'package:flutter_tools/src/base/time.dart';
@@ -93,12 +92,8 @@
       return context.run<dynamic>(
         name: 'mocks',
         overrides: <Type, Generator>{
-<<<<<<< HEAD
-          AnsiTerminal: () => AnsiTerminal(platform: platform, stdio: stdio),
-          Config: () => buildConfig(fs),
-=======
+          AnsiTerminal: () => AnsiTerminal(platform: globals.platform, stdio: globals.stdio),
           Config: () => buildConfig(globals.fs),
->>>>>>> ee7a37f1
           DeviceManager: () => FakeDeviceManager(),
           Doctor: () => FakeDoctor(),
           FlutterVersion: () => MockFlutterVersion(),
@@ -110,7 +105,7 @@
           },
           OutputPreferences: () => OutputPreferences.test(),
           Logger: () => BufferLogger(
-            terminal: terminal,
+            terminal: globals.terminal,
             outputPreferences: outputPreferences,
           ),
           OperatingSystemUtils: () => FakeOperatingSystemUtils(),
