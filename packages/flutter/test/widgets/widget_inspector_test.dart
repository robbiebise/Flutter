// Copyright 2014 The Flutter Authors. All rights reserved.
// Use of this source code is governed by a BSD-style license that can be
// found in the LICENSE file.

// reduced-test-set:
//   This file is run as part of a reduced test set in CI on Mac and Windows
//   machines.
@Tags(<String>['reduced-test-set'])
@TestOn('!chrome')
library;

import 'dart:convert';
import 'dart:math';
import 'dart:ui' as ui;

import 'package:flutter/cupertino.dart';
import 'package:flutter/foundation.dart';
import 'package:flutter/gestures.dart' show DragStartBehavior;
import 'package:flutter/material.dart';
import 'package:flutter/rendering.dart';
import 'package:flutter_test/flutter_test.dart';
import 'package:leak_tracker/leak_tracker.dart';

import '../impeller_test_helpers.dart';
import 'widget_inspector_test_utils.dart';

// Start of block of code where widget creation location line numbers and
// columns will impact whether tests pass.

class ClockDemo extends StatelessWidget {
  const ClockDemo({ super.key });

  @override
  Widget build(BuildContext context) {
    return Directionality(
      textDirection: TextDirection.ltr,
      child: Column(
        mainAxisAlignment: MainAxisAlignment.center,
        children: <Widget>[
          const Text('World Clock'),
          makeClock('Local', DateTime.now().timeZoneOffset.inHours),
          makeClock('UTC', 0),
          makeClock('New York, NY', -4),
          makeClock('Chicago, IL', -5),
          makeClock('Denver, CO', -6),
          makeClock('Los Angeles, CA', -7),
        ],
      ),
    );
  }

  Widget makeClock(String label, int utcOffset) {
    return Stack(
      children: <Widget>[
        const Icon(Icons.watch),
        Text(label),
        ClockText(utcOffset: utcOffset),
      ],
    );
  }
}

class ClockText extends StatefulWidget {
  const ClockText({
    super.key,
    this.utcOffset = 0,
  });

  final int utcOffset;

  @override
  State<ClockText> createState() => _ClockTextState();
}

class _ClockTextState extends State<ClockText> {
  DateTime? currentTime = DateTime.now();

  void updateTime() {
    setState(() {
      currentTime = DateTime.now();
    });
  }

  void stopClock() {
    setState(() {
      currentTime = null;
    });
  }

  @override
  Widget build(BuildContext context) {
    if (currentTime == null) {
      return const Text('stopped');
    }
    return Text(
      currentTime!
          .toUtc()
          .add(Duration(hours: widget.utcOffset))
          .toIso8601String(),
    );
  }
}

// End of block of code where widget creation location line numbers and
// columns will impact whether tests pass.

// Class to enable building trees of nodes with cycles between properties of
// nodes and the properties of those properties.
// This exposed a bug in code serializing DiagnosticsNode objects that did not
// handle these sorts of cycles robustly.
class CyclicDiagnostic extends DiagnosticableTree {
  CyclicDiagnostic(this.name);

  // Field used to create cyclic relationships.
  CyclicDiagnostic? related;
  final List<DiagnosticsNode> children = <DiagnosticsNode>[];

  final String name;

  @override
  String toStringShort() => '${objectRuntimeType(this, 'CyclicDiagnostic')}-$name';

  // We have to override toString to avoid the toString call itself triggering a
  // stack overflow.
  @override
  String toString({ DiagnosticLevel minLevel = DiagnosticLevel.info }) {
    return toStringShort();
  }

  @override
  void debugFillProperties(DiagnosticPropertiesBuilder properties) {
    super.debugFillProperties(properties);
    properties.add(DiagnosticsProperty<CyclicDiagnostic>('related', related));
  }

  @override
  List<DiagnosticsNode> debugDescribeChildren() => children;
}

class _CreationLocation {
  _CreationLocation({
    required this.id,
    required this.file,
    required this.line,
    required this.column,
    required this.name,
  });

  final int id;
  final String file;
  final int line;
  final int column;
  String? name;
}

class RenderRepaintBoundaryWithDebugPaint extends RenderRepaintBoundary {
  @override
  void debugPaintSize(PaintingContext context, Offset offset) {
    super.debugPaintSize(context, offset);
    assert(() {
      // Draw some debug paint UI interleaving creating layers and drawing
      // directly to the context's canvas.
      final Paint paint = Paint()
        ..style = PaintingStyle.stroke
        ..strokeWidth = 1.0
        ..color = Colors.red;
      {
        final PictureLayer pictureLayer = PictureLayer(Offset.zero & size);
        final ui.PictureRecorder recorder = ui.PictureRecorder();
        final Canvas pictureCanvas = Canvas(recorder);
        pictureCanvas.drawCircle(Offset.zero, 20.0, paint);
        pictureLayer.picture = recorder.endRecording();
        context.addLayer(
          OffsetLayer()
            ..offset = offset
            ..append(pictureLayer),
        );
      }
      context.canvas.drawLine(
        offset,
        offset.translate(size.width, size.height),
        paint,
      );
      {
        final PictureLayer pictureLayer = PictureLayer(Offset.zero & size);
        final ui.PictureRecorder recorder = ui.PictureRecorder();
        final Canvas pictureCanvas = Canvas(recorder);
        pictureCanvas.drawCircle(const Offset(20.0, 20.0), 20.0, paint);
        pictureLayer.picture = recorder.endRecording();
        context.addLayer(
          OffsetLayer()
            ..offset = offset
            ..append(pictureLayer),
        );
      }
      paint.color = Colors.blue;
      context.canvas.drawLine(
        offset,
        offset.translate(size.width * 0.5, size.height * 0.5),
        paint,
      );
      return true;
    }());
  }
}

class RepaintBoundaryWithDebugPaint extends RepaintBoundary {
  /// Creates a widget that isolates repaints.
  const RepaintBoundaryWithDebugPaint({
    super.key,
    super.child,
  });

  @override
  RenderRepaintBoundary createRenderObject(BuildContext context) {
    return RenderRepaintBoundaryWithDebugPaint();
  }
}

Widget _applyConstructor(Widget Function() constructor) => constructor();

class _TrivialWidget extends StatelessWidget {
  const _TrivialWidget() : super(key: const Key('singleton'));
  @override
  Widget build(BuildContext context) => const Text('Hello, world!');
}

int getChildLayerCount(OffsetLayer layer) {
  Layer? child = layer.firstChild;
  int count = 0;
  while (child != null) {
    count++;
    child = child.nextSibling;
  }
  return count;
}

extension TextFromString on String {
  @widgetFactory
  Widget text() {
    return Text(this);
  }
}

final List<Object> _weakValueTests = <Object>[1, 1.0, 'hello', true, false, Object(), <int>[3, 4], DateTime(2023)];

void main() {
  group('$InspectorReferenceData', (){
    for (final Object item in _weakValueTests) {
      test('can be created for any type but $Record, $item', () async {
        final InspectorReferenceData weakValue = InspectorReferenceData(item, 'id');
        expect(weakValue.value, item);
      });
    }

    test('throws for $Record', () async {
      expect(()=> InspectorReferenceData((1, 2), 'id'), throwsA(isA<ArgumentError>()));
    });
  });

  group('$WeakMap', (){
    for (final Object item in _weakValueTests) {
      test('assigns and removes value, $item', () async {
        final WeakMap<Object, Object> weakMap = WeakMap<Object, Object>();
        weakMap[item] = 1;
        expect(weakMap[item], 1);
        expect(weakMap.remove(item), 1);
        expect(weakMap[item], null);
      });
    }

    for (final Object item in _weakValueTests) {
      test('returns null for absent value, $item', () async {
        final WeakMap<Object, Object> weakMap = WeakMap<Object, Object>();
        expect(weakMap[item], null);
      });
    }
  });

  _TestWidgetInspectorService.runTests();
}

class _TestWidgetInspectorService extends TestWidgetInspectorService {
  // These tests need access to protected members of WidgetInspectorService.
  static void runTests() {
    final TestWidgetInspectorService service = TestWidgetInspectorService();
    WidgetInspectorService.instance = service;
    setUp(() {
      WidgetInspectorService.instance.isSelectMode.value = true;
    });
    tearDown(() async {
      service.resetAllState();

      if (WidgetInspectorService.instance.isWidgetCreationTracked()) {
        await service.testBoolExtension(
          WidgetInspectorServiceExtensions.trackRebuildDirtyWidgets.name,
          <String, String>{'enabled': 'false'},
        );
      }
    });

    Future<void> pumpWidgetTreeWithABC(WidgetTester tester) async {
      await tester.pumpWidget(
        const Directionality(
          textDirection: TextDirection.ltr,
          child: Stack(
            children: <Widget>[
              Text('a', textDirection: TextDirection.ltr),
              Text('b', textDirection: TextDirection.ltr),
              Text('c', textDirection: TextDirection.ltr),
            ],
          ),
        ),
      );
    }

    Element findElementABC(String letter) {
      assert(<String>['a', 'b', 'c'].contains(letter));
      return find.text(letter).evaluate().first;
    }

    test ('objectToDiagnosticsNode returns null for non-diagnosticable', () {
      expect(WidgetInspectorService.objectToDiagnosticsNode(Alignment.bottomCenter), isNull);
    });

    test('WidgetInspector does not hold objects from GC', () async {
      List<DateTime>? someObject = <DateTime>[DateTime.now(), DateTime.now()];
      final String? id = service.toId(someObject, 'group_name');

      expect(id, isNotNull);

      final WeakReference<Object> ref = WeakReference<Object>(someObject);
      someObject = null;

      // 1 should be enough for [fullGcCycles], but it is 3 to make sure tests are not flaky.
      await forceGC(fullGcCycles: 3);

      expect(ref.target, null);
    });

    testWidgets('WidgetInspector smoke test', (WidgetTester tester) async {
      // This is a smoke test to verify that adding the inspector doesn't crash.
      await tester.pumpWidget(
        const Directionality(
          textDirection: TextDirection.ltr,
          child: Stack(
            children: <Widget>[
              Text('a', textDirection: TextDirection.ltr),
              Text('b', textDirection: TextDirection.ltr),
              Text('c', textDirection: TextDirection.ltr),
            ],
          ),
        ),
      );

      await tester.pumpWidget(
        const Directionality(
          textDirection: TextDirection.ltr,
          child: WidgetInspector(
            selectButtonBuilder: null,
            child: Stack(
              children: <Widget>[
                Text('a', textDirection: TextDirection.ltr),
                Text('b', textDirection: TextDirection.ltr),
                Text('c', textDirection: TextDirection.ltr),
              ],
            ),
          ),
        ),
      );

      expect(true, isTrue); // Expect that we reach here without crashing.
    });

    testWidgets('WidgetInspector interaction test', (WidgetTester tester) async {
      final List<String> log = <String>[];
      final GlobalKey selectButtonKey = GlobalKey();
      final GlobalKey inspectorKey = GlobalKey();
      final GlobalKey topButtonKey = GlobalKey();

      Widget selectButtonBuilder(BuildContext context, VoidCallback onPressed) {
        return Material(child: ElevatedButton(onPressed: onPressed, key: selectButtonKey, child: null));
      }

      String paragraphText(RenderParagraph paragraph) {
        final TextSpan textSpan = paragraph.text as TextSpan;
        return textSpan.text!;
      }

      await tester.pumpWidget(
        Directionality(
          textDirection: TextDirection.ltr,
          child: WidgetInspector(
            key: inspectorKey,
            selectButtonBuilder: selectButtonBuilder,
            child: Material(
              child: ListView(
                children: <Widget>[
                  ElevatedButton(
                    key: topButtonKey,
                    onPressed: () {
                      log.add('top');
                    },
                    child: const Text('TOP'),
                  ),
                  ElevatedButton(
                    onPressed: () {
                      log.add('bottom');
                    },
                    child: const Text('BOTTOM'),
                  ),
                ],
              ),
            ),
          ),
        ),
      );

      expect(WidgetInspectorService.instance.selection.current, isNull);
      await tester.tap(find.text('TOP'), warnIfMissed: false);
      await tester.pump();
      // Tap intercepted by the inspector
      expect(log, equals(<String>[]));
      expect(
        paragraphText(
          WidgetInspectorService.instance.selection.current! as RenderParagraph,
        ),
        equals('TOP'),
      );
      final RenderObject topButton = find.byKey(topButtonKey).evaluate().first.renderObject!;
      expect(
        WidgetInspectorService.instance.selection.candidates,
        contains(topButton),
      );

      await tester.tap(find.text('TOP'));
      expect(log, equals(<String>['top']));
      log.clear();

      await tester.tap(find.text('BOTTOM'));
      expect(log, equals(<String>['bottom']));
      log.clear();
      // Ensure the inspector selection has not changed to bottom.
      expect(
        paragraphText(
          WidgetInspectorService.instance.selection.current! as RenderParagraph,
        ),
        equals('TOP'),
      );

      await tester.tap(find.byKey(selectButtonKey));
      await tester.pump();

      // We are now back in select mode so tapping the bottom button will have
      // not trigger a click but will cause it to be selected.
      await tester.tap(find.text('BOTTOM'), warnIfMissed: false);
      expect(log, equals(<String>[]));
      log.clear();
      expect(
        paragraphText(
          WidgetInspectorService.instance.selection.current! as RenderParagraph,
        ),
        equals('BOTTOM'),
      );
    });

    testWidgets('WidgetInspector non-invertible transform regression test', (WidgetTester tester) async {
      await tester.pumpWidget(
        Directionality(
          textDirection: TextDirection.ltr,
          child: WidgetInspector(
            selectButtonBuilder: null,
            child: Transform(
              transform: Matrix4.identity()..scale(0.0),
              child: const Stack(
                children: <Widget>[
                  Text('a', textDirection: TextDirection.ltr),
                  Text('b', textDirection: TextDirection.ltr),
                  Text('c', textDirection: TextDirection.ltr),
                ],
              ),
            ),
          ),
        ),
      );

      await tester.tap(find.byType(Transform), warnIfMissed: false);

      expect(true, isTrue); // Expect that we reach here without crashing.
    });

    testWidgets('WidgetInspector scroll test', (WidgetTester tester) async {
      final Key childKey = UniqueKey();
      final GlobalKey selectButtonKey = GlobalKey();
      final GlobalKey inspectorKey = GlobalKey();

      Widget selectButtonBuilder(BuildContext context, VoidCallback onPressed) {
        return Material(child: ElevatedButton(onPressed: onPressed, key: selectButtonKey, child: null));
      }

      await tester.pumpWidget(
        Directionality(
          textDirection: TextDirection.ltr,
          child: WidgetInspector(
            key: inspectorKey,
            selectButtonBuilder: selectButtonBuilder,
            child: ListView(
              dragStartBehavior: DragStartBehavior.down,
              children: <Widget>[
                Container(
                  key: childKey,
                  height: 5000.0,
                ),
              ],
            ),
          ),
        ),
      );
      expect(tester.getTopLeft(find.byKey(childKey)).dy, equals(0.0));

      await tester.fling(find.byType(ListView), const Offset(0.0, -200.0), 200.0, warnIfMissed: false);
      await tester.pump();

      // Fling does nothing as are in inspect mode.
      expect(tester.getTopLeft(find.byKey(childKey)).dy, equals(0.0));

      await tester.fling(find.byType(ListView), const Offset(200.0, 0.0), 200.0, warnIfMissed: false);
      await tester.pump();

      // Fling still does nothing as are in inspect mode.
      expect(tester.getTopLeft(find.byKey(childKey)).dy, equals(0.0));

      await tester.tap(find.byType(ListView), warnIfMissed: false);
      await tester.pump();
      expect(WidgetInspectorService.instance.selection.current, isNotNull);

      // Now out of inspect mode due to the click.
      await tester.fling(find.byType(ListView), const Offset(0.0, -200.0), 200.0);
      await tester.pump();

      expect(tester.getTopLeft(find.byKey(childKey)).dy, equals(-200.0));

      await tester.fling(find.byType(ListView), const Offset(0.0, 200.0), 200.0);
      await tester.pump();

      expect(tester.getTopLeft(find.byKey(childKey)).dy, equals(0.0));
    });

    testWidgets('WidgetInspector long press', (WidgetTester tester) async {
      bool didLongPress = false;

      await tester.pumpWidget(
        Directionality(
          textDirection: TextDirection.ltr,
          child: WidgetInspector(
            selectButtonBuilder: null,
            child: GestureDetector(
              onLongPress: () {
                expect(didLongPress, isFalse);
                didLongPress = true;
              },
              child: const Text('target', textDirection: TextDirection.ltr),
            ),
          ),
        ),
      );

      await tester.longPress(find.text('target'), warnIfMissed: false);
      // The inspector will swallow the long press.
      expect(didLongPress, isFalse);
    });

    testWidgets('WidgetInspector offstage', (WidgetTester tester) async {
      final GlobalKey inspectorKey = GlobalKey();
      final GlobalKey clickTarget = GlobalKey();

      Widget createSubtree({ double? width, Key? key }) {
        return Stack(
          children: <Widget>[
            Positioned(
              key: key,
              left: 0.0,
              top: 0.0,
              width: width,
              height: 100.0,
              child: Text(width.toString(), textDirection: TextDirection.ltr),
            ),
          ],
        );
      }

      late final OverlayEntry entry1;
      addTearDown(() => entry1..remove()..dispose());
      late final OverlayEntry entry2;
      addTearDown(() => entry2..remove()..dispose());
      late final OverlayEntry entry3;
      addTearDown(() => entry3..remove()..dispose());

      await tester.pumpWidget(
        Directionality(
          textDirection: TextDirection.ltr,
          child: WidgetInspector(
            key: inspectorKey,
            selectButtonBuilder: null,
            child: Overlay(
              initialEntries: <OverlayEntry>[
                entry1 = OverlayEntry(
                  maintainState: true,
                  builder: (BuildContext _) => createSubtree(width: 94.0),
                ),
                entry2 = OverlayEntry(
                  opaque: true,
                  maintainState: true,
                  builder: (BuildContext _) => createSubtree(width: 95.0),
                ),
                entry3 = OverlayEntry(
                  maintainState: true,
                  builder: (BuildContext _) => createSubtree(width: 96.0, key: clickTarget),
                ),
              ],
            ),
          ),
        ),
      );

      await tester.longPress(find.byKey(clickTarget), warnIfMissed: false);
      // The object with width 95.0 wins over the object with width 94.0 because
      // the subtree with width 94.0 is offstage.
      expect(
        WidgetInspectorService.instance.selection.current?.semanticBounds.width,
        equals(95.0),
      );

      // Exactly 2 out of the 3 text elements should be in the candidate list of
      // objects to select as only 2 are onstage.
      expect(
        WidgetInspectorService.instance.selection.candidates
            .whereType<RenderParagraph>()
            .length,
        equals(2),
      );
    });

    testWidgets('WidgetInspector with Transform above', (WidgetTester tester) async {
      final GlobalKey childKey = GlobalKey();
      final GlobalKey repaintBoundaryKey = GlobalKey();

      final Matrix4 mainTransform = Matrix4.identity()
          ..translate(50.0, 30.0)
          ..scale(0.8, 0.8)
          ..translate(100.0, 50.0);

      await tester.pumpWidget(
        RepaintBoundary(
          key: repaintBoundaryKey,
          child: ColoredBox(
            color: Colors.grey,
            child: Transform(
              transform: mainTransform,
              child: Directionality(
                textDirection: TextDirection.ltr,
                child: WidgetInspector(
                  selectButtonBuilder: null,
                  child: ColoredBox(
                    color: Colors.white,
                    child: Center(
                      child: Container(
                        key: childKey,
                        height: 100.0,
                        width: 50.0,
                        color: Colors.red,
                      ),
                    ),
                  ),
                ),
              ),
            ),
          ),
        ),
      );

      await tester.tap(find.byKey(childKey), warnIfMissed: false);
      await tester.pump();

      await expectLater(
        find.byKey(repaintBoundaryKey),
        matchesGoldenFile('inspector.overlay_positioning_with_transform.png'),
      );
    });

    testWidgets('Multiple widget inspectors', (WidgetTester tester) async {
      // This test verifies that interacting with different inspectors
      // works correctly. This use case may be an app that displays multiple
      // apps inside (i.e. a storyboard).
      final GlobalKey selectButton1Key = GlobalKey();
      final GlobalKey selectButton2Key = GlobalKey();

      final GlobalKey inspector1Key = GlobalKey();
      final GlobalKey inspector2Key = GlobalKey();

      final GlobalKey child1Key = GlobalKey();
      final GlobalKey child2Key = GlobalKey();

      InspectorSelectButtonBuilder selectButtonBuilder(Key key) {
        return (BuildContext context, VoidCallback onPressed) {
          return Material(child: ElevatedButton(onPressed: onPressed, key: key, child: null));
        };
      }

      String paragraphText(RenderParagraph paragraph) {
        final TextSpan textSpan = paragraph.text as TextSpan;
        return textSpan.text!;
      }

      await tester.pumpWidget(
        Directionality(
          textDirection: TextDirection.ltr,
          child: Row(
            children: <Widget>[
              Flexible(
                child: WidgetInspector(
                  key: inspector1Key,
                  selectButtonBuilder: selectButtonBuilder(selectButton1Key),
                  child: Container(
                    key: child1Key,
                    child: const Text('Child 1'),
                  ),
                ),
              ),
              Flexible(
                child: WidgetInspector(
                  key: inspector2Key,
                  selectButtonBuilder: selectButtonBuilder(selectButton2Key),
                  child: Container(
                    key: child2Key,
                    child: const Text('Child 2'),
                  ),
                ),
              ),
            ],
          ),
        ),
      );

      await tester.tap(find.text('Child 1'), warnIfMissed: false);
      await tester.pump();
      expect(
        paragraphText(
          WidgetInspectorService.instance.selection.current! as RenderParagraph,
        ),
        equals('Child 1'),
      );

      // Re-enable select mode since it's state is shared between the
      // WidgetInspectors
      WidgetInspectorService.instance.isSelectMode.value = true;

      await tester.tap(find.text('Child 2'), warnIfMissed: false);
      await tester.pump();
      expect(
        paragraphText(
          WidgetInspectorService.instance.selection.current! as RenderParagraph,
        ),
        equals('Child 2'),
      );
    });

    testWidgets(
      'WidgetInspector selectButton inspection for tap',
      (WidgetTester tester) async {
        final GlobalKey selectButtonKey = GlobalKey();
        final GlobalKey inspectorKey = GlobalKey();
        setupDefaultPubRootDirectory(service);

        Widget selectButtonBuilder(BuildContext context, VoidCallback onPressed) {
          return Material(child: ElevatedButton(onPressed: onPressed, key: selectButtonKey, child: null));
        }

        await tester.pumpWidget(
          Directionality(
            textDirection: TextDirection.ltr,
            child: WidgetInspector(
              key: inspectorKey,
              selectButtonBuilder: selectButtonBuilder,
              child: const Text('Child 1'),
            ),
          ),
        );
        final Finder child = find.text('Child 1');
        final Element childElement = child.evaluate().first;

        await tester.tap(child, warnIfMissed: false);

        await tester.pump();

        // ensure that developer.inspect was called on the widget
        final List<Object?> objectsInspected = service.inspectedObjects();
        expect(objectsInspected, equals(<RenderObject?>[childElement.renderObject]));

        // ensure that a navigate event was sent for the renderObject
        final List<Map<Object, Object?>> navigateEventsPosted
          = service.dispatchedEvents('navigate', stream: 'ToolEvent',);
        expect(navigateEventsPosted.length, equals(1));
        final Map<Object,Object?> event = navigateEventsPosted[0];
        final String file = event['fileUri']! as String;
        final int line = event['line']! as int;
        final int column = event['column']! as int;
        expect(file, endsWith('widget_inspector_test.dart'));
        // We don't hardcode the actual lines the widgets are created on as that
        // would make this test fragile.
        expect(line, isNotNull);
        // Column numbers are more stable than line numbers.
        expect(column, equals(28));
      },
      skip: !WidgetInspectorService.instance.isWidgetCreationTracked() // [intended] Test requires --track-widget-creation flag.
    );

    testWidgets('test transformDebugCreator will re-order if after stack trace', (WidgetTester tester) async {
      final bool widgetTracked = WidgetInspectorService.instance.isWidgetCreationTracked();
      await tester.pumpWidget(
        const Directionality(
          textDirection: TextDirection.ltr,
          child: Stack(
            children: <Widget>[
              Text('a'),
              Text('b', textDirection: TextDirection.ltr),
              Text('c', textDirection: TextDirection.ltr),
            ],
          ),
        ),
      );
      final Element elementA = find.text('a').evaluate().first;
      service.setSelection(elementA, 'my-group');
      late String pubRootTest;
      if (widgetTracked) {
        final Map<String, Object?> jsonObject = json.decode(
          service.getSelectedWidget(null, 'my-group'),
        ) as Map<String, Object?>;
        final Map<String, Object?> creationLocation = jsonObject['creationLocation']! as Map<String, Object?>;
        expect(creationLocation, isNotNull);
        final String fileA = creationLocation['file']! as String;
        expect(fileA, endsWith('widget_inspector_test.dart'));
        expect(jsonObject, isNot(contains('createdByLocalProject')));
        final List<String> segments = Uri
          .parse(fileA)
          .pathSegments;
        // Strip a couple subdirectories away to generate a plausible pub root
        // directory.
        pubRootTest = '/${segments.take(segments.length - 2).join('/')}';
        service.resetPubRootDirectories();
        service.addPubRootDirectories(<String>[pubRootTest]);
      }
      final DiagnosticPropertiesBuilder builder = DiagnosticPropertiesBuilder();
      builder.add(StringProperty('dummy1', 'value'));
      builder.add(StringProperty('dummy2', 'value'));
      builder.add(DiagnosticsStackTrace('When the exception was thrown, this was the stack', null));
      builder.add(DiagnosticsDebugCreator(DebugCreator(elementA)));

      final List<DiagnosticsNode> nodes = List<DiagnosticsNode>.from(debugTransformDebugCreator(builder.properties));
      expect(nodes.length, 5);
      expect(nodes[0].runtimeType, StringProperty);
      expect(nodes[0].name, 'dummy1');
      expect(nodes[1].runtimeType, StringProperty);
      expect(nodes[1].name, 'dummy2');
      // transformed node should come in front of stack trace.
      if (widgetTracked) {
        expect(nodes[2].runtimeType, DiagnosticsBlock);
        final DiagnosticsBlock node = nodes[2] as DiagnosticsBlock;
        final List<DiagnosticsNode> children = node.getChildren();
        expect(children.length, 1);
        final ErrorDescription child = children[0] as ErrorDescription;
        expect(child.valueToString(), contains(Uri.parse(pubRootTest).path));
      } else {
        expect(nodes[2].runtimeType, ErrorDescription);
        final ErrorDescription node = nodes[2] as ErrorDescription;
        expect(node.valueToString().startsWith('Widget creation tracking is currently disabled.'), true);
      }
      expect(nodes[3].runtimeType, ErrorSpacer);
      expect(nodes[4].runtimeType, DiagnosticsStackTrace);
    });

    testWidgets('test transformDebugCreator will not re-order if before stack trace', (WidgetTester tester) async {
      final bool widgetTracked = WidgetInspectorService.instance.isWidgetCreationTracked();
      await tester.pumpWidget(
        const Directionality(
          textDirection: TextDirection.ltr,
          child: Stack(
            children: <Widget>[
              Text('a'),
              Text('b', textDirection: TextDirection.ltr),
              Text('c', textDirection: TextDirection.ltr),
            ],
          ),
        ),
      );
      final Element elementA = find.text('a').evaluate().first;
      late String pubRootTest;
      if (widgetTracked) {
        final Map<String, Object?> jsonObject = json.decode(
          service.getSelectedWidget(null, 'my-group'),
        ) as Map<String, Object?>;
        final Map<String, Object?> creationLocation = jsonObject['creationLocation']! as Map<String, Object?>;
        expect(creationLocation, isNotNull);
        final String fileA = creationLocation['file']! as String;
        expect(fileA, endsWith('widget_inspector_test.dart'));
        expect(jsonObject, isNot(contains('createdByLocalProject')));
        final List<String> segments = Uri
          .parse(fileA)
          .pathSegments;
        // Strip a couple subdirectories away to generate a plausible pub root
        // directory.
        pubRootTest = '/${segments.take(segments.length - 2).join('/')}';
        service.resetPubRootDirectories();
        service.addPubRootDirectories(<String>[pubRootTest]);
      }
      final DiagnosticPropertiesBuilder builder = DiagnosticPropertiesBuilder();
      builder.add(StringProperty('dummy1', 'value'));
      builder.add(DiagnosticsDebugCreator(DebugCreator(elementA)));
      builder.add(StringProperty('dummy2', 'value'));
      builder.add(DiagnosticsStackTrace('When the exception was thrown, this was the stack', null));

      final List<DiagnosticsNode> nodes = List<DiagnosticsNode>.from(debugTransformDebugCreator(builder.properties));
      expect(nodes.length, 5);
      expect(nodes[0].runtimeType, StringProperty);
      expect(nodes[0].name, 'dummy1');
      // transformed node stays at original place.
      if (widgetTracked) {
        expect(nodes[1].runtimeType, DiagnosticsBlock);
        final DiagnosticsBlock node = nodes[1] as DiagnosticsBlock;
        final List<DiagnosticsNode> children = node.getChildren();
        expect(children.length, 1);
        final ErrorDescription child = children[0] as ErrorDescription;
        expect(child.valueToString(), contains(Uri.parse(pubRootTest).path));
      } else {
        expect(nodes[1].runtimeType, ErrorDescription);
        final ErrorDescription node = nodes[1] as ErrorDescription;
        expect(node.valueToString().startsWith('Widget creation tracking is currently disabled.'), true);
      }
      expect(nodes[2].runtimeType, ErrorSpacer);
      expect(nodes[3].runtimeType, StringProperty);
      expect(nodes[3].name, 'dummy2');
      expect(nodes[4].runtimeType, DiagnosticsStackTrace);
    }, skip: WidgetInspectorService.instance.isWidgetCreationTracked()); // [intended] Test requires --no-track-widget-creation flag.

    testWidgets('test transformDebugCreator will add DevToolsDeepLinkProperty for overflow errors', (WidgetTester tester) async {
      activeDevToolsServerAddress = 'http://127.0.0.1:9100';
      connectedVmServiceUri = 'http://127.0.0.1:55269/798ay5al_FM=/';

      setupDefaultPubRootDirectory(service);

      await tester.pumpWidget(
        const Directionality(
          textDirection: TextDirection.ltr,
          child: Stack(
            children: <Widget>[
              Text('a'),
              Text('b', textDirection: TextDirection.ltr),
              Text('c', textDirection: TextDirection.ltr),
            ],
          ),
        ),
      );
      final Element elementA = find.text('a').evaluate().first;

      final DiagnosticPropertiesBuilder builder = DiagnosticPropertiesBuilder();
      builder.add(ErrorSummary('A RenderFlex overflowed by 273 pixels on the bottom'));
      builder.add(DiagnosticsDebugCreator(DebugCreator(elementA)));
      builder.add(StringProperty('dummy2', 'value'));

      final List<DiagnosticsNode> nodes = List<DiagnosticsNode>.from(debugTransformDebugCreator(builder.properties));
      expect(nodes.length, 6);
      expect(nodes[0].runtimeType, ErrorSummary);
      expect(nodes[1].runtimeType, DiagnosticsBlock);
      expect(nodes[2].runtimeType, ErrorSpacer);
      expect(nodes[3].runtimeType, DevToolsDeepLinkProperty);
      expect(nodes[4].runtimeType, ErrorSpacer);
      expect(nodes[5].runtimeType, StringProperty);
    }, skip: !WidgetInspectorService.instance.isWidgetCreationTracked()); // [intended] Test requires --track-widget-creation flag.

    testWidgets('test transformDebugCreator will not add DevToolsDeepLinkProperty for non-overflow errors', (WidgetTester tester) async {
      activeDevToolsServerAddress = 'http://127.0.0.1:9100';
      connectedVmServiceUri = 'http://127.0.0.1:55269/798ay5al_FM=/';
      setupDefaultPubRootDirectory(service);

      await tester.pumpWidget(
        const Directionality(
          textDirection: TextDirection.ltr,
          child: Stack(
            children: <Widget>[
              Text('a'),
              Text('b', textDirection: TextDirection.ltr),
              Text('c', textDirection: TextDirection.ltr),
            ],
          ),
        ),
      );
      final Element elementA = find.text('a').evaluate().first;

      final DiagnosticPropertiesBuilder builder = DiagnosticPropertiesBuilder();
      builder.add(ErrorSummary('some other error'));
      builder.add(DiagnosticsDebugCreator(DebugCreator(elementA)));
      builder.add(StringProperty('dummy2', 'value'));

      final List<DiagnosticsNode> nodes = List<DiagnosticsNode>.from(debugTransformDebugCreator(builder.properties));
      expect(nodes.length, 4);
      expect(nodes[0].runtimeType, ErrorSummary);
      expect(nodes[1].runtimeType, DiagnosticsBlock);
      expect(nodes[2].runtimeType, ErrorSpacer);
      expect(nodes[3].runtimeType, StringProperty);
    }, skip: !WidgetInspectorService.instance.isWidgetCreationTracked());  // [intended] Test requires --track-widget-creation flag.

    testWidgets('test transformDebugCreator will not add DevToolsDeepLinkProperty if devtoolsServerAddress is unavailable', (WidgetTester tester) async {
      activeDevToolsServerAddress = null;
      connectedVmServiceUri = 'http://127.0.0.1:55269/798ay5al_FM=/';
      setupDefaultPubRootDirectory(service);

      await tester.pumpWidget(
        const Directionality(
          textDirection: TextDirection.ltr,
          child: Stack(
            children: <Widget>[
              Text('a'),
              Text('b', textDirection: TextDirection.ltr),
              Text('c', textDirection: TextDirection.ltr),
            ],
          ),
        ),
      );
      final Element elementA = find.text('a').evaluate().first;

      final DiagnosticPropertiesBuilder builder = DiagnosticPropertiesBuilder();
      builder.add(ErrorSummary('A RenderFlex overflowed by 273 pixels on the bottom'));
      builder.add(DiagnosticsDebugCreator(DebugCreator(elementA)));
      builder.add(StringProperty('dummy2', 'value'));

      final List<DiagnosticsNode> nodes = List<DiagnosticsNode>.from(debugTransformDebugCreator(builder.properties));
      expect(nodes.length, 4);
      expect(nodes[0].runtimeType, ErrorSummary);
      expect(nodes[1].runtimeType, DiagnosticsBlock);
      expect(nodes[2].runtimeType, ErrorSpacer);
      expect(nodes[3].runtimeType, StringProperty);
    }, skip: !WidgetInspectorService.instance.isWidgetCreationTracked());  // [intended] Test requires --track-widget-creation flag.

    // TODO(CoderDake): Clean up pubRootDirectory tests https://github.com/flutter/flutter/issues/107186
    group('pubRootDirectory', () {
      const String directoryA = '/a/b/c';
      const String directoryB = '/d/e/f';
      const String directoryC = '/g/h/i';

      setUp(() {
        service.resetPubRootDirectories();
      });

      group('addPubRootDirectories', () {
        test('can add multiple directories', () async {
          const List<String> directories = <String>[directoryA, directoryB];
          service.addPubRootDirectories(directories);

          final List<String> pubRoots = await service.currentPubRootDirectories;
          expect(pubRoots, unorderedEquals(directories));
        });

        test('can add multiple directories separately', () async {
          service.addPubRootDirectories(<String>[directoryA]);
          service.addPubRootDirectories(<String>[directoryB]);
          service.addPubRootDirectories(<String>[]);

          final List<String> pubRoots = await service.currentPubRootDirectories;
          expect(pubRoots, unorderedEquals(<String>[
            directoryA,
            directoryB,
          ]));
        });

        test('handles duplicates', () async {
          const List<String> directories = <String>[
            directoryA,
            'file://$directoryA',
            directoryB,
            directoryB
          ];
          service.addPubRootDirectories(directories);

          final List<String> pubRoots = await service.currentPubRootDirectories;
          expect(pubRoots, unorderedEquals(<String>[
            directoryA,
            directoryB,
          ]));
        });
      });

      group('removePubRootDirectories', () {
        setUp(() {
          service.resetPubRootDirectories();
          service.addPubRootDirectories(<String>[directoryA, directoryB, directoryC]);
        });

        test('removes multiple directories', () async {
          service.removePubRootDirectories(<String>[directoryA, directoryB,]);

          final List<String> pubRoots = await service.currentPubRootDirectories;
          expect(pubRoots, equals(<String>[directoryC]));
        });

        test('removes multiple directories separately', () async {
          service.removePubRootDirectories(<String>[directoryA]);
          service.removePubRootDirectories(<String>[directoryB]);
          service.removePubRootDirectories(<String>[]);

          final List<String> pubRoots = await service.currentPubRootDirectories;
          expect(pubRoots, equals(<String>[directoryC]));
        });

        test('handles duplicates', () async {
          service.removePubRootDirectories(<String>[
            'file://$directoryA',
            directoryA,
            directoryB,
            directoryB,
          ]);

          final List<String> pubRoots = await service.currentPubRootDirectories;
          expect(pubRoots, equals(<String>[directoryC]));
        });

        test("does nothing if the directories doesn't exist ", () async {
          service.removePubRootDirectories(<String>['/x/y/z']);

          final List<String> pubRoots = await service.currentPubRootDirectories;
          expect(pubRoots, unorderedEquals(<String>[
            directoryA,
            directoryB,
            directoryC,
          ]));
        });
      });
    });

    group('Widget Inspector Service API', () {
      group('Does not require flag --track-widget-location', () {
        test('null id', () {
          service.disposeAllGroups();
          expect(service.toObject(null), isNull);
          expect(service.toId(null, 'test-group'), isNull);
        });

        test('dispose group', () {
          service.disposeAllGroups();
          final Object a = Object();
          const String group1 = 'group-1';
          const String group2 = 'group-2';
          const String group3 = 'group-3';
          final String? aId = service.toId(a, group1);
          expect(service.toId(a, group2), equals(aId));
          expect(service.toId(a, group3), equals(aId));
          service.disposeGroup(group1);
          service.disposeGroup(group2);
          expect(service.toObject(aId), equals(a));
          service.disposeGroup(group3);
          expect(() => service.toObject(aId), throwsFlutterError);
        });

        test('dispose id', () {
          service.disposeAllGroups();
          final Object a = Object();
          final Object b = Object();
          const String group1 = 'group-1';
          const String group2 = 'group-2';
          final String? aId = service.toId(a, group1);
          final String? bId = service.toId(b, group1);
          expect(service.toId(a, group2), equals(aId));
          service.disposeId(bId, group1);
          expect(() => service.toObject(bId), throwsFlutterError);
          service.disposeId(aId, group1);
          expect(service.toObject(aId), equals(a));
          service.disposeId(aId, group2);
          expect(() => service.toObject(aId), throwsFlutterError);
        });

        test('toObjectForSourceLocation', () {
          const String group = 'test-group';
          const Text widget = Text('a', textDirection: TextDirection.ltr);
          service.disposeAllGroups();
          final String id = service.toId(widget, group)!;
          expect(service.toObjectForSourceLocation(id), equals(widget));
          final Element element = widget.createElement();
          final String elementId = service.toId(element, group)!;
          expect(service.toObjectForSourceLocation(elementId), equals(widget));
          expect(element, isNot(equals(widget)));
          service.disposeGroup(group);
          expect(() => service.toObjectForSourceLocation(elementId),
              throwsFlutterError);
        });

        test('object id test', () {
          const Text a = Text('a', textDirection: TextDirection.ltr);
          const Text b = Text('b', textDirection: TextDirection.ltr);
          const Text c = Text('c', textDirection: TextDirection.ltr);
          const Text d = Text('d', textDirection: TextDirection.ltr);

          const String group1 = 'group-1';
          const String group2 = 'group-2';
          const String group3 = 'group-3';
          service.disposeAllGroups();

          final String? aId = service.toId(a, group1);
          final String? bId = service.toId(b, group2);
          final String? cId = service.toId(c, group3);
          final String? dId = service.toId(d, group1);
          // Make sure we get a consistent id if we add the object to a group multiple
          // times.
          expect(aId, equals(service.toId(a, group1)));
          expect(service.toObject(aId), equals(a));
          expect(service.toObject(aId), isNot(equals(b)));
          expect(service.toObject(bId), equals(b));
          expect(service.toObject(cId), equals(c));
          expect(service.toObject(dId), equals(d));
          // Make sure we get a consistent id even if we add the object to a different
          // group.
          expect(aId, equals(service.toId(a, group3)));
          expect(aId, isNot(equals(bId)));
          expect(aId, isNot(equals(cId)));

          service.disposeGroup(group3);
        });

        testWidgets('maybeSetSelection', (WidgetTester tester) async {
          await pumpWidgetTreeWithABC(tester);
          final Element elementA = findElementABC('a');
          final Element elementB = findElementABC('b');

          service.disposeAllGroups();
          service.selection.clear();
          int selectionChangedCount = 0;
          service.selectionChangedCallback = () => selectionChangedCount++;
          service.setSelection('invalid selection');
          expect(selectionChangedCount, equals(0));
          expect(service.selection.currentElement, isNull);
          service.setSelection(elementA);
          expect(selectionChangedCount, equals(1));
          expect(service.selection.currentElement, equals(elementA));
          expect(service.selection.current, equals(elementA.renderObject));

          service.setSelection(elementB.renderObject);
          expect(selectionChangedCount, equals(2));
          expect(service.selection.current, equals(elementB.renderObject));
          expect(
              service.selection.currentElement,
              equals((elementB.renderObject!.debugCreator! as DebugCreator)
                  .element));

          service.setSelection('invalid selection');
          expect(selectionChangedCount, equals(2));
          expect(service.selection.current, equals(elementB.renderObject));

          service.setSelectionById(service.toId(elementA, 'my-group'));
          expect(selectionChangedCount, equals(3));
          expect(service.selection.currentElement, equals(elementA));
          expect(service.selection.current, equals(elementA.renderObject));

          service.setSelectionById(service.toId(elementA, 'my-group'));
          expect(selectionChangedCount, equals(3));
          expect(service.selection.currentElement, equals(elementA));
        });

        testWidgets('defunct selection regression test',
            (WidgetTester tester) async {
          await tester.pumpWidget(
            const Directionality(
              textDirection: TextDirection.ltr,
              child: Stack(
                children: <Widget>[
                  Text('a', textDirection: TextDirection.ltr),
                ],
              ),
            ),
          );
          final Element elementA = find.text('a').evaluate().first;

          service.setSelection(elementA);
          expect(service.selection.currentElement, equals(elementA));
          expect(service.selection.current, equals(elementA.renderObject));

          await tester.pumpWidget(
            const SizedBox(
              child: Text('b', textDirection: TextDirection.ltr),
            ),
          );
          // Selection is now empty as the element is defunct.
          expect(service.selection.currentElement, equals(null));
          expect(service.selection.current, equals(null));

          // Verify that getting the debug creation location of the defunct element
          // does not crash.
          expect(debugIsLocalCreationLocation(elementA), isFalse);

          // Verify that generating json for a defunct element does not crash.
          expect(
            elementA.toDiagnosticsNode().toJsonMap(
                  InspectorSerializationDelegate(
                    service: service,
                    includeProperties: true,
                  ),
                ),
            isNotNull,
          );

          final Element elementB = find.text('b').evaluate().first;
          service.setSelection(elementB);
          expect(service.selection.currentElement, equals(elementB));
          expect(service.selection.current, equals(elementB.renderObject));

          // Set selection back to a defunct element.
          service.setSelection(elementA);

          expect(service.selection.currentElement, equals(null));
          expect(service.selection.current, equals(null));
        });

        testWidgets('getParentChain', (WidgetTester tester) async {
          const String group = 'test-group';

          await pumpWidgetTreeWithABC(tester);

          service.disposeAllGroups();
          final Element elementB = findElementABC('b');
          final String bId = service.toId(elementB, group)!;
          final Object? jsonList =
              json.decode(service.getParentChain(bId, group));
          expect(jsonList, isList);
          final List<Object?> chainElements = jsonList! as List<Object?>;
          final List<Element> expectedChain =
              elementB.debugGetDiagnosticChain().reversed.toList();
          // Sanity check that the chain goes back to the root.
          expect(expectedChain.first, tester.binding.rootElement);

          expect(chainElements.length, equals(expectedChain.length));
          for (int i = 0; i < expectedChain.length; i += 1) {
            expect(chainElements[i], isMap);
            final Map<String, Object?> chainNode =
                chainElements[i]! as Map<String, Object?>;
            final Element element = expectedChain[i];
            expect(chainNode['node'], isMap);
            final Map<String, Object?> jsonNode =
                chainNode['node']! as Map<String, Object?>;
            expect(service.toObject(jsonNode['valueId']! as String),
                equals(element));

            expect(chainNode['children'], isList);
            final List<Object?> jsonChildren =
                chainNode['children']! as List<Object?>;
            final List<Element> childrenElements = <Element>[];
            element.visitChildren(childrenElements.add);
            expect(jsonChildren.length, equals(childrenElements.length));
            if (i + 1 == expectedChain.length) {
              expect(chainNode['childIndex'], isNull);
            } else {
              expect(chainNode['childIndex'],
                  equals(childrenElements.indexOf(expectedChain[i + 1])));
            }
            for (int j = 0; j < childrenElements.length; j += 1) {
              expect(jsonChildren[j], isMap);
              final Map<String, Object?> childJson =
                  jsonChildren[j]! as Map<String, Object?>;
              expect(service.toObject(childJson['valueId']! as String),
                  equals(childrenElements[j]));
            }
          }
        });

        test('getProperties', () {
          const Diagnosticable diagnosticable =
              Text('a', textDirection: TextDirection.ltr);
          const String group = 'group';
          service.disposeAllGroups();
          final String id = service.toId(diagnosticable, group)!;
          final List<Object?> propertiesJson =
              json.decode(service.getProperties(id, group)) as List<Object?>;
          final List<DiagnosticsNode> properties =
              diagnosticable.toDiagnosticsNode().getProperties();
          expect(properties, isNotEmpty);
          expect(propertiesJson.length, equals(properties.length));
          for (int i = 0; i < propertiesJson.length; ++i) {
            final Map<String, Object?> propertyJson =
                propertiesJson[i]! as Map<String, Object?>;
            expect(service.toObject(propertyJson['valueId'] as String?),
                equals(properties[i].value));
          }
        });

        testWidgets('getChildren', (WidgetTester tester) async {
          const String group = 'test-group';

          await pumpWidgetTreeWithABC(tester);

          final DiagnosticsNode diagnostic =
              find.byType(Stack).evaluate().first.toDiagnosticsNode();
          service.disposeAllGroups();
          final String id = service.toId(diagnostic, group)!;
          final List<Object?> propertiesJson =
              json.decode(service.getChildren(id, group)) as List<Object?>;
          final List<DiagnosticsNode> children = diagnostic.getChildren();
          expect(children.length, equals(3));
          expect(propertiesJson.length, equals(children.length));
          for (int i = 0; i < propertiesJson.length; ++i) {
            final Map<String, Object?> propertyJson =
                propertiesJson[i]! as Map<String, Object?>;
            expect(service.toObject(propertyJson['valueId']! as String),
                equals(children[i].value));
          }
        });
      });

      group('Requires flag --track-widget-creation', () {

        late final String pubRootTest;

        setUpAll(() {
          pubRootTest = generateTestPubRootDirectory(service);
        });

        setUp(() {
          service.disposeAllGroups();
          service.resetPubRootDirectories();
        });

        group('addPubRootDirectories', () {
          testWidgets(
            'does not have createdByLocalProject when there are no pubRootDirectories',
            (WidgetTester tester) async {
              await pumpWidgetTreeWithABC(tester);
              final Element elementA = findElementABC('a');
              service.setSelection(elementA, 'my-group');

              final Map<String, Object?> jsonObject =
                  json.decode(service.getSelectedWidget(null, 'my-group'))
                      as Map<String, Object?>;
              final Map<String, Object?> creationLocation =
                  jsonObject['creationLocation']! as Map<String, Object?>;

              expect(creationLocation, isNotNull);
              final String fileA = creationLocation['file']! as String;
              expect(fileA, endsWith('widget_inspector_test.dart'));
              expect(jsonObject, isNot(contains('createdByLocalProject')));
            },
          );

          testWidgets(
            'has createdByLocalProject when the element is part of the pubRootDirectory',
            (WidgetTester tester) async {
              await pumpWidgetTreeWithABC(tester);
              final Element elementA = findElementABC('a');
<<<<<<< HEAD
=======

              service.addPubRootDirectories(<String>[pubRootTest]);

              service.setSelection(elementA, 'my-group');
              expect(
                json.decode(service.getSelectedWidget(null, 'my-group')),
                contains('createdByLocalProject'),
              );
            },
          );

          testWidgets(
            'does not have createdByLocalProject when widget package directory is a suffix of a pubRootDirectory',
            (WidgetTester tester) async {
              await pumpWidgetTreeWithABC(tester);
              final Element elementA = findElementABC('a');
              service.setSelection(elementA, 'my-group');

              service.addPubRootDirectories(<String>['/invalid/$pubRootTest']);
              expect(
                json.decode(service.getSelectedWidget(null, 'my-group')),
                isNot(contains('createdByLocalProject')),
              );
            },
          );

          testWidgets(
            'has createdByLocalProject when the pubRootDirectory is prefixed with file://',
            (WidgetTester tester) async {
              await pumpWidgetTreeWithABC(tester);
              final Element elementA = findElementABC('a');
              service.setSelection(elementA, 'my-group');

              service.addPubRootDirectories(<String>['file://$pubRootTest']);
              expect(
                json.decode(service.getSelectedWidget(null, 'my-group')),
                contains('createdByLocalProject'),
              );
            },
          );

          testWidgets(
            'does not have createdByLocalProject when thePubRootDirectory has a different suffix',
            (WidgetTester tester) async {
              await pumpWidgetTreeWithABC(tester);
              final Element elementA = findElementABC('a');
              service.setSelection(elementA, 'my-group');

              service.addPubRootDirectories(<String>['$pubRootTest/different']);
              expect(
                json.decode(service.getSelectedWidget(null, 'my-group')),
                isNot(contains('createdByLocalProject')),
              );
            },
          );

          testWidgets(
            'has createdByLocalProject even if another pubRootDirectory does not match',
            (WidgetTester tester) async {
              await pumpWidgetTreeWithABC(tester);
              final Element elementA = findElementABC('a');
              service.setSelection(elementA, 'my-group');

              service.addPubRootDirectories(<String>[
                '/invalid/$pubRootTest',
                pubRootTest,
              ]);
              expect(
                json.decode(service.getSelectedWidget(null, 'my-group')),
                contains('createdByLocalProject'),
              );
            },
          );
>>>>>>> 034c0d03

          testWidgets(
            'widget is part of core framework and is the child of a widget in the package pubRootDirectories',
            (WidgetTester tester) async {
              await pumpWidgetTreeWithABC(tester);
              final Element elementA = findElementABC('a');
              final Element richText = find
                  .descendant(
                    of: find.text('a'),
                    matching: find.byType(RichText),
                  )
                  .evaluate()
                  .first;
              service.setSelection(richText, 'my-group');
              service.addPubRootDirectories(<String>[pubRootTest]);

              final Map<String, Object?> jsonObject =
                  json.decode(service.getSelectedWidget(null, 'my-group'))
                      as Map<String, Object?>;
              expect(jsonObject, isNot(contains('createdByLocalProject')));
              final Map<String, Object?> creationLocation =
                  jsonObject['creationLocation']! as Map<String, Object?>;
              expect(creationLocation, isNotNull);
              // This RichText widget is created by the build method of the Text widget
              // thus the creation location is in text.dart not basic.dart
              final List<String> pathSegmentsFramework =
                  Uri.parse(creationLocation['file']! as String).pathSegments;
              expect(
                pathSegmentsFramework.join('/'),
                endsWith('/flutter/lib/src/widgets/text.dart'),
              );

              // Strip off /src/widgets/text.dart.
              final String pubRootFramework =
                  '/${pathSegmentsFramework.take(pathSegmentsFramework.length - 3).join('/')}';
              service.resetPubRootDirectories();
              service.addPubRootDirectories(<String>[pubRootFramework]);
              expect(
                json.decode(service.getSelectedWidget(null, 'my-group')),
                contains('createdByLocalProject'),
              );
              service.setSelection(elementA, 'my-group');
              expect(
                json.decode(service.getSelectedWidget(null, 'my-group')),
                isNot(contains('createdByLocalProject')),
              );

              service
                  .setPubRootDirectories(<String>[pubRootFramework, pubRootTest]);
              service.setSelection(elementA, 'my-group');
              expect(
                json.decode(service.getSelectedWidget(null, 'my-group')),
                contains('createdByLocalProject'),
              );
              service.setSelection(richText, 'my-group');
              expect(
                json.decode(service.getSelectedWidget(null, 'my-group')),
                contains('createdByLocalProject'),
              );
            },
          );
        });

        group('createdByLocalProject', () {
          setUp(() {
            service.resetPubRootDirectories();
          });

          testWidgets(
            'reacts to add and removing pubRootDirectories',
            (WidgetTester tester) async {
              await pumpWidgetTreeWithABC(tester);
              final Element elementA = findElementABC('a');

              service.addPubRootDirectories(<String>[
                pubRootTest,
                'file://$pubRootTest',
                '/unrelated/$pubRootTest',
              ]);

              service.setSelection(elementA, 'my-group');
              expect(
                json.decode(service.getSelectedWidget(null, 'my-group')),
                contains('createdByLocalProject'),
              );

              service.removePubRootDirectories(<String>[pubRootTest]);

              service.setSelection(elementA, 'my-group');
              expect(
                json.decode(service.getSelectedWidget(null, 'my-group')),
                isNot(contains('createdByLocalProject')),
              );
            },
          );

          testWidgets(
            'does not match when the package directory does not match',
            (WidgetTester tester) async {
              await pumpWidgetTreeWithABC(tester);
              final Element elementA = findElementABC('a');
              service.setSelection(elementA, 'my-group');

              service.addPubRootDirectories(<String>[
                '$pubRootTest/different',
                '/unrelated/$pubRootTest',
              ]);
              expect(
                json.decode(service.getSelectedWidget(null, 'my-group')),
                isNot(contains('createdByLocalProject')),
              );
            },
          );

          testWidgets(
            'has createdByLocalProject when the pubRootDirectory is prefixed with file://',
            (WidgetTester tester) async {
              await pumpWidgetTreeWithABC(tester);
              final Element elementA = findElementABC('a');
              service.setSelection(elementA, 'my-group');

              service.addPubRootDirectories(<String>['file://$pubRootTest']);
              expect(
                json.decode(service.getSelectedWidget(null, 'my-group')),
                contains('createdByLocalProject'),
              );
            },
          );

          testWidgets(
            'can handle consecutive calls to add',
            (WidgetTester tester) async {
              await pumpWidgetTreeWithABC(tester);
              final Element elementA = findElementABC('a');
              service.setSelection(elementA, 'my-group');

              service.addPubRootDirectories(<String>[
                pubRootTest,
              ]);
              service.addPubRootDirectories(<String>[
                '/invalid/$pubRootTest',
              ]);
              expect(
                json.decode(service.getSelectedWidget(null, 'my-group')),
                contains('createdByLocalProject'),
              );
            },
          );
          testWidgets(
            'can handle removing an unrelated pubRootDirectory',
            (WidgetTester tester) async {
              await pumpWidgetTreeWithABC(tester);
              final Element elementA = findElementABC('a');
<<<<<<< HEAD
              service.setSelection(elementA, 'my-group');

              service.addPubRootDirectories(<String>[
                '/invalid/$pubRootTest',
                pubRootTest,
              ]);
              expect(
                json.decode(service.getSelectedWidget(null, 'my-group')),
                contains('createdByLocalProject'),
              );
            },
          );

          testWidgets(
            'widget is part of core framework and is the child of a widget in the package pubRootDirectories',
            (WidgetTester tester) async {
              await pumpWidgetTreeWithABC(tester);
              final Element elementA = findElementABC('a');
              final Element richText = find
                  .descendant(
                    of: find.text('a'),
                    matching: find.byType(RichText),
                  )
                  .evaluate()
                  .first;
              service.setSelection(richText, 'my-group');
              service.addPubRootDirectories(<String>[pubRootTest]);

              final Map<String, Object?> jsonObject =
                  json.decode(service.getSelectedWidget(null, 'my-group'))
                      as Map<String, Object?>;
              expect(jsonObject, isNot(contains('createdByLocalProject')));
              final Map<String, Object?> creationLocation =
                  jsonObject['creationLocation']! as Map<String, Object?>;
              expect(creationLocation, isNotNull);
              // This RichText widget is created by the build method of the Text widget
              // thus the creation location is in text.dart not basic.dart
              final List<String> pathSegmentsFramework =
                  Uri.parse(creationLocation['file']! as String).pathSegments;
              expect(
                pathSegmentsFramework.join('/'),
                endsWith('/flutter/lib/src/widgets/text.dart'),
              );

              // Strip off /src/widgets/text.dart.
              final String pubRootFramework =
                  '/${pathSegmentsFramework.take(pathSegmentsFramework.length - 3).join('/')}';
              service.resetPubRootDirectories();
              service.addPubRootDirectories(<String>[pubRootFramework]);
              expect(
                json.decode(service.getSelectedWidget(null, 'my-group')),
                contains('createdByLocalProject'),
              );
              service.setSelection(elementA, 'my-group');
              expect(
                json.decode(service.getSelectedWidget(null, 'my-group')),
                isNot(contains('createdByLocalProject')),
              );

              service
                  .setPubRootDirectories(<String>[pubRootFramework, pubRootTest]);
              service.setSelection(elementA, 'my-group');
              expect(
                json.decode(service.getSelectedWidget(null, 'my-group')),
                contains('createdByLocalProject'),
              );
              service.setSelection(richText, 'my-group');
              expect(
                json.decode(service.getSelectedWidget(null, 'my-group')),
                contains('createdByLocalProject'),
              );
            },
          );
        });

        group('createdByLocalProject', () {
          setUp(() {
            service.resetPubRootDirectories();
          });

          testWidgets(
            'reacts to add and removing pubRootDirectories',
            (WidgetTester tester) async {
              await pumpWidgetTreeWithABC(tester);
              final Element elementA = findElementABC('a');

              service.addPubRootDirectories(<String>[
                pubRootTest,
                'file://$pubRootTest',
                '/unrelated/$pubRootTest',
              ]);

              service.setSelection(elementA, 'my-group');
              expect(
                json.decode(service.getSelectedWidget(null, 'my-group')),
                contains('createdByLocalProject'),
              );

              service.removePubRootDirectories(<String>[pubRootTest]);

              service.setSelection(elementA, 'my-group');
              expect(
                json.decode(service.getSelectedWidget(null, 'my-group')),
                isNot(contains('createdByLocalProject')),
              );
            },
          );

          testWidgets(
            'does not match when the package directory does not match',
            (WidgetTester tester) async {
              await pumpWidgetTreeWithABC(tester);
              final Element elementA = findElementABC('a');
              service.setSelection(elementA, 'my-group');

              service.addPubRootDirectories(<String>[
                '$pubRootTest/different',
                '/unrelated/$pubRootTest',
              ]);
              expect(
                json.decode(service.getSelectedWidget(null, 'my-group')),
                isNot(contains('createdByLocalProject')),
              );
            },
          );

          testWidgets(
            'has createdByLocalProject when the pubRootDirectory is prefixed with file://',
            (WidgetTester tester) async {
              await pumpWidgetTreeWithABC(tester);
              final Element elementA = findElementABC('a');
              service.setSelection(elementA, 'my-group');

              service.addPubRootDirectories(<String>['file://$pubRootTest']);
              expect(
                json.decode(service.getSelectedWidget(null, 'my-group')),
                contains('createdByLocalProject'),
              );
            },
          );

          testWidgets(
            'can handle consecutive calls to add',
            (WidgetTester tester) async {
              await pumpWidgetTreeWithABC(tester);
              final Element elementA = findElementABC('a');
              service.setSelection(elementA, 'my-group');

              service.addPubRootDirectories(<String>[
                pubRootTest,
              ]);
              service.addPubRootDirectories(<String>[
                '/invalid/$pubRootTest',
              ]);
              expect(
                json.decode(service.getSelectedWidget(null, 'my-group')),
                contains('createdByLocalProject'),
              );
            },
          );
          testWidgets(
            'can handle removing an unrelated pubRootDirectory',
            (WidgetTester tester) async {
              await pumpWidgetTreeWithABC(tester);
              final Element elementA = findElementABC('a');
=======
>>>>>>> 034c0d03
              service.setSelection(elementA, 'my-group');

              service.addPubRootDirectories(<String>[
                pubRootTest,
                '/invalid/$pubRootTest',
              ]);
              expect(
                json.decode(service.getSelectedWidget(null, 'my-group')),
                contains('createdByLocalProject'),
              );

              service.removePubRootDirectories(<String>[
                '/invalid/$pubRootTest',
              ]);
              expect(
                json.decode(service.getSelectedWidget(null, 'my-group')),
                contains('createdByLocalProject'),
              );
            },
          );

          testWidgets(
            'can handle parent widget being part of a separate package',
            (WidgetTester tester) async {
              await pumpWidgetTreeWithABC(tester);
              final Element elementA = findElementABC('a');
              final Element richText = find
                  .descendant(
                    of: find.text('a'),
                    matching: find.byType(RichText),
                  )
                  .evaluate()
                  .first;
              service.setSelection(richText, 'my-group');
              service.addPubRootDirectories(<String>[pubRootTest]);

              final Map<String, Object?> jsonObject =
                  json.decode(service.getSelectedWidget(null, 'my-group'))
                      as Map<String, Object?>;
              expect(jsonObject, isNot(contains('createdByLocalProject')));
              final Map<String, Object?> creationLocation =
                  jsonObject['creationLocation']! as Map<String, Object?>;
              expect(creationLocation, isNotNull);
              // This RichText widget is created by the build method of the Text widget
              // thus the creation location is in text.dart not basic.dart
              final List<String> pathSegmentsFramework =
                  Uri.parse(creationLocation['file']! as String).pathSegments;
              expect(
                pathSegmentsFramework.join('/'),
                endsWith('/flutter/lib/src/widgets/text.dart'),
              );

              // Strip off /src/widgets/text.dart.
              final String pubRootFramework =
                  '/${pathSegmentsFramework.take(pathSegmentsFramework.length - 3).join('/')}';
              service.resetPubRootDirectories();
              service.addPubRootDirectories(<String>[pubRootFramework]);
              expect(
                json.decode(service.getSelectedWidget(null, 'my-group')),
                contains('createdByLocalProject'),
              );
              service.setSelection(elementA, 'my-group');
              expect(
                json.decode(service.getSelectedWidget(null, 'my-group')),
                isNot(contains('createdByLocalProject')),
              );

              service.resetPubRootDirectories();
              service.addPubRootDirectories(
                  <String>[pubRootFramework, pubRootTest]);
              service.setSelection(elementA, 'my-group');
              expect(
                json.decode(service.getSelectedWidget(null, 'my-group')),
                contains('createdByLocalProject'),
              );
              service.setSelection(richText, 'my-group');
              expect(
                json.decode(service.getSelectedWidget(null, 'my-group')),
                contains('createdByLocalProject'),
              );
            },
          );
        });

        testWidgets('creationLocation', (WidgetTester tester) async {
          await tester.pumpWidget(
            Directionality(
              textDirection: TextDirection.ltr,
              child: Stack(
                children: <Widget>[
                  const Text('a'),
                  const Text('b', textDirection: TextDirection.ltr),
                  'c'.text(),
                ],
              ),
            ),
          );
          final Element elementA = find.text('a').evaluate().first;
          final Element elementB = find.text('b').evaluate().first;
          final Element elementC = find.text('c').evaluate().first;

          service.disposeAllGroups();
          service.resetPubRootDirectories();
          service.setSelection(elementA, 'my-group');
          final Map<String, Object?> jsonA =
              json.decode(service.getSelectedWidget(null, 'my-group'))
                  as Map<String, Object?>;
          final Map<String, Object?> creationLocationA =
              jsonA['creationLocation']! as Map<String, Object?>;
          expect(creationLocationA, isNotNull);
          final String fileA = creationLocationA['file']! as String;
          final int lineA = creationLocationA['line']! as int;
          final int columnA = creationLocationA['column']! as int;
          final String nameA = creationLocationA['name']! as String;
          expect(nameA, equals('Text'));

          service.setSelection(elementB, 'my-group');
          final Map<String, Object?> jsonB =
              json.decode(service.getSelectedWidget(null, 'my-group'))
                  as Map<String, Object?>;
          final Map<String, Object?> creationLocationB =
              jsonB['creationLocation']! as Map<String, Object?>;
          expect(creationLocationB, isNotNull);
          final String fileB = creationLocationB['file']! as String;
          final int lineB = creationLocationB['line']! as int;
          final int columnB = creationLocationB['column']! as int;
          final String? nameB = creationLocationB['name'] as String?;
          expect(nameB, equals('Text'));

          service.setSelection(elementC, 'my-group');
          final Map<String, Object?> jsonC =
              json.decode(service.getSelectedWidget(null, 'my-group'))
                  as Map<String, Object?>;
          final Map<String, Object?> creationLocationC =
              jsonC['creationLocation']! as Map<String, Object?>;
          expect(creationLocationC, isNotNull);
          final String fileC = creationLocationC['file']! as String;
          final int lineC = creationLocationC['line']! as int;
          final int columnC = creationLocationC['column']! as int;
          final String? nameC = creationLocationC['name'] as String?;
          expect(nameC, equals('TextFromString|text'));

          expect(fileA, endsWith('widget_inspector_test.dart'));
          expect(fileA, equals(fileB));
          expect(fileA, equals(fileC));
          // We don't hardcode the actual lines the widgets are created on as that
          // would make this test fragile.
          expect(lineA + 1, equals(lineB));
          expect(lineB + 1, equals(lineC));
          // Column numbers are more stable than line numbers.
          expect(columnA, equals(25));
          expect(columnA, equals(columnB));
          expect(columnC, equals(23));
        });

        testWidgets('setSelection notifiers for an Element',
            (WidgetTester tester) async {
          await tester.pumpWidget(
            const Directionality(
              textDirection: TextDirection.ltr,
              child: Stack(
                children: <Widget>[
                  Text('a'),
                  Text('b', textDirection: TextDirection.ltr),
                  Text('c', textDirection: TextDirection.ltr),
                ],
              ),
            ),
          );
          final Element elementA = find.text('a').evaluate().first;

          service.disposeAllGroups();

          setupDefaultPubRootDirectory(service);

          // Select the widget
          service.setSelection(elementA, 'my-group');

          // ensure that developer.inspect was called on the widget
          final List<Object?> objectsInspected = service.inspectedObjects();
          expect(objectsInspected, equals(<Element>[elementA]));

          // ensure that a navigate event was sent for the element
          final List<Map<Object, Object?>> navigateEventsPosted =
              service.dispatchedEvents(
            'navigate',
            stream: 'ToolEvent',
          );
          expect(navigateEventsPosted.length, equals(1));
          final Map<Object, Object?> event = navigateEventsPosted[0];
          final String file = event['fileUri']! as String;
          final int line = event['line']! as int;
          final int column = event['column']! as int;
          expect(file, endsWith('widget_inspector_test.dart'));
          // We don't hardcode the actual lines the widgets are created on as that
          // would make this test fragile.
          expect(line, isNotNull);
          // Column numbers are more stable than line numbers.
          expect(column, equals(19));
        });

        testWidgets('setSelection notifiers for a RenderObject',
            (WidgetTester tester) async {
          await pumpWidgetTreeWithABC(tester);
          final Element elementA = findElementABC('a');

          service.disposeAllGroups();

          setupDefaultPubRootDirectory(service);

          // Select the render object for the widget.
          service.setSelection(elementA.renderObject, 'my-group');
<<<<<<< HEAD

          // ensure that developer.inspect was called on the widget
          final List<Object?> objectsInspected = service.inspectedObjects();
          expect(
              objectsInspected, equals(<RenderObject?>[elementA.renderObject]));

          // ensure that a navigate event was sent for the renderObject
          final List<Map<Object, Object?>> navigateEventsPosted =
              service.dispatchedEvents(
            'navigate',
            stream: 'ToolEvent',
          );
          expect(navigateEventsPosted.length, equals(1));
          final Map<Object, Object?> event = navigateEventsPosted[0];
          final String file = event['fileUri']! as String;
          final int line = event['line']! as int;
          final int column = event['column']! as int;
          expect(file, endsWith('widget_inspector_test.dart'));
          // We don't hardcode the actual lines the widgets are created on as that
          // would make this test fragile.
          expect(line, isNotNull);
          // Column numbers are more stable than line numbers.
          expect(column, equals(15));
        });


        group('Widget Tree APIs', () {

          final String getRootWidgetTreeApi =
              WidgetInspectorServiceExtensions.getRootWidgetTree.name;
          final String getRootWidgetSummaryTreeApi =
              WidgetInspectorServiceExtensions.getRootWidgetSummaryTree.name;

          /// Gets the widget using [WidgetInspectorServiceExtensions.getSelectedWidget]
          /// for the given [element].
          Future<Map<String, dynamic>> selectedWidgetResponseForElement(
              Element element) async {
            service
              ..disposeAllGroups()
              ..resetPubRootDirectories()
              ..setSelection(element, 'my-group');

            return (await service.testExtension(
              WidgetInspectorServiceExtensions.getSelectedWidget.name,
              <String, String>{'objectGroup': 'my-group'},
            ))! as Map<String, dynamic>;
          }

          /// Verifies the creation location is expected for the given
          /// [responseJson].
          Map<String, Object?> verifyAndReturnCreationLocation(
              Map<String, dynamic> responseJson) {
            final Map<String, Object?> creationLocation =
                responseJson['creationLocation']! as Map<String, Object?>;
            expect(creationLocation, isNotNull);
            return creationLocation;
          }

          /// Verifies the test file is expected for the given
          /// [creationLocation].
          String verifyAndReturnTestFile(
              Map<String, Object?> creationLocation) {
            final String testFile = creationLocation['file']! as String;
            expect(testFile, endsWith('widget_inspector_test.dart'));
            return testFile;
          }

          /// Adds a pub root directory for the given [testFile].
          void addPubRootDirectoryFor(String testFile) {
            final List<String> segments = Uri.parse(testFile).pathSegments;
            // Strip a couple subdirectories away to generate a plausible pub
            // root directory.
            final String pubRootTest =
                '/${segments.take(segments.length - 2).join('/')}';
            service
              ..resetPubRootDirectories()
              ..addPubRootDirectories(<String>[pubRootTest]);
          }

          /// Gets the children nodes from the JSON response.
          List<Object?> childrenFromJsonResponse(Map<String, Object?> json) {
            return json['children']! as List<Object?>;
          }

          /// Gets the children nodes using a call to
          /// [WidgetInspectorServiceExtensions.getChildrenSummaryTree].
          Future<List<Object?>> childrenFromGetChildrenSummaryTree(
              String valueId, String group) async {
            return (await service.testExtension(
              WidgetInspectorServiceExtensions.getChildrenSummaryTree.name,
              <String, String>{'arg': valueId, 'objectGroup': group},
            ))! as List<Object?>;
          }

          /// Returns whether the child was created by the local project.
          bool wasCreatedByLocalProject(childJson) {
            return childJson['createdByLocalProject'] != null &&
                childJson['createdByLocalProject'] == true;
          }

          /// Returns whether the child has a description matching [description].
          bool hasDescription(childJson, {required String description}) {
            return childJson['description'] != null &&
                childJson['description'] == description;
          }

          /// Returns whether the child has a text preview matching [preview].
          bool hasTextPreview(childJson, {required String preview}) {
            return childJson['textPreview'] != null &&
                childJson['textPreview'] == preview;
          }

          /// Verifies that the children from the JSON response are identical to
          /// those from [WidgetInspectorServiceExtensions.getChildrenSummaryTree].
          Future<void> verifyChildrenMatchOtherApi(Map<String, Object?> jsonResponse,
              {required String group, bool checkForPreviews = false}) async {
            List<Object?> children = childrenFromJsonResponse(jsonResponse);
            List<Object?> childrenFromOtherApi =
                await childrenFromGetChildrenSummaryTree(
                    jsonResponse['valueId']! as String, group);

            // Verify that the number of children are the same,
            expect(children.length, equals(1));
            expect(children.length, equals(childrenFromOtherApi.length));

            // Get the first child.
            Map<String, Object?> child =
                children[0]! as Map<String, Object?>;
            Map<String, Object?> childFromOtherApi =
                childrenFromOtherApi[0]! as Map<String, Object?>;

            // Verify the first child is the same.
            expect(child['description'], startsWith('Directionality'));
            expect(child['description'], equals(childFromOtherApi['description']));
            expect(child['valueId'], equals(childFromOtherApi['valueId']));

            // Get the first child's children.
            children = childrenFromJsonResponse(child);
            childrenFromOtherApi = await childrenFromGetChildrenSummaryTree(
                childFromOtherApi['valueId']! as String, group);

            // Verify the first child's children are the same length.
            expect(children.length, equals(1));
            expect(children.length, equals(childrenFromOtherApi.length));

            // Get the first child's first child.
            child = children[0]! as Map<String, Object?>;
            childFromOtherApi =
                childrenFromOtherApi[0]! as Map<String, Object?>;

            // Verify the first child's first child is the same.
            expect(child['description'], startsWith('Stack'));
            expect(child['description'],
            equals(childFromOtherApi['description']));
            expect(child['valueId'], equals(childFromOtherApi['valueId']));

            // Get the first child's first child's children.
            children = childrenFromJsonResponse(child);
            childrenFromOtherApi = await childrenFromGetChildrenSummaryTree(
                childFromOtherApi['valueId']! as String, group);

            // Verify the first child's first child's children are the same
            // length.
            expect(children.length, equals(3));
            expect(children.length, equals(childrenFromOtherApi.length));

            // Get the first child's first child's third child.
            child = children[2]! as Map<String, Object?>;
            childFromOtherApi =
                childrenFromOtherApi[2]! as Map<String, Object?>;

            // Verify the first child's first child's third child are the same.
            expect(child['description'], startsWith('Text'));
            expect(child['description'], childFromOtherApi['description']);
            expect(child['valueId'], equals(childFromOtherApi['valueId']));

            // If the tree was requested with previews, then check that the
            // child has the `textPreview` key:
            if (checkForPreviews) {
              expect(hasTextPreview(child, preview: 'c'), isTrue);
            }

            // Get the first child's first child's third child's children.
            children = childrenFromJsonResponse(child);
            childrenFromOtherApi = await childrenFromGetChildrenSummaryTree(
              childFromOtherApi['valueId']! as String, group);

            // Verify first child's first child's third child's has no children.
            expect(children.length, equals(0));
            expect(childrenFromOtherApi.length, equals(children.length));
          }

          bool allChildrenSatisfyCondition(Map<String, Object?> treeRoot,
              {required bool Function(Map<String, Object?> child) condition}) {
            List<Object?> children = childrenFromJsonResponse(treeRoot);
            if (children.isEmpty) return true;

            for (int childIdx = 0; childIdx < children.length; childIdx++) {
              final Map<String, Object?> child =
                  children[childIdx]! as Map<String, Object?>;
              if (!condition(child)) return false;
              if (!allChildrenSatisfyCondition(child, condition: condition)) return false;
            }

            return true;
          }

          bool oneChildSatisfiesCondition(Map<String, Object?> treeRoot,
              {required bool Function(Map<String, Object?> child) condition}) {
            List<Object?> children = childrenFromJsonResponse(treeRoot);
            if (children.isEmpty) return false;

            for (int childIdx = 0; childIdx < children.length; childIdx++) {
              final Map<String, Object?> child =
                  children[childIdx]! as Map<String, Object?>;
              if (condition(child)) return true;
              if (oneChildSatisfiesCondition(child, condition: condition)) return true;
            }

            return false;
          }

          /// Determines which API to call to get the summary tree.
          String getExtensionApiToCall({
            required bool useGetRootWidgetTreeApi,
            required bool withPreviews,
          }) {
            if (useGetRootWidgetTreeApi) {
              return WidgetInspectorServiceExtensions.getRootWidgetTree.name;
            } else if (withPreviews) {
              return WidgetInspectorServiceExtensions
                  .getRootWidgetSummaryTreeWithPreviews.name;
            } else {
              return WidgetInspectorServiceExtensions
                  .getRootWidgetSummaryTree.name;
            }
          }

          /// Determines which parameters to use for the summary tree API call.
          Map<String, String> getExtensionApiParams({
            required bool useGetRootWidgetTreeApi,
            required String groupName,
            required bool withPreviews,
          }) {
            if (useGetRootWidgetTreeApi) {
              return <String, String>{
                'groupName': groupName,
                'isSummaryTree': 'true',
                'withPreviews': '$withPreviews',
              };
            } else if (withPreviews) {
              return <String, String>{'groupName': groupName};
            } else {
              return <String, String>{'objectGroup': groupName};
            }
          }

          for (final bool useGetRootWidgetTreeApi in <bool>[true, false]) {
            final String extensionApiNoPreviews = getExtensionApiToCall(
              useGetRootWidgetTreeApi: useGetRootWidgetTreeApi,
              withPreviews: false,
            );
            final String extensionApiWithPreviews = getExtensionApiToCall(
              useGetRootWidgetTreeApi: useGetRootWidgetTreeApi,
              withPreviews: true,
            );

            testWidgets(
                'summary tree using ext.flutter.inspector.$extensionApiNoPreviews',
                (WidgetTester tester) async {
              const String group = 'test-group';
              await pumpWidgetTreeWithABC(tester);
              final Element elementA = findElementABC('a');
              final Map<String, dynamic> jsonA =
                  await selectedWidgetResponseForElement(elementA);

              service.resetPubRootDirectories();

              Map<String, Object?> rootJson = (await service.testExtension(
                extensionApiNoPreviews,
                getExtensionApiParams(
                  useGetRootWidgetTreeApi: useGetRootWidgetTreeApi,
                  groupName: group,
                  withPreviews: false,
                ),
              ))! as Map<String, Object?>;

              // We haven't yet properly specified which directories are summary tree
              // directories so we get an empty tree other than the root that is always
              // included.
              final Object? rootWidget =
                  service.toObject(rootJson['valueId']! as String);
              expect(rootWidget, equals(WidgetsBinding.instance.rootElement));
              final List<Object?> childrenJson =
                  rootJson['children']! as List<Object?>;
              // There are no summary tree children.
              expect(childrenJson.length, equals(0));

              final Map<String, Object?> creationLocation =
                  verifyAndReturnCreationLocation(jsonA);
              final String testFile = verifyAndReturnTestFile(creationLocation);
              addPubRootDirectoryFor(testFile);

              rootJson = (await service.testExtension(
                extensionApiNoPreviews,
                getExtensionApiParams(
                  useGetRootWidgetTreeApi: useGetRootWidgetTreeApi,
                  groupName: group,
                  withPreviews: false,
                ),
              ))! as Map<String, Object?>;

              expect(
                  allChildrenSatisfyCondition(rootJson,
                      condition: wasCreatedByLocalProject),
                  isTrue);
              await verifyChildrenMatchOtherApi(rootJson, group: group);
            });

            testWidgets(
                'summary tree with previews using ext.flutter.inspector.$extensionApiWithPreviews',
              (WidgetTester tester) async {
              const String group = 'test-group';

              await pumpWidgetTreeWithABC(tester);
              final Element elementA = findElementABC('a');
              final Map<String, dynamic> jsonA =
                  await selectedWidgetResponseForElement(elementA);

              final Map<String, Object?> creationLocation =
                  verifyAndReturnCreationLocation(jsonA);
              final String testFile = verifyAndReturnTestFile(creationLocation);
              addPubRootDirectoryFor(testFile);

              final Map<String, Object?> rootJson =
                  (await service.testExtension(
                extensionApiWithPreviews,
                getExtensionApiParams(
                  useGetRootWidgetTreeApi: useGetRootWidgetTreeApi,
                  groupName: group,
                  withPreviews: true,
                ),
              ))! as Map<String, Object?>;

              expect(
                  allChildrenSatisfyCondition(rootJson,
                      condition: wasCreatedByLocalProject),
                  isTrue);
              await verifyChildrenMatchOtherApi(
                rootJson,
                group: group,
                checkForPreviews: true,
              );
            });
          }

          testWidgets(
              'full tree using ext.flutter.inspector.getRootWidgetTree',
              (WidgetTester tester) async {
            const String group = 'test-group';

            await pumpWidgetTreeWithABC(tester);
            final Element elementA = findElementABC('a');
            final Map<String, dynamic> jsonA =
                await selectedWidgetResponseForElement(elementA);

            final Map<String, Object?> creationLocation =
                verifyAndReturnCreationLocation(jsonA);
            final String testFile = verifyAndReturnTestFile(creationLocation);
            addPubRootDirectoryFor(testFile);

            final Map<String, Object?> rootJson = (await service.testExtension(
              WidgetInspectorServiceExtensions.getRootWidgetTree.name,
              <String, String>{
                'groupName': group,
                'isSummaryTree': 'false',
                'withPreviews': 'false',
              },
            ))! as Map<String, Object?>;

            expect(
              allChildrenSatisfyCondition(rootJson,
                  condition: wasCreatedByLocalProject),
              isFalse,
            );
            expect(
              oneChildSatisfiesCondition(rootJson, condition: (child) {
                return hasDescription(child, description: 'Text') &&
                    wasCreatedByLocalProject(child) &&
                    !hasTextPreview(child, preview: 'a');
              }),
              isTrue,
            );
            expect(
              oneChildSatisfiesCondition(rootJson, condition: (child) {
                return hasDescription(child, description: 'Text') &&
                    wasCreatedByLocalProject(child) &&
                    !hasTextPreview(child, preview: 'b');
              }),
              isTrue,
            );
            expect(
              oneChildSatisfiesCondition(rootJson, condition: (child) {
                return hasDescription(child, description: 'Text') &&
                    wasCreatedByLocalProject(child) &&
                    !hasTextPreview(child, preview: 'c');
              }),
              isTrue,
            );
          });

          testWidgets(
              'full tree with previews using ext.flutter.inspector.getRootWidgetTree',
              (WidgetTester tester) async {
            const String group = 'test-group';

            await pumpWidgetTreeWithABC(tester);
            final Element elementA = findElementABC('a');
            final Map<String, dynamic> jsonA =
                await selectedWidgetResponseForElement(elementA);

            final Map<String, Object?> creationLocation =
=======

          // ensure that developer.inspect was called on the widget
          final List<Object?> objectsInspected = service.inspectedObjects();
          expect(
              objectsInspected, equals(<RenderObject?>[elementA.renderObject]));

          // ensure that a navigate event was sent for the renderObject
          final List<Map<Object, Object?>> navigateEventsPosted =
              service.dispatchedEvents(
            'navigate',
            stream: 'ToolEvent',
          );
          expect(navigateEventsPosted.length, equals(1));
          final Map<Object, Object?> event = navigateEventsPosted[0];
          final String file = event['fileUri']! as String;
          final int line = event['line']! as int;
          final int column = event['column']! as int;
          expect(file, endsWith('widget_inspector_test.dart'));
          // We don't hardcode the actual lines the widgets are created on as that
          // would make this test fragile.
          expect(line, isNotNull);
          // Column numbers are more stable than line numbers.
          expect(column, equals(15));
        });


        group('Widget Tree APIs', () {

          /// Gets the widget using [WidgetInspectorServiceExtensions.getSelectedWidget]
          /// for the given [element].
          Future<Map<String, dynamic>> selectedWidgetResponseForElement(
              Element element) async {
            service
              ..disposeAllGroups()
              ..resetPubRootDirectories()
              ..setSelection(element, 'my-group');

            return (await service.testExtension(
              WidgetInspectorServiceExtensions.getSelectedWidget.name,
              <String, String>{'objectGroup': 'my-group'},
            ))! as Map<String, dynamic>;
          }

          /// Verifies the creation location is expected for the given
          /// [responseJson].
          Map<String, Object?> verifyAndReturnCreationLocation(
              Map<String, dynamic> responseJson) {
            final Map<String, Object?> creationLocation =
                responseJson['creationLocation']! as Map<String, Object?>;
            expect(creationLocation, isNotNull);
            return creationLocation;
          }

          /// Verifies the test file is expected for the given
          /// [creationLocation].
          String verifyAndReturnTestFile(
              Map<String, Object?> creationLocation) {
            final String testFile = creationLocation['file']! as String;
            expect(testFile, endsWith('widget_inspector_test.dart'));
            return testFile;
          }

          /// Adds a pub root directory for the given [testFile].
          void addPubRootDirectoryFor(String testFile) {
            final List<String> segments = Uri.parse(testFile).pathSegments;
            // Strip a couple subdirectories away to generate a plausible pub
            // root directory.
            final String pubRootTest =
                '/${segments.take(segments.length - 2).join('/')}';
            service
              ..resetPubRootDirectories()
              ..addPubRootDirectories(<String>[pubRootTest]);
          }

          /// Gets the children nodes from the JSON response.
          List<Object?> childrenFromJsonResponse(Map<String, Object?> json) {
            return json['children']! as List<Object?>;
          }

          /// Gets the children nodes using a call to
          /// [WidgetInspectorServiceExtensions.getChildrenSummaryTree].
          Future<List<Object?>> childrenFromGetChildrenSummaryTree(
              String valueId, String group) async {
            return (await service.testExtension(
              WidgetInspectorServiceExtensions.getChildrenSummaryTree.name,
              <String, String>{'arg': valueId, 'objectGroup': group},
            ))! as List<Object?>;
          }

          /// Verifies that the children from the JSON response are identical to
          /// those from [WidgetInspectorServiceExtensions.getChildrenSummaryTree].
          Future<void> verifyChildrenMatchOtherApi(Map<String, Object?> jsonResponse,
              {required String group, bool checkForPreviews = false}) async {
            List<Object?> children = childrenFromJsonResponse(jsonResponse);
            List<Object?> childrenFromOtherApi =
                await childrenFromGetChildrenSummaryTree(
                    jsonResponse['valueId']! as String, group);

            // Verify that the number of children are the same,
            expect(children.length, equals(1));
            expect(children.length, equals(childrenFromOtherApi.length));

            // Get the first child.
            Map<String, Object?> child =
                children[0]! as Map<String, Object?>;
            Map<String, Object?> childFromOtherApi =
                childrenFromOtherApi[0]! as Map<String, Object?>;

            // Verify the first child is the same.
            expect(child['description'], startsWith('Directionality'));
            expect(child['description'], equals(childFromOtherApi['description']));
            expect(child['valueId'], equals(childFromOtherApi['valueId']));

            // Get the first child's children.
            children = childrenFromJsonResponse(child);
            childrenFromOtherApi = await childrenFromGetChildrenSummaryTree(
                childFromOtherApi['valueId']! as String, group);

            // Verify the first child's children are the same length.
            expect(children.length, equals(1));
            expect(children.length, equals(childrenFromOtherApi.length));

            // Get the first child's first child.
            child = children[0]! as Map<String, Object?>;
            childFromOtherApi =
                childrenFromOtherApi[0]! as Map<String, Object?>;

            // Verify the first child's first child is the same.
            expect(child['description'], startsWith('Stack'));
            expect(child['description'],
            equals(childFromOtherApi['description']));
            expect(child['valueId'], equals(childFromOtherApi['valueId']));

            // Get the first child's first child's children.
            children = childrenFromJsonResponse(child);
            childrenFromOtherApi = await childrenFromGetChildrenSummaryTree(
                childFromOtherApi['valueId']! as String, group);

            // Verify the first child's first child's children are the same
            // length.
            expect(children.length, equals(3));
            expect(children.length, equals(childrenFromOtherApi.length));

            // Get the first child's first child's third child.
            child = children[2]! as Map<String, Object?>;
            childFromOtherApi =
                childrenFromOtherApi[2]! as Map<String, Object?>;

            // Verify the first child's first child's third child are the same.
            expect(child['description'], startsWith('Text'));
            expect(child['description'], childFromOtherApi['description']);
            expect(child['valueId'], equals(childFromOtherApi['valueId']));

            // If the tree was requested with previews, then check that the
            // child has the `textPreview` key:
            if (checkForPreviews) {
              expect(child['textPreview'], equals('c'));
            }

            // Get the first child's first child's third child's children.
            children = childrenFromJsonResponse(child);
            childrenFromOtherApi = await childrenFromGetChildrenSummaryTree(
              childFromOtherApi['valueId']! as String, group);

            // Verify first child's first child's third child's has no children.
            expect(children.length, equals(0));
            expect(childrenFromOtherApi.length, equals(children.length));
          }

          testWidgets('ext.flutter.inspector.getRootWidgetSummaryTree',
              (WidgetTester tester) async {
            const String group = 'test-group';
            await pumpWidgetTreeWithABC(tester);
            final Element elementA = findElementABC('a');
            final Map<String, dynamic> jsonA =
                await selectedWidgetResponseForElement(elementA);

            service.resetPubRootDirectories();
            Map<String, Object?> rootJson = (await service.testExtension(
              WidgetInspectorServiceExtensions.getRootWidgetSummaryTree.name,
              <String, String>{'objectGroup': group},
            ))! as Map<String, Object?>;

            // We haven't yet properly specified which directories are summary tree
            // directories so we get an empty tree other than the root that is always
            // included.
            final Object? rootWidget =
                service.toObject(rootJson['valueId']! as String);
            expect(rootWidget, equals(WidgetsBinding.instance.rootElement));
            final List<Object?> childrenJson =
                rootJson['children']! as List<Object?>;
            // There are no summary tree children.
            expect(childrenJson.length, equals(0));

            final Map<String, Object?> creationLocation =
                verifyAndReturnCreationLocation(jsonA);
            final String testFile = verifyAndReturnTestFile(creationLocation);
            addPubRootDirectoryFor(testFile);

            rootJson = (await service.testExtension(
              WidgetInspectorServiceExtensions.getRootWidgetSummaryTree.name,
              <String, String>{'objectGroup': group},
            ))! as Map<String, Object?>;

            await verifyChildrenMatchOtherApi(rootJson, group: group);
          });

          testWidgets(
              'ext.flutter.inspector.getRootWidgetSummaryTreeWithPreviews',
              (WidgetTester tester) async {
            const String group = 'test-group';

            await pumpWidgetTreeWithABC(tester);
            final Element elementA = findElementABC('a');
            final Map<String, dynamic> jsonA =
                await selectedWidgetResponseForElement(elementA);

            final Map<String, Object?> creationLocation =
>>>>>>> 034c0d03
                verifyAndReturnCreationLocation(jsonA);
            final String testFile = verifyAndReturnTestFile(creationLocation);
            addPubRootDirectoryFor(testFile);

            final Map<String, Object?> rootJson = (await service.testExtension(
<<<<<<< HEAD
              WidgetInspectorServiceExtensions.getRootWidgetTree.name,
              <String, String>{
                'groupName': group,
                'isSummaryTree': 'false',
                'withPreviews': 'true',
              },
            ))! as Map<String, Object?>;

            expect(
              allChildrenSatisfyCondition(rootJson,
                  condition: wasCreatedByLocalProject),
              isFalse,
            );
            expect(
              oneChildSatisfiesCondition(rootJson, condition: (child) {
                return hasDescription(child, description: 'Text') &&
                    wasCreatedByLocalProject(child) &&
                    hasTextPreview(child, preview: 'a');
              }),
              isTrue,
            );
            expect(
              oneChildSatisfiesCondition(rootJson, condition: (child) {
                return hasDescription(child, description: 'Text') &&
                    wasCreatedByLocalProject(child) &&
                    hasTextPreview(child, preview: 'b');
              }),
              isTrue,
            );
            expect(
              oneChildSatisfiesCondition(rootJson, condition: (child) {
                return hasDescription(child, description: 'Text') &&
                    wasCreatedByLocalProject(child) &&
                    hasTextPreview(child, preview: 'c');
              }),
              isTrue,
=======
              WidgetInspectorServiceExtensions
                  .getRootWidgetSummaryTreeWithPreviews.name,
              <String, String>{'groupName': group},
            ))! as Map<String, Object?>;

            await verifyChildrenMatchOtherApi(
              rootJson,
              group: group,
              checkForPreviews: true,
>>>>>>> 034c0d03
            );
          });
        });

        testWidgets('ext.flutter.inspector.getSelectedSummaryWidget',
            (WidgetTester tester) async {
          const String group = 'test-group';

          await pumpWidgetTreeWithABC(tester);
          final Element elementA = findElementABC('a');

          final List<DiagnosticsNode> children =
              elementA.debugDescribeChildren();
          expect(children.length, equals(1));
          final DiagnosticsNode richTextDiagnostic = children.first;

          service.disposeAllGroups();
          service.resetPubRootDirectories();
          service.setSelection(elementA, 'my-group');
          final Map<String, Object?> jsonA = (await service.testExtension(
            WidgetInspectorServiceExtensions.getSelectedWidget.name,
            <String, String>{'objectGroup': 'my-group'},
          ))! as Map<String, Object?>;
          service.setSelection(richTextDiagnostic.value, 'my-group');

          service.resetPubRootDirectories();
          Map<String, Object?>? summarySelection = await service.testExtension(
            WidgetInspectorServiceExtensions.getSelectedSummaryWidget.name,
            <String, String>{'objectGroup': group},
          ) as Map<String, Object?>?;
          // No summary selection because we haven't set the pub root directories
          // yet to indicate what directories are in the summary tree.
          expect(summarySelection, isNull);

          final Map<String, Object?> creationLocation =
              jsonA['creationLocation']! as Map<String, Object?>;
          expect(creationLocation, isNotNull);
          final String testFile = creationLocation['file']! as String;
          expect(testFile, endsWith('widget_inspector_test.dart'));
          final List<String> segments = Uri.parse(testFile).pathSegments;
          // Strip a couple subdirectories away to generate a plausible pub root
          // directory.
          final String pubRootTest =
              '/${segments.take(segments.length - 2).join('/')}';
          service.resetPubRootDirectories();
          await service.testExtension(
            WidgetInspectorServiceExtensions.addPubRootDirectories.name,
            <String, String>{'arg0': pubRootTest},
          );

          summarySelection = (await service.testExtension(
            WidgetInspectorServiceExtensions.getSelectedSummaryWidget.name,
            <String, String>{'objectGroup': group},
          ))! as Map<String, Object?>;
          expect(summarySelection['valueId'], isNotNull);
          // We got the Text element instead of the selected RichText element
          // because only the RichText element is part of the summary tree.
          expect(service.toObject(summarySelection['valueId']! as String),
              elementA);

          // Verify tha the regular getSelectedWidget method still returns
          // the RichText object not the Text element.
          final Map<String, Object?> regularSelection =
              (await service.testExtension(
            WidgetInspectorServiceExtensions.getSelectedWidget.name,
            <String, String>{'objectGroup': 'my-group'},
          ))! as Map<String, Object?>;
          expect(service.toObject(regularSelection['valueId']! as String),
              richTextDiagnostic.value);
        });

        testWidgets('ext.flutter.inspector creationLocation',
            (WidgetTester tester) async {
          await pumpWidgetTreeWithABC(tester);
          final Element elementA = findElementABC('a');
          final Element elementB = findElementABC('b');

          service.disposeAllGroups();
          service.resetPubRootDirectories();
          service.setSelection(elementA, 'my-group');
          final Map<String, Object?> jsonA = (await service.testExtension(
            WidgetInspectorServiceExtensions.getSelectedWidget.name,
            <String, String>{'objectGroup': 'my-group'},
          ))! as Map<String, Object?>;
          final Map<String, Object?> creationLocationA =
              jsonA['creationLocation']! as Map<String, Object?>;
          expect(creationLocationA, isNotNull);
          final String fileA = creationLocationA['file']! as String;
          final int lineA = creationLocationA['line']! as int;
          final int columnA = creationLocationA['column']! as int;

          service.setSelection(elementB, 'my-group');
          final Map<String, Object?> jsonB = (await service.testExtension(
            WidgetInspectorServiceExtensions.getSelectedWidget.name,
            <String, String>{'objectGroup': 'my-group'},
          ))! as Map<String, Object?>;
          final Map<String, Object?> creationLocationB =
              jsonB['creationLocation']! as Map<String, Object?>;
          expect(creationLocationB, isNotNull);
          final String fileB = creationLocationB['file']! as String;
          final int lineB = creationLocationB['line']! as int;
          final int columnB = creationLocationB['column']! as int;
          expect(fileA, endsWith('widget_inspector_test.dart'));
          expect(fileA, equals(fileB));
          // We don't hardcode the actual lines the widgets are created on as that
          // would make this test fragile.
          expect(lineA + 1, equals(lineB));
          // Column numbers are more stable than line numbers.
          expect(columnA, equals(15));
          expect(columnA, equals(columnB));
        });
      }, skip: !WidgetInspectorService.instance.isWidgetCreationTracked()); // [intended] Test requires --track-widget-creation flag.
    });

    group('InspectorSelection', () {
      testWidgets('receives notifications when selection changes',
          (WidgetTester tester) async {
        await pumpWidgetTreeWithABC(tester);
        final InspectorSelection selection = InspectorSelection();
        addTearDown(selection.dispose);
        int count = 0;
        selection.addListener(() {
          count++;
        });
        final RenderParagraph renderObjectA =
            tester.renderObject<RenderParagraph>(find.text('a'));
        final RenderParagraph renderObjectB =
            tester.renderObject<RenderParagraph>(find.text('b'));
        final Element elementA = find.text('a').evaluate().first;

        selection.candidates = <RenderObject>[renderObjectA, renderObjectB];
        await tester.pump();
        expect(count, equals(1));

        selection.index = 1;
        await tester.pump();
        expect(count, equals(2));

        selection.clear();
        await tester.pump();
        expect(count, equals(3));

        selection.current = renderObjectA;
        await tester.pump();
        expect(count, equals(4));

        selection.currentElement = elementA;
        expect(count, equals(5));
      });
    });

    test('ext.flutter.inspector.disposeGroup', () async {
      final Object a = Object();
      const String group1 = 'group-1';
      const String group2 = 'group-2';
      const String group3 = 'group-3';
      final String? aId = service.toId(a, group1);
      expect(service.toId(a, group2), equals(aId));
      expect(service.toId(a, group3), equals(aId));
      await service.testExtension(
        WidgetInspectorServiceExtensions.disposeGroup.name,
        <String, String>{'objectGroup': group1},
      );
      await service.testExtension(
        WidgetInspectorServiceExtensions.disposeGroup.name,
        <String, String>{'objectGroup': group2},
      );
      expect(service.toObject(aId), equals(a));
      await service.testExtension(
        WidgetInspectorServiceExtensions.disposeGroup.name,
        <String, String>{'objectGroup': group3},
      );
      expect(() => service.toObject(aId), throwsFlutterError);
    });

    test('ext.flutter.inspector.disposeId', () async {
      final Object a = Object();
      final Object b = Object();
      const String group1 = 'group-1';
      const String group2 = 'group-2';
      final String aId = service.toId(a, group1)!;
      final String bId = service.toId(b, group1)!;
      expect(service.toId(a, group2), equals(aId));
      await service.testExtension(
        WidgetInspectorServiceExtensions.disposeId.name,
        <String, String>{'arg': bId, 'objectGroup': group1},
      );
      expect(() => service.toObject(bId), throwsFlutterError);
      await service.testExtension(
        WidgetInspectorServiceExtensions.disposeId.name,
        <String, String>{'arg': aId, 'objectGroup': group1},
      );
      expect(service.toObject(aId), equals(a));
      await service.testExtension(
        WidgetInspectorServiceExtensions.disposeId.name,
        <String, String>{'arg': aId, 'objectGroup': group2},
      );
      expect(() => service.toObject(aId), throwsFlutterError);
    });

    testWidgets('ext.flutter.inspector.setSelection', (WidgetTester tester) async {
      await pumpWidgetTreeWithABC(tester);
      final Element elementA = findElementABC('a');
      final Element elementB = findElementABC('b');

      service.disposeAllGroups();
      service.selection.clear();
      int selectionChangedCount = 0;
      service.selectionChangedCallback = () => selectionChangedCount++;
      service.setSelection('invalid selection');
      expect(selectionChangedCount, equals(0));
      expect(service.selection.currentElement, isNull);
      service.setSelection(elementA);
      expect(selectionChangedCount, equals(1));
      expect(service.selection.currentElement, equals(elementA));
      expect(service.selection.current, equals(elementA.renderObject));

      service.setSelection(elementB.renderObject);
      expect(selectionChangedCount, equals(2));
      expect(service.selection.current, equals(elementB.renderObject));
      expect(service.selection.currentElement, equals((elementB.renderObject!.debugCreator! as DebugCreator).element));

      service.setSelection('invalid selection');
      expect(selectionChangedCount, equals(2));
      expect(service.selection.current, equals(elementB.renderObject));

      await service.testExtension(
        WidgetInspectorServiceExtensions.setSelectionById.name,
        <String, String>{'arg': service.toId(elementA, 'my-group')!, 'objectGroup': 'my-group'},
      );
      expect(selectionChangedCount, equals(3));
      expect(service.selection.currentElement, equals(elementA));
      expect(service.selection.current, equals(elementA.renderObject));

      service.setSelectionById(service.toId(elementA, 'my-group'));
      expect(selectionChangedCount, equals(3));
      expect(service.selection.currentElement, equals(elementA));
    });

    testWidgets('ext.flutter.inspector.getParentChain', (WidgetTester tester) async {
      const String group = 'test-group';

      await pumpWidgetTreeWithABC(tester);
      final Element elementB = findElementABC('b');

      final String bId = service.toId(elementB, group)!;
      final Object? jsonList = await service.testExtension(
        WidgetInspectorServiceExtensions.getParentChain.name,
        <String, String>{'arg': bId, 'objectGroup': group},
      );
      expect(jsonList, isList);
      final List<Object?> chainElements = jsonList! as List<Object?>;
      final List<Element> expectedChain = elementB.debugGetDiagnosticChain().reversed.toList();
      // Sanity check that the chain goes back to the root.
      expect(expectedChain.first, tester.binding.rootElement);

      expect(chainElements.length, equals(expectedChain.length));
      for (int i = 0; i < expectedChain.length; i += 1) {
        expect(chainElements[i], isMap);
        final Map<String, Object?> chainNode = chainElements[i]! as Map<String, Object?>;
        final Element element = expectedChain[i];
        expect(chainNode['node'], isMap);
        final Map<String, Object?> jsonNode = chainNode['node']! as Map<String, Object?>;
        expect(service.toObject(jsonNode['valueId']! as String), equals(element));

        expect(chainNode['children'], isList);
        final List<Object?> jsonChildren = chainNode['children']! as List<Object?>;
        final List<Element> childrenElements = <Element>[];
        element.visitChildren(childrenElements.add);
        expect(jsonChildren.length, equals(childrenElements.length));
        if (i + 1 == expectedChain.length) {
          expect(chainNode['childIndex'], isNull);
        } else {
          expect(chainNode['childIndex'], equals(childrenElements.indexOf(expectedChain[i+1])));
        }
        for (int j = 0; j < childrenElements.length; j += 1) {
          expect(jsonChildren[j], isMap);
          final Map<String, Object?> childJson = jsonChildren[j]! as Map<String, Object?>;
          expect(service.toObject(childJson['valueId']! as String), equals(childrenElements[j]));
        }
      }
    });

    test('ext.flutter.inspector.getProperties', () async {
      const Diagnosticable diagnosticable = Text('a', textDirection: TextDirection.ltr);
      const String group = 'group';
      final String id = service.toId(diagnosticable, group)!;
      final List<Object?> propertiesJson = (await service.testExtension(
        WidgetInspectorServiceExtensions.getProperties.name,
        <String, String>{'arg': id, 'objectGroup': group},
      ))! as List<Object?>;
      final List<DiagnosticsNode> properties = diagnosticable.toDiagnosticsNode().getProperties();
      expect(properties, isNotEmpty);
      expect(propertiesJson.length, equals(properties.length));
      for (int i = 0; i < propertiesJson.length; ++i) {
        final Map<String, Object?> propertyJson = propertiesJson[i]! as Map<String, Object?>;
        expect(service.toObject(propertyJson['valueId'] as String?), equals(properties[i].value));
      }
    });

    testWidgets('ext.flutter.inspector.getChildren', (WidgetTester tester) async {
      const String group = 'test-group';
      await pumpWidgetTreeWithABC(tester);
      final DiagnosticsNode diagnostic = find.byType(Stack).evaluate().first.toDiagnosticsNode();
      final String id = service.toId(diagnostic, group)!;
      final List<Object?> propertiesJson = (await service.testExtension(
        WidgetInspectorServiceExtensions.getChildren.name,
        <String, String>{'arg': id, 'objectGroup': group},
      ))! as List<Object?>;
      final List<DiagnosticsNode> children = diagnostic.getChildren();
      expect(children.length, equals(3));
      expect(propertiesJson.length, equals(children.length));
      for (int i = 0; i < propertiesJson.length; ++i) {
        final Map<String, Object?> propertyJson = propertiesJson[i]! as Map<String, Object?>;
        expect(service.toObject(propertyJson['valueId']! as String), equals(children[i].value));
      }
    });

    testWidgets('ext.flutter.inspector.getChildrenDetailsSubtree', (WidgetTester tester) async {
      const String group = 'test-group';
      await pumpWidgetTreeWithABC(tester);
      final Diagnosticable diagnosticable = find.byType(Stack).evaluate().first;
      final String id = service.toId(diagnosticable, group)!;
      final List<Object?> childrenJson = (await service.testExtension(
        WidgetInspectorServiceExtensions.getChildrenDetailsSubtree.name,
        <String, String>{'arg': id, 'objectGroup': group},
      ))! as List<Object?>;
      final List<DiagnosticsNode> children = diagnosticable.toDiagnosticsNode().getChildren();
      expect(children.length, equals(3));
      expect(childrenJson.length, equals(children.length));
      for (int i = 0; i < childrenJson.length; ++i) {
        final Map<String, Object?> childJson = childrenJson[i]! as Map<String, Object?>;
        expect(service.toObject(childJson['valueId']! as String), equals(children[i].value));
        final List<Object?> propertiesJson = childJson['properties']! as List<Object?>;
        final Element element = service.toObject(childJson['valueId']! as String)! as Element;
        final List<DiagnosticsNode> expectedProperties = element.toDiagnosticsNode().getProperties();
        final Iterable<Object?> propertyValues = expectedProperties.map((DiagnosticsNode e) => e.value.toString());
        for (final Map<String, Object?> propertyJson in propertiesJson.cast<Map<String, Object?>>()) {
          final String id = propertyJson['valueId']! as String;
          final  String property = service.toObject(id)!.toString();
          expect(propertyValues, contains(property));
        }
      }
    });

    testWidgets('WidgetInspectorService getDetailsSubtree', (WidgetTester tester) async {
      const String group = 'test-group';

      await pumpWidgetTreeWithABC(tester);
      final Diagnosticable diagnosticable = find.byType(Stack).evaluate().first;
      final String id = service.toId(diagnosticable, group)!;
      final Map<String, Object?> subtreeJson = (await service.testExtension(
        WidgetInspectorServiceExtensions.getDetailsSubtree.name,
        <String, String>{'arg': id, 'objectGroup': group},
      ))! as Map<String, Object?>;
      expect(subtreeJson['valueId'], equals(id));
      final List<Object?> childrenJson = subtreeJson['children']! as List<Object?>;
      final List<DiagnosticsNode> children = diagnosticable.toDiagnosticsNode().getChildren();
      expect(children.length, equals(3));
      expect(childrenJson.length, equals(children.length));
      for (int i = 0; i < childrenJson.length; ++i) {
        final Map<String, Object?> childJson = childrenJson[i]! as Map<String, Object?>;
        expect(service.toObject(childJson['valueId']! as String), equals(children[i].value));
        final List<Object?> propertiesJson = childJson['properties']! as List<Object?>;
        for (final Map<String, Object?> propertyJson in propertiesJson.cast<Map<String, Object?>>()) {
          expect(propertyJson, isNot(contains('children')));
        }
        final Element element = service.toObject(childJson['valueId']! as String)! as Element;
        final List<DiagnosticsNode> expectedProperties = element.toDiagnosticsNode().getProperties();
        final Iterable<Object?> propertyValues = expectedProperties.map((DiagnosticsNode e) => e.value.toString());
        for (final Map<String, Object?> propertyJson in propertiesJson.cast<Map<String, Object?>>()) {
          final String id = propertyJson['valueId']! as String;
          final String property = service.toObject(id)!.toString();
          expect(propertyValues, contains(property));
        }
      }

      final Map<String, Object?> deepSubtreeJson = (await service.testExtension(
        WidgetInspectorServiceExtensions.getDetailsSubtree.name,
        <String, String>{'arg': id, 'objectGroup': group, 'subtreeDepth': '3'},
      ))! as Map<String, Object?>;
      final List<Object?> deepChildrenJson = deepSubtreeJson['children']! as List<Object?>;
      for (final Map<String, Object?> childJson in deepChildrenJson.cast<Map<String, Object?>>()) {
        final List<Object?> propertiesJson = childJson['properties']! as List<Object?>;
        for (final Map<String, Object?> propertyJson in propertiesJson.cast<Map<String, Object?>>()) {
          expect(propertyJson, contains('children'));
        }
      }
    });

    testWidgets('cyclic diagnostics regression test', (WidgetTester tester) async {
      const String group = 'test-group';
      final CyclicDiagnostic a = CyclicDiagnostic('a');
      final CyclicDiagnostic b = CyclicDiagnostic('b');
      a.related = b;
      a.children.add(b.toDiagnosticsNode());
      b.related = a;

      final String id = service.toId(a, group)!;
      final Map<String, Object?> subtreeJson = (await service.testExtension(
        WidgetInspectorServiceExtensions.getDetailsSubtree.name,
        <String, String>{'arg': id, 'objectGroup': group},
      ))! as Map<String, Object?>;
      expect(subtreeJson['valueId'], equals(id));
      expect(subtreeJson, contains('children'));
      final List<Object?> propertiesJson = subtreeJson['properties']! as List<Object?>;
      expect(propertiesJson.length, equals(1));
      final Map<String, Object?> relatedProperty = propertiesJson.first! as Map<String, Object?>;
      expect(relatedProperty['name'], equals('related'));
      expect(relatedProperty['description'], equals('CyclicDiagnostic-b'));
      expect(relatedProperty, contains('isDiagnosticableValue'));
      expect(relatedProperty, isNot(contains('children')));
      expect(relatedProperty, contains('properties'));
      final List<Object?> relatedWidgetProperties = relatedProperty['properties']! as List<Object?>;
      expect(relatedWidgetProperties.length, equals(1));
      final Map<String, Object?> nestedRelatedProperty = relatedWidgetProperties.first! as Map<String, Object?>;
      expect(nestedRelatedProperty['name'], equals('related'));
      // Make sure we do not include properties or children for diagnostic a
      // which we already included as the root node as that would indicate a
      // cycle.
      expect(nestedRelatedProperty['description'], equals('CyclicDiagnostic-a'));
      expect(nestedRelatedProperty, contains('isDiagnosticableValue'));
      expect(nestedRelatedProperty, isNot(contains('properties')));
      expect(nestedRelatedProperty, isNot(contains('children')));
    });

    group(
      'ext.flutter.inspector.addPubRootDirectories group',
      () {
        late final String pubRootTest;

        setUpAll(() async {
          pubRootTest = generateTestPubRootDirectory(service);
        });

        setUp(() {
          service.resetPubRootDirectories();
        });

        testWidgets(
          'has createdByLocalProject when the widget is in the pubRootDirectory',
          (WidgetTester tester) async {
            await pumpWidgetTreeWithABC(tester);
            final Element elementA = findElementABC('a');
            service.setSelection(elementA, 'my-group');

            await service.testExtension(
              WidgetInspectorServiceExtensions.addPubRootDirectories.name,
              <String, String>{'arg0': pubRootTest},
            );
            expect(
              await service.testExtension(
                WidgetInspectorServiceExtensions.getSelectedWidget.name,
                <String, String>{'objectGroup': 'my-group'},
              ),
              contains('createdByLocalProject'),
            );
          },
        );

        testWidgets(
          'does not have createdByLocalProject if the prefix of the pubRootDirectory is different',
          (WidgetTester tester) async {
            await pumpWidgetTreeWithABC(tester);
            final Element elementA = findElementABC('a');
            service.setSelection(elementA, 'my-group');

            await service.testExtension(
              WidgetInspectorServiceExtensions.addPubRootDirectories.name,
              <String, String>{'arg0': '/invalid/$pubRootTest'},
            );
            expect(
              await service.testExtension(
                WidgetInspectorServiceExtensions.getSelectedWidget.name,
                <String, String>{'objectGroup': 'my-group'},
              ),
              isNot(contains('createdByLocalProject')),
            );
          },
        );

        testWidgets(
          'has createdByLocalProject if the pubRootDirectory is prefixed with file://',
          (WidgetTester tester) async {
            await pumpWidgetTreeWithABC(tester);
            final Element elementA = findElementABC('a');
            service.setSelection(elementA, 'my-group');

            await service.testExtension(
              WidgetInspectorServiceExtensions.addPubRootDirectories.name,
              <String, String>{'arg0': 'file://$pubRootTest'},
            );
            expect(
              await service.testExtension(
                WidgetInspectorServiceExtensions.getSelectedWidget.name,
                <String, String>{'objectGroup': 'my-group'},
              ),
              contains('createdByLocalProject'),
            );
          },
        );

        testWidgets(
          'does not have createdByLocalProject if the pubRootDirectory has a different suffix',
          (WidgetTester tester) async {
            await pumpWidgetTreeWithABC(tester);
            final Element elementA = findElementABC('a');
            service.setSelection(elementA, 'my-group');

            await service.testExtension(
              WidgetInspectorServiceExtensions.addPubRootDirectories.name,
              <String, String>{'arg0': '$pubRootTest/different'},
            );
            expect(
              await service.testExtension(
                WidgetInspectorServiceExtensions.getSelectedWidget.name,
                <String, String>{'objectGroup': 'my-group'},
              ),
              isNot(contains('createdByLocalProject')),
            );
          },
        );

        testWidgets(
          'has createdByLocalProject if at least one of the pubRootDirectories matches',
          (WidgetTester tester) async {
            await pumpWidgetTreeWithABC(tester);
            final Element elementA = findElementABC('a');
            service.setSelection(elementA, 'my-group');

            await service.testExtension(
              WidgetInspectorServiceExtensions.addPubRootDirectories.name,
              <String, String>{
                'arg0': '/unrelated/$pubRootTest',
                'arg1': 'file://$pubRootTest',
              },
            );

            expect(
              await service.testExtension(
                WidgetInspectorServiceExtensions.getSelectedWidget.name,
                <String, String>{'objectGroup': 'my-group'},
              ),
              contains('createdByLocalProject'),
            );
          },
        );

        testWidgets(
          'widget is part of core framework and is the child of a widget in the package pubRootDirectories',
          (WidgetTester tester) async {
            await pumpWidgetTreeWithABC(tester);
            final Element elementA = findElementABC('a');

            // The RichText child of the Text widget is created by the core framework
            // not the current package.
            final Element richText = find
                .descendant(
                  of: find.text('a'),
                  matching: find.byType(RichText),
                )
                .evaluate()
                .first;
            service.setSelection(richText, 'my-group');
            service.setPubRootDirectories(<String>[pubRootTest]);
            final Map<String, Object?> jsonObject =
                json.decode(service.getSelectedWidget(null, 'my-group'))
                    as Map<String, Object?>;
            expect(jsonObject, isNot(contains('createdByLocalProject')));
            final Map<String, Object?> creationLocation =
                jsonObject['creationLocation']! as Map<String, Object?>;
            expect(creationLocation, isNotNull);
            // This RichText widget is created by the build method of the Text widget
            // thus the creation location is in text.dart not basic.dart
            final List<String> pathSegmentsFramework =
                Uri.parse(creationLocation['file']! as String).pathSegments;
            expect(
              pathSegmentsFramework.join('/'),
              endsWith('/flutter/lib/src/widgets/text.dart'),
            );

            // Strip off /src/widgets/text.dart.
            final String pubRootFramework =
                '/${pathSegmentsFramework.take(pathSegmentsFramework.length - 3).join('/')}';
            service.resetPubRootDirectories();
            await service.testExtension(
              WidgetInspectorServiceExtensions.addPubRootDirectories.name,
              <String, String>{'arg0': pubRootFramework},
            );
            expect(
              await service.testExtension(
                WidgetInspectorServiceExtensions.getSelectedWidget.name,
                <String, String>{'objectGroup': 'my-group'},
              ),
              contains('createdByLocalProject'),
            );
            service.setSelection(elementA, 'my-group');
            expect(
              await service.testExtension(
                WidgetInspectorServiceExtensions.getSelectedWidget.name,
                <String, String>{'objectGroup': 'my-group'},
              ),
              isNot(contains('createdByLocalProject')),
            );

            service.resetPubRootDirectories();
            await service.testExtension(
              WidgetInspectorServiceExtensions.addPubRootDirectories.name,
              <String, String>{'arg0': pubRootFramework, 'arg1': pubRootTest},
            );
            service.setSelection(elementA, 'my-group');
            expect(
              await service.testExtension(
                WidgetInspectorServiceExtensions.getSelectedWidget.name,
                <String, String>{'objectGroup': 'my-group'},
              ),
              contains('createdByLocalProject'),
            );
            service.setSelection(richText, 'my-group');
            expect(
              await service.testExtension(
                WidgetInspectorServiceExtensions.getSelectedWidget.name,
                <String, String>{'objectGroup': 'my-group'},
              ),
              contains('createdByLocalProject'),
            );
          },
        );
      },
      skip: !WidgetInspectorService.instance.isWidgetCreationTracked(), // [intended] Test requires --track-widget-creation flag.
    );

    group(
      'ext.flutter.inspector.setPubRootDirectories extra args regression test',
      () {
        // Ensure that passing the isolate id as an argument won't break
        // setPubRootDirectories command.

        late final String pubRootTest;

        setUpAll(() {
          pubRootTest = generateTestPubRootDirectory(service);
        });

        setUp(() {
          service.resetPubRootDirectories();
        });

        testWidgets(
          'has createdByLocalProject when the widget is in the pubRootDirectory',
          (WidgetTester tester) async {
            await pumpWidgetTreeWithABC(tester);
            final Element elementA = findElementABC('a');
            service.setSelection(elementA, 'my-group');

            await service.testExtension(
              WidgetInspectorServiceExtensions.addPubRootDirectories.name,
              <String, String>{'arg0': pubRootTest, 'isolateId': '34'},
            );
            expect(
              await service.testExtension(
                WidgetInspectorServiceExtensions.getSelectedWidget.name,
                <String, String>{'objectGroup': 'my-group'},
              ),
              contains('createdByLocalProject'),
            );
          },
        );

        testWidgets(
          'does not have createdByLocalProject if the prefix of the pubRootDirectory is different',
          (WidgetTester tester) async {
            await pumpWidgetTreeWithABC(tester);
            final Element elementA = findElementABC('a');
            service.setSelection(elementA, 'my-group');

            await service.testExtension(
              WidgetInspectorServiceExtensions.addPubRootDirectories.name,
              <String, String>{
                'arg0': '/invalid/$pubRootTest',
                'isolateId': '34'
              },
            );
            expect(
              await service.testExtension(
                WidgetInspectorServiceExtensions.getSelectedWidget.name,
                <String, String>{'objectGroup': 'my-group'},
              ),
              isNot(contains('createdByLocalProject')),
            );
          },
        );

        testWidgets(
          'has createdByLocalProject if the pubRootDirectory is prefixed with file://',
          (WidgetTester tester) async {
            await pumpWidgetTreeWithABC(tester);
            final Element elementA = findElementABC('a');
            service.setSelection(elementA, 'my-group');

            await service.testExtension(
              WidgetInspectorServiceExtensions.addPubRootDirectories.name,
              <String, String>{'arg0': 'file://$pubRootTest', 'isolateId': '34'},
            );
            expect(
              await service.testExtension(
                WidgetInspectorServiceExtensions.getSelectedWidget.name,
                <String, String>{'objectGroup': 'my-group'},
              ),
              contains('createdByLocalProject'),
            );
          },
        );

        testWidgets(
          'does not have createdByLocalProject if the pubRootDirectory has a different suffix',
          (WidgetTester tester) async {
            await pumpWidgetTreeWithABC(tester);
            final Element elementA = findElementABC('a');
            service.setSelection(elementA, 'my-group');

            await service.testExtension(
              WidgetInspectorServiceExtensions.addPubRootDirectories.name,
              <String, String>{
                'arg0': '$pubRootTest/different',
                'isolateId': '34'
              },
            );
            expect(
              await service.testExtension(
                WidgetInspectorServiceExtensions.getSelectedWidget.name,
                <String, String>{'objectGroup': 'my-group'},
              ),
              isNot(contains('createdByLocalProject')),
            );
          },
        );

        testWidgets(
          'has createdByLocalProject if at least one of the pubRootDirectories matches',
          (WidgetTester tester) async {
            await pumpWidgetTreeWithABC(tester);
            final Element elementA = findElementABC('a');
            service.setSelection(elementA, 'my-group');

            await service.testExtension(
              WidgetInspectorServiceExtensions.addPubRootDirectories.name,
              <String, String>{
                'arg0': '/unrelated/$pubRootTest',
                'isolateId': '34',
                'arg1': 'file://$pubRootTest',
              },
            );

            expect(
              await service.testExtension(
                WidgetInspectorServiceExtensions.getSelectedWidget.name,
                <String, String>{'objectGroup': 'my-group'},
              ),
              contains('createdByLocalProject'),
            );
          },
        );
      },
      skip: !WidgetInspectorService.instance.isWidgetCreationTracked(), // [intended] Test requires --track-widget-creation flag.
    );

    Map<Object, Object?> removeLastEvent(List<Map<Object, Object?>> events) {
      final Map<Object, Object?> event = events.removeLast();
      // Verify that the event is json encodable.
      json.encode(event);
      return event;
    }

    group('ext.flutter.inspector createdByLocalProject', () {
      late final String pubRootTest;

      setUpAll(() {
        pubRootTest = generateTestPubRootDirectory(service);
      });

      setUp(() {
        service.resetPubRootDirectories();
      });

      testWidgets(
        'reacts to add and removing pubRootDirectories',
        (WidgetTester tester) async {
          await pumpWidgetTreeWithABC(tester);
          final Element elementA = findElementABC('a');

          await service.testExtension(
            WidgetInspectorServiceExtensions.addPubRootDirectories.name,
            <String, String>{
              'arg0': pubRootTest,
              'arg1': 'file://$pubRootTest',
              'arg2': '/unrelated/$pubRootTest',
            },
          );
          service.setSelection(elementA, 'my-group');
          expect(
            await service.testExtension(
              WidgetInspectorServiceExtensions.getSelectedWidget.name,
              <String, String>{'objectGroup': 'my-group'},
            ),
            contains('createdByLocalProject'),
          );

          await service.testExtension(
            WidgetInspectorServiceExtensions.removePubRootDirectories.name,
            <String, String>{
              'arg0': pubRootTest,
            },
          );
          service.setSelection(elementA, 'my-group');
          expect(
            await service.testExtension(
              WidgetInspectorServiceExtensions.getSelectedWidget.name,
              <String, String>{'objectGroup': 'my-group'},
            ),
            isNot(contains('createdByLocalProject')),
          );
        },
      );

      testWidgets(
        'does not match when the package directory does not match',
        (WidgetTester tester) async {
          await pumpWidgetTreeWithABC(tester);
          final Element elementA = findElementABC('a');
          service.setSelection(elementA, 'my-group');

          service.testExtension(
            WidgetInspectorServiceExtensions.addPubRootDirectories.name,
            <String, String>{
              'arg0': '$pubRootTest/different',
              'arg1': '/unrelated/$pubRootTest',
            },
          );
          expect(
            await service.testExtension(
              WidgetInspectorServiceExtensions.getSelectedWidget.name,
              <String, String>{'objectGroup': 'my-group'},
            ),
            isNot(contains('createdByLocalProject')),
          );
        },
      );

      testWidgets(
        'has createdByLocalProject when the pubRootDirectory is prefixed with file://',
        (WidgetTester tester) async {
          await pumpWidgetTreeWithABC(tester);
          final Element elementA = findElementABC('a');
          service.setSelection(elementA, 'my-group');

          service.testExtension(
            WidgetInspectorServiceExtensions.addPubRootDirectories.name,
            <String, String>{'arg0':'file://$pubRootTest'},
          );
          expect(
            await service.testExtension(
              WidgetInspectorServiceExtensions.getSelectedWidget.name,
              <String, String>{'objectGroup': 'my-group'},
            ),
            contains('createdByLocalProject'),
          );
        },
      );

      testWidgets(
        'can handle consecutive calls to add',
        (WidgetTester tester) async {
          await pumpWidgetTreeWithABC(tester);
          final Element elementA = findElementABC('a');
          service.setSelection(elementA, 'my-group');

          service.testExtension(
            WidgetInspectorServiceExtensions.addPubRootDirectories.name,
            <String, String>{'arg0': pubRootTest},
          );
          service.testExtension(
            WidgetInspectorServiceExtensions.addPubRootDirectories.name,
            <String, String>{'arg0': '/invalid/$pubRootTest'},
          );
          expect(
            await service.testExtension(
              WidgetInspectorServiceExtensions.getSelectedWidget.name,
              <String, String>{'objectGroup': 'my-group'},
            ),
            contains('createdByLocalProject'),
          );
        },
      );
      testWidgets(
        'can handle removing an unrelated pubRootDirectory',
        (WidgetTester tester) async {
          await pumpWidgetTreeWithABC(tester);
          final Element elementA = findElementABC('a');
          service.setSelection(elementA, 'my-group');

          service.testExtension(
            WidgetInspectorServiceExtensions.addPubRootDirectories.name,
            <String, String>{
              'arg0': pubRootTest,
              'arg1': '/invalid/$pubRootTest',
            },
          );
          expect(
            await service.testExtension(
              WidgetInspectorServiceExtensions.getSelectedWidget.name,
              <String, String>{'objectGroup': 'my-group'},
            ),
            contains('createdByLocalProject'),
          );

          service.testExtension(
            WidgetInspectorServiceExtensions.removePubRootDirectories.name,
            <String, String>{'arg0': '/invalid/$pubRootTest'},
          );
          expect(
            await service.testExtension(
              WidgetInspectorServiceExtensions.getSelectedWidget.name,
              <String, String>{'objectGroup': 'my-group'},
            ),
            contains('createdByLocalProject'),
          );
        },
      );

      testWidgets(
        'can handle parent widget being part of a separate package',
        (WidgetTester tester) async {
          await pumpWidgetTreeWithABC(tester);
          final Element elementA = findElementABC('a');
          final Element richText = find
              .descendant(
                of: find.text('a'),
                matching: find.byType(RichText),
              )
              .evaluate()
              .first;
          service.setSelection(richText, 'my-group');
          service.testExtension(
            WidgetInspectorServiceExtensions.addPubRootDirectories.name,
            <String, String>{ 'arg0': pubRootTest },
          );

          final Map<String, Object?> jsonObject =
              (await service.testExtension(
                WidgetInspectorServiceExtensions.getSelectedWidget.name,
                <String, String>{'objectGroup': 'my-group'},
              ))! as Map<String, Object?>;
          expect(jsonObject, isNot(contains('createdByLocalProject')));
          final Map<String, Object?> creationLocation =
              jsonObject['creationLocation']! as Map<String, Object?>;
          expect(creationLocation, isNotNull);
          // This RichText widget is created by the build method of the Text widget
          // thus the creation location is in text.dart not basic.dart
          final List<String> pathSegmentsFramework =
              Uri.parse(creationLocation['file']! as String).pathSegments;
          expect(
            pathSegmentsFramework.join('/'),
            endsWith('/flutter/lib/src/widgets/text.dart'),
          );

          // Strip off /src/widgets/text.dart.
          final String pubRootFramework =
              '/${pathSegmentsFramework.take(pathSegmentsFramework.length - 3).join('/')}';
          service.resetPubRootDirectories();
          service.testExtension(
            WidgetInspectorServiceExtensions.addPubRootDirectories.name,
            <String, String>{'arg0': pubRootFramework},
          );
          expect(
            await service.testExtension(
              WidgetInspectorServiceExtensions.getSelectedWidget.name,
              <String, String>{'objectGroup': 'my-group'},
            ),
            contains('createdByLocalProject'),
          );
          service.setSelection(elementA, 'my-group');
          expect(
            await service.testExtension(
              WidgetInspectorServiceExtensions.getSelectedWidget.name,
              <String, String>{'objectGroup': 'my-group'},
            ),
            isNot(contains('createdByLocalProject')),
          );

          service.resetPubRootDirectories();
          service.testExtension(
            WidgetInspectorServiceExtensions.addPubRootDirectories.name,
            <String, String>{
              'arg0': pubRootFramework,
              'arg1': pubRootTest,
            },
          );
          service.setSelection(elementA, 'my-group');
          expect(
            await service.testExtension(
              WidgetInspectorServiceExtensions.getSelectedWidget.name,
              <String, String>{'objectGroup': 'my-group'},
            ),
            contains('createdByLocalProject'),
          );
          service.setSelection(richText, 'my-group');
          expect(
            await service.testExtension(
              WidgetInspectorServiceExtensions.getSelectedWidget.name,
              <String, String>{'objectGroup': 'my-group'},
            ),
            contains('createdByLocalProject'),
          );
        },
      );
    },
      skip: !WidgetInspectorService.instance.isWidgetCreationTracked(), // [intended] Test requires --track-widget-creation flag.
    );

    group('ext.flutter.inspector createdByLocalProject extra args regression test', () {
      late final String pubRootTest;

      setUpAll(() {
        pubRootTest = generateTestPubRootDirectory(service);
      });

      setUp(() {
        service.resetPubRootDirectories();
      });

      testWidgets(
        'reacts to add and removing pubRootDirectories',
        (WidgetTester tester) async {
          await pumpWidgetTreeWithABC(tester);
          final Element elementA = findElementABC('a');

          await service.testExtension(
            WidgetInspectorServiceExtensions.addPubRootDirectories.name,
            <String, String>{
              'arg0': pubRootTest,
              'arg1': 'file://$pubRootTest',
              'arg2': '/unrelated/$pubRootTest',
              'isolateId': '34',
            },
          );
          service.setSelection(elementA, 'my-group');
          expect(
            await service.testExtension(
              WidgetInspectorServiceExtensions.getSelectedWidget.name,
              <String, String>{'objectGroup': 'my-group', 'isolateId': '34',},
            ),
            contains('createdByLocalProject'),
          );

          await service.testExtension(
            WidgetInspectorServiceExtensions.removePubRootDirectories.name,
            <String, String>{
              'arg0': pubRootTest,
              'isolateId': '34',
            },
          );
          service.setSelection(elementA, 'my-group');
          expect(
            await service.testExtension(
              WidgetInspectorServiceExtensions.getSelectedWidget.name,
              <String, String>{'objectGroup': 'my-group', 'isolateId': '34',},
            ),
            isNot(contains('createdByLocalProject')),
          );
        },
      );

      testWidgets(
        'does not match when the package directory does not match',
        (WidgetTester tester) async {
          await pumpWidgetTreeWithABC(tester);
          final Element elementA = findElementABC('a');
          service.setSelection(elementA, 'my-group');

          service.testExtension(
            WidgetInspectorServiceExtensions.addPubRootDirectories.name,
            <String, String>{
              'arg0': '$pubRootTest/different',
              'arg1': '/unrelated/$pubRootTest',
            },
          );
          expect(
            await service.testExtension(
              WidgetInspectorServiceExtensions.getSelectedWidget.name,
              <String, String>{'objectGroup': 'my-group', 'isolateId': '34',},
            ),
            isNot(contains('createdByLocalProject')),
          );
        },
      );

      testWidgets(
        'has createdByLocalProject when the pubRootDirectory is prefixed with file://',
        (WidgetTester tester) async {
          await pumpWidgetTreeWithABC(tester);
          final Element elementA = findElementABC('a');
          service.setSelection(elementA, 'my-group');

          service.testExtension(
            WidgetInspectorServiceExtensions.addPubRootDirectories.name,
            <String, String>{
              'arg0':'file://$pubRootTest',
              'isolateId': '34',
            },
          );
          expect(
            await service.testExtension(
              WidgetInspectorServiceExtensions.getSelectedWidget.name,
              <String, String>{'objectGroup': 'my-group', 'isolateId': '34',},
            ),
            contains('createdByLocalProject'),
          );
        },
      );

      testWidgets(
        'can handle consecutive calls to add',
        (WidgetTester tester) async {
          await pumpWidgetTreeWithABC(tester);
          final Element elementA = findElementABC('a');
          service.setSelection(elementA, 'my-group');

          service.testExtension(
            WidgetInspectorServiceExtensions.addPubRootDirectories.name,
            <String, String>{
              'arg0': pubRootTest,
              'isolateId': '34',
            },
          );
          service.testExtension(
            WidgetInspectorServiceExtensions.addPubRootDirectories.name,
            <String, String>{
              'arg0': '/invalid/$pubRootTest',
              'isolateId': '34',
            },
          );
          expect(
            await service.testExtension(
              WidgetInspectorServiceExtensions.getSelectedWidget.name,
              <String, String>{'objectGroup': 'my-group', 'isolateId': '34',},
            ),
            contains('createdByLocalProject'),
          );
        },
      );
      testWidgets(
        'can handle removing an unrelated pubRootDirectory',
        (WidgetTester tester) async {
          await pumpWidgetTreeWithABC(tester);
          final Element elementA = findElementABC('a');
          service.setSelection(elementA, 'my-group');

          service.testExtension(
              WidgetInspectorServiceExtensions.addPubRootDirectories.name,
              <String, String>{
              'arg0': pubRootTest,
              'arg1': '/invalid/$pubRootTest',
              'isolateId': '34',
            },
          );
          expect(
            await service.testExtension(
              WidgetInspectorServiceExtensions.getSelectedWidget.name,
              <String, String>{
                'objectGroup': 'my-group',
                'isolateId': '34',
              },
            ),
            contains('createdByLocalProject'),
          );

          service.testExtension(
            WidgetInspectorServiceExtensions.removePubRootDirectories.name,
            <String, String>{
              'arg0': '/invalid/$pubRootTest',
              'isolateId': '34',
            },
          );
          expect(
            await service.testExtension(
              WidgetInspectorServiceExtensions.getSelectedWidget.name,
              <String, String>{
                'objectGroup': 'my-group',
                'isolateId': '34',
              },
            ),
            contains('createdByLocalProject'),
          );
        },
      );
    },
      skip: !WidgetInspectorService.instance.isWidgetCreationTracked(), // [intended] Test requires --track-widget-creation flag.
    );

    testWidgets('ext.flutter.inspector.trackRebuildDirtyWidgets with tear-offs', (WidgetTester tester) async {
      final Widget widget = Directionality(
        textDirection: TextDirection.ltr,
        child: WidgetInspector(
          selectButtonBuilder: null,
          child: _applyConstructor(_TrivialWidget.new),
        ),
      );

      expect(
        await service.testBoolExtension(
          WidgetInspectorServiceExtensions.trackRebuildDirtyWidgets.name,
          <String, String>{'enabled': 'true'},
        ),
        equals('true'),
      );

      await tester.pumpWidget(widget);
    },
      skip: !WidgetInspectorService.instance.isWidgetCreationTracked(), // [intended] Test requires --track-widget-creation flag.
    );

    testWidgets('ext.flutter.inspector.widgetLocationIdMap',
        (WidgetTester tester) async {
      service.rebuildCount = 0;

      await tester.pumpWidget(const ClockDemo());

      final Element clockDemoElement = find.byType(ClockDemo).evaluate().first;

      service.setSelection(clockDemoElement, 'my-group');
      final Map<String, Object?> jsonObject = (await service.testExtension(
        WidgetInspectorServiceExtensions.getSelectedWidget.name,
        <String, String>{'objectGroup': 'my-group'},
      ))! as Map<String, Object?>;
      final Map<String, Object?> creationLocation =
          jsonObject['creationLocation']! as Map<String, Object?>;
      final String file = creationLocation['file']! as String;
      expect(file, endsWith('widget_inspector_test.dart'));

      final Map<String, Object?> locationMapJson = (await service.testExtension(
        WidgetInspectorServiceExtensions.widgetLocationIdMap.name,
        <String, String>{},
      ))! as Map<String, Object?>;

      final Map<String, Object?> widgetTestLocations =
          locationMapJson[file]! as Map<String, Object?>;
      expect(widgetTestLocations, isNotNull);

      final List<dynamic> ids = widgetTestLocations['ids']! as List<dynamic>;
      expect(ids.length, greaterThan(0));
      final List<dynamic> lines =
          widgetTestLocations['lines']! as List<dynamic>;
      expect(lines.length, equals(ids.length));
      final List<dynamic> columns =
          widgetTestLocations['columns']! as List<dynamic>;
      expect(columns.length, equals(ids.length));
      final List<dynamic> names =
          widgetTestLocations['names']! as List<dynamic>;
      expect(names.length, equals(ids.length));
      expect(names, contains('ClockDemo'));
      expect(names, contains('Directionality'));
      expect(names, contains('ClockText'));
    }, skip: !WidgetInspectorService.instance.isWidgetCreationTracked()); // [intended] Test requires --track-widget-creation flag.

    testWidgets('ext.flutter.inspector.trackRebuildDirtyWidgets', (WidgetTester tester) async {
      service.rebuildCount = 0;

      await tester.pumpWidget(const ClockDemo());

      final Element clockDemoElement = find.byType(ClockDemo).evaluate().first;

      service.setSelection(clockDemoElement, 'my-group');
      final Map<String, Object?> jsonObject = (await service.testExtension(
        WidgetInspectorServiceExtensions.getSelectedWidget.name,
        <String, String>{'objectGroup': 'my-group'},
      ))! as Map<String, Object?>;
      final Map<String, Object?> creationLocation = jsonObject['creationLocation']! as Map<String, Object?>;
      expect(creationLocation, isNotNull);
      final String file = creationLocation['file']! as String;
      expect(file, endsWith('widget_inspector_test.dart'));
      final List<String> segments = Uri.parse(file).pathSegments;
      // Strip a couple subdirectories away to generate a plausible pub root
      // directory.
      final String pubRootTest = '/${segments.take(segments.length - 2).join('/')}';
      service.resetPubRootDirectories();
      await service.testExtension(
        WidgetInspectorServiceExtensions.addPubRootDirectories.name,
        <String, String>{'arg0': pubRootTest},
      );

      final List<Map<Object, Object?>> rebuildEvents =
          service.dispatchedEvents('Flutter.RebuiltWidgets');
      expect(rebuildEvents, isEmpty);

      expect(service.rebuildCount, equals(0));
      expect(
        await service.testBoolExtension(
          WidgetInspectorServiceExtensions.trackRebuildDirtyWidgets.name,
          <String, String>{'enabled': 'true'},
        ),
        equals('true'),
      );
      expect(service.rebuildCount, equals(1));
      await tester.pump();

      expect(rebuildEvents.length, equals(1));
      Map<Object, Object?> event = removeLastEvent(rebuildEvents);
      expect(event['startTime'], isA<int>());
      List<int> data = event['events']! as List<int>;
      expect(data.length, equals(14));
      final int numDataEntries = data.length ~/ 2;
      Map<String, List<int>> newLocations = event['newLocations']! as Map<String, List<int>>;
      expect(newLocations, isNotNull);
      expect(newLocations.length, equals(1));
      expect(newLocations.keys.first, equals(file));
      Map<String, Map<String, List<Object?>>> fileLocationsMap = event['locations']! as Map<String, Map<String, List<Object?>>>;
      expect(fileLocationsMap, isNotNull);
      expect(fileLocationsMap.length, equals(1));
      expect(fileLocationsMap.keys.first, equals(file));
      final List<int> locationsForFile = newLocations[file]!;
      expect(locationsForFile.length, equals(21));
      final int numLocationEntries = locationsForFile.length ~/ 3;
      expect(numLocationEntries, equals(numDataEntries));
      final Map<String, List<Object?>> locations = fileLocationsMap[file]!;
      expect(locations.length, equals(4));
      expect(locations['ids']!.length, equals(7));

      final Map<int, _CreationLocation> knownLocations = <int, _CreationLocation>{};
      _addToKnownLocationsMap(
        knownLocations: knownLocations,
        newLocations: fileLocationsMap,
      );
      int totalCount = 0;
      int maxCount = 0;
      for (int i = 0; i < data.length; i += 2) {
        final int id = data[i];
        final int count = data[i + 1];
        totalCount += count;
        maxCount = max(maxCount, count);
        expect(knownLocations, contains(id));
      }
      expect(totalCount, equals(27));
      // The creation locations that were rebuilt the most were rebuilt 6 times
      // as there are 6 instances of the ClockText widget.
      expect(maxCount, equals(6));

      final List<Element> clocks = find.byType(ClockText).evaluate().toList();
      expect(clocks.length, equals(6));
      // Update a single clock.
      StatefulElement clockElement = clocks.first as StatefulElement;
      _ClockTextState state = clockElement.state as _ClockTextState;
      state.updateTime(); // Triggers a rebuild.
      await tester.pump();
      expect(rebuildEvents.length, equals(1));
      event = removeLastEvent(rebuildEvents);
      expect(event['startTime'], isA<int>());
      data = event['events']! as List<int>;
      // No new locations were rebuilt.
      expect(event, isNot(contains('newLocations')));
      expect(event, isNot(contains('locations')));

      // There were two rebuilds: one for the ClockText element itself and one
      // for its child.
      expect(data.length, equals(4));
      int id = data[0];
      int count = data[1];
      _CreationLocation location = knownLocations[id]!;
      expect(location.file, equals(file));
      // ClockText widget.
      expect(location.line, equals(57));
      expect(location.column, equals(9));
      expect(location.name, equals('ClockText'));
      expect(count, equals(1));

      id = data[2];
      count = data[3];
      location = knownLocations[id]!;
      expect(location.file, equals(file));
      // Text widget in _ClockTextState build method.
      expect(location.line, equals(95));
      expect(location.column, equals(12));
      expect(location.name, equals('Text'));
      expect(count, equals(1));

      // Update 3 of the clocks;
      for (int i = 0; i < 3; i++) {
        clockElement = clocks[i] as StatefulElement;
        state = clockElement.state as _ClockTextState;
        state.updateTime(); // Triggers a rebuild.
      }

      await tester.pump();
      expect(rebuildEvents.length, equals(1));
      event = removeLastEvent(rebuildEvents);
      expect(event['startTime'], isA<int>());
      data = event['events']! as List<int>;
      // No new locations were rebuilt.
      expect(event, isNot(contains('newLocations')));
      expect(event, isNot(contains('locations')));

      expect(data.length, equals(4));
      id = data[0];
      count = data[1];
      location = knownLocations[id]!;
      expect(location.file, equals(file));
      // ClockText widget.
      expect(location.line, equals(57));
      expect(location.column, equals(9));
      expect(location.name, equals('ClockText'));
      expect(count, equals(3)); // 3 clock widget instances rebuilt.

      id = data[2];
      count = data[3];
      location = knownLocations[id]!;
      expect(location.file, equals(file));
      // Text widget in _ClockTextState build method.
      expect(location.line, equals(95));
      expect(location.column, equals(12));
      expect(location.name, equals('Text'));
      expect(count, equals(3)); // 3 clock widget instances rebuilt.

      // Update one clock 3 times.
      clockElement = clocks.first as StatefulElement;
      state = clockElement.state as _ClockTextState;
      state.updateTime(); // Triggers a rebuild.
      state.updateTime(); // Triggers a rebuild.
      state.updateTime(); // Triggers a rebuild.

      await tester.pump();
      expect(rebuildEvents.length, equals(1));
      event = removeLastEvent(rebuildEvents);
      expect(event['startTime'], isA<int>());
      data = event['events']! as List<int>;
      // No new locations were rebuilt.
      expect(event, isNot(contains('newLocations')));
      expect(event, isNot(contains('locations')));

      expect(data.length, equals(4));
      id = data[0];
      count = data[1];
      // Even though a rebuild was triggered 3 times, only one rebuild actually
      // occurred.
      expect(count, equals(1));

      // Trigger a widget creation location that wasn't previously triggered.
      state.stopClock();
      await tester.pump();
      expect(rebuildEvents.length, equals(1));
      event = removeLastEvent(rebuildEvents);
      expect(event['startTime'], isA<int>());
      expect(event['frameNumber'], isA<int>());
      data = event['events']! as List<int>;
      newLocations = event['newLocations']! as Map<String, List<int>>;
      fileLocationsMap = event['locations']! as Map<String, Map<String, List<Object?>>>;

      expect(data.length, equals(4));
      // The second pair in data is the previously unseen rebuild location.
      id = data[2];
      count = data[3];
      expect(count, equals(1));
      // Verify the rebuild location is new.
      expect(knownLocations, isNot(contains(id)));
      _addToKnownLocationsMap(
        knownLocations: knownLocations,
        newLocations: fileLocationsMap,
      );
      // Verify the rebuild location was included in the newLocations data.
      expect(knownLocations, contains(id));

      // Turn off rebuild counts.
      expect(
        await service.testBoolExtension(
          WidgetInspectorServiceExtensions.trackRebuildDirtyWidgets.name,
          <String, String>{'enabled': 'false'},
        ),
        equals('false'),
      );

      state.updateTime(); // Triggers a rebuild.
      await tester.pump();
      // Verify that rebuild events are not fired once the extension is disabled.
      expect(rebuildEvents, isEmpty);
    }, skip: !WidgetInspectorService.instance.isWidgetCreationTracked()); // [intended] Test requires --track-widget-creation flag.

    testWidgets('ext.flutter.inspector.trackRepaintWidgets', (WidgetTester tester) async {
      service.rebuildCount = 0;

      await tester.pumpWidget(const ClockDemo());

      final Element clockDemoElement = find.byType(ClockDemo).evaluate().first;

      service.setSelection(clockDemoElement, 'my-group');
      final Map<String, Object?> jsonObject = (await service.testExtension(
        WidgetInspectorServiceExtensions.getSelectedWidget.name,
        <String, String>{'objectGroup': 'my-group'},
      ))! as Map<String, Object?>;
      final Map<String, Object?> creationLocation =
          jsonObject['creationLocation']! as Map<String, Object?>;
      expect(creationLocation, isNotNull);
      final String file = creationLocation['file']! as String;
      expect(file, endsWith('widget_inspector_test.dart'));
      final List<String> segments = Uri.parse(file).pathSegments;
      // Strip a couple subdirectories away to generate a plausible pub root
      // directory.
      final String pubRootTest = '/${segments.take(segments.length - 2).join('/')}';
      service.resetPubRootDirectories();
      await service.testExtension(
        WidgetInspectorServiceExtensions.addPubRootDirectories.name,
        <String, String>{'arg0': pubRootTest},
      );

      final List<Map<Object, Object?>> repaintEvents =
          service.dispatchedEvents('Flutter.RepaintWidgets');
      expect(repaintEvents, isEmpty);

      expect(service.rebuildCount, equals(0));
      expect(
        await service.testBoolExtension(
          WidgetInspectorServiceExtensions.trackRepaintWidgets.name,
          <String, String>{'enabled': 'true'},
        ),
        equals('true'),
      );
      // Unlike trackRebuildDirtyWidgets, trackRepaintWidgets doesn't force a full
      // rebuild.
      expect(service.rebuildCount, equals(0));

      await tester.pump();

      expect(repaintEvents.length, equals(1));
      Map<Object, Object?> event = removeLastEvent(repaintEvents);
      expect(event['startTime'], isA<int>());
      List<int> data = event['events']! as List<int>;
      expect(data.length, equals(18));
      final int numDataEntries = data.length ~/ 2;
      final Map<String, List<int>> newLocations = event['newLocations']! as Map<String, List<int>>;
      expect(newLocations, isNotNull);
      expect(newLocations.length, equals(1));
      expect(newLocations.keys.first, equals(file));
      final Map<String, Map<String, List<Object?>>> fileLocationsMap = event['locations']! as Map<String, Map<String, List<Object?>>>;
      expect(fileLocationsMap, isNotNull);
      expect(fileLocationsMap.length, equals(1));
      expect(fileLocationsMap.keys.first, equals(file));
      final List<int> locationsForFile = newLocations[file]!;
      expect(locationsForFile.length, equals(27));
      final int numLocationEntries = locationsForFile.length ~/ 3;
      expect(numLocationEntries, equals(numDataEntries));
      final Map<String, List<Object?>> locations = fileLocationsMap[file]!;
      expect(locations.length, equals(4));
      expect(locations['ids']!.length, equals(9));

      final Map<int, _CreationLocation> knownLocations = <int, _CreationLocation>{};
      _addToKnownLocationsMap(
        knownLocations: knownLocations,
        newLocations: fileLocationsMap,
      );
      int totalCount = 0;
      int maxCount = 0;
      for (int i = 0; i < data.length; i += 2) {
        final int id = data[i];
        final int count = data[i + 1];
        totalCount += count;
        maxCount = max(maxCount, count);
        expect(knownLocations, contains(id));
      }
      expect(totalCount, equals(34));
      // The creation locations that were rebuilt the most were rebuilt 6 times
      // as there are 6 instances of the ClockText widget.
      expect(maxCount, equals(6));

      final List<Element> clocks = find.byType(ClockText).evaluate().toList();
      expect(clocks.length, equals(6));
      // Update a single clock.
      final StatefulElement clockElement = clocks.first as StatefulElement;
      final _ClockTextState state = clockElement.state as _ClockTextState;
      state.updateTime(); // Triggers a rebuild.
      await tester.pump();
      expect(repaintEvents.length, equals(1));
      event = removeLastEvent(repaintEvents);
      expect(event['startTime'], isA<int>());
      expect(event['frameNumber'], isA<int>());
      data = event['events']! as List<int>;
      // No new locations were rebuilt.
      expect(event, isNot(contains('newLocations')));
      expect(event, isNot(contains('locations')));

      // Triggering a rebuild of one widget in this app causes the whole app
      // to repaint.
      expect(data.length, equals(18));

      // TODO(jacobr): add an additional repaint test that uses multiple repaint
      // boundaries to test more complex repaint conditions.

      // Turn off rebuild counts.
      expect(
        await service.testBoolExtension(
          WidgetInspectorServiceExtensions.trackRepaintWidgets.name,
          <String, String>{'enabled': 'false'},
        ),
        equals('false'),
      );

      state.updateTime(); // Triggers a rebuild.
      await tester.pump();
      // Verify that repaint events are not fired once the extension is disabled.
      expect(repaintEvents, isEmpty);
    }, skip: !WidgetInspectorService.instance.isWidgetCreationTracked()); // [intended] Test requires --track-widget-creation flag.

    testWidgets('ext.flutter.inspector.show', (WidgetTester tester) async {
      final Iterable<Map<Object, Object?>> extensionChangedEvents = service.getServiceExtensionStateChangedEvents('ext.flutter.inspector.show');
      Map<Object, Object?> extensionChangedEvent;
      int debugShowChangeCounter = 0;

      final GlobalKey key = GlobalKey();
      await tester.pumpWidget(
        WidgetsApp(
          key: key,
          builder: (BuildContext context, Widget? child) {
            return const Placeholder();
          },
          color: const Color(0xFF123456),
        ),
      );

      final ValueListenableBuilder<bool> valueListenableBuilderWidget = tester.widget(
        find.byType(ValueListenableBuilder<bool>),
      );
      void debugShowWidgetInspectorOverrideCallback() {
        debugShowChangeCounter++;
      }

      WidgetsBinding.instance.debugShowWidgetInspectorOverride = false;
      valueListenableBuilderWidget.valueListenable.addListener(debugShowWidgetInspectorOverrideCallback);

      service.rebuildCount = 0;
      expect(extensionChangedEvents, isEmpty);
      expect(
        await service.testBoolExtension(
          WidgetInspectorServiceExtensions.show.name,
          <String, String>{'enabled': 'true'},
        ),
        equals('true'),
      );
      expect(extensionChangedEvents.length, equals(1));
      extensionChangedEvent = extensionChangedEvents.last;
      expect(extensionChangedEvent['extension'], equals('ext.flutter.inspector.show'));
      expect(extensionChangedEvent['value'], isTrue);
      expect(service.rebuildCount, equals(0)); // Should not be force rebuilt.
      expect(debugShowChangeCounter, equals(1));
      expect(
        await service.testBoolExtension(
          WidgetInspectorServiceExtensions.show.name,
          <String, String>{},
        ),
        equals('true'),
      );
      expect(WidgetsBinding.instance.debugShowWidgetInspectorOverride, isTrue);
      expect(extensionChangedEvents.length, equals(1));
      expect(service.rebuildCount, equals(0)); // Should not be force rebuilt.
      expect(debugShowChangeCounter, equals(1));
      expect(
        await service.testBoolExtension(
          WidgetInspectorServiceExtensions.show.name,
          <String, String>{'enabled': 'true'},
        ),
        equals('true'),
      );
      expect(extensionChangedEvents.length, equals(2));
      extensionChangedEvent = extensionChangedEvents.last;
      expect(extensionChangedEvent['extension'], equals('ext.flutter.inspector.show'));
      expect(extensionChangedEvent['value'], isTrue);
      expect(service.rebuildCount, equals(0)); // Should not be force rebuilt.
      expect(debugShowChangeCounter, equals(1));
      expect(
        await service.testBoolExtension(
          WidgetInspectorServiceExtensions.show.name,
          <String, String>{'enabled': 'false'},
        ),
        equals('false'),
      );
      expect(extensionChangedEvents.length, equals(3));
      extensionChangedEvent = extensionChangedEvents.last;
      expect(extensionChangedEvent['extension'], equals('ext.flutter.inspector.show'));
      expect(extensionChangedEvent['value'], isFalse);
      expect(service.rebuildCount, equals(0)); // Should not be force rebuilt.
      expect(debugShowChangeCounter, equals(2));
      expect(
        await service.testBoolExtension(
          WidgetInspectorServiceExtensions.show.name,
          <String, String>{},
        ),
        equals('false'),
      );
      expect(extensionChangedEvents.length, equals(3));
      expect(service.rebuildCount, equals(0)); // Should not be force rebuilt.
      expect(debugShowChangeCounter, equals(2));
      expect(WidgetsBinding.instance.debugShowWidgetInspectorOverride, isFalse);
    });

    testWidgets('ext.flutter.inspector.show via WidgetsApp.debugShowWidgetInspectorOverride', (WidgetTester tester) async {
      final Iterable<Map<Object, Object?>> extensionChangedEvents = service.getServiceExtensionStateChangedEvents('ext.flutter.inspector.show');
      Map<Object, Object?> extensionChangedEvent;
      int debugShowChangeCounter = 0;

      final GlobalKey key = GlobalKey();
      await tester.pumpWidget(
        WidgetsApp(
          key: key,
          builder: (BuildContext context, Widget? child) {
            return const Placeholder();
          },
          color: const Color(0xFF123456),
        ),
      );

      final ValueListenableBuilder<bool> valueListenableBuilderWidget = tester.widget(
        find.byType(ValueListenableBuilder<bool>),
      );
      void debugShowWidgetInspectorOverrideCallback() {
        debugShowChangeCounter++;
      }

      WidgetsApp.debugShowWidgetInspectorOverride = false;
      valueListenableBuilderWidget.valueListenable.addListener(debugShowWidgetInspectorOverrideCallback);

      service.rebuildCount = 0;
      expect(extensionChangedEvents, isEmpty);
      expect(
        await service.testBoolExtension(
          WidgetInspectorServiceExtensions.show.name,
          <String, String>{'enabled': 'true'},
        ),
        equals('true'),
      );
      expect(extensionChangedEvents.length, equals(1));
      extensionChangedEvent = extensionChangedEvents.last;
      expect(extensionChangedEvent['extension'], equals('ext.flutter.inspector.show'));
      expect(extensionChangedEvent['value'], isTrue);
      expect(service.rebuildCount, equals(0)); // Should not be force rebuilt.
      expect(debugShowChangeCounter, equals(1));
      expect(
        await service.testBoolExtension(
          WidgetInspectorServiceExtensions.show.name,
          <String, String>{},
        ),
        equals('true'),
      );
      expect(WidgetsApp.debugShowWidgetInspectorOverride, isTrue);
      expect(extensionChangedEvents.length, equals(1));
      expect(service.rebuildCount, equals(0)); // Should not be force rebuilt.
      expect(debugShowChangeCounter, equals(1));
      expect(
        await service.testBoolExtension(
          WidgetInspectorServiceExtensions.show.name,
          <String, String>{'enabled': 'true'},
        ),
        equals('true'),
      );
      expect(extensionChangedEvents.length, equals(2));
      extensionChangedEvent = extensionChangedEvents.last;
      expect(extensionChangedEvent['extension'], equals('ext.flutter.inspector.show'));
      expect(extensionChangedEvent['value'], isTrue);
      expect(service.rebuildCount, equals(0)); // Should not be force rebuilt.
      expect(debugShowChangeCounter, equals(1));
      expect(
        await service.testBoolExtension(
          WidgetInspectorServiceExtensions.show.name,
          <String, String>{'enabled': 'false'},
        ),
        equals('false'),
      );
      expect(extensionChangedEvents.length, equals(3));
      extensionChangedEvent = extensionChangedEvents.last;
      expect(extensionChangedEvent['extension'], equals('ext.flutter.inspector.show'));
      expect(extensionChangedEvent['value'], isFalse);
      expect(service.rebuildCount, equals(0)); // Should not be force rebuilt.
      expect(debugShowChangeCounter, equals(2));
      expect(
        await service.testBoolExtension(
          WidgetInspectorServiceExtensions.show.name,
          <String, String>{},
        ),
        equals('false'),
      );
      expect(extensionChangedEvents.length, equals(3));
      expect(service.rebuildCount, equals(0)); // Should not be force rebuilt.
      expect(debugShowChangeCounter, equals(2));
      expect(WidgetsApp.debugShowWidgetInspectorOverride, isFalse);
    });

    testWidgets('ext.flutter.inspector.screenshot', (WidgetTester tester) async {
      final GlobalKey outerContainerKey = GlobalKey();
      final GlobalKey paddingKey = GlobalKey();
      final GlobalKey redContainerKey = GlobalKey();
      final GlobalKey whiteContainerKey = GlobalKey();
      final GlobalKey sizedBoxKey = GlobalKey();

      // Complex widget tree intended to exercise features such as children
      // with rotational transforms and clipping without introducing platform
      // specific behavior as text rendering would.
      await tester.pumpWidget(
        Center(
          child: RepaintBoundaryWithDebugPaint(
            child: ColoredBox(
              key: outerContainerKey,
              color: Colors.white,
              child: Padding(
                key: paddingKey,
                padding: const EdgeInsets.all(100.0),
                child: SizedBox(
                  key: sizedBoxKey,
                  height: 100.0,
                  width: 100.0,
                  child: Transform.rotate(
                    angle: 1.0, // radians
                    child: ClipRRect(
                      borderRadius: const BorderRadius.only(
                        topLeft: Radius.elliptical(10.0, 20.0),
                        topRight: Radius.elliptical(5.0, 30.0),
                        bottomLeft: Radius.elliptical(2.5, 12.0),
                        bottomRight: Radius.elliptical(15.0, 6.0),
                      ),
                      child: ColoredBox(
                        key: redContainerKey,
                        color: Colors.red,
                        child: ColoredBox(
                          key: whiteContainerKey,
                          color: Colors.white,
                          child: RepaintBoundary(
                            child: Center(
                              child: Container(
                                color: Colors.black,
                                height: 10.0,
                                width: 10.0,
                              ),
                            ),
                          ),
                        ),
                      ),
                    ),
                  ),
                ),
              ),
            ),
          ),
        ),
      );

      final Element repaintBoundary =
          find.byType(RepaintBoundaryWithDebugPaint).evaluate().single;

      final RenderRepaintBoundary renderObject = repaintBoundary.renderObject! as RenderRepaintBoundary;

      final OffsetLayer layer = renderObject.debugLayer! as OffsetLayer;
      final int expectedChildLayerCount = getChildLayerCount(layer);
      expect(expectedChildLayerCount, equals(2));

      final ui.Image image1 = await layer.toImage(
        renderObject.semanticBounds.inflate(50.0),
      );
      addTearDown(image1.dispose);

      await expectLater(
        image1,
        matchesGoldenFile('inspector.repaint_boundary_margin.png'),
      );

      // Regression test for how rendering with a pixel scale other than 1.0
      // was handled.
      final ui.Image image2 = await layer.toImage(
        renderObject.semanticBounds.inflate(50.0),
        pixelRatio: 0.5,
      );
      addTearDown(image2.dispose);

      await expectLater(
        image2,
        matchesGoldenFile('inspector.repaint_boundary_margin_small.png'),
      );

      final ui.Image image3 = await layer.toImage(
        renderObject.semanticBounds.inflate(50.0),
        pixelRatio: 2.0,
      );
      addTearDown(image3.dispose);

      await expectLater(
        image3,
        matchesGoldenFile('inspector.repaint_boundary_margin_large.png'),
      );

      final Layer? layerParent = layer.parent;
      final Layer? firstChild = layer.firstChild;

      expect(layerParent, isNotNull);
      expect(firstChild, isNotNull);

      final ui.Image? screenshot1 = await service.screenshot(
        repaintBoundary,
        width: 300.0,
        height: 300.0,
      );
      addTearDown(() => screenshot1?.dispose());

      await expectLater(
        screenshot1,
        matchesGoldenFile('inspector.repaint_boundary.png'),
      );

      // Verify that taking a screenshot didn't change the layers associated with
      // the renderObject.
      expect(renderObject.debugLayer, equals(layer));
      // Verify that taking a screenshot did not change the number of children
      // of the layer.
      expect(getChildLayerCount(layer), equals(expectedChildLayerCount));

      final ui.Image? screenshot2 = await service.screenshot(
        repaintBoundary,
        width: 500.0,
        height: 500.0,
        margin: 50.0,
      );
      addTearDown(() => screenshot2?.dispose());

      await expectLater(
        screenshot2,
        matchesGoldenFile('inspector.repaint_boundary_margin.png'),
      );

      // Verify that taking a screenshot didn't change the layers associated with
      // the renderObject.
      expect(renderObject.debugLayer, equals(layer));
      // Verify that taking a screenshot did not change the number of children
      // of the layer.
      expect(getChildLayerCount(layer), equals(expectedChildLayerCount));

      // Make sure taking a screenshot didn't change the parent of the layer.
      expect(layer.parent, equals(layerParent));

      final ui.Image? screenshot3 = await service.screenshot(
        repaintBoundary,
        width: 300.0,
        height: 300.0,
        debugPaint: true,
      );
      addTearDown(() => screenshot3?.dispose());

      await expectLater(
        screenshot3,
        matchesGoldenFile('inspector.repaint_boundary_debugPaint.png'),
      );
      // Verify that taking a screenshot with debug paint on did not change
      // the number of children the layer has.
      expect(getChildLayerCount(layer), equals(expectedChildLayerCount));

      // Ensure that creating screenshots including ones with debug paint
      // hasn't changed the regular render of the widget.
      await expectLater(
        find.byType(RepaintBoundaryWithDebugPaint),
        matchesGoldenFile('inspector.repaint_boundary.png'),
      );

      expect(renderObject.debugLayer, equals(layer));
      expect(layer.attached, isTrue);

      // Full size image
      final ui.Image? screenshot4 = await service.screenshot(
        find.byKey(outerContainerKey).evaluate().single,
        width: 100.0,
        height: 100.0,
      );
      addTearDown(() => screenshot4?.dispose());

      await expectLater(
        screenshot4,
        matchesGoldenFile('inspector.container.png'),
      );

      final ui.Image? screenshot5 = await service.screenshot(
        find.byKey(outerContainerKey).evaluate().single,
        width: 100.0,
        height: 100.0,
        debugPaint: true,
      );
      addTearDown(() => screenshot5?.dispose());

      await expectLater(
        screenshot5,
        matchesGoldenFile('inspector.container_debugPaint.png'),
      );

      {
        // Verify calling the screenshot method still works if the RenderObject
        // needs to be laid out again.
        final RenderObject container =
            find.byKey(outerContainerKey).evaluate().single.renderObject!;
        container
          ..markNeedsLayout()
          ..markNeedsPaint();
        expect(container.debugNeedsLayout, isTrue);

        final ui.Image? screenshot6 = await service.screenshot(
          find.byKey(outerContainerKey).evaluate().single,
          width: 100.0,
          height: 100.0,
          debugPaint: true,
        );
        addTearDown(() => screenshot6?.dispose());

        await expectLater(
          screenshot6,
          matchesGoldenFile('inspector.container_debugPaint.png'),
        );
        expect(container.debugNeedsLayout, isFalse);
      }

      // Small image
      final ui.Image? screenshot7 = await service.screenshot(
        find.byKey(outerContainerKey).evaluate().single,
        width: 50.0,
        height: 100.0,
      );
      addTearDown(() => screenshot7?.dispose());

      await expectLater(
        screenshot7,
        matchesGoldenFile('inspector.container_small.png'),
      );

      final ui.Image? screenshot8 = await service.screenshot(
        find.byKey(outerContainerKey).evaluate().single,
        width: 400.0,
        height: 400.0,
        maxPixelRatio: 3.0,
      );
      addTearDown(() => screenshot8?.dispose());

      await expectLater(
        screenshot8,
        matchesGoldenFile('inspector.container_large.png'),
      );

      // This screenshot will show the clip rect debug paint but no other
      // debug paint.
      final ui.Image? screenshot9 = await service.screenshot(
        find.byType(ClipRRect).evaluate().single,
        width: 100.0,
        height: 100.0,
        debugPaint: true,
      );
      addTearDown(() => screenshot9?.dispose());

      await expectLater(
        screenshot9,
        matchesGoldenFile('inspector.clipRect_debugPaint.png'),
      );

      final Element clipRect = find.byType(ClipRRect).evaluate().single;

      final ui.Image? clipRectScreenshot = await service.screenshot(
        clipRect,
        width: 100.0,
        height: 100.0,
        margin: 20.0,
        debugPaint: true,
      );
      addTearDown(() => clipRectScreenshot?.dispose());

      // Add a margin so that the clip icon shows up in the screenshot.
      // This golden image is platform dependent due to the clip icon.
      await expectLater(
        clipRectScreenshot,
        matchesGoldenFile('inspector.clipRect_debugPaint_margin.png'),
      );

      // Verify we get the same image if we go through the service extension
      // instead of invoking the screenshot method directly.
      final Future<Object?> base64ScreenshotFuture = service.testExtension(
        WidgetInspectorServiceExtensions.screenshot.name,
        <String, String>{
          'id': service.toId(clipRect, 'group')!,
          'width': '100.0',
          'height': '100.0',
          'margin': '20.0',
          'debugPaint': 'true',
        },
      );

      final TestWidgetsFlutterBinding binding = TestWidgetsFlutterBinding.ensureInitialized();
      final ui.Image screenshotImage = (await binding.runAsync<ui.Image>(() async {
        final String base64Screenshot = (await base64ScreenshotFuture)! as String;
        final ui.Codec codec = await ui.instantiateImageCodec(base64.decode(base64Screenshot));
        final ui.FrameInfo frame = await codec.getNextFrame();
        return frame.image;
      }))!;
      addTearDown(screenshotImage.dispose);

      await expectLater(
        screenshotImage,
        matchesReferenceImage(clipRectScreenshot!),
      );

      // Test with a very visible debug paint
      final ui.Image? screenshot10 = await service.screenshot(
        find.byKey(paddingKey).evaluate().single,
        width: 300.0,
        height: 300.0,
        debugPaint: true,
      );
      addTearDown(() => screenshot10?.dispose());

      await expectLater(
        screenshot10,
        matchesGoldenFile('inspector.padding_debugPaint.png'),
      );

      // The bounds for this box crop its rendered content.
      final ui.Image? screenshot11 = await service.screenshot(
        find.byKey(sizedBoxKey).evaluate().single,
        width: 300.0,
        height: 300.0,
        debugPaint: true,
      );
      addTearDown(() => screenshot11?.dispose());

      await expectLater(
        screenshot11,
        matchesGoldenFile('inspector.sizedBox_debugPaint.png'),
      );

      // Verify that setting a margin includes the previously cropped content.
      final ui.Image? screenshot12 = await service.screenshot(
        find.byKey(sizedBoxKey).evaluate().single,
        width: 300.0,
        height: 300.0,
        margin: 50.0,
        debugPaint: true,
      );
      addTearDown(() => screenshot12?.dispose());

      await expectLater(
        screenshot12,
        matchesGoldenFile('inspector.sizedBox_debugPaint_margin.png'),
      );
    }, skip: impellerEnabled); // TODO(jonahwilliams): https://github.com/flutter/flutter/issues/143616

    group('layout explorer', () {
      const String group = 'test-group';

      tearDown(() {
        service.disposeAllGroups();
      });

      Future<void> pumpWidgetForLayoutExplorer(WidgetTester tester) async {
        const Widget widget = Directionality(
          textDirection: TextDirection.ltr,
          child: Center(
            child: Row(
              children: <Widget>[
                Flexible(
                  child: ColoredBox(
                    color: Colors.green,
                    child: Text('a'),
                  ),
                ),
                Text('b'),
              ],
            ),
          ),
        );
        await tester.pumpWidget(widget);
      }

      testWidgets('ext.flutter.inspector.getLayoutExplorerNode for RenderBox with BoxParentData',(WidgetTester tester) async {
        await pumpWidgetForLayoutExplorer(tester);

        final Element rowElement = tester.element(find.byType(Row));
        service.setSelection(rowElement, group);

        final String id = service.toId(rowElement, group)!;
        final Map<String, Object?> result = (await service.testExtension(
          WidgetInspectorServiceExtensions.getLayoutExplorerNode.name,
          <String, String>{'id': id, 'groupName': group, 'subtreeDepth': '1'},
        ))! as Map<String, Object?>;
        expect(result['description'], equals('Row'));

        final Map<String, Object?>? renderObject = result['renderObject'] as Map<String, Object?>?;
        expect(renderObject, isNotNull);
        expect(renderObject!['description'], startsWith('RenderFlex'));

        final Map<String, Object?>? parentRenderElement = result['parentRenderElement'] as Map<String, Object?>?;
        expect(parentRenderElement, isNotNull);
        expect(parentRenderElement!['description'], equals('Center'));

        final Map<String, Object?>? constraints = result['constraints'] as Map<String, Object?>?;
        expect(constraints, isNotNull);
        expect(constraints!['type'], equals('BoxConstraints'));
        expect(constraints['minWidth'], equals('0.0'));
        expect(constraints['minHeight'], equals('0.0'));
        expect(constraints['maxWidth'], equals('800.0'));
        expect(constraints['maxHeight'], equals('600.0'));

        expect(result['isBox'], equals(true));

        final Map<String, Object?>? size = result['size'] as Map<String, Object?>?;
        expect(size, isNotNull);
        expect(size!['width'], equals('800.0'));
        expect(size['height'], equals('14.0'));

        expect(result['flexFactor'], isNull);
        expect(result['flexFit'], isNull);

        final Map<String, Object?>? parentData = result['parentData'] as Map<String, Object?>?;
        expect(parentData, isNotNull);
        expect(parentData!['offsetX'], equals('0.0'));
        expect(parentData['offsetY'], equals('293.0'));
      });

      testWidgets('ext.flutter.inspector.getLayoutExplorerNode for RenderBox with FlexParentData',(WidgetTester tester) async {
        await pumpWidgetForLayoutExplorer(tester);

        final Element flexibleElement = tester.element(find.byType(Flexible).first);
        service.setSelection(flexibleElement, group);

        final String id = service.toId(flexibleElement, group)!;
        final Map<String, Object?> result = (await service.testExtension(
          WidgetInspectorServiceExtensions.getLayoutExplorerNode.name,
          <String, String>{'id': id, 'groupName': group, 'subtreeDepth': '1'},
        ))! as Map<String, Object?>;
        expect(result['description'], equals('Flexible'));

        final Map<String, Object?>? renderObject = result['renderObject'] as Map<String, Object?>?;
        expect(renderObject, isNotNull);
        expect(renderObject!['description'], startsWith('_RenderColoredBox'));

        final Map<String, Object?>? parentRenderElement = result['parentRenderElement'] as Map<String, Object?>?;
        expect(parentRenderElement, isNotNull);
        expect(parentRenderElement!['description'], equals('Row'));

        final Map<String, Object?>? constraints = result['constraints'] as Map<String, Object?>?;
        expect(constraints, isNotNull);
        expect(constraints!['type'], equals('BoxConstraints'));
        expect(constraints['minWidth'], equals('0.0'));
        expect(constraints['minHeight'], equals('0.0'));
        expect(constraints['maxWidth'], equals('786.0'));
        expect(constraints['maxHeight'], equals('600.0'));

        expect(result['isBox'], equals(true));

        final Map<String, Object?>? size = result['size'] as Map<String, Object?>?;
        expect(size, isNotNull);
        expect(size!['width'], equals('14.0'));
        expect(size['height'], equals('14.0'));

        expect(result['flexFactor'], equals(1));
        expect(result['flexFit'], equals('loose'));

        expect(result['parentData'], isNull);
      });

      testWidgets('ext.flutter.inspector.getLayoutExplorerNode for RenderView',(WidgetTester tester) async {
        await pumpWidgetForLayoutExplorer(tester);

        final Element element = tester.element(find.byType(Directionality).first);
        late Element root;
        element.visitAncestorElements((Element ancestor) {
          root = ancestor;
          return true;
        });
        service.setSelection(root, group);

        final String id = service.toId(root, group)!;
        final Map<String, Object?> result = (await service.testExtension(
          WidgetInspectorServiceExtensions.getLayoutExplorerNode.name,
          <String, String>{'id': id, 'groupName': group, 'subtreeDepth': '1'},
        ))! as Map<String, Object?>;
        expect(result['description'], equals('[root]'));

        final Map<String, Object?>? renderObject = result['renderObject'] as Map<String, Object?>?;
        expect(renderObject, isNotNull);
        expect(renderObject!['description'], contains('RenderView'));

        expect(result['parentRenderElement'], isNull);

        final Map<String, Object?>? constraints = result['constraints'] as Map<String, Object?>?;
        expect(constraints, isNotNull);
        expect(constraints!['type'], equals('BoxConstraints'));
        expect(constraints['minWidth'], equals('800.0'));
        expect(constraints['minHeight'], equals('600.0'));
        expect(constraints['maxWidth'], equals('800.0'));
        expect(constraints['maxHeight'], equals('600.0'));
        expect(result['isBox'], isNull);

        final Map<String, Object?>? size = result['size'] as Map<String, Object?>?;
        expect(size, isNotNull);
        expect(size!['width'], equals('800.0'));
        expect(size['height'], equals('600.0'));

        expect(result['flexFactor'], isNull);
        expect(result['flexFit'], isNull);
        expect(result['parentData'], isNull);
      });

      testWidgets('ext.flutter.inspector.setFlexFit', (WidgetTester tester) async {
        await pumpWidgetForLayoutExplorer(tester);

        final Element childElement = tester.element(find.byType(Flexible).first);
        service.setSelection(childElement, group);

        final String id = service.toId(childElement, group)!;
        Map<String, Object?> result = (await service.testExtension(
          WidgetInspectorServiceExtensions.getLayoutExplorerNode.name,
          <String, String>{'id': id, 'groupName': group, 'subtreeDepth': '1'},
        ))! as Map<String, Object?>;
        expect(result['description'], equals('Flexible'));
        expect(result['flexFit'], equals('loose'));

        final String valueId = result['valueId']! as String;

        final bool flexFitSuccess = (await service.testExtension(
          WidgetInspectorServiceExtensions.setFlexFit.name,
          <String, String>{'id': valueId, 'flexFit': 'FlexFit.tight'},
        ))! as bool;
        expect(flexFitSuccess, isTrue);

        result = (await service.testExtension(
          WidgetInspectorServiceExtensions.getLayoutExplorerNode.name,
          <String, String>{'id': id, 'groupName': group, 'subtreeDepth': '1'},
        ))! as Map<String, Object?>;
        expect(result['description'], equals('Flexible'));
        expect(result['flexFit'], equals('tight'));
      });

      testWidgets('ext.flutter.inspector.setFlexFactor', (WidgetTester tester) async {
        await pumpWidgetForLayoutExplorer(tester);

        final Element childElement = tester.element(find.byType(Flexible).first);
        service.setSelection(childElement, group);

        final String id = service.toId(childElement, group)!;
        Map<String, Object?> result = (await service.testExtension(
          WidgetInspectorServiceExtensions.getLayoutExplorerNode.name,
          <String, String>{'id': id, 'groupName': group, 'subtreeDepth': '1'},
        ))! as Map<String, Object?>;
        expect(result['description'], equals('Flexible'));
        expect(result['flexFactor'], equals(1));

        final String valueId = result['valueId']! as String;

        final bool flexFactorSuccess = (await service.testExtension(
          WidgetInspectorServiceExtensions.setFlexFactor.name,
          <String, String>{'id': valueId, 'flexFactor': '3'},
        ))! as bool;
        expect(flexFactorSuccess, isTrue);

        result = (await service.testExtension(
          WidgetInspectorServiceExtensions.getLayoutExplorerNode.name,
          <String, String>{'id': id, 'groupName': group, 'subtreeDepth': '1'},
        ))! as Map<String, Object?>;
        expect(result['description'], equals('Flexible'));
        expect(result['flexFactor'], equals(3));
      });

      testWidgets('ext.flutter.inspector.setFlexProperties', (WidgetTester tester) async {
        await pumpWidgetForLayoutExplorer(tester);

        final Element rowElement = tester.element(find.byType(Row).first);
        service.setSelection(rowElement, group);

        final String id = service.toId(rowElement, group)!;
        Map<String, Object?> result = (await service.testExtension(
          WidgetInspectorServiceExtensions.getLayoutExplorerNode.name,
          <String, String>{'id': id, 'groupName': group, 'subtreeDepth': '1'},
        ))! as Map<String, Object?>;
        expect(result['description'], equals('Row'));

        Map<String, Object?> renderObject = result['renderObject']! as Map<String, Object?>;
        List<Map<String, Object?>> properties =
            (renderObject['properties']! as List<dynamic>).cast<Map<String, Object?>>();
        Map<String, Object?> mainAxisAlignmentProperties =
            properties.firstWhere(
          (Map<String, Object?> p) => p['type'] == 'EnumProperty<MainAxisAlignment>',
        );
        Map<String, Object?> crossAxisAlignmentProperties =
            properties.firstWhere(
          (Map<String, Object?> p) => p['type'] == 'EnumProperty<CrossAxisAlignment>',
        );
        String mainAxisAlignment = mainAxisAlignmentProperties['description']! as String;
        String crossAxisAlignment = crossAxisAlignmentProperties['description']! as String;
        expect(mainAxisAlignment, equals('start'));
        expect(crossAxisAlignment, equals('center'));

        final String valueId = result['valueId']! as String;
        final bool flexFactorSuccess = (await service.testExtension(
          WidgetInspectorServiceExtensions.setFlexProperties.name,
          <String, String>{
            'id': valueId,
            'mainAxisAlignment': 'MainAxisAlignment.center',
            'crossAxisAlignment': 'CrossAxisAlignment.start',
          },
        ))! as bool;
        expect(flexFactorSuccess, isTrue);

        result = (await service.testExtension(
          WidgetInspectorServiceExtensions.getLayoutExplorerNode.name,
          <String, String>{'id': id, 'groupName': group, 'subtreeDepth': '1'},
        ))! as Map<String, Object?>;
        expect(result['description'], equals('Row'));

        renderObject = result['renderObject']! as Map<String, Object?>;
        properties =
            (renderObject['properties']! as List<dynamic>).cast<Map<String, Object?>>();
        mainAxisAlignmentProperties =
            properties.firstWhere(
          (Map<String, Object?> p) => p['type'] == 'EnumProperty<MainAxisAlignment>',
        );
        crossAxisAlignmentProperties =
            properties.firstWhere(
          (Map<String, Object?> p) => p['type'] == 'EnumProperty<CrossAxisAlignment>',
        );
        mainAxisAlignment = mainAxisAlignmentProperties['description']! as String;
        crossAxisAlignment = crossAxisAlignmentProperties['description']! as String;
        expect(mainAxisAlignment, equals('center'));
        expect(crossAxisAlignment, equals('start'));
      });

      testWidgets('ext.flutter.inspector.getLayoutExplorerNode does not throw StackOverflowError',(WidgetTester tester) async {
        // Regression test for https://github.com/flutter/flutter/issues/115228
        const Key leafKey = ValueKey<String>('ColoredBox');
        await tester.pumpWidget(
          CupertinoApp(
            home: CupertinoPageScaffold(
              child: Builder(
                builder: (BuildContext context) => ColoredBox(key: leafKey, color: CupertinoTheme.of(context).primaryColor),
              ),
            ),
          ),
        );

        final Element leaf = tester.element(find.byKey(leafKey));
        service.setSelection(leaf, group);
        final DiagnosticsNode diagnostic = leaf.toDiagnosticsNode();
        final String id = service.toId(diagnostic, group)!;

        Object? error;
        try {
          await service.testExtension(
            WidgetInspectorServiceExtensions.getLayoutExplorerNode.name,
            <String, String>{'id': id, 'groupName': group, 'subtreeDepth': '1'},
          );
        } catch (e) {
          error = e;
        }
        expect(error, isNull);
      });

      testWidgets(
          'ext.flutter.inspector.getLayoutExplorerNode, on a ToolTip, does not throw StackOverflowError',
          (WidgetTester tester) async {
        // Regression test for https://github.com/flutter/devtools/issues/5946
        const Widget widget = MaterialApp(
          home: Directionality(
            textDirection: TextDirection.ltr,
            child: Center(
              child: Row(
                children: <Widget>[
                  Flexible(
                    child: ColoredBox(
                      color: Colors.green,
                      child: Tooltip(
                        message: 'a',
                        child: ElevatedButton(
                          onPressed: null,
                          child: Text('a'),
                        ),
                      ),
                    ),
                  ),
                ],
              ),
            ),
          ),
        );
        await tester.pumpWidget(widget);

        final Element elevatedButton =
            tester.element(find.byType(ElevatedButton).first);
        service.setSelection(elevatedButton, group);

        final String id = service.toId(elevatedButton, group)!;

        Object? error;
        try {
          await service.testExtension(
            WidgetInspectorServiceExtensions.getLayoutExplorerNode.name,
            <String, String>{'id': id, 'groupName': group, 'subtreeDepth': '1'},
          );
        } catch (e) {
          error = e;
        }
        expect(error, isNull);
      });
    });

    test('ext.flutter.inspector.structuredErrors', () async {
      List<Map<Object, Object?>> flutterErrorEvents = service.dispatchedEvents('Flutter.Error');
      expect(flutterErrorEvents, isEmpty);

      final FlutterExceptionHandler oldHandler = FlutterError.presentError;

      try {
        // Enable structured errors.
        expect(
          await service.testBoolExtension(
            WidgetInspectorServiceExtensions.structuredErrors.name,
            <String, String>{'enabled': 'true'},
          ),
          equals('true'),
        );

        // Create an error.
        FlutterError.reportError(FlutterErrorDetails(
          library: 'rendering library',
          context: ErrorDescription('during layout'),
          exception: StackTrace.current,
        ));

        // Validate that we received an error.
        flutterErrorEvents = service.dispatchedEvents('Flutter.Error');
        expect(flutterErrorEvents, hasLength(1));

        // Validate the error contents.
        Map<Object, Object?> error = flutterErrorEvents.first;
        expect(error['description'], 'Exception caught by rendering library');
        expect(error['children'], isEmpty);

        // Validate that we received an error count.
        expect(error['errorsSinceReload'], 0);
        expect(
          error['renderedErrorText'],
          startsWith('══╡ EXCEPTION CAUGHT BY RENDERING LIBRARY ╞════════════'),
        );

        // Send a second error.
        FlutterError.reportError(FlutterErrorDetails(
          library: 'rendering library',
          context: ErrorDescription('also during layout'),
          exception: StackTrace.current,
        ));

        // Validate that the error count increased.
        flutterErrorEvents = service.dispatchedEvents('Flutter.Error');
        expect(flutterErrorEvents, hasLength(2));
        error = flutterErrorEvents.last;
        expect(error['errorsSinceReload'], 1);
        expect(error['renderedErrorText'], startsWith('Another exception was thrown:'));

        // Reloads the app.
        final FlutterExceptionHandler? oldHandler = FlutterError.onError;
        final TestWidgetsFlutterBinding binding = TestWidgetsFlutterBinding.ensureInitialized();
        // We need the runTest to setup the fake async in the test binding.
        await binding.runTest(() async {
          binding.reassembleApplication();
          await binding.pump();
        }, () { });
        // The run test overrides the flutter error handler, so we should
        // restore it back for the structure error to continue working.
        FlutterError.onError = oldHandler;
        // Cleans up the fake async so it does not bleed into next test.
        binding.postTest();

        // Send another error.
        FlutterError.reportError(FlutterErrorDetails(
          library: 'rendering library',
          context: ErrorDescription('during layout'),
          exception: StackTrace.current,
        ));

        // And, validate that the error count has been reset.
        flutterErrorEvents = service.dispatchedEvents('Flutter.Error');
        expect(flutterErrorEvents, hasLength(3));
        error = flutterErrorEvents.last;
        expect(error['errorsSinceReload'], 0);
      } finally {
        FlutterError.presentError = oldHandler;
      }
    });

    testWidgets('Screenshot of composited transforms - only offsets', (WidgetTester tester) async {
      // Composited transforms are challenging to take screenshots of as the
      // LeaderLayer and FollowerLayer classes used by CompositedTransformTarget
      // and CompositedTransformFollower depend on traversing ancestors of the
      // layer tree and mutating a [LayerLink] object when attaching layers to
      // the tree so that the FollowerLayer knows about the LeaderLayer.
      // 1. Finding the correct position for the follower layers requires
      // traversing the ancestors of the follow layer to find a common ancestor
      // with the leader layer.
      // 2. Creating a LeaderLayer and attaching it to a layer tree has side
      // effects as the leader layer will attempt to modify the mutable
      // LeaderLayer object shared by the LeaderLayer and FollowerLayer.
      // These tests verify that screenshots can still be taken and look correct
      // when the leader and follower layer are both in the screenshots and when
      // only the leader or follower layer is in the screenshot.
      final LayerLink link = LayerLink();
      final GlobalKey key = GlobalKey();
      final GlobalKey mainStackKey = GlobalKey();
      final GlobalKey transformTargetParent = GlobalKey();
      final GlobalKey stackWithTransformFollower = GlobalKey();

      await tester.pumpWidget(
        Directionality(
          textDirection: TextDirection.ltr,
          child: RepaintBoundary(
            child: Stack(
              key: mainStackKey,
              children: <Widget>[
                Stack(
                  key: transformTargetParent,
                  children: <Widget>[
                    Positioned(
                      left: 123.0,
                      top: 456.0,
                      child: CompositedTransformTarget(
                        link: link,
                        child: Container(height: 20.0, width: 20.0, color: const Color.fromARGB(128, 255, 0, 0)),
                      ),
                    ),
                  ],
                ),
                Positioned(
                  left: 787.0,
                  top: 343.0,
                  child: Stack(
                    key: stackWithTransformFollower,
                    children: <Widget>[
                      // Container so we can see how the follower layer was
                      // transformed relative to its initial location.
                      Container(height: 15.0, width: 15.0, color: const Color.fromARGB(128, 0, 0, 255)),
                      CompositedTransformFollower(
                        link: link,
                        child: Container(key: key, height: 10.0, width: 10.0, color: const Color.fromARGB(128, 0, 255, 0)),
                      ),
                    ],
                  ),
                ),
              ],
            ),
          ),
        ),
      );
      final RenderBox box = key.currentContext!.findRenderObject()! as RenderBox;
      expect(box.localToGlobal(Offset.zero), const Offset(123.0, 456.0));

      await expectLater(
        find.byKey(mainStackKey),
        matchesGoldenFile('inspector.composited_transform.only_offsets.png'),
      );

      final ui.Image? screenshot1 = await WidgetInspectorService.instance.screenshot(
        find.byKey(stackWithTransformFollower).evaluate().first,
        width: 5000.0,
        height: 500.0,
      );
      addTearDown(() => screenshot1?.dispose());

      await expectLater(
        screenshot1,
        matchesGoldenFile('inspector.composited_transform.only_offsets_follower.png'),
      );

      final ui.Image? screenshot2 = await WidgetInspectorService.instance.screenshot(
        find.byType(Stack).evaluate().first,
        width: 300.0,
        height: 300.0,
      );
      addTearDown(() => screenshot2?.dispose());

      await expectLater(
        screenshot2,
        matchesGoldenFile('inspector.composited_transform.only_offsets_small.png'),
      );

      final ui.Image? screenshot3 = await WidgetInspectorService.instance.screenshot(
        find.byKey(transformTargetParent).evaluate().first,
        width: 500.0,
        height: 500.0,
      );
      addTearDown(() => screenshot3?.dispose());

      await expectLater(
        screenshot3,
        matchesGoldenFile('inspector.composited_transform.only_offsets_target.png'),
      );
    });

    testWidgets('Screenshot composited transforms - with rotations', (WidgetTester tester) async {
      final LayerLink link = LayerLink();
      final GlobalKey key1 = GlobalKey();
      final GlobalKey key2 = GlobalKey();
      final GlobalKey rotate1 = GlobalKey();
      final GlobalKey rotate2 = GlobalKey();
      final GlobalKey mainStackKey = GlobalKey();
      final GlobalKey stackWithTransformTarget = GlobalKey();
      final GlobalKey stackWithTransformFollower = GlobalKey();

      await tester.pumpWidget(
        Directionality(
          textDirection: TextDirection.ltr,
          child: Stack(
            key: mainStackKey,
            children: <Widget>[
              Stack(
                key: stackWithTransformTarget,
                children: <Widget>[
                  Positioned(
                    top: 123.0,
                    left: 456.0,
                    child: Transform.rotate(
                      key: rotate1,
                      angle: 1.0, // radians
                      child: CompositedTransformTarget(
                        link: link,
                        child: Container(key: key1, height: 20.0, width: 20.0, color: const Color.fromARGB(128, 255, 0, 0)),
                      ),
                    ),
                  ),
                ],
              ),
              Positioned(
                top: 487.0,
                left: 243.0,
                child: Stack(
                  key: stackWithTransformFollower,
                  children: <Widget>[
                    Container(height: 15.0, width: 15.0, color: const Color.fromARGB(128, 0, 0, 255)),
                    Transform.rotate(
                      key: rotate2,
                      angle: -0.3, // radians
                      child: CompositedTransformFollower(
                        link: link,
                        child: Container(key: key2, height: 10.0, width: 10.0, color: const Color.fromARGB(128, 0, 255, 0)),
                      ),
                    ),
                  ],
                ),
              ),
            ],
          ),
        ),
      );
      final RenderBox box1 = key1.currentContext!.findRenderObject()! as RenderBox;
      final RenderBox box2 = key2.currentContext!.findRenderObject()! as RenderBox;
      // Snapshot the positions of the two relevant boxes to ensure that taking
      // screenshots doesn't impact their positions.
      final Offset position1 = box1.localToGlobal(Offset.zero);
      final Offset position2 = box2.localToGlobal(Offset.zero);
      expect(position1.dx, moreOrLessEquals(position2.dx));
      expect(position1.dy, moreOrLessEquals(position2.dy));

      // Image of the full scene to use as reference to help validate that the
      // screenshots of specific subtrees are reasonable.
      await expectLater(
        find.byKey(mainStackKey),
        matchesGoldenFile('inspector.composited_transform.with_rotations.png'),
      );

      final ui.Image? screenshot1 = await WidgetInspectorService.instance.screenshot(
        find.byKey(mainStackKey).evaluate().first,
        width: 500.0,
        height: 500.0,
      );
      addTearDown(() => screenshot1?.dispose());

      await expectLater(
        screenshot1,
        matchesGoldenFile('inspector.composited_transform.with_rotations_small.png'),
      );

      final ui.Image? screenshot2 = await WidgetInspectorService.instance.screenshot(
        find.byKey(stackWithTransformTarget).evaluate().first,
        width: 500.0,
        height: 500.0,
      );
      addTearDown(() => screenshot2?.dispose());

      await expectLater(
        screenshot2,
        matchesGoldenFile('inspector.composited_transform.with_rotations_target.png'),
      );

      final ui.Image? screenshot3 = await WidgetInspectorService.instance.screenshot(
        find.byKey(stackWithTransformFollower).evaluate().first,
        width: 500.0,
        height: 500.0,
      );
      addTearDown(() => screenshot3?.dispose());

      await expectLater(
        screenshot3,
        matchesGoldenFile('inspector.composited_transform.with_rotations_follower.png'),
      );

      // Make sure taking screenshots hasn't modified the positions of the
      // TransformTarget or TransformFollower layers.
      expect(identical(key1.currentContext!.findRenderObject(), box1), isTrue);
      expect(identical(key2.currentContext!.findRenderObject(), box2), isTrue);
      expect(box1.localToGlobal(Offset.zero), equals(position1));
      expect(box2.localToGlobal(Offset.zero), equals(position2));
    });

    testWidgets('getChildrenDetailsSubtree', (WidgetTester tester) async {
      await tester.pumpWidget(
        MaterialApp(
          title: 'Hello, World',
          theme: ThemeData(
            primarySwatch: Colors.blue,
          ),
          home: Scaffold(
            appBar: AppBar(
              title: const Text('Hello, World'),
            ),
            body: const Center(
              child: Text('Hello, World!'),
            ),
          ),
        ),
      );
      service.setSelection(find.text('Hello, World!').evaluate().first, 'my-group');

      // Figure out the pubRootDirectory
      final Map<String, Object?> jsonObject = (await service.testExtension(
        WidgetInspectorServiceExtensions.getSelectedWidget.name,
        <String, String>{'objectGroup': 'my-group'},
      ))! as Map<String, Object?>;
      final Map<String, Object?> creationLocation = jsonObject['creationLocation']! as Map<String, Object?>;
      expect(creationLocation, isNotNull);
      final String file = creationLocation['file']! as String;
      expect(file, endsWith('widget_inspector_test.dart'));
      final List<String> segments = Uri.parse(file).pathSegments;
      // Strip a couple subdirectories away to generate a plausible pub rootdirectory.
      final String pubRootTest = '/${segments.take(segments.length - 2).join('/')}';
      service.resetPubRootDirectories();
      service.addPubRootDirectories(<String>[pubRootTest]);

      final String summary = service.getRootWidgetSummaryTree('foo1');
      // ignore: avoid_dynamic_calls
      final List<Object?> childrenOfRoot = json.decode(summary)['children'] as List<Object?>;
      final List<Object?> childrenOfMaterialApp = (childrenOfRoot.first! as Map<String, Object?>)['children']! as List<Object?>;
      final Map<String, Object?> scaffold = childrenOfMaterialApp.first! as Map<String, Object?>;
      expect(scaffold['description'], 'Scaffold');
      final String objectId = scaffold['valueId']! as String;
      final String details = service.getDetailsSubtree(objectId, 'foo2');
      // ignore: avoid_dynamic_calls
      final List<Object?> detailedChildren = json.decode(details)['children'] as List<Object?>;

      final List<Map<String, Object?>> appBars = <Map<String, Object?>>[];
      void visitChildren(List<Object?> children) {
        for (final Map<String, Object?> child in children.cast<Map<String, Object?>>()) {
          if (child['description'] == 'AppBar') {
            appBars.add(child);
          }
          if (child.containsKey('children')) {
            visitChildren(child['children']! as List<Object?>);
          }
        }
      }
      visitChildren(detailedChildren);
      expect(appBars.single, isNot(contains('children')));
    }, skip: !WidgetInspectorService.instance.isWidgetCreationTracked()); // [intended] Test requires --track-widget-creation flag.

    testWidgets('InspectorSerializationDelegate addAdditionalPropertiesCallback', (WidgetTester tester) async {
      await tester.pumpWidget(
        MaterialApp(
          title: 'Hello World!',
          home: Scaffold(
            appBar: AppBar(
              title: const Text('Hello World!'),
            ),
            body: const Center(
              child: Column(
                children: <Widget>[
                  Text('Hello World!'),
                ],
              ),
            ),
          ),
        ),
      );
      final Finder columnWidgetFinder = find.byType(Column);
      expect(columnWidgetFinder, findsOneWidget);
      final Element columnWidgetElement = columnWidgetFinder
        .evaluate()
        .first;
      final DiagnosticsNode node = columnWidgetElement.toDiagnosticsNode();
      final InspectorSerializationDelegate delegate =
        InspectorSerializationDelegate(
          service: service,
          includeProperties: true,
          addAdditionalPropertiesCallback:
            (DiagnosticsNode node, InspectorSerializationDelegate delegate) {
              final Map<String, Object> additionalJson = <String, Object>{};
              final Object? value = node.value;
              if (value is Element) {
                final RenderObject? renderObject = value.renderObject;
                if (renderObject != null) {
                  additionalJson['renderObject'] =
                      renderObject.toDiagnosticsNode().toJsonMap(
                        delegate.copyWith(subtreeDepth: 0),
                      );
                }
              }
              additionalJson['callbackExecuted'] = true;
              return additionalJson;
            },
        );
      final Map<String, Object?> json = node.toJsonMap(delegate);
      expect(json['callbackExecuted'], true);
      expect(json.containsKey('renderObject'), true);
      expect(json['renderObject'], isA<Map<String, Object?>>());
      final Map<String, Object?> renderObjectJson = json['renderObject']! as Map<String, Object?>;
      expect(renderObjectJson['description'], startsWith('RenderFlex'));

      final InspectorSerializationDelegate emptyDelegate =
        InspectorSerializationDelegate(
          service: service,
          includeProperties: true,
          addAdditionalPropertiesCallback:
            (DiagnosticsNode node, InspectorSerializationDelegate delegate) {
              return null;
            },
        );
      final InspectorSerializationDelegate defaultDelegate =
        InspectorSerializationDelegate(
          service: service,
          includeProperties: true,
        );
      expect(node.toJsonMap(emptyDelegate), node.toJsonMap(defaultDelegate));
    });

    testWidgets('debugIsLocalCreationLocation test', (WidgetTester tester) async {
      setupDefaultPubRootDirectory(service);

      final GlobalKey key = GlobalKey();

      await tester.pumpWidget(
        Directionality(
          textDirection: TextDirection.ltr,
          child: Container(
            padding: const EdgeInsets.all(8),
            child: Text('target', key: key, textDirection: TextDirection.ltr),
          ),
        ),
      );

      final Element element = key.currentContext! as Element;

      expect(debugIsLocalCreationLocation(element), isTrue);
      expect(debugIsLocalCreationLocation(element.widget), isTrue);

      // Padding is inside container
      final Finder paddingFinder = find.byType(Padding);

      final Element paddingElement = paddingFinder.evaluate().first;

      expect(debugIsLocalCreationLocation(paddingElement), isFalse);
      expect(debugIsLocalCreationLocation(paddingElement.widget), isFalse);
    }, skip: !WidgetInspectorService.instance.isWidgetCreationTracked()); // [intended] Test requires --track-widget-creation flag.

    testWidgets('debugIsWidgetLocalCreation test', (WidgetTester tester) async {
      setupDefaultPubRootDirectory(service);

      final GlobalKey key = GlobalKey();

      await tester.pumpWidget(
        Directionality(
          textDirection: TextDirection.ltr,
          child: Container(
            padding: const EdgeInsets.all(8),
            child: Text('target', key: key, textDirection: TextDirection.ltr),
          ),
        ),
      );

      final Element element = key.currentContext! as Element;
      expect(debugIsWidgetLocalCreation(element.widget), isTrue);

      final Finder paddingFinder = find.byType(Padding);
      final Element paddingElement = paddingFinder.evaluate().first;
      expect(debugIsWidgetLocalCreation(paddingElement.widget), isFalse);
    }, skip: !WidgetInspectorService.instance.isWidgetCreationTracked()); // [intended] Test requires --track-widget-creation flag.

    testWidgets('debugIsWidgetLocalCreation false test', (WidgetTester tester) async {
      final GlobalKey key = GlobalKey();

      await tester.pumpWidget(
        Directionality(
          textDirection: TextDirection.ltr,
          child: Container(
            padding: const EdgeInsets.all(8),
            child: Text('target', key: key, textDirection: TextDirection.ltr),
          ),
        ),
      );

      final Element element = key.currentContext! as Element;
      expect(debugIsWidgetLocalCreation(element.widget), isFalse);
    }, skip: WidgetInspectorService.instance.isWidgetCreationTracked()); // [intended] Test requires --no-track-widget-creation flag.

    test('devToolsInspectorUri test', () {
      activeDevToolsServerAddress = 'http://127.0.0.1:9100';
      connectedVmServiceUri = 'http://127.0.0.1:55269/798ay5al_FM=/';
      expect(
        WidgetInspectorService.instance.devToolsInspectorUri('inspector-0'),
        equals('http://127.0.0.1:9100/#/inspector?uri=http%3A%2F%2F127.0.0.1%3A55269%2F798ay5al_FM%3D%2F&inspectorRef=inspector-0'),
      );
    });

    test('DevToolsDeepLinkProperty test', () {
      final DevToolsDeepLinkProperty node =
      DevToolsDeepLinkProperty(
        'description of the deep link',
        'http://the-deeplink/',
      );
      expect(node.toString(), equals('description of the deep link'));
      expect(node.name, isEmpty);
      expect(node.value, equals('http://the-deeplink/'));
      expect(
        node.toJsonMap(const DiagnosticsSerializationDelegate()),
        equals(<String, dynamic>{
          'description': 'description of the deep link',
          'type': 'DevToolsDeepLinkProperty',
          'name': '',
          'style': 'singleLine',
          'allowNameWrap': true,
          'missingIfNull': false,
          'propertyType': 'String',
          'defaultLevel': 'info',
          'value': 'http://the-deeplink/',
        }),
      );
    });
  }

  static String generateTestPubRootDirectory(TestWidgetInspectorService service) {
    final Map<String, Object?> jsonObject = const SizedBox().toDiagnosticsNode().toJsonMap(InspectorSerializationDelegate(service: service));
    final Map<String, Object?> creationLocation = jsonObject['creationLocation']! as Map<String, Object?>;
    expect(creationLocation, isNotNull);
    final String file = creationLocation['file']! as String;
    expect(file, endsWith('widget_inspector_test.dart'));
    final List<String> segments = Uri
        .parse(file)
        .pathSegments;

    // Strip a couple subdirectories away to generate a plausible pub root
    // directory.
    final String pubRootTest = '/${segments.take(segments.length - 2).join('/')}';

    return pubRootTest;
  }

  static void setupDefaultPubRootDirectory(TestWidgetInspectorService service) {
    service.resetPubRootDirectories();
    service
        .addPubRootDirectories(<String>[generateTestPubRootDirectory(service)]);
  }
}

void _addToKnownLocationsMap({
  required Map<int, _CreationLocation> knownLocations,
  required Map<String, Map<String, List<Object?>>> newLocations,
}) {
  newLocations.forEach((String file, Map<String, List<Object?>> entries) {
    final List<int> ids = entries['ids']!.cast<int>();
    final List<int> lines = entries['lines']!.cast<int>();
    final List<int> columns = entries['columns']!.cast<int>();
    final List<String> names = entries['names']!.cast<String>();

    for (int i = 0; i < ids.length; i++) {
      final int id = ids[i];
      knownLocations[id] = _CreationLocation(
        id: id,
        file: file,
        line: lines[i],
        column: columns[i],
        name: names[i],
      );
    }
  });
}

extension WidgetInspectorServiceExtension on WidgetInspectorService {
  Future<List<String>> get currentPubRootDirectories async {
    return ((await pubRootDirectories(
        <String, String>{},
      ))['result'] as List<Object?>).cast<String>();
  }
}<|MERGE_RESOLUTION|>--- conflicted
+++ resolved
@@ -298,6 +298,26 @@
         );
       }
     });
+
+    Future<void> pumpWidgetTreeWithABC(WidgetTester tester) async {
+      await tester.pumpWidget(
+        const Directionality(
+          textDirection: TextDirection.ltr,
+          child: Stack(
+            children: <Widget>[
+              Text('a', textDirection: TextDirection.ltr),
+              Text('b', textDirection: TextDirection.ltr),
+              Text('c', textDirection: TextDirection.ltr),
+            ],
+          ),
+        ),
+      );
+    }
+
+    Element findElementABC(String letter) {
+      assert(<String>['a', 'b', 'c'].contains(letter));
+      return find.text(letter).evaluate().first;
+    }
 
     Future<void> pumpWidgetTreeWithABC(WidgetTester tester) async {
       await tester.pumpWidget(
@@ -1450,8 +1470,6 @@
             (WidgetTester tester) async {
               await pumpWidgetTreeWithABC(tester);
               final Element elementA = findElementABC('a');
-<<<<<<< HEAD
-=======
 
               service.addPubRootDirectories(<String>[pubRootTest]);
 
@@ -1525,7 +1543,6 @@
               );
             },
           );
->>>>>>> 034c0d03
 
           testWidgets(
             'widget is part of core framework and is the child of a widget in the package pubRootDirectories',
@@ -1679,12 +1696,19 @@
             (WidgetTester tester) async {
               await pumpWidgetTreeWithABC(tester);
               final Element elementA = findElementABC('a');
-<<<<<<< HEAD
               service.setSelection(elementA, 'my-group');
 
               service.addPubRootDirectories(<String>[
+                pubRootTest,
                 '/invalid/$pubRootTest',
-                pubRootTest,
+              ]);
+              expect(
+                json.decode(service.getSelectedWidget(null, 'my-group')),
+                contains('createdByLocalProject'),
+              );
+
+              service.removePubRootDirectories(<String>[
+                '/invalid/$pubRootTest',
               ]);
               expect(
                 json.decode(service.getSelectedWidget(null, 'my-group')),
@@ -1694,7 +1718,7 @@
           );
 
           testWidgets(
-            'widget is part of core framework and is the child of a widget in the package pubRootDirectories',
+            'can handle parent widget being part of a separate package',
             (WidgetTester tester) async {
               await pumpWidgetTreeWithABC(tester);
               final Element elementA = findElementABC('a');
@@ -1739,181 +1763,6 @@
                 isNot(contains('createdByLocalProject')),
               );
 
-              service
-                  .setPubRootDirectories(<String>[pubRootFramework, pubRootTest]);
-              service.setSelection(elementA, 'my-group');
-              expect(
-                json.decode(service.getSelectedWidget(null, 'my-group')),
-                contains('createdByLocalProject'),
-              );
-              service.setSelection(richText, 'my-group');
-              expect(
-                json.decode(service.getSelectedWidget(null, 'my-group')),
-                contains('createdByLocalProject'),
-              );
-            },
-          );
-        });
-
-        group('createdByLocalProject', () {
-          setUp(() {
-            service.resetPubRootDirectories();
-          });
-
-          testWidgets(
-            'reacts to add and removing pubRootDirectories',
-            (WidgetTester tester) async {
-              await pumpWidgetTreeWithABC(tester);
-              final Element elementA = findElementABC('a');
-
-              service.addPubRootDirectories(<String>[
-                pubRootTest,
-                'file://$pubRootTest',
-                '/unrelated/$pubRootTest',
-              ]);
-
-              service.setSelection(elementA, 'my-group');
-              expect(
-                json.decode(service.getSelectedWidget(null, 'my-group')),
-                contains('createdByLocalProject'),
-              );
-
-              service.removePubRootDirectories(<String>[pubRootTest]);
-
-              service.setSelection(elementA, 'my-group');
-              expect(
-                json.decode(service.getSelectedWidget(null, 'my-group')),
-                isNot(contains('createdByLocalProject')),
-              );
-            },
-          );
-
-          testWidgets(
-            'does not match when the package directory does not match',
-            (WidgetTester tester) async {
-              await pumpWidgetTreeWithABC(tester);
-              final Element elementA = findElementABC('a');
-              service.setSelection(elementA, 'my-group');
-
-              service.addPubRootDirectories(<String>[
-                '$pubRootTest/different',
-                '/unrelated/$pubRootTest',
-              ]);
-              expect(
-                json.decode(service.getSelectedWidget(null, 'my-group')),
-                isNot(contains('createdByLocalProject')),
-              );
-            },
-          );
-
-          testWidgets(
-            'has createdByLocalProject when the pubRootDirectory is prefixed with file://',
-            (WidgetTester tester) async {
-              await pumpWidgetTreeWithABC(tester);
-              final Element elementA = findElementABC('a');
-              service.setSelection(elementA, 'my-group');
-
-              service.addPubRootDirectories(<String>['file://$pubRootTest']);
-              expect(
-                json.decode(service.getSelectedWidget(null, 'my-group')),
-                contains('createdByLocalProject'),
-              );
-            },
-          );
-
-          testWidgets(
-            'can handle consecutive calls to add',
-            (WidgetTester tester) async {
-              await pumpWidgetTreeWithABC(tester);
-              final Element elementA = findElementABC('a');
-              service.setSelection(elementA, 'my-group');
-
-              service.addPubRootDirectories(<String>[
-                pubRootTest,
-              ]);
-              service.addPubRootDirectories(<String>[
-                '/invalid/$pubRootTest',
-              ]);
-              expect(
-                json.decode(service.getSelectedWidget(null, 'my-group')),
-                contains('createdByLocalProject'),
-              );
-            },
-          );
-          testWidgets(
-            'can handle removing an unrelated pubRootDirectory',
-            (WidgetTester tester) async {
-              await pumpWidgetTreeWithABC(tester);
-              final Element elementA = findElementABC('a');
-=======
->>>>>>> 034c0d03
-              service.setSelection(elementA, 'my-group');
-
-              service.addPubRootDirectories(<String>[
-                pubRootTest,
-                '/invalid/$pubRootTest',
-              ]);
-              expect(
-                json.decode(service.getSelectedWidget(null, 'my-group')),
-                contains('createdByLocalProject'),
-              );
-
-              service.removePubRootDirectories(<String>[
-                '/invalid/$pubRootTest',
-              ]);
-              expect(
-                json.decode(service.getSelectedWidget(null, 'my-group')),
-                contains('createdByLocalProject'),
-              );
-            },
-          );
-
-          testWidgets(
-            'can handle parent widget being part of a separate package',
-            (WidgetTester tester) async {
-              await pumpWidgetTreeWithABC(tester);
-              final Element elementA = findElementABC('a');
-              final Element richText = find
-                  .descendant(
-                    of: find.text('a'),
-                    matching: find.byType(RichText),
-                  )
-                  .evaluate()
-                  .first;
-              service.setSelection(richText, 'my-group');
-              service.addPubRootDirectories(<String>[pubRootTest]);
-
-              final Map<String, Object?> jsonObject =
-                  json.decode(service.getSelectedWidget(null, 'my-group'))
-                      as Map<String, Object?>;
-              expect(jsonObject, isNot(contains('createdByLocalProject')));
-              final Map<String, Object?> creationLocation =
-                  jsonObject['creationLocation']! as Map<String, Object?>;
-              expect(creationLocation, isNotNull);
-              // This RichText widget is created by the build method of the Text widget
-              // thus the creation location is in text.dart not basic.dart
-              final List<String> pathSegmentsFramework =
-                  Uri.parse(creationLocation['file']! as String).pathSegments;
-              expect(
-                pathSegmentsFramework.join('/'),
-                endsWith('/flutter/lib/src/widgets/text.dart'),
-              );
-
-              // Strip off /src/widgets/text.dart.
-              final String pubRootFramework =
-                  '/${pathSegmentsFramework.take(pathSegmentsFramework.length - 3).join('/')}';
-              service.resetPubRootDirectories();
-              service.addPubRootDirectories(<String>[pubRootFramework]);
-              expect(
-                json.decode(service.getSelectedWidget(null, 'my-group')),
-                contains('createdByLocalProject'),
-              );
-              service.setSelection(elementA, 'my-group');
-              expect(
-                json.decode(service.getSelectedWidget(null, 'my-group')),
-                isNot(contains('createdByLocalProject')),
-              );
-
               service.resetPubRootDirectories();
               service.addPubRootDirectories(
                   <String>[pubRootFramework, pubRootTest]);
@@ -2059,7 +1908,6 @@
 
           // Select the render object for the widget.
           service.setSelection(elementA.renderObject, 'my-group');
-<<<<<<< HEAD
 
           // ensure that developer.inspect was called on the widget
           final List<Object?> objectsInspected = service.inspectedObjects();
@@ -2482,232 +2330,11 @@
                 await selectedWidgetResponseForElement(elementA);
 
             final Map<String, Object?> creationLocation =
-=======
-
-          // ensure that developer.inspect was called on the widget
-          final List<Object?> objectsInspected = service.inspectedObjects();
-          expect(
-              objectsInspected, equals(<RenderObject?>[elementA.renderObject]));
-
-          // ensure that a navigate event was sent for the renderObject
-          final List<Map<Object, Object?>> navigateEventsPosted =
-              service.dispatchedEvents(
-            'navigate',
-            stream: 'ToolEvent',
-          );
-          expect(navigateEventsPosted.length, equals(1));
-          final Map<Object, Object?> event = navigateEventsPosted[0];
-          final String file = event['fileUri']! as String;
-          final int line = event['line']! as int;
-          final int column = event['column']! as int;
-          expect(file, endsWith('widget_inspector_test.dart'));
-          // We don't hardcode the actual lines the widgets are created on as that
-          // would make this test fragile.
-          expect(line, isNotNull);
-          // Column numbers are more stable than line numbers.
-          expect(column, equals(15));
-        });
-
-
-        group('Widget Tree APIs', () {
-
-          /// Gets the widget using [WidgetInspectorServiceExtensions.getSelectedWidget]
-          /// for the given [element].
-          Future<Map<String, dynamic>> selectedWidgetResponseForElement(
-              Element element) async {
-            service
-              ..disposeAllGroups()
-              ..resetPubRootDirectories()
-              ..setSelection(element, 'my-group');
-
-            return (await service.testExtension(
-              WidgetInspectorServiceExtensions.getSelectedWidget.name,
-              <String, String>{'objectGroup': 'my-group'},
-            ))! as Map<String, dynamic>;
-          }
-
-          /// Verifies the creation location is expected for the given
-          /// [responseJson].
-          Map<String, Object?> verifyAndReturnCreationLocation(
-              Map<String, dynamic> responseJson) {
-            final Map<String, Object?> creationLocation =
-                responseJson['creationLocation']! as Map<String, Object?>;
-            expect(creationLocation, isNotNull);
-            return creationLocation;
-          }
-
-          /// Verifies the test file is expected for the given
-          /// [creationLocation].
-          String verifyAndReturnTestFile(
-              Map<String, Object?> creationLocation) {
-            final String testFile = creationLocation['file']! as String;
-            expect(testFile, endsWith('widget_inspector_test.dart'));
-            return testFile;
-          }
-
-          /// Adds a pub root directory for the given [testFile].
-          void addPubRootDirectoryFor(String testFile) {
-            final List<String> segments = Uri.parse(testFile).pathSegments;
-            // Strip a couple subdirectories away to generate a plausible pub
-            // root directory.
-            final String pubRootTest =
-                '/${segments.take(segments.length - 2).join('/')}';
-            service
-              ..resetPubRootDirectories()
-              ..addPubRootDirectories(<String>[pubRootTest]);
-          }
-
-          /// Gets the children nodes from the JSON response.
-          List<Object?> childrenFromJsonResponse(Map<String, Object?> json) {
-            return json['children']! as List<Object?>;
-          }
-
-          /// Gets the children nodes using a call to
-          /// [WidgetInspectorServiceExtensions.getChildrenSummaryTree].
-          Future<List<Object?>> childrenFromGetChildrenSummaryTree(
-              String valueId, String group) async {
-            return (await service.testExtension(
-              WidgetInspectorServiceExtensions.getChildrenSummaryTree.name,
-              <String, String>{'arg': valueId, 'objectGroup': group},
-            ))! as List<Object?>;
-          }
-
-          /// Verifies that the children from the JSON response are identical to
-          /// those from [WidgetInspectorServiceExtensions.getChildrenSummaryTree].
-          Future<void> verifyChildrenMatchOtherApi(Map<String, Object?> jsonResponse,
-              {required String group, bool checkForPreviews = false}) async {
-            List<Object?> children = childrenFromJsonResponse(jsonResponse);
-            List<Object?> childrenFromOtherApi =
-                await childrenFromGetChildrenSummaryTree(
-                    jsonResponse['valueId']! as String, group);
-
-            // Verify that the number of children are the same,
-            expect(children.length, equals(1));
-            expect(children.length, equals(childrenFromOtherApi.length));
-
-            // Get the first child.
-            Map<String, Object?> child =
-                children[0]! as Map<String, Object?>;
-            Map<String, Object?> childFromOtherApi =
-                childrenFromOtherApi[0]! as Map<String, Object?>;
-
-            // Verify the first child is the same.
-            expect(child['description'], startsWith('Directionality'));
-            expect(child['description'], equals(childFromOtherApi['description']));
-            expect(child['valueId'], equals(childFromOtherApi['valueId']));
-
-            // Get the first child's children.
-            children = childrenFromJsonResponse(child);
-            childrenFromOtherApi = await childrenFromGetChildrenSummaryTree(
-                childFromOtherApi['valueId']! as String, group);
-
-            // Verify the first child's children are the same length.
-            expect(children.length, equals(1));
-            expect(children.length, equals(childrenFromOtherApi.length));
-
-            // Get the first child's first child.
-            child = children[0]! as Map<String, Object?>;
-            childFromOtherApi =
-                childrenFromOtherApi[0]! as Map<String, Object?>;
-
-            // Verify the first child's first child is the same.
-            expect(child['description'], startsWith('Stack'));
-            expect(child['description'],
-            equals(childFromOtherApi['description']));
-            expect(child['valueId'], equals(childFromOtherApi['valueId']));
-
-            // Get the first child's first child's children.
-            children = childrenFromJsonResponse(child);
-            childrenFromOtherApi = await childrenFromGetChildrenSummaryTree(
-                childFromOtherApi['valueId']! as String, group);
-
-            // Verify the first child's first child's children are the same
-            // length.
-            expect(children.length, equals(3));
-            expect(children.length, equals(childrenFromOtherApi.length));
-
-            // Get the first child's first child's third child.
-            child = children[2]! as Map<String, Object?>;
-            childFromOtherApi =
-                childrenFromOtherApi[2]! as Map<String, Object?>;
-
-            // Verify the first child's first child's third child are the same.
-            expect(child['description'], startsWith('Text'));
-            expect(child['description'], childFromOtherApi['description']);
-            expect(child['valueId'], equals(childFromOtherApi['valueId']));
-
-            // If the tree was requested with previews, then check that the
-            // child has the `textPreview` key:
-            if (checkForPreviews) {
-              expect(child['textPreview'], equals('c'));
-            }
-
-            // Get the first child's first child's third child's children.
-            children = childrenFromJsonResponse(child);
-            childrenFromOtherApi = await childrenFromGetChildrenSummaryTree(
-              childFromOtherApi['valueId']! as String, group);
-
-            // Verify first child's first child's third child's has no children.
-            expect(children.length, equals(0));
-            expect(childrenFromOtherApi.length, equals(children.length));
-          }
-
-          testWidgets('ext.flutter.inspector.getRootWidgetSummaryTree',
-              (WidgetTester tester) async {
-            const String group = 'test-group';
-            await pumpWidgetTreeWithABC(tester);
-            final Element elementA = findElementABC('a');
-            final Map<String, dynamic> jsonA =
-                await selectedWidgetResponseForElement(elementA);
-
-            service.resetPubRootDirectories();
-            Map<String, Object?> rootJson = (await service.testExtension(
-              WidgetInspectorServiceExtensions.getRootWidgetSummaryTree.name,
-              <String, String>{'objectGroup': group},
-            ))! as Map<String, Object?>;
-
-            // We haven't yet properly specified which directories are summary tree
-            // directories so we get an empty tree other than the root that is always
-            // included.
-            final Object? rootWidget =
-                service.toObject(rootJson['valueId']! as String);
-            expect(rootWidget, equals(WidgetsBinding.instance.rootElement));
-            final List<Object?> childrenJson =
-                rootJson['children']! as List<Object?>;
-            // There are no summary tree children.
-            expect(childrenJson.length, equals(0));
-
-            final Map<String, Object?> creationLocation =
                 verifyAndReturnCreationLocation(jsonA);
             final String testFile = verifyAndReturnTestFile(creationLocation);
             addPubRootDirectoryFor(testFile);
 
-            rootJson = (await service.testExtension(
-              WidgetInspectorServiceExtensions.getRootWidgetSummaryTree.name,
-              <String, String>{'objectGroup': group},
-            ))! as Map<String, Object?>;
-
-            await verifyChildrenMatchOtherApi(rootJson, group: group);
-          });
-
-          testWidgets(
-              'ext.flutter.inspector.getRootWidgetSummaryTreeWithPreviews',
-              (WidgetTester tester) async {
-            const String group = 'test-group';
-
-            await pumpWidgetTreeWithABC(tester);
-            final Element elementA = findElementABC('a');
-            final Map<String, dynamic> jsonA =
-                await selectedWidgetResponseForElement(elementA);
-
-            final Map<String, Object?> creationLocation =
->>>>>>> 034c0d03
-                verifyAndReturnCreationLocation(jsonA);
-            final String testFile = verifyAndReturnTestFile(creationLocation);
-            addPubRootDirectoryFor(testFile);
-
             final Map<String, Object?> rootJson = (await service.testExtension(
-<<<<<<< HEAD
               WidgetInspectorServiceExtensions.getRootWidgetTree.name,
               <String, String>{
                 'groupName': group,
@@ -2744,17 +2371,6 @@
                     hasTextPreview(child, preview: 'c');
               }),
               isTrue,
-=======
-              WidgetInspectorServiceExtensions
-                  .getRootWidgetSummaryTreeWithPreviews.name,
-              <String, String>{'groupName': group},
-            ))! as Map<String, Object?>;
-
-            await verifyChildrenMatchOtherApi(
-              rootJson,
-              group: group,
-              checkForPreviews: true,
->>>>>>> 034c0d03
             );
           });
         });
