// Copyright 2014 The Flutter Authors. All rights reserved.
// Use of this source code is governed by a BSD-style license that can be
// found in the LICENSE file.

import 'package:flutter/foundation.dart';
import 'package:flutter/rendering.dart';
import 'package:flutter/widgets.dart';

import 'constants.dart';
import 'debug.dart';
import 'divider.dart';
import 'icon_button.dart';
import 'icons.dart';
import 'ink_well.dart';
import 'list_tile.dart';
import 'material.dart';
import 'material_localizations.dart';
import 'material_state.dart';
import 'popup_menu_theme.dart';
import 'theme.dart';
import 'tooltip.dart';

// Examples can assume:
// enum Commands { heroAndScholar, hurricaneCame }
// dynamic _heroAndScholar;
// dynamic _selection;
// BuildContext context;
// void setState(VoidCallback fn) { }

const Duration _kMenuDuration = Duration(milliseconds: 300);
const double _kMenuCloseIntervalEnd = 2.0 / 3.0;
const double _kMenuHorizontalPadding = 16.0;
const double _kMenuDividerHeight = 16.0;
const double _kMenuMaxWidth = 5.0 * _kMenuWidthStep;
const double _kMenuMinWidth = 2.0 * _kMenuWidthStep;
const double _kMenuVerticalPadding = 8.0;
const double _kMenuWidthStep = 56.0;
const double _kMenuScreenPadding = 8.0;

/// A base class for entries in a material design popup menu.
///
/// The popup menu widget uses this interface to interact with the menu items.
/// To show a popup menu, use the [showMenu] function. To create a button that
/// shows a popup menu, consider using [PopupMenuButton].
///
/// The type `T` is the type of the value(s) the entry represents. All the
/// entries in a given menu must represent values with consistent types.
///
/// A [PopupMenuEntry] may represent multiple values, for example a row with
/// several icons, or a single entry, for example a menu item with an icon (see
/// [PopupMenuItem]), or no value at all (for example, [PopupMenuDivider]).
///
/// See also:
///
///  * [PopupMenuItem], a popup menu entry for a single value.
///  * [PopupMenuDivider], a popup menu entry that is just a horizontal line.
///  * [CheckedPopupMenuItem], a popup menu item with a checkmark.
///  * [showMenu], a method to dynamically show a popup menu at a given location.
///  * [PopupMenuButton], an [IconButton] that automatically shows a menu when
///    it is tapped.
abstract class PopupMenuEntry<T> extends StatefulWidget {
  /// Abstract const constructor. This constructor enables subclasses to provide
  /// const constructors so that they can be used in const expressions.
  const PopupMenuEntry({ Key? key }) : super(key: key);

  /// The amount of vertical space occupied by this entry.
  ///
  /// This value is used at the time the [showMenu] method is called, if the
  /// `initialValue` argument is provided, to determine the position of this
  /// entry when aligning the selected entry over the given `position`. It is
  /// otherwise ignored.
  double get height;

  /// Whether this entry represents a particular value.
  ///
  /// This method is used by [showMenu], when it is called, to align the entry
  /// representing the `initialValue`, if any, to the given `position`, and then
  /// later is called on each entry to determine if it should be highlighted (if
  /// the method returns true, the entry will have its background color set to
  /// the ambient [ThemeData.highlightColor]). If `initialValue` is null, then
  /// this method is not called.
  ///
  /// If the [PopupMenuEntry] represents a single value, this should return true
  /// if the argument matches that value. If it represents multiple values, it
  /// should return true if the argument matches any of them.
  bool represents(T? value);
}

/// A horizontal divider in a material design popup menu.
///
/// This widget adapts the [Divider] for use in popup menus.
///
/// See also:
///
///  * [PopupMenuItem], for the kinds of items that this widget divides.
///  * [showMenu], a method to dynamically show a popup menu at a given location.
///  * [PopupMenuButton], an [IconButton] that automatically shows a menu when
///    it is tapped.
class PopupMenuDivider extends PopupMenuEntry<Never> {
  /// Creates a horizontal divider for a popup menu.
  ///
  /// By default, the divider has a height of 16 logical pixels.
  const PopupMenuDivider({ Key? key, this.height = _kMenuDividerHeight }) : super(key: key);

  /// The height of the divider entry.
  ///
  /// Defaults to 16 pixels.
  @override
  final double height;

  @override
  bool represents(void value) => false;

  @override
  _PopupMenuDividerState createState() => _PopupMenuDividerState();
}

class _PopupMenuDividerState extends State<PopupMenuDivider> {
  @override
  Widget build(BuildContext context) => Divider(height: widget.height);
}

// This widget only exists to enable _PopupMenuRoute to save the sizes of
// each menu item. The sizes are used by _PopupMenuRouteLayout to compute the
// y coordinate of the menu's origin so that the center of selected menu
// item lines up with the center of its PopupMenuButton.
class _MenuItem extends SingleChildRenderObjectWidget {
  const _MenuItem({
    Key? key,
    required this.onLayout,
    required Widget? child,
  }) : assert(onLayout != null), super(key: key, child: child);

  final ValueChanged<Size> onLayout;

  @override
  RenderObject createRenderObject(BuildContext context) {
    return _RenderMenuItem(onLayout);
  }

  @override
  void updateRenderObject(BuildContext context, covariant _RenderMenuItem renderObject) {
    renderObject.onLayout = onLayout;
  }
}

class _RenderMenuItem extends RenderShiftedBox {
  _RenderMenuItem(this.onLayout, [RenderBox? child]) : assert(onLayout != null), super(child);

  ValueChanged<Size> onLayout;

  @override
  void performLayout() {
    if (child == null) {
      size = Size.zero;
    } else {
      child!.layout(constraints, parentUsesSize: true);
      size = constraints.constrain(child!.size);
      final BoxParentData childParentData = child!.parentData! as BoxParentData;
      childParentData.offset = Offset.zero;
    }
    onLayout(size);
  }
}

/// An item in a material design popup menu.
///
/// To show a popup menu, use the [showMenu] function. To create a button that
/// shows a popup menu, consider using [PopupMenuButton].
///
/// To show a checkmark next to a popup menu item, consider using
/// [CheckedPopupMenuItem].
///
/// Typically the [child] of a [PopupMenuItem] is a [Text] widget. More
/// elaborate menus with icons can use a [ListTile]. By default, a
/// [PopupMenuItem] is [kMinInteractiveDimension] pixels high. If you use a widget
/// with a different height, it must be specified in the [height] property.
///
/// {@tool snippet}
///
/// Here, a [Text] widget is used with a popup menu item. The `WhyFarther` type
/// is an enum, not shown here.
///
/// ```dart
/// const PopupMenuItem<WhyFarther>(
///   value: WhyFarther.harder,
///   child: Text('Working a lot harder'),
/// )
/// ```
/// {@end-tool}
///
/// See the example at [PopupMenuButton] for how this example could be used in a
/// complete menu, and see the example at [CheckedPopupMenuItem] for one way to
/// keep the text of [PopupMenuItem]s that use [Text] widgets in their [child]
/// slot aligned with the text of [CheckedPopupMenuItem]s or of [PopupMenuItem]
/// that use a [ListTile] in their [child] slot.
///
/// See also:
///
///  * [PopupMenuDivider], which can be used to divide items from each other.
///  * [CheckedPopupMenuItem], a variant of [PopupMenuItem] with a checkmark.
///  * [showMenu], a method to dynamically show a popup menu at a given location.
///  * [PopupMenuButton], an [IconButton] that automatically shows a menu when
///    it is tapped.
class PopupMenuItem<T> extends PopupMenuEntry<T> {
  /// Creates an item for a popup menu.
  ///
  /// By default, the item is [enabled].
  ///
  /// The `enabled` and `height` arguments must not be null.
  const PopupMenuItem({
    Key? key,
    this.value,
    this.enabled = true,
    this.height = kMinInteractiveDimension,
    this.textStyle,
    this.mouseCursor,
    required this.child,
  }) : assert(enabled != null),
       assert(height != null),
       super(key: key);

  /// The value that will be returned by [showMenu] if this entry is selected.
  final T? value;

  /// Whether the user is permitted to select this item.
  ///
  /// Defaults to true. If this is false, then the item will not react to
  /// touches.
  final bool enabled;

  /// The minimum height of the menu item.
  ///
  /// Defaults to [kMinInteractiveDimension] pixels.
  @override
  final double height;

  /// The text style of the popup menu item.
  ///
  /// If this property is null, then [PopupMenuThemeData.textStyle] is used.
  /// If [PopupMenuThemeData.textStyle] is also null, then [TextTheme.subtitle1]
  /// of [ThemeData.textTheme] is used.
  final TextStyle? textStyle;

  /// The cursor for a mouse pointer when it enters or is hovering over the
  /// widget.
  ///
  /// If [mouseCursor] is a [MaterialStateProperty<MouseCursor>],
  /// [MaterialStateProperty.resolve] is used for the following [MaterialState]:
  ///
  ///  * [MaterialState.disabled].
  ///
  /// If this property is null, [MaterialStateMouseCursor.clickable] will be used.
  final MouseCursor? mouseCursor;

  /// The widget below this widget in the tree.
  ///
  /// Typically a single-line [ListTile] (for menus with icons) or a [Text]. An
  /// appropriate [DefaultTextStyle] is put in scope for the child. In either
  /// case, the text should be short enough that it won't wrap.
  final Widget? child;

  @override
  bool represents(T? value) => value == this.value;

  @override
  PopupMenuItemState<T, PopupMenuItem<T>> createState() => PopupMenuItemState<T, PopupMenuItem<T>>();
}

/// The [State] for [PopupMenuItem] subclasses.
///
/// By default this implements the basic styling and layout of Material Design
/// popup menu items.
///
/// The [buildChild] method can be overridden to adjust exactly what gets placed
/// in the menu. By default it returns [PopupMenuItem.child].
///
/// The [handleTap] method can be overridden to adjust exactly what happens when
/// the item is tapped. By default, it uses [Navigator.pop] to return the
/// [PopupMenuItem.value] from the menu route.
///
/// This class takes two type arguments. The second, `W`, is the exact type of
/// the [Widget] that is using this [State]. It must be a subclass of
/// [PopupMenuItem]. The first, `T`, must match the type argument of that widget
/// class, and is the type of values returned from this menu.
class PopupMenuItemState<T, W extends PopupMenuItem<T>> extends State<W> {
  /// The menu item contents.
  ///
  /// Used by the [build] method.
  ///
  /// By default, this returns [PopupMenuItem.child]. Override this to put
  /// something else in the menu entry.
  @protected
  Widget? buildChild() => widget.child;

  /// The handler for when the user selects the menu item.
  ///
  /// Used by the [InkWell] inserted by the [build] method.
  ///
  /// By default, uses [Navigator.pop] to return the [PopupMenuItem.value] from
  /// the menu route.
  @protected
  void handleTap() {
    Navigator.pop<T>(context, widget.value);
  }

  @override
  Widget build(BuildContext context) {
    final ThemeData theme = Theme.of(context)!;
    final PopupMenuThemeData popupMenuTheme = PopupMenuTheme.of(context);
    TextStyle style = widget.textStyle ?? popupMenuTheme.textStyle ?? theme.textTheme.subtitle1!;

    if (!widget.enabled)
      style = style.copyWith(color: theme.disabledColor);

    Widget item = AnimatedDefaultTextStyle(
      style: style,
      duration: kThemeChangeDuration,
      child: Container(
        alignment: AlignmentDirectional.centerStart,
        constraints: BoxConstraints(minHeight: widget.height),
        padding: const EdgeInsets.symmetric(horizontal: _kMenuHorizontalPadding),
        child: buildChild(),
      ),
    );

    if (!widget.enabled) {
      final bool isDark = theme.brightness == Brightness.dark;
      item = IconTheme.merge(
        data: IconThemeData(opacity: isDark ? 0.5 : 0.38),
        child: item,
      );
    }
    final MouseCursor effectiveMouseCursor = MaterialStateProperty.resolveAs<MouseCursor>(
      widget.mouseCursor ?? MaterialStateMouseCursor.clickable,
      <MaterialState>{
        if (!widget.enabled) MaterialState.disabled,
      },
    );

    return MergeSemantics(
      child: Semantics(
        enabled: widget.enabled,
        button: true,
        child: InkWell(
          onTap: widget.enabled ? handleTap : null,
          canRequestFocus: widget.enabled,
          mouseCursor: effectiveMouseCursor,
          child: item,
        ),
      )
    );
  }
}

/// An item with a checkmark in a material design popup menu.
///
/// To show a popup menu, use the [showMenu] function. To create a button that
/// shows a popup menu, consider using [PopupMenuButton].
///
/// A [CheckedPopupMenuItem] is kMinInteractiveDimension pixels high, which
/// matches the default minimum height of a [PopupMenuItem]. The horizontal
/// layout uses [ListTile]; the checkmark is an [Icons.done] icon, shown in the
/// [ListTile.leading] position.
///
/// {@tool snippet}
///
/// Suppose a `Commands` enum exists that lists the possible commands from a
/// particular popup menu, including `Commands.heroAndScholar` and
/// `Commands.hurricaneCame`, and further suppose that there is a
/// `_heroAndScholar` member field which is a boolean. The example below shows a
/// menu with one menu item with a checkmark that can toggle the boolean, and
/// one menu item without a checkmark for selecting the second option. (It also
/// shows a divider placed between the two menu items.)
///
/// ```dart
/// PopupMenuButton<Commands>(
///   onSelected: (Commands result) {
///     switch (result) {
///       case Commands.heroAndScholar:
///         setState(() { _heroAndScholar = !_heroAndScholar; });
///         break;
///       case Commands.hurricaneCame:
///         // ...handle hurricane option
///         break;
///       // ...other items handled here
///     }
///   },
///   itemBuilder: (BuildContext context) => <PopupMenuEntry<Commands>>[
///     CheckedPopupMenuItem<Commands>(
///       checked: _heroAndScholar,
///       value: Commands.heroAndScholar,
///       child: const Text('Hero and scholar'),
///     ),
///     const PopupMenuDivider(),
///     const PopupMenuItem<Commands>(
///       value: Commands.hurricaneCame,
///       child: ListTile(leading: Icon(null), title: Text('Bring hurricane')),
///     ),
///     // ...other items listed here
///   ],
/// )
/// ```
/// {@end-tool}
///
/// In particular, observe how the second menu item uses a [ListTile] with a
/// blank [Icon] in the [ListTile.leading] position to get the same alignment as
/// the item with the checkmark.
///
/// See also:
///
///  * [PopupMenuItem], a popup menu entry for picking a command (as opposed to
///    toggling a value).
///  * [PopupMenuDivider], a popup menu entry that is just a horizontal line.
///  * [showMenu], a method to dynamically show a popup menu at a given location.
///  * [PopupMenuButton], an [IconButton] that automatically shows a menu when
///    it is tapped.
class CheckedPopupMenuItem<T> extends PopupMenuItem<T> {
  /// Creates a popup menu item with a checkmark.
  ///
  /// By default, the menu item is [enabled] but unchecked. To mark the item as
  /// checked, set [checked] to true.
  ///
  /// The `checked` and `enabled` arguments must not be null.
  const CheckedPopupMenuItem({
    Key? key,
    T? value,
    this.checked = false,
    bool enabled = true,
    Widget? child,
  }) : assert(checked != null),
       super(
    key: key,
    value: value,
    enabled: enabled,
    child: child,
  );

  /// Whether to display a checkmark next to the menu item.
  ///
  /// Defaults to false.
  ///
  /// When true, an [Icons.done] checkmark is displayed.
  ///
  /// When this popup menu item is selected, the checkmark will fade in or out
  /// as appropriate to represent the implied new state.
  final bool checked;

  /// The widget below this widget in the tree.
  ///
  /// Typically a [Text]. An appropriate [DefaultTextStyle] is put in scope for
  /// the child. The text should be short enough that it won't wrap.
  ///
  /// This widget is placed in the [ListTile.title] slot of a [ListTile] whose
  /// [ListTile.leading] slot is an [Icons.done] icon.
  @override
  Widget? get child => super.child;

  @override
  _CheckedPopupMenuItemState<T> createState() => _CheckedPopupMenuItemState<T>();
}

class _CheckedPopupMenuItemState<T> extends PopupMenuItemState<T, CheckedPopupMenuItem<T>> with SingleTickerProviderStateMixin {
  static const Duration _fadeDuration = Duration(milliseconds: 150);
  late AnimationController _controller;
  Animation<double> get _opacity => _controller.view;

  @override
  void initState() {
    super.initState();
    _controller = AnimationController(duration: _fadeDuration, vsync: this)
      ..value = widget.checked ? 1.0 : 0.0
      ..addListener(() => setState(() { /* animation changed */ }));
  }

  @override
  void handleTap() {
    // This fades the checkmark in or out when tapped.
    if (widget.checked)
      _controller.reverse();
    else
      _controller.forward();
    super.handleTap();
  }

  @override
  Widget buildChild() {
    return ListTile(
      enabled: widget.enabled,
      leading: FadeTransition(
        opacity: _opacity,
        child: Icon(_controller.isDismissed ? null : Icons.done),
      ),
      title: widget.child,
    );
  }
}

class _PopupMenu<T> extends StatelessWidget {
  const _PopupMenu({
    Key? key,
    required this.route,
    required this.semanticLabel,
  }) : super(key: key);

  final _PopupMenuRoute<T> route;
  final String? semanticLabel;

  @override
  Widget build(BuildContext context) {
    final double unit = 1.0 / (route.items.length + 1.5); // 1.0 for the width and 0.5 for the last item's fade.
    final List<Widget> children = <Widget>[];
    final PopupMenuThemeData popupMenuTheme = PopupMenuTheme.of(context);

    for (int i = 0; i < route.items.length; i += 1) {
      final double start = (i + 1) * unit;
      final double end = (start + 1.5 * unit).clamp(0.0, 1.0);
      final CurvedAnimation opacity = CurvedAnimation(
        parent: route.animation!,
        curve: Interval(start, end),
      );
      Widget item = route.items[i];
      if (route.initialValue != null && route.items[i].represents(route.initialValue)) {
        item = Container(
          color: Theme.of(context)!.highlightColor,
          child: item,
        );
      }
      children.add(
        _MenuItem(
          onLayout: (Size size) {
            route.itemSizes[i] = size;
          },
          child: FadeTransition(
            opacity: opacity,
            child: item,
          ),
        ),
      );
    }

    final CurveTween opacity = CurveTween(curve: const Interval(0.0, 1.0 / 3.0));
    final CurveTween width = CurveTween(curve: Interval(0.0, unit));
    final CurveTween height = CurveTween(curve: Interval(0.0, unit * route.items.length));

    final Widget child = ConstrainedBox(
      constraints: const BoxConstraints(
        minWidth: _kMenuMinWidth,
        maxWidth: _kMenuMaxWidth,
      ),
      child: IntrinsicWidth(
        stepWidth: _kMenuWidthStep,
        child: Semantics(
          scopesRoute: true,
          namesRoute: true,
          explicitChildNodes: true,
          label: semanticLabel,
          child: SingleChildScrollView(
            padding: const EdgeInsets.symmetric(
              vertical: _kMenuVerticalPadding
            ),
            child: ListBody(children: children),
          ),
        ),
      ),
    );

    return AnimatedBuilder(
      animation: route.animation!,
      builder: (BuildContext context, Widget? child) {
        return Opacity(
          opacity: opacity.evaluate(route.animation!),
          child: Material(
            shape: route.shape ?? popupMenuTheme.shape,
            color: route.color ?? popupMenuTheme.color,
            type: MaterialType.card,
            elevation: route.elevation ?? popupMenuTheme.elevation ?? 8.0,
            child: Align(
              alignment: AlignmentDirectional.topEnd,
              widthFactor: width.evaluate(route.animation!),
              heightFactor: height.evaluate(route.animation!),
              child: child,
            ),
          ),
        );
      },
      child: child,
    );
  }
}

// Positioning of the menu on the screen.
class _PopupMenuRouteLayout extends SingleChildLayoutDelegate {
  _PopupMenuRouteLayout(this.position, this.itemSizes, this.selectedItemIndex, this.textDirection);

  // Rectangle of underlying button, relative to the overlay's dimensions.
  final RelativeRect position;

  // The sizes of each item are computed when the menu is laid out, and before
  // the route is laid out.
  List<Size?> itemSizes;

  // The index of the selected item, or null if PopupMenuButton.initialValue
  // was not specified.
  final int? selectedItemIndex;

  // Whether to prefer going to the left or to the right.
  final TextDirection textDirection;

  // We put the child wherever position specifies, so long as it will fit within
  // the specified parent size padded (inset) by 8. If necessary, we adjust the
  // child's position so that it fits.

  @override
  BoxConstraints getConstraintsForChild(BoxConstraints constraints) {
    // The menu can be at most the size of the overlay minus 8.0 pixels in each
    // direction.
    return BoxConstraints.loose(
      constraints.biggest - const Offset(_kMenuScreenPadding * 2.0, _kMenuScreenPadding * 2.0) as Size,
    );
  }

  @override
  Offset getPositionForChild(Size size, Size childSize) {
    // size: The size of the overlay.
    // childSize: The size of the menu, when fully open, as determined by
    // getConstraintsForChild.

    // Find the ideal vertical position.
    double y = position.top;
    if (selectedItemIndex != null && itemSizes != null) {
      double selectedItemOffset = _kMenuVerticalPadding;
      for (int index = 0; index < selectedItemIndex!; index += 1)
        selectedItemOffset += itemSizes[index]!.height;
      selectedItemOffset += itemSizes[selectedItemIndex!]!.height / 2;
      y = position.top + (size.height - position.top - position.bottom) / 2.0 - selectedItemOffset;
    }

    // Find the ideal horizontal position.
    double x;
    if (position.left > position.right) {
      // Menu button is closer to the right edge, so grow to the left, aligned to the right edge.
      x = size.width - position.right - childSize.width;
    } else if (position.left < position.right) {
      // Menu button is closer to the left edge, so grow to the right, aligned to the left edge.
      x = position.left;
    } else {
      // Menu button is equidistant from both edges, so grow in reading direction.
      assert(textDirection != null);
      switch (textDirection) {
        case TextDirection.rtl:
          x = size.width - position.right - childSize.width;
          break;
        case TextDirection.ltr:
          x = position.left;
          break;
      }
    }

    // Avoid going outside an area defined as the rectangle 8.0 pixels from the
    // edge of the screen in every direction.
    if (x < _kMenuScreenPadding)
      x = _kMenuScreenPadding;
    else if (x + childSize.width > size.width - _kMenuScreenPadding)
      x = size.width - childSize.width - _kMenuScreenPadding;
    if (y < _kMenuScreenPadding)
      y = _kMenuScreenPadding;
    else if (y + childSize.height > size.height - _kMenuScreenPadding)
      y = size.height - childSize.height - _kMenuScreenPadding;
    return Offset(x, y);
  }

  @override
  bool shouldRelayout(_PopupMenuRouteLayout oldDelegate) {
    // If called when the old and new itemSizes have been initialized then
    // we expect them to have the same length because there's no practical
    // way to change length of the items list once the menu has been shown.
    assert(itemSizes.length == oldDelegate.itemSizes.length);

    return position != oldDelegate.position
        || selectedItemIndex != oldDelegate.selectedItemIndex
        || textDirection != oldDelegate.textDirection
        || !listEquals(itemSizes, oldDelegate.itemSizes);
  }
}

class _PopupMenuRoute<T> extends PopupRoute<T> {
  _PopupMenuRoute({
    required this.position,
    required this.items,
    this.initialValue,
    this.elevation,
    this.theme,
    required this.popupMenuTheme,
    required this.barrierLabel,
    this.semanticLabel,
    this.shape,
    this.color,
    required this.showMenuContext,
    required this.captureInheritedThemes,
  }) : itemSizes = List<Size?>.filled(items.length, null);

  final RelativeRect position;
  final List<PopupMenuEntry<T>> items;
  final List<Size?> itemSizes;
  final T? initialValue;
  final double? elevation;
  final ThemeData? theme;
  final String? semanticLabel;
  final ShapeBorder? shape;
  final Color? color;
  final PopupMenuThemeData popupMenuTheme;
  final BuildContext showMenuContext;
  final bool captureInheritedThemes;

  @override
  Animation<double> createAnimation() {
    return CurvedAnimation(
      parent: super.createAnimation(),
      curve: Curves.linear,
      reverseCurve: const Interval(0.0, _kMenuCloseIntervalEnd),
    );
  }

  @override
  Duration get transitionDuration => _kMenuDuration;

  @override
  bool get barrierDismissible => true;

  @override
  Color? get barrierColor => null;

  @override
  final String barrierLabel;

  @override
  Widget buildPage(BuildContext context, Animation<double> animation, Animation<double> secondaryAnimation) {

    int? selectedItemIndex;
    if (initialValue != null) {
      for (int index = 0; selectedItemIndex == null && index < items.length; index += 1) {
        if (items[index].represents(initialValue))
          selectedItemIndex = index;
      }
    }

    Widget menu = _PopupMenu<T>(route: this, semanticLabel: semanticLabel);
    if (captureInheritedThemes) {
      menu = InheritedTheme.captureAll(showMenuContext, menu);
    } else {
      // For the sake of backwards compatibility. An (unlikely) app that relied
      // on having menus only inherit from the material Theme could set
      // captureInheritedThemes to false and get the original behavior.
      if (theme != null)
        menu = Theme(data: theme!, child: menu);
    }

    return SafeArea(
      child: Builder(
        builder: (BuildContext context) {
          return CustomSingleChildLayout(
            delegate: _PopupMenuRouteLayout(
              position,
              itemSizes,
              selectedItemIndex,
              Directionality.of(context)!,
            ),
            child: menu,
          );
        },
      ),
    );
  }
}

/// Show a popup menu that contains the `items` at `position`.
///
/// `items` should be non-null and not empty.
///
/// If `initialValue` is specified then the first item with a matching value
/// will be highlighted and the value of `position` gives the rectangle whose
/// vertical center will be aligned with the vertical center of the highlighted
/// item (when possible).
///
/// If `initialValue` is not specified then the top of the menu will be aligned
/// with the top of the `position` rectangle.
///
/// In both cases, the menu position will be adjusted if necessary to fit on the
/// screen.
///
/// Horizontally, the menu is positioned so that it grows in the direction that
/// has the most room. For example, if the `position` describes a rectangle on
/// the left edge of the screen, then the left edge of the menu is aligned with
/// the left edge of the `position`, and the menu grows to the right. If both
/// edges of the `position` are equidistant from the opposite edge of the
/// screen, then the ambient [Directionality] is used as a tie-breaker,
/// preferring to grow in the reading direction.
///
/// The positioning of the `initialValue` at the `position` is implemented by
/// iterating over the `items` to find the first whose
/// [PopupMenuEntry.represents] method returns true for `initialValue`, and then
/// summing the values of [PopupMenuEntry.height] for all the preceding widgets
/// in the list.
///
/// The `elevation` argument specifies the z-coordinate at which to place the
/// menu. The elevation defaults to 8, the appropriate elevation for popup
/// menus.
///
/// The `context` argument is used to look up the [Navigator] and [Theme] for
/// the menu. It is only used when the method is called. Its corresponding
/// widget can be safely removed from the tree before the popup menu is closed.
///
/// The `useRootNavigator` argument is used to determine whether to push the
/// menu to the [Navigator] furthest from or nearest to the given `context`. It
/// is `false` by default.
///
/// The `semanticLabel` argument is used by accessibility frameworks to
/// announce screen transitions when the menu is opened and closed. If this
/// label is not provided, it will default to
/// [MaterialLocalizations.popupMenuLabel].
///
/// See also:
///
///  * [PopupMenuItem], a popup menu entry for a single value.
///  * [PopupMenuDivider], a popup menu entry that is just a horizontal line.
///  * [CheckedPopupMenuItem], a popup menu item with a checkmark.
///  * [PopupMenuButton], which provides an [IconButton] that shows a menu by
///    calling this method automatically.
///  * [SemanticsConfiguration.namesRoute], for a description of edge triggered
///    semantics.
Future<T> showMenu<T>({
  required BuildContext context,
  required RelativeRect position,
  required List<PopupMenuEntry<T>> items,
  T? initialValue,
  double? elevation,
  String? semanticLabel,
  ShapeBorder? shape,
  Color? color,
  bool captureInheritedThemes = true,
  bool useRootNavigator = false,
}) {
  assert(context != null);
  assert(position != null);
  assert(useRootNavigator != null);
  assert(items != null && items.isNotEmpty);
  assert(captureInheritedThemes != null);
  assert(debugCheckHasMaterialLocalizations(context));

  String? label;
  switch (Theme.of(context)!.platform) {
    case TargetPlatform.iOS:
    case TargetPlatform.macOS:
      label = semanticLabel;
      break;
    case TargetPlatform.android:
    case TargetPlatform.fuchsia:
    case TargetPlatform.linux:
    case TargetPlatform.windows:
      label = semanticLabel ?? MaterialLocalizations.of(context)?.popupMenuLabel;
  }

  return Navigator.of(context, rootNavigator: useRootNavigator)!.push(_PopupMenuRoute<T>(
    position: position,
    items: items,
    initialValue: initialValue,
    elevation: elevation,
    semanticLabel: label,
    theme: Theme.of(context, shadowThemeOnly: true),
    popupMenuTheme: PopupMenuTheme.of(context),
    barrierLabel: MaterialLocalizations.of(context)!.modalBarrierDismissLabel,
    shape: shape,
    color: color,
    showMenuContext: context,
    captureInheritedThemes: captureInheritedThemes,
  ));
}

/// Signature for the callback invoked when a menu item is selected. The
/// argument is the value of the [PopupMenuItem] that caused its menu to be
/// dismissed.
///
/// Used by [PopupMenuButton.onSelected].
typedef PopupMenuItemSelected<T> = void Function(T value);

/// Signature for the callback invoked when a [PopupMenuButton] is dismissed
/// without selecting an item.
///
/// Used by [PopupMenuButton.onCanceled].
typedef PopupMenuCanceled = void Function();

/// Signature used by [PopupMenuButton] to lazily construct the items shown when
/// the button is pressed.
///
/// Used by [PopupMenuButton.itemBuilder].
typedef PopupMenuItemBuilder<T> = List<PopupMenuEntry<T>> Function(BuildContext context);

/// Displays a menu when pressed and calls [onSelected] when the menu is dismissed
/// because an item was selected. The value passed to [onSelected] is the value of
/// the selected menu item.
///
/// One of [child] or [icon] may be provided, but not both. If [icon] is provided,
/// then [PopupMenuButton] behaves like an [IconButton].
///
/// If both are null, then a standard overflow icon is created (depending on the
/// platform).
///
/// {@tool snippet}
///
/// This example shows a menu with four items, selecting between an enum's
/// values and setting a `_selection` field based on the selection.
///
/// ```dart
/// // This is the type used by the popup menu below.
/// enum WhyFarther { harder, smarter, selfStarter, tradingCharter }
///
/// // This menu button widget updates a _selection field (of type WhyFarther,
/// // not shown here).
/// PopupMenuButton<WhyFarther>(
///   onSelected: (WhyFarther result) { setState(() { _selection = result; }); },
///   itemBuilder: (BuildContext context) => <PopupMenuEntry<WhyFarther>>[
///     const PopupMenuItem<WhyFarther>(
///       value: WhyFarther.harder,
///       child: Text('Working a lot harder'),
///     ),
///     const PopupMenuItem<WhyFarther>(
///       value: WhyFarther.smarter,
///       child: Text('Being a lot smarter'),
///     ),
///     const PopupMenuItem<WhyFarther>(
///       value: WhyFarther.selfStarter,
///       child: Text('Being a self-starter'),
///     ),
///     const PopupMenuItem<WhyFarther>(
///       value: WhyFarther.tradingCharter,
///       child: Text('Placed in charge of trading charter'),
///     ),
///   ],
/// )
/// ```
/// {@end-tool}
///
/// See also:
///
///  * [PopupMenuItem], a popup menu entry for a single value.
///  * [PopupMenuDivider], a popup menu entry that is just a horizontal line.
///  * [CheckedPopupMenuItem], a popup menu item with a checkmark.
///  * [showMenu], a method to dynamically show a popup menu at a given location.
class PopupMenuButton<T> extends StatefulWidget {
  /// Creates a button that shows a popup menu.
  ///
  /// The [itemBuilder] argument must not be null.
  const PopupMenuButton({
    Key? key,
    required this.itemBuilder,
    this.initialValue,
    this.onSelected,
    this.onCanceled,
    this.tooltip,
    this.elevation,
    this.padding = const EdgeInsets.all(8.0),
    this.child,
    this.icon,
    this.offset = Offset.zero,
    this.enabled = true,
    this.shape,
    this.color,
    this.captureInheritedThemes = true,
  }) : assert(itemBuilder != null),
       assert(offset != null),
       assert(enabled != null),
       assert(captureInheritedThemes != null),
       assert(!(child != null && icon != null),
           'You can only pass [child] or [icon], not both.'),
       super(key: key);

  /// Called when the button is pressed to create the items to show in the menu.
  final PopupMenuItemBuilder<T> itemBuilder;

  /// The value of the menu item, if any, that should be highlighted when the menu opens.
  final T? initialValue;

  /// Called when the user selects a value from the popup menu created by this button.
  ///
  /// If the popup menu is dismissed without selecting a value, [onCanceled] is
  /// called instead.
  final PopupMenuItemSelected<T>? onSelected;

  /// Called when the user dismisses the popup menu without selecting an item.
  ///
  /// If the user selects a value, [onSelected] is called instead.
  final PopupMenuCanceled? onCanceled;

  /// Text that describes the action that will occur when the button is pressed.
  ///
  /// This text is displayed when the user long-presses on the button and is
  /// used for accessibility.
  final String? tooltip;

  /// The z-coordinate at which to place the menu when open. This controls the
  /// size of the shadow below the menu.
  ///
  /// Defaults to 8, the appropriate elevation for popup menus.
  final double? elevation;

  /// Matches IconButton's 8 dps padding by default. In some cases, notably where
  /// this button appears as the trailing element of a list item, it's useful to be able
  /// to set the padding to zero.
  final EdgeInsetsGeometry padding;

  /// If provided, [child] is the widget used for this button
  /// and the button will utilize an [InkWell] for taps.
  final Widget? child;

  /// If provided, the [icon] is used for this button
  /// and the button will behave like an [IconButton].
  final Widget? icon;

  /// The offset applied to the Popup Menu Button.
  ///
  /// When not set, the Popup Menu Button will be positioned directly next to
  /// the button that was used to create it.
  final Offset offset;

  /// Whether this popup menu button is interactive.
  ///
  /// Must be non-null, defaults to `true`
  ///
  /// If `true` the button will respond to presses by displaying the menu.
  ///
  /// If `false`, the button is styled with the disabled color from the
  /// current [Theme] and will not respond to presses or show the popup
  /// menu and [onSelected], [onCanceled] and [itemBuilder] will not be called.
  ///
  /// This can be useful in situations where the app needs to show the button,
  /// but doesn't currently have anything to show in the menu.
  final bool enabled;

  /// If provided, the shape used for the menu.
  ///
  /// If this property is null, then [PopupMenuThemeData.shape] is used.
  /// If [PopupMenuThemeData.shape] is also null, then the default shape for
  /// [MaterialType.card] is used. This default shape is a rectangle with
  /// rounded edges of BorderRadius.circular(2.0).
  final ShapeBorder? shape;

  /// If provided, the background color used for the menu.
  ///
  /// If this property is null, then [PopupMenuThemeData.color] is used.
  /// If [PopupMenuThemeData.color] is also null, then
  /// Theme.of(context).cardColor is used.
  final Color? color;

  /// If true (the default) then the menu will be wrapped with copies
  /// of the [InheritedTheme]s, like [Theme] and [PopupMenuTheme], which
  /// are defined above the [BuildContext] where the menu is shown.
  final bool captureInheritedThemes;

  @override
  PopupMenuButtonState<T> createState() => PopupMenuButtonState<T>();
}

/// The [State] for a [PopupMenuButton].
///
/// See [showButtonMenu] for a way to programmatically open the popup menu
/// of your button state.
class PopupMenuButtonState<T> extends State<PopupMenuButton<T>> {
  /// A method to show a popup menu with the items supplied to
  /// [PopupMenuButton.itemBuilder] at the position of your [PopupMenuButton].
  ///
  /// By default, it is called when the user taps the button and [PopupMenuButton.enabled]
  /// is set to `true`. Moreover, you can open the button by calling the method manually.
  ///
  /// You would access your [PopupMenuButtonState] using a [GlobalKey] and
  /// show the menu of the button with `globalKey.currentState.showButtonMenu`.
  void showButtonMenu() {
    final PopupMenuThemeData popupMenuTheme = PopupMenuTheme.of(context);
<<<<<<< HEAD
    final RenderBox button = context.findRenderObject() as RenderBox;
    final RenderBox overlay = Navigator.of(context).overlay.context.findRenderObject() as RenderBox;
=======
    final RenderBox button = context.findRenderObject()! as RenderBox;
    final RenderBox overlay = Overlay.of(context)!.context.findRenderObject()! as RenderBox;
>>>>>>> 1a9d635f
    final RelativeRect position = RelativeRect.fromRect(
      Rect.fromPoints(
        button.localToGlobal(widget.offset, ancestor: overlay),
        button.localToGlobal(button.size.bottomRight(Offset.zero), ancestor: overlay),
      ),
      Offset.zero & overlay.size,
    );
    final List<PopupMenuEntry<T>> items = widget.itemBuilder(context);
    // Only show the menu if there is something to show
    if (items.isNotEmpty) {
      showMenu<T>(
        context: context,
        elevation: widget.elevation ?? popupMenuTheme.elevation,
        items: items,
        initialValue: widget.initialValue,
        position: position,
        shape: widget.shape ?? popupMenuTheme.shape,
        color: widget.color ?? popupMenuTheme.color,
        captureInheritedThemes: widget.captureInheritedThemes,
      )
      .then<void>((T newValue) {
        if (!mounted)
          return null;
        if (newValue == null) {
          if (widget.onCanceled != null)
            widget.onCanceled!();
          return null;
        }
        if (widget.onSelected != null)
          widget.onSelected!(newValue);
      });
    }
  }

  Icon _getIcon(TargetPlatform platform) {
    assert(platform != null);
    switch (platform) {
      case TargetPlatform.android:
      case TargetPlatform.fuchsia:
      case TargetPlatform.linux:
      case TargetPlatform.windows:
        return const Icon(Icons.more_vert);
      case TargetPlatform.iOS:
      case TargetPlatform.macOS:
        return const Icon(Icons.more_horiz);
    }
  }

  bool get _canRequestFocus {
    final NavigationMode mode = MediaQuery.of(context, nullOk: true)?.navigationMode ?? NavigationMode.traditional;
    switch (mode) {
      case NavigationMode.traditional:
        return widget.enabled;
      case NavigationMode.directional:
        return true;
    }
  }

  @override
  Widget build(BuildContext context) {
    assert(debugCheckHasMaterialLocalizations(context));

    if (widget.child != null)
      return Tooltip(
        message: widget.tooltip ?? MaterialLocalizations.of(context)!.showMenuTooltip,
        child: InkWell(
          onTap: widget.enabled ? showButtonMenu : null,
          canRequestFocus: _canRequestFocus,
          child: widget.child,
        ),
      );

    return IconButton(
      icon: widget.icon ?? _getIcon(Theme.of(context)!.platform),
      padding: widget.padding,
      tooltip: widget.tooltip ?? MaterialLocalizations.of(context)!.showMenuTooltip,
      onPressed: widget.enabled ? showButtonMenu : null,
    );
  }
}<|MERGE_RESOLUTION|>--- conflicted
+++ resolved
@@ -1076,13 +1076,8 @@
   /// show the menu of the button with `globalKey.currentState.showButtonMenu`.
   void showButtonMenu() {
     final PopupMenuThemeData popupMenuTheme = PopupMenuTheme.of(context);
-<<<<<<< HEAD
-    final RenderBox button = context.findRenderObject() as RenderBox;
-    final RenderBox overlay = Navigator.of(context).overlay.context.findRenderObject() as RenderBox;
-=======
     final RenderBox button = context.findRenderObject()! as RenderBox;
-    final RenderBox overlay = Overlay.of(context)!.context.findRenderObject()! as RenderBox;
->>>>>>> 1a9d635f
+    final RenderBox overlay = Navigator.of(context)!.overlay.context.findRenderObject()! as RenderBox;
     final RelativeRect position = RelativeRect.fromRect(
       Rect.fromPoints(
         button.localToGlobal(widget.offset, ancestor: overlay),
