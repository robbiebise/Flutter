// Copyright 2015 The Chromium Authors. All rights reserved.
// Use of this source code is governed by a BSD-style license that can be
// found in the LICENSE file.

<<<<<<< HEAD
import 'dart:math' as math;

import 'package:flutter/foundation.dart';
=======
>>>>>>> 95a06bcd
import 'package:flutter/widgets.dart';

import 'colors.dart';
import 'debug.dart';
import 'drawer_header.dart';
import 'icons.dart';
import 'ink_well.dart';
import 'material_localizations.dart';
import 'theme.dart';

class _AccountPictures extends StatelessWidget {
  const _AccountPictures({
    Key key,
    this.currentAccountPicture,
    this.otherAccountsPictures,
  }) : super(key: key);

  final Widget currentAccountPicture;
  final List<Widget> otherAccountsPictures;

  @override
  Widget build(BuildContext context) {
    return Stack(
      children: <Widget>[
        PositionedDirectional(
          top: 0.0,
          end: 0.0,
          child: Row(
            children: (otherAccountsPictures ?? <Widget>[]).take(3).map<Widget>((Widget picture) {
              return Padding(
                padding: const EdgeInsetsDirectional.only(start: 8.0),
                child: Semantics(
                  container: true,
                  child: Container(
                  padding: const EdgeInsets.only(left: 8.0, bottom: 8.0),
                    width: 48.0,
                    height: 48.0,
                    child: picture,
                 ),
                )
              );
            }).toList(),
          ),
        ),
        Positioned(
          top: 0.0,
          child: Semantics(
            explicitChildNodes: true,
            child: SizedBox(
              width: 72.0,
              height: 72.0,
              child: currentAccountPicture
            ),
          ),
        ),
      ],
    );
  }
}

class _AccountDetails extends StatefulWidget {
  const _AccountDetails({
    @required this.accountName,
    @required this.accountEmail,
    this.onTap,
    this.isOpen,
  });

  final Widget accountName;
  final Widget accountEmail;
  final VoidCallback onTap;
  final bool isOpen;

  @override
  _AccountDetailsState createState() => new _AccountDetailsState();
}

class _AccountDetailsState extends State<_AccountDetails> with SingleTickerProviderStateMixin {
  Animation<double> _animation;
  AnimationController _controller;

  @override
  void initState () {
    super.initState();

    _controller = new AnimationController(
      value: widget.isOpen ? 1.0 : 0.0,
      duration: const Duration(milliseconds: 200),
      vsync: this,
    );
    _animation = new CurvedAnimation(
        parent: _controller,
        curve: Curves.fastOutSlowIn,
        reverseCurve: Curves.fastOutSlowIn.flipped,
      )
      ..addListener(() => setState(() {
        // [animation]'s value has changed here.
      }));
  }

  @override
  void dispose() {
    _controller.dispose();
    super.dispose();
  }

  @override
  void didUpdateWidget (_AccountDetails oldWidget) {
    super.didUpdateWidget(oldWidget);

    if (widget.isOpen) {
      _controller.forward();
    } else {
      _controller.reverse();
    }
  }

  @override
  Widget build(BuildContext context) {
    assert(debugCheckHasDirectionality(context));
    assert(debugCheckHasMaterialLocalizations(context));

    final ThemeData theme = Theme.of(context);
    final List<Widget> children = <Widget>[];

<<<<<<< HEAD
    if (widget.accountName != null) {
      final Widget accountNameLine = new LayoutId(
=======
    if (accountName != null) {
      final Widget accountNameLine = LayoutId(
>>>>>>> 95a06bcd
        id: _AccountDetailsLayout.accountName,
        child: Padding(
          padding: const EdgeInsets.symmetric(vertical: 2.0),
          child: DefaultTextStyle(
            style: theme.primaryTextTheme.body2,
            overflow: TextOverflow.ellipsis,
            child: widget.accountName,
          ),
        ),
      );
      children.add(accountNameLine);
    }

<<<<<<< HEAD
    if (widget.accountEmail != null) {
      final Widget accountEmailLine = new LayoutId(
=======
    if (accountEmail != null) {
      final Widget accountEmailLine = LayoutId(
>>>>>>> 95a06bcd
        id: _AccountDetailsLayout.accountEmail,
        child: Padding(
          padding: const EdgeInsets.symmetric(vertical: 2.0),
          child: DefaultTextStyle(
            style: theme.primaryTextTheme.body1,
            overflow: TextOverflow.ellipsis,
            child: widget.accountEmail,
          ),
        ),
      );
      children.add(accountEmailLine);
    }

    if (widget.onTap != null) {
      final MaterialLocalizations localizations = MaterialLocalizations.of(context);
      final Widget dropDownIcon = LayoutId(
        id: _AccountDetailsLayout.dropdownIcon,
        child: Semantics(
          container: true,
          button: true,
<<<<<<< HEAD
          onTap: widget.onTap,
          child: new SizedBox(
            height: _kAccountDetailsHeight,
            width: _kAccountDetailsHeight,
            child: new Center(
              child: new Transform.rotate(
                angle: _animation.value * math.PI,
                child: new Icon(
                  Icons.arrow_drop_down,
                  color: Colors.white,
                  semanticLabel: widget.isOpen
                      ? localizations.hideAccountsLabel
                      : localizations.showAccountsLabel,
                ),
=======
          onTap: onTap,
          child: SizedBox(
            height: _kAccountDetailsHeight,
            width: _kAccountDetailsHeight,
            child: Center(
              child: Icon(
                isOpen ? Icons.arrow_drop_up : Icons.arrow_drop_down,
                color: Colors.white,
                semanticLabel: isOpen
                    ? localizations.hideAccountsLabel
                    : localizations.showAccountsLabel,
>>>>>>> 95a06bcd
              ),
            ),
          ),
        ),
      );
      children.add(dropDownIcon);
    }

    Widget accountDetails = CustomMultiChildLayout(
      delegate: _AccountDetailsLayout(
        textDirection: Directionality.of(context),
      ),
      children: children,
    );

<<<<<<< HEAD
    if (widget.onTap != null) {
      accountDetails = new InkWell(
        onTap: widget.onTap,
=======
    if (onTap != null) {
      accountDetails = InkWell(
        onTap: onTap,
>>>>>>> 95a06bcd
        child: accountDetails,
        excludeFromSemantics: true,
      );
    }

    return SizedBox(
      height: _kAccountDetailsHeight,
      child: accountDetails,
    );
  }
}

const double _kAccountDetailsHeight = 56.0;

class _AccountDetailsLayout extends MultiChildLayoutDelegate {

  _AccountDetailsLayout({ @required this.textDirection });

  static const String accountName = 'accountName';
  static const String accountEmail = 'accountEmail';
  static const String dropdownIcon = 'dropdownIcon';

  final TextDirection textDirection;

  @override
  void performLayout(Size size) {
    Size iconSize;
    if (hasChild(dropdownIcon)) {
      // place the dropdown icon in bottom right (LTR) or bottom left (RTL)
      iconSize = layoutChild(dropdownIcon, BoxConstraints.loose(size));
      positionChild(dropdownIcon, _offsetForIcon(size, iconSize));
    }

    final String bottomLine = hasChild(accountEmail) ? accountEmail : (hasChild(accountName) ? accountName : null);

    if (bottomLine != null) {
      final Size constraintSize = iconSize == null ? size : size - Offset(iconSize.width, 0.0);
      iconSize ??= const Size(_kAccountDetailsHeight, _kAccountDetailsHeight);

      // place bottom line center at same height as icon center
      final Size bottomLineSize = layoutChild(bottomLine, BoxConstraints.loose(constraintSize));
      final Offset bottomLineOffset = _offsetForBottomLine(size, iconSize, bottomLineSize);
      positionChild(bottomLine, bottomLineOffset);

      // place account name above account email
      if (bottomLine == accountEmail && hasChild(accountName)) {
        final Size nameSize = layoutChild(accountName, BoxConstraints.loose(constraintSize));
        positionChild(accountName, _offsetForName(size, nameSize, bottomLineOffset));
      }
    }
  }

  @override
  bool shouldRelayout(MultiChildLayoutDelegate oldDelegate) => true;

  Offset _offsetForIcon(Size size, Size iconSize) {
    switch (textDirection) {
      case TextDirection.ltr:
        return Offset(size.width - iconSize.width, size.height - iconSize.height);
      case TextDirection.rtl:
        return Offset(0.0, size.height - iconSize.height);
    }
    assert(false, 'Unreachable');
    return null;
  }

  Offset _offsetForBottomLine(Size size, Size iconSize, Size bottomLineSize) {
    final double y = size.height - 0.5 * iconSize.height - 0.5 * bottomLineSize.height;
    switch (textDirection) {
      case TextDirection.ltr:
        return Offset(0.0, y);
      case TextDirection.rtl:
        return Offset(size.width - bottomLineSize.width, y);
    }
    assert(false, 'Unreachable');
    return null;
  }

  Offset _offsetForName(Size size, Size nameSize, Offset bottomLineOffset) {
    final double y = bottomLineOffset.dy - nameSize.height;
    switch (textDirection) {
      case TextDirection.ltr:
        return Offset(0.0, y);
      case TextDirection.rtl:
        return Offset(size.width - nameSize.width, y);
    }
    assert(false, 'Unreachable');
    return null;
  }
}

/// A material design [Drawer] header that identifies the app's user.
///
/// Requires one of its ancestors to be a [Material] widget.
///
/// See also:
///
///  * [DrawerHeader], for a drawer header that doesn't show user accounts
///  * <https://material.google.com/patterns/navigation-drawer.html>
class UserAccountsDrawerHeader extends StatefulWidget {
  /// Creates a material design drawer header.
  ///
  /// Requires one of its ancestors to be a [Material] widget.
  const UserAccountsDrawerHeader({
    Key key,
    this.decoration,
    this.margin = const EdgeInsets.only(bottom: 8.0),
    this.currentAccountPicture,
    this.otherAccountsPictures,
    @required this.accountName,
    @required this.accountEmail,
    this.onDetailsPressed
  }) : super(key: key);

  /// The header's background. If decoration is null then a [BoxDecoration]
  /// with its background color set to the current theme's primaryColor is used.
  final Decoration decoration;

  /// The margin around the drawer header.
  final EdgeInsetsGeometry margin;

  /// A widget placed in the upper-left corner that represents the current
  /// user's account. Normally a [CircleAvatar].
  final Widget currentAccountPicture;

  /// A list of widgets that represent the current user's other accounts.
  /// Up to three of these widgets will be arranged in a row in the header's
  /// upper-right corner. Normally a list of [CircleAvatar] widgets.
  final List<Widget> otherAccountsPictures;

  /// A widget that represents the user's current account name. It is
  /// displayed on the left, below the [currentAccountPicture].
  final Widget accountName;

  /// A widget that represents the email address of the user's current account.
  /// It is displayed on the left, below the [accountName].
  final Widget accountEmail;

  /// A callback that is called when the horizontal area which contains the
  /// [accountName] and [accountEmail] is tapped.
  final VoidCallback onDetailsPressed;

  @override
  _UserAccountsDrawerHeaderState createState() => _UserAccountsDrawerHeaderState();
}

class _UserAccountsDrawerHeaderState extends State<UserAccountsDrawerHeader> {
  bool _isOpen = false;

  void _handleDetailsPressed() {
    setState(() {
      _isOpen = !_isOpen;
    });
    widget.onDetailsPressed();
  }

  @override
  Widget build(BuildContext context) {
    assert(debugCheckHasMaterial(context));
    assert(debugCheckHasMaterialLocalizations(context));
    return Semantics(
      container: true,
      label: MaterialLocalizations.of(context).signedInLabel,
      child: DrawerHeader(
        decoration: widget.decoration ?? BoxDecoration(
          color: Theme.of(context).primaryColor,
        ),
        margin: widget.margin,
        padding: const EdgeInsetsDirectional.only(top: 16.0, start: 16.0),
        child: SafeArea(
          bottom: false,
          child: Column(
            crossAxisAlignment: CrossAxisAlignment.stretch,
            children: <Widget>[
              Expanded(
                child: Padding(
                  padding: const EdgeInsetsDirectional.only(end: 16.0),
                  child: _AccountPictures(
                    currentAccountPicture: widget.currentAccountPicture,
                    otherAccountsPictures: widget.otherAccountsPictures,
                  ),
                )
              ),
              _AccountDetails(
                accountName: widget.accountName,
                accountEmail: widget.accountEmail,
                isOpen: _isOpen,
                onTap: widget.onDetailsPressed == null ? null : _handleDetailsPressed,
              ),
            ],
          ),
        ),
      ),
    );
  }
}<|MERGE_RESOLUTION|>--- conflicted
+++ resolved
@@ -2,12 +2,9 @@
 // Use of this source code is governed by a BSD-style license that can be
 // found in the LICENSE file.
 
-<<<<<<< HEAD
 import 'dart:math' as math;
 
 import 'package:flutter/foundation.dart';
-=======
->>>>>>> 95a06bcd
 import 'package:flutter/widgets.dart';
 
 import 'colors.dart';
@@ -133,13 +130,8 @@
     final ThemeData theme = Theme.of(context);
     final List<Widget> children = <Widget>[];
 
-<<<<<<< HEAD
     if (widget.accountName != null) {
-      final Widget accountNameLine = new LayoutId(
-=======
-    if (accountName != null) {
       final Widget accountNameLine = LayoutId(
->>>>>>> 95a06bcd
         id: _AccountDetailsLayout.accountName,
         child: Padding(
           padding: const EdgeInsets.symmetric(vertical: 2.0),
@@ -153,13 +145,8 @@
       children.add(accountNameLine);
     }
 
-<<<<<<< HEAD
     if (widget.accountEmail != null) {
-      final Widget accountEmailLine = new LayoutId(
-=======
-    if (accountEmail != null) {
       final Widget accountEmailLine = LayoutId(
->>>>>>> 95a06bcd
         id: _AccountDetailsLayout.accountEmail,
         child: Padding(
           padding: const EdgeInsets.symmetric(vertical: 2.0),
@@ -180,34 +167,20 @@
         child: Semantics(
           container: true,
           button: true,
-<<<<<<< HEAD
           onTap: widget.onTap,
-          child: new SizedBox(
+          child: SizedBox(
             height: _kAccountDetailsHeight,
             width: _kAccountDetailsHeight,
-            child: new Center(
-              child: new Transform.rotate(
-                angle: _animation.value * math.PI,
-                child: new Icon(
+            child: Center(
+              child: Transform.rotate(
+                angle: _animation.value * math.pi,
+                child: Icon(
                   Icons.arrow_drop_down,
                   color: Colors.white,
                   semanticLabel: widget.isOpen
                       ? localizations.hideAccountsLabel
                       : localizations.showAccountsLabel,
                 ),
-=======
-          onTap: onTap,
-          child: SizedBox(
-            height: _kAccountDetailsHeight,
-            width: _kAccountDetailsHeight,
-            child: Center(
-              child: Icon(
-                isOpen ? Icons.arrow_drop_up : Icons.arrow_drop_down,
-                color: Colors.white,
-                semanticLabel: isOpen
-                    ? localizations.hideAccountsLabel
-                    : localizations.showAccountsLabel,
->>>>>>> 95a06bcd
               ),
             ),
           ),
@@ -223,15 +196,9 @@
       children: children,
     );
 
-<<<<<<< HEAD
     if (widget.onTap != null) {
-      accountDetails = new InkWell(
+      accountDetails = InkWell(
         onTap: widget.onTap,
-=======
-    if (onTap != null) {
-      accountDetails = InkWell(
-        onTap: onTap,
->>>>>>> 95a06bcd
         child: accountDetails,
         excludeFromSemantics: true,
       );
