--- conflicted
+++ resolved
@@ -935,10 +935,7 @@
     await simulateKeyDownEvent(LogicalKeyboardKey.delete, platform: 'android');
     await simulateKeyUpEvent(LogicalKeyboardKey.delete, platform: 'android');
     expect(delegate.textEditingValue.text, '');
-<<<<<<< HEAD
   }, skip: isBrowser); // Key simulation doesn't work on web.
-=======
-  }, skip: kIsWeb); // Key simulation doesn't work on web.
 
   test('getEndpointsForSelection handles empty characters', () {
     final TextSelectionDelegate delegate = FakeEditableTextState();
@@ -1052,5 +1049,4 @@
       expect(RenderEditable.previousCharacter(4, '0123👨‍👩‍👦2345'), 3);
     });
   });
->>>>>>> 4b120501
 }