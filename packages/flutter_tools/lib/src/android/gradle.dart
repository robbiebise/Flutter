--- conflicted
+++ resolved
@@ -782,15 +782,10 @@
   }
   if (androidBuildInfo.splitPerAbi) {
     command.add('-Psplit-per-abi=true');
-<<<<<<< HEAD
-  if (androidBuildInfo.shrink)
+  }
+  if (androidBuildInfo.shrink) {
     command.add('-Pshrink=true');
-=======
-  }
-  if (androidBuildInfo.proguard) {
-    command.add('-Pproguard=true');
-  }
->>>>>>> 2f3515de
+  }
   if (androidBuildInfo.targetArchs.isNotEmpty) {
     final String targetPlatforms = androidBuildInfo.targetArchs
         .map(getPlatformNameForAndroidArch).join(',');
