// Copyright 2018 The Chromium Authors. All rights reserved.
// Use of this source code is governed by a BSD-style license that can be
// found in the LICENSE file.

import 'dart:async';

import 'package:meta/meta.dart';
import 'package:test_api/src/backend/declarer.dart'; // ignore: implementation_imports
import 'package:test_api/src/frontend/timeout.dart'; // ignore: implementation_imports
import 'package:test_api/src/backend/group.dart'; // ignore: implementation_imports
import 'package:test_api/src/backend/group_entry.dart'; // ignore: implementation_imports
import 'package:test_api/src/backend/test.dart'; // ignore: implementation_imports
import 'package:test_api/src/backend/suite.dart'; // ignore: implementation_imports
import 'package:test_api/src/backend/live_test.dart'; // ignore: implementation_imports
import 'package:test_api/src/backend/suite_platform.dart'; // ignore: implementation_imports
import 'package:test_api/src/backend/runtime.dart'; // ignore: implementation_imports
import 'package:test_api/src/backend/message.dart'; // ignore: implementation_imports
import 'package:test_api/src/backend/invoker.dart';  // ignore: implementation_imports
import 'package:test_api/src/backend/state.dart'; // ignore: implementation_imports

import 'package:test_api/test_api.dart';

Declarer _localDeclarer;
Declarer get _declarer {
  final Declarer declarer = Zone.current[#test.declarer];
  if (declarer != null) {
    return declarer;
  }
  // If no declarer is defined, this test is being run via `flutter run -t test_file.dart`.
  if (_localDeclarer == null) {
    _localDeclarer = Declarer();
    Future<void>(() {
      Invoker.guard<Future<void>>(() async {
        final _Reporter reporter = _Reporter(color: false); // disable color when run directly.
        final Group group = _declarer.build();
        final Suite suite = Suite(group, SuitePlatform(Runtime.vm));
        await _runGroup(suite, group, <Group>[], reporter);
        reporter._onDone();
      });
    });
  }
  return _localDeclarer;
}

Future<void> _runGroup(Suite suiteConfig, Group group, List<Group> parents, _Reporter reporter) async {
  parents.add(group);
  try {
    final bool skipGroup = group.metadata.skip;
    bool setUpAllSucceeded = true;
    if (!skipGroup && group.setUpAll != null) {
      final LiveTest liveTest = group.setUpAll.load(suiteConfig, groups: parents);
      await _runLiveTest(suiteConfig, liveTest, reporter, countSuccess: false);
      setUpAllSucceeded = liveTest.state.result.isPassing;
    }
    if (setUpAllSucceeded) {
      for (GroupEntry entry in group.entries) {
        if (entry is Group) {
          await _runGroup(suiteConfig, entry, parents, reporter);
        } else if (entry.metadata.skip) {
          await _runSkippedTest(suiteConfig, entry, parents, reporter);
        } else {
          final Test test = entry;
          await _runLiveTest(suiteConfig, test.load(suiteConfig, groups: parents), reporter);
        }
      }
    }
    // Even if we're closed or setUpAll failed, we want to run all the
    // teardowns to ensure that any state is properly cleaned up.
    if (!skipGroup && group.tearDownAll != null) {
      final LiveTest liveTest = group.tearDownAll.load(suiteConfig, groups: parents);
      await _runLiveTest(suiteConfig, liveTest, reporter, countSuccess: false);
    }
  } finally {
    parents.remove(group);
  }
}

Future<void> _runLiveTest(Suite suiteConfig, LiveTest liveTest, _Reporter reporter, { bool countSuccess = true }) async {
  reporter._onTestStarted(liveTest);
  // Schedule a microtask to ensure that [onTestStarted] fires before the
  // first [LiveTest.onStateChange] event.
  await Future<void>.microtask(liveTest.run);
  // Once the test finishes, use await null to do a coarse-grained event
  // loop pump to avoid starving non-microtask events.
  await null;
  final bool isSuccess = liveTest.state.result.isPassing;
  if (isSuccess) {
    reporter.passed.add(liveTest);
  } else {
    reporter.failed.add(liveTest);
  }
}

Future<void> _runSkippedTest(Suite suiteConfig, Test test, List<Group> parents, _Reporter reporter) async {
  final LocalTest skipped = LocalTest(test.name, test.metadata, () {}, trace: test.trace);
  if (skipped.metadata.skipReason != null) {
    print('Skip: ${skipped.metadata.skipReason}');
  }
  final LiveTest liveTest = skipped.load(suiteConfig);
  reporter._onTestStarted(liveTest);
  reporter.skipped.add(skipped);
}

// TODO(nweiz): This and other top-level functions should throw exceptions if
// they're called after the declarer has finished declaring.
/// Creates a new test case with the given description (converted to a string)
/// and body.
///
/// The description will be added to the descriptions of any surrounding
/// [group]s. If [testOn] is passed, it's parsed as a [platform selector][]; the
/// test will only be run on matching platforms.
///
/// [platform selector]: https://github.com/dart-lang/test/tree/master/pkgs/test#platform-selectors
///
/// If [timeout] is passed, it's used to modify or replace the default timeout
/// of 30 seconds. Timeout modifications take precedence in suite-group-test
/// order, so [timeout] will also modify any timeouts set on the group or suite.
///
/// If [skip] is a String or `true`, the test is skipped. If it's a String, it
/// should explain why the test is skipped; this reason will be printed instead
/// of running the test.
///
/// If [tags] is passed, it declares user-defined tags that are applied to the
/// test. These tags can be used to select or skip the test on the command line,
/// or to do bulk test configuration. All tags should be declared in the
/// [package configuration file][configuring tags]. The parameter can be an
/// [Iterable] of tag names, or a [String] representing a single tag.
///
/// If [retry] is passed, the test will be retried the provided number of times
/// before being marked as a failure.
///
/// [configuring tags]: https://github.com/dart-lang/test/blob/master/doc/package_config.md#configuring-tags
///
/// [onPlatform] allows tests to be configured on a platform-by-platform
/// basis. It's a map from strings that are parsed as [PlatformSelector]s to
/// annotation classes: [Timeout], [Skip], or lists of those. These
/// annotations apply only on the given platforms. For example:
///
///     test('potentially slow test', () {
///       // ...
///     }, onPlatform: {
///       // This test is especially slow on Windows.
///       'windows': new Timeout.factor(2),
///       'browser': [
///         new Skip('TODO: add browser support'),
///         // This will be slow on browsers once it works on them.
///         new Timeout.factor(2)
///       ]
///     });
///
/// If multiple platforms match, the annotations apply in order as through
/// they were in nested groups.
///
/// If the `solo` flag is `true`, only tests and groups marked as
/// 'solo' will be be run. This only restricts tests *within this test
/// suite*—tests in other suites will run as normal. We recommend that users
/// avoid this flag if possible and instead use the test runner flag `-n` to
/// filter tests by name.
<<<<<<< HEAD
void test(
  Object description,
  Function body, {
=======
@isTest
void test(Object description, Function body, {
>>>>>>> 7e445a17
  String testOn,
  Timeout timeout,
  dynamic skip,
  dynamic tags,
  Map<String, dynamic> onPlatform,
  int retry,
}) {
  _declarer.test(
    description.toString(), body,
    testOn: testOn,
    timeout: timeout,
    skip: skip,
    onPlatform: onPlatform,
    tags: tags,
    retry: retry,
  );
}

/// Creates a group of tests.
///
/// A group's description (converted to a string) is included in the descriptions
/// of any tests or sub-groups it contains. [setUp] and [tearDown] are also scoped
/// to the containing group.
///
/// If [testOn] is passed, it's parsed as a [platform selector][]; the test will
/// only be run on matching platforms.
///
/// [platform selector]: https://github.com/dart-lang/test/tree/master/pkgs/test#platform-selectors
///
/// If [timeout] is passed, it's used to modify or replace the default timeout
/// of 30 seconds. Timeout modifications take precedence in suite-group-test
/// order, so [timeout] will also modify any timeouts set on the suite, and will
/// be modified by any timeouts set on individual tests.
///
/// If [skip] is a String or `true`, the group is skipped. If it's a String, it
/// should explain why the group is skipped; this reason will be printed instead
/// of running the group's tests.
///
/// If [tags] is passed, it declares user-defined tags that are applied to the
/// test. These tags can be used to select or skip the test on the command line,
/// or to do bulk test configuration. All tags should be declared in the
/// [package configuration file][configuring tags]. The parameter can be an
/// [Iterable] of tag names, or a [String] representing a single tag.
///
/// [configuring tags]: https://github.com/dart-lang/test/blob/master/doc/package_config.md#configuring-tags
///
/// [onPlatform] allows groups to be configured on a platform-by-platform
/// basis. It's a map from strings that are parsed as [PlatformSelector]s to
/// annotation classes: [Timeout], [Skip], or lists of those. These
/// annotations apply only on the given platforms. For example:
///
///     group('potentially slow tests', () {
///       // ...
///     }, onPlatform: {
///       // These tests are especially slow on Windows.
///       'windows': new Timeout.factor(2),
///       'browser': [
///         new Skip('TODO: add browser support'),
///         // They'll be slow on browsers once it works on them.
///         new Timeout.factor(2)
///       ]
///     });
///
/// If multiple platforms match, the annotations apply in order as through
/// they were in nested groups.
///
/// If the `solo` flag is `true`, only tests and groups marked as
/// 'solo' will be be run. This only restricts tests *within this test
/// suite*—tests in other suites will run as normal. We recommend that users
/// avoid this flag if possible, and instead use the test runner flag `-n` to
/// filter tests by name.
@isTest
void group(Object description, Function body) {
  _declarer.group(description.toString(), body);
}

/// Registers a function to be run before tests.
///
/// This function will be called before each test is run. [callback] may be
/// asynchronous; if so, it must return a [Future].
///
/// If this is called within a test group, it applies only to tests in that
/// group. [callback] will be run after any set-up callbacks in parent groups or
/// at the top level.
///
/// Each callback at the top level or in a given group will be run in the order
/// they were declared.
void setUp(Function body) {
  _declarer.setUp(body);
}

/// Registers a function to be run after tests.
///
/// This function will be called after each test is run. [callback] may be
/// asynchronous; if so, it must return a [Future].
///
/// If this is called within a test group, it applies only to tests in that
/// group. [callback] will be run before any tear-down callbacks in parent
/// groups or at the top level.
///
/// Each callback at the top level or in a given group will be run in the
/// reverse of the order they were declared.
///
/// See also [addTearDown], which adds tear-downs to a running test.
void tearDown(Function body) {
  _declarer.tearDown(body);
}

/// Registers a function to be run once before all tests.
///
/// [callback] may be asynchronous; if so, it must return a [Future].
///
/// If this is called within a test group, [callback] will run before all tests
/// in that group. It will be run after any [setUpAll] callbacks in parent
/// groups or at the top level. It won't be run if none of the tests in the
/// group are run.
///
/// **Note**: This function makes it very easy to accidentally introduce hidden
/// dependencies between tests that should be isolated. In general, you should
/// prefer [setUp], and only use [setUpAll] if the callback is prohibitively
/// slow.
void setUpAll(Function body) {
  _declarer.setUpAll(body);
}

/// Registers a function to be run once after all tests.
///
/// If this is called within a test group, [callback] will run after all tests
/// in that group. It will be run before any [tearDownAll] callbacks in parent
/// groups or at the top level. It won't be run if none of the tests in the
/// group are run.
///
/// **Note**: This function makes it very easy to accidentally introduce hidden
/// dependencies between tests that should be isolated. In general, you should
/// prefer [tearDown], and only use [tearDownAll] if the callback is
/// prohibitively slow.
void tearDownAll(Function body) {
  _declarer.tearDownAll(body);
}


/// A reporter that prints each test on its own line.
///
/// This is currently used in place of [CompactReporter] by `lib/test.dart`,
/// which can't transitively import `dart:io` but still needs access to a runner
/// so that test files can be run directly. This means that until issue 6943 is
/// fixed, this must not import `dart:io`.
class _Reporter {
  _Reporter({bool color = true, bool printPath = true})
    : _printPath = printPath,
      _green = color ? '\u001b[32m' : '',
      _red = color ? '\u001b[31m' : '',
      _yellow = color ? '\u001b[33m' : '',
      _bold = color ? '\u001b[1m' : '',
      _noColor = color ? '\u001b[0m' : '';

  final List<LiveTest> passed = <LiveTest>[];
  final List<LiveTest> failed = <LiveTest>[];
  final List<Test> skipped = <Test>[];

  /// The terminal escape for green text, or the empty string if this is Windows
  /// or not outputting to a terminal.
  final String _green;

  /// The terminal escape for red text, or the empty string if this is Windows
  /// or not outputting to a terminal.
  final String _red;

  /// The terminal escape for yellow text, or the empty string if this is
  /// Windows or not outputting to a terminal.
  final String _yellow;

  /// The terminal escape for bold text, or the empty string if this is
  /// Windows or not outputting to a terminal.
  final String _bold;

  /// The terminal escape for removing test coloring, or the empty string if
  /// this is Windows or not outputting to a terminal.
  final String _noColor;

  /// Whether the path to each test's suite should be printed.
  final bool _printPath;

  /// A stopwatch that tracks the duration of the full run.
  final Stopwatch _stopwatch = Stopwatch();

  /// The size of `_engine.passed` last time a progress notification was
  /// printed.
  int _lastProgressPassed;

  /// The size of `_engine.skipped` last time a progress notification was
  /// printed.
  int _lastProgressSkipped;

  /// The size of `_engine.failed` last time a progress notification was
  /// printed.
  int _lastProgressFailed;

  /// The message printed for the last progress notification.
  String _lastProgressMessage;

  /// The suffix added to the last progress notification.
  String _lastProgressSuffix;

  /// The set of all subscriptions to various streams.
  final Set<StreamSubscription<void>> _subscriptions = Set<StreamSubscription<void>>();

  /// A callback called when the engine begins running [liveTest].
  void _onTestStarted(LiveTest liveTest) {
    if (!_stopwatch.isRunning) {
      _stopwatch.start();
    }
    _progressLine(_description(liveTest));
    _subscriptions.add(liveTest.onStateChange.listen((State state) => _onStateChange(liveTest, state)));
    _subscriptions.add(liveTest.onError.listen((AsyncError error) => _onError(liveTest, error.error, error.stackTrace)));
    _subscriptions.add(liveTest.onMessage.listen((Message message) {
      _progressLine(_description(liveTest));
      String text = message.text;
      if (message.type == MessageType.skip) {
        text = '  $_yellow$text$_noColor';
      }
      print(text);
    }));
  }

  /// A callback called when [liveTest]'s state becomes [state].
  void _onStateChange(LiveTest liveTest, State state) {
    if (state.status != Status.complete) {
      return;
    }
  }

  /// A callback called when [liveTest] throws [error].
  void _onError(LiveTest liveTest, Object error, StackTrace stackTrace) {
    if (liveTest.state.status != Status.complete) {
      return;
    }
    _progressLine(_description(liveTest), suffix: ' $_bold$_red[E]$_noColor');
    print(_indent(error.toString()));
    print(_indent('$stackTrace'));
  }

  /// A callback called when the engine is finished running tests.
  ///
  /// [success] will be `true` if all tests passed, `false` if some tests
  /// failed, and `null` if the engine was closed prematurely.
  void _onDone() {
    final bool success = failed.isEmpty;
    if (success == null) {
      return;
    }
    if (!success) {
      _progressLine('Some tests failed.', color: _red);
    } else if (passed.isEmpty) {
      _progressLine('All tests skipped.');
    } else {
      _progressLine('All tests passed!');
    }
  }

  /// Prints a line representing the current state of the tests.
  ///
  /// [message] goes after the progress report. If [color] is passed, it's used
  /// as the color for [message]. If [suffix] is passed, it's added to the end
  /// of [message].
  void _progressLine(String message, { String color, String suffix }) {
    // Print nothing if nothing has changed since the last progress line.
    if (passed.length == _lastProgressPassed &&
        skipped.length == _lastProgressSkipped &&
        failed.length == _lastProgressFailed &&
        message == _lastProgressMessage &&
        // Don't re-print just because a suffix was removed.
        (suffix == null || suffix == _lastProgressSuffix)) {
      return;
    }
    _lastProgressPassed = passed.length;
    _lastProgressSkipped = skipped.length;
    _lastProgressFailed = failed.length;
    _lastProgressMessage = message;
    _lastProgressSuffix = suffix;

    if (suffix != null) {
      message += suffix;
    }
    color ??= '';
    final Duration duration = _stopwatch.elapsed;
    final StringBuffer buffer = StringBuffer();

    // \r moves back to the beginning of the current line.
    buffer.write('${_timeString(duration)} ');
    buffer.write(_green);
    buffer.write('+');
    buffer.write(passed.length);
    buffer.write(_noColor);

    if (skipped.isNotEmpty) {
      buffer.write(_yellow);
      buffer.write(' ~');
      buffer.write(skipped.length);
      buffer.write(_noColor);
    }

    if (failed.isNotEmpty) {
      buffer.write(_red);
      buffer.write(' -');
      buffer.write(failed.length);
      buffer.write(_noColor);
    }

    buffer.write(': ');
    buffer.write(color);
    buffer.write(message);
    buffer.write(_noColor);

    print(buffer.toString());
  }

  /// Returns a representation of [duration] as `MM:SS`.
  String _timeString(Duration duration) {
    final String minutes = duration.inMinutes.toString().padLeft(2, '0');
    final String seconds = (duration.inSeconds % 60).toString().padLeft(2, '0');
    return '$minutes:$seconds';
  }

  /// Returns a description of [liveTest].
  ///
  /// This differs from the test's own description in that it may also include
  /// the suite's name.
  String _description(LiveTest liveTest) {
    String name = liveTest.test.name;
    if (_printPath && liveTest.suite.path != null) {
      name = '${liveTest.suite.path}: $name';
    }
    return name;
  }
}

String _indent(String string, { int size, String first }) {
  size ??= first == null ? 2 : first.length;
  return _prefixLines(string, ' ' * size, first: first);
}

String _prefixLines(String text, String prefix, { String first, String last, String single }) {
  first ??= prefix;
  last ??= prefix;
  single ??= first ?? last ?? prefix;
  final List<String> lines = text.split('\n');
  if (lines.length == 1) {
    return '$single$text';
  }
  final StringBuffer buffer = StringBuffer('$first${lines.first}\n');
  // Write out all but the first and last lines with [prefix].
  for (String line in lines.skip(1).take(lines.length - 2)) {
    buffer.writeln('$prefix$line');
  }
  buffer.write('$last${lines.last}');
  return buffer.toString();
}<|MERGE_RESOLUTION|>--- conflicted
+++ resolved
@@ -156,14 +156,10 @@
 /// suite*—tests in other suites will run as normal. We recommend that users
 /// avoid this flag if possible and instead use the test runner flag `-n` to
 /// filter tests by name.
-<<<<<<< HEAD
+@isTest
 void test(
   Object description,
   Function body, {
-=======
-@isTest
-void test(Object description, Function body, {
->>>>>>> 7e445a17
   String testOn,
   Timeout timeout,
   dynamic skip,
