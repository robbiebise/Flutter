name: platform_channel_swift

environment:
  # The pub client defaults to an <2.0.0 sdk constraint which we need to explicitly overwrite.
  sdk: ">=2.0.0-dev.68.0 <3.0.0"

dependencies:
  flutter:
    sdk: flutter

  collection: 1.14.11 # THIS LINE IS AUTOGENERATED - TO UPDATE USE "flutter update-packages --force-upgrade"
  meta: 1.1.7 # THIS LINE IS AUTOGENERATED - TO UPDATE USE "flutter update-packages --force-upgrade"
  typed_data: 1.1.6 # THIS LINE IS AUTOGENERATED - TO UPDATE USE "flutter update-packages --force-upgrade"
  vector_math: 2.0.8 # THIS LINE IS AUTOGENERATED - TO UPDATE USE "flutter update-packages --force-upgrade"

dev_dependencies:
  flutter_test:
    sdk: flutter
  flutter_driver:
    sdk: flutter
  test: 1.6.3

  analyzer: 0.36.4 # THIS LINE IS AUTOGENERATED - TO UPDATE USE "flutter update-packages --force-upgrade"
  archive: 2.0.10 # THIS LINE IS AUTOGENERATED - TO UPDATE USE "flutter update-packages --force-upgrade"
  args: 1.5.2 # THIS LINE IS AUTOGENERATED - TO UPDATE USE "flutter update-packages --force-upgrade"
  async: 2.3.0 # THIS LINE IS AUTOGENERATED - TO UPDATE USE "flutter update-packages --force-upgrade"
  boolean_selector: 1.0.5 # THIS LINE IS AUTOGENERATED - TO UPDATE USE "flutter update-packages --force-upgrade"
  charcode: 1.1.2 # THIS LINE IS AUTOGENERATED - TO UPDATE USE "flutter update-packages --force-upgrade"
  convert: 2.1.1 # THIS LINE IS AUTOGENERATED - TO UPDATE USE "flutter update-packages --force-upgrade"
  crypto: 2.1.2 # THIS LINE IS AUTOGENERATED - TO UPDATE USE "flutter update-packages --force-upgrade"
  csslib: 0.16.1 # THIS LINE IS AUTOGENERATED - TO UPDATE USE "flutter update-packages --force-upgrade"
  file: 5.0.10 # THIS LINE IS AUTOGENERATED - TO UPDATE USE "flutter update-packages --force-upgrade"
  front_end: 0.1.19 # THIS LINE IS AUTOGENERATED - TO UPDATE USE "flutter update-packages --force-upgrade"
  glob: 1.1.7 # THIS LINE IS AUTOGENERATED - TO UPDATE USE "flutter update-packages --force-upgrade"
  html: 0.14.0+2 # THIS LINE IS AUTOGENERATED - TO UPDATE USE "flutter update-packages --force-upgrade"
  http: 0.12.0+2 # THIS LINE IS AUTOGENERATED - TO UPDATE USE "flutter update-packages --force-upgrade"
  http_multi_server: 2.1.0 # THIS LINE IS AUTOGENERATED - TO UPDATE USE "flutter update-packages --force-upgrade"
  http_parser: 3.1.3 # THIS LINE IS AUTOGENERATED - TO UPDATE USE "flutter update-packages --force-upgrade"
  image: 2.1.4 # THIS LINE IS AUTOGENERATED - TO UPDATE USE "flutter update-packages --force-upgrade"
  intl: 0.15.8 # THIS LINE IS AUTOGENERATED - TO UPDATE USE "flutter update-packages --force-upgrade"
  io: 0.3.3 # THIS LINE IS AUTOGENERATED - TO UPDATE USE "flutter update-packages --force-upgrade"
  js: 0.6.1+1 # THIS LINE IS AUTOGENERATED - TO UPDATE USE "flutter update-packages --force-upgrade"
  json_rpc_2: 2.1.0 # THIS LINE IS AUTOGENERATED - TO UPDATE USE "flutter update-packages --force-upgrade"
  kernel: 0.3.19 # THIS LINE IS AUTOGENERATED - TO UPDATE USE "flutter update-packages --force-upgrade"
  matcher: 0.12.5 # THIS LINE IS AUTOGENERATED - TO UPDATE USE "flutter update-packages --force-upgrade"
  mime: 0.9.6+3 # THIS LINE IS AUTOGENERATED - TO UPDATE USE "flutter update-packages --force-upgrade"
  multi_server_socket: 1.0.2 # THIS LINE IS AUTOGENERATED - TO UPDATE USE "flutter update-packages --force-upgrade"
  node_preamble: 1.4.7 # THIS LINE IS AUTOGENERATED - TO UPDATE USE "flutter update-packages --force-upgrade"
  package_config: 1.1.0 # THIS LINE IS AUTOGENERATED - TO UPDATE USE "flutter update-packages --force-upgrade"
  package_resolver: 1.0.10 # THIS LINE IS AUTOGENERATED - TO UPDATE USE "flutter update-packages --force-upgrade"
  path: 1.6.4 # THIS LINE IS AUTOGENERATED - TO UPDATE USE "flutter update-packages --force-upgrade"
  pedantic: 1.8.0+1 # THIS LINE IS AUTOGENERATED - TO UPDATE USE "flutter update-packages --force-upgrade"
  petitparser: 2.4.0 # THIS LINE IS AUTOGENERATED - TO UPDATE USE "flutter update-packages --force-upgrade"
  pool: 1.4.0 # THIS LINE IS AUTOGENERATED - TO UPDATE USE "flutter update-packages --force-upgrade"
  pub_semver: 1.4.2 # THIS LINE IS AUTOGENERATED - TO UPDATE USE "flutter update-packages --force-upgrade"
  quiver: 2.0.5 # THIS LINE IS AUTOGENERATED - TO UPDATE USE "flutter update-packages --force-upgrade"
  shelf: 0.7.5 # THIS LINE IS AUTOGENERATED - TO UPDATE USE "flutter update-packages --force-upgrade"
  shelf_packages_handler: 1.0.4 # THIS LINE IS AUTOGENERATED - TO UPDATE USE "flutter update-packages --force-upgrade"
  shelf_static: 0.2.8 # THIS LINE IS AUTOGENERATED - TO UPDATE USE "flutter update-packages --force-upgrade"
  shelf_web_socket: 0.2.3 # THIS LINE IS AUTOGENERATED - TO UPDATE USE "flutter update-packages --force-upgrade"
  source_map_stack_trace: 1.1.5 # THIS LINE IS AUTOGENERATED - TO UPDATE USE "flutter update-packages --force-upgrade"
  source_maps: 0.10.8 # THIS LINE IS AUTOGENERATED - TO UPDATE USE "flutter update-packages --force-upgrade"
  source_span: 1.5.5 # THIS LINE IS AUTOGENERATED - TO UPDATE USE "flutter update-packages --force-upgrade"
  stack_trace: 1.9.3 # THIS LINE IS AUTOGENERATED - TO UPDATE USE "flutter update-packages --force-upgrade"
  stream_channel: 2.0.0 # THIS LINE IS AUTOGENERATED - TO UPDATE USE "flutter update-packages --force-upgrade"
  string_scanner: 1.0.5 # THIS LINE IS AUTOGENERATED - TO UPDATE USE "flutter update-packages --force-upgrade"
  term_glyph: 1.1.0 # THIS LINE IS AUTOGENERATED - TO UPDATE USE "flutter update-packages --force-upgrade"
  test_api: 0.2.5 # THIS LINE IS AUTOGENERATED - TO UPDATE USE "flutter update-packages --force-upgrade"
  test_core: 0.2.5 # THIS LINE IS AUTOGENERATED - TO UPDATE USE "flutter update-packages --force-upgrade"
  vm_service_client: 0.2.6+2 # THIS LINE IS AUTOGENERATED - TO UPDATE USE "flutter update-packages --force-upgrade"
  watcher: 0.9.7+12 # THIS LINE IS AUTOGENERATED - TO UPDATE USE "flutter update-packages --force-upgrade"
  web_socket_channel: 1.0.15 # THIS LINE IS AUTOGENERATED - TO UPDATE USE "flutter update-packages --force-upgrade"
  xml: 3.5.0 # THIS LINE IS AUTOGENERATED - TO UPDATE USE "flutter update-packages --force-upgrade"
  yaml: 2.1.16 # THIS LINE IS AUTOGENERATED - TO UPDATE USE "flutter update-packages --force-upgrade"

flutter:
  uses-material-design: true

<<<<<<< HEAD
# PUBSPEC CHECKSUM: 86e1
=======
# PUBSPEC CHECKSUM: 65e0
>>>>>>> b9d9156f
<|MERGE_RESOLUTION|>--- conflicted
+++ resolved
@@ -76,8 +76,5 @@
 flutter:
   uses-material-design: true
 
-<<<<<<< HEAD
-# PUBSPEC CHECKSUM: 86e1
-=======
-# PUBSPEC CHECKSUM: 65e0
->>>>>>> b9d9156f
+
+# PUBSPEC CHECKSUM: 86e1