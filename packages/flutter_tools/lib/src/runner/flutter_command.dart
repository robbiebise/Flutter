// Copyright 2014 The Flutter Authors. All rights reserved.
// Use of this source code is governed by a BSD-style license that can be
// found in the LICENSE file.

import 'dart:async';

import 'package:args/args.dart';
import 'package:args/command_runner.dart';
import 'package:file/file.dart';
import 'package:meta/meta.dart';
import 'package:quiver/strings.dart';

import '../application_package.dart';
import '../base/common.dart';
import '../base/context.dart';
import '../base/io.dart' as io;
import '../base/signals.dart';
import '../base/terminal.dart';
import '../base/time.dart';
import '../base/user_messages.dart';
import '../base/utils.dart';
import '../build_info.dart';
import '../build_system/targets/icon_tree_shaker.dart' show kIconTreeShakerEnabledDefault;
import '../bundle.dart' as bundle;
import '../cache.dart';
import '../dart/package_map.dart';
import '../dart/pub.dart';
import '../device.dart';
import '../doctor.dart';
import '../features.dart';
import '../globals.dart' as globals;
import '../project.dart';
import '../reporting/reporting.dart';
import 'flutter_command_runner.dart';

export '../cache.dart' show DevelopmentArtifact;

enum ExitStatus {
  success,
  warning,
  fail,
  killed,
}

/// [FlutterCommand]s' subclasses' [FlutterCommand.runCommand] can optionally
/// provide a [FlutterCommandResult] to furnish additional information for
/// analytics.
class FlutterCommandResult {
  const FlutterCommandResult(
    this.exitStatus, {
    this.timingLabelParts,
    this.endTimeOverride,
  });

  /// A command that succeeded. It is used to log the result of a command invocation.
  factory FlutterCommandResult.success() {
    return const FlutterCommandResult(ExitStatus.success);
  }

  /// A command that exited with a warning. It is used to log the result of a command invocation.
  factory FlutterCommandResult.warning() {
    return const FlutterCommandResult(ExitStatus.warning);
  }

  /// A command that failed. It is used to log the result of a command invocation.
  factory FlutterCommandResult.fail() {
    return const FlutterCommandResult(ExitStatus.fail);
  }

  final ExitStatus exitStatus;

  /// Optional data that can be appended to the timing event.
  /// https://developers.google.com/analytics/devguides/collection/analyticsjs/field-reference#timingLabel
  /// Do not add PII.
  final List<String> timingLabelParts;

  /// Optional epoch time when the command's non-interactive wait time is
  /// complete during the command's execution. Use to measure user perceivable
  /// latency without measuring user interaction time.
  ///
  /// [FlutterCommand] will automatically measure and report the command's
  /// complete time if not overridden.
  final DateTime endTimeOverride;

  @override
  String toString() {
    switch (exitStatus) {
      case ExitStatus.success:
        return 'success';
      case ExitStatus.warning:
        return 'warning';
      case ExitStatus.fail:
        return 'fail';
      case ExitStatus.killed:
        return 'killed';
      default:
        assert(false);
        return null;
    }
  }
}

/// Common flutter command line options.
class FlutterOptions {
  static const String kExtraFrontEndOptions = 'extra-front-end-options';
  static const String kExtraGenSnapshotOptions = 'extra-gen-snapshot-options';
  static const String kEnableExperiment = 'enable-experiment';
  static const String kFileSystemRoot = 'filesystem-root';
  static const String kFileSystemScheme = 'filesystem-scheme';
  static const String kSplitDebugInfoOption = 'split-debug-info';
  static const String kDartObfuscationOption = 'obfuscate';
}

abstract class FlutterCommand extends Command<void> {
  /// The currently executing command (or sub-command).
  ///
  /// Will be `null` until the top-most command has begun execution.
  static FlutterCommand get current => context.get<FlutterCommand>();

  /// The option name for a custom observatory port.
  static const String observatoryPortOption = 'observatory-port';

  /// The flag name for whether or not to use ipv6.
  static const String ipv6Flag = 'ipv6';

  @override
  ArgParser get argParser => _argParser;
  final ArgParser _argParser = ArgParser(
    allowTrailingOptions: false,
    usageLineLength: outputPreferences.wrapText ? outputPreferences.wrapColumn : null,
  );

  @override
  FlutterCommandRunner get runner => super.runner as FlutterCommandRunner;

  bool _requiresPubspecYaml = false;

  /// Whether this command uses the 'target' option.
  bool _usesTargetOption = false;

  bool _usesPubOption = false;

  bool _usesPortOption = false;

  bool _usesIpv6Flag = false;

  bool get shouldRunPub => _usesPubOption && boolArg('pub');

  bool get shouldUpdateCache => true;

  bool _excludeDebug = false;

  BuildMode _defaultBuildMode;

  void requiresPubspecYaml() {
    _requiresPubspecYaml = true;
  }

  void usesWebOptions({ bool hide = true }) {
    argParser.addOption('web-hostname',
      defaultsTo: 'localhost',
      help: 'The hostname to serve web application on.',
      hide: hide,
    );
    argParser.addOption('web-port',
      defaultsTo: null,
      help: 'The host port to serve the web application from. If not provided, the tool '
        'will select a random open port on the host.',
      hide: hide,
    );
    argParser.addFlag('web-allow-expose-url',
      defaultsTo: false,
      help: 'Enables daemon-to-editor requests (app.exposeUrl) for exposing URLs '
        'when running on remote machines.',
      hide: hide,
    );
    argParser.addFlag('web-run-headless',
      defaultsTo: false,
      help: 'Launches the browser in headless mode. Currently only Chrome '
        'supports this option.',
      hide: true,
    );
    argParser.addOption('web-browser-debug-port',
      help: 'The debug port the browser should use. If not specified, a '
        'random port is selected. Currently only Chrome supports this option. '
        'It serves the Chrome DevTools Protocol '
        '(https://chromedevtools.github.io/devtools-protocol/).',
      hide: true,
    );
  }

  void usesTargetOption() {
    argParser.addOption('target',
      abbr: 't',
      defaultsTo: bundle.defaultMainPath,
      help: 'The main entry-point file of the application, as run on the device.\n'
            'If the --target option is omitted, but a file name is provided on '
            'the command line, then that is used instead.',
      valueHelp: 'path');
    _usesTargetOption = true;
  }

  String get targetFile {
    if (argResults.wasParsed('target')) {
      return stringArg('target');
    }
    if (argResults.rest.isNotEmpty) {
      return argResults.rest.first;
    }
    return bundle.defaultMainPath;
  }

  void usesPubOption({bool hide = false}) {
    argParser.addFlag('pub',
      defaultsTo: true,
      hide: hide,
      help: 'Whether to run "flutter pub get" before executing this command.');
    _usesPubOption = true;
  }

  /// Adds flags for using a specific filesystem root and scheme.
  ///
  /// [hide] indicates whether or not to hide these options when the user asks
  /// for help.
  void usesFilesystemOptions({ @required bool hide }) {
    argParser
      ..addOption('output-dill',
        hide: hide,
        help: 'Specify the path to frontend server output kernel file.',
      )
      ..addMultiOption(FlutterOptions.kFileSystemRoot,
        hide: hide,
        help: 'Specify the path, that is used as root in a virtual file system\n'
            'for compilation. Input file name should be specified as Uri in\n'
            'filesystem-scheme scheme. Use only in Dart 2 mode.\n'
            'Requires --output-dill option to be explicitly specified.\n',
      )
      ..addOption(FlutterOptions.kFileSystemScheme,
        defaultsTo: 'org-dartlang-root',
        hide: hide,
        help: 'Specify the scheme that is used for virtual file system used in\n'
            'compilation. See more details on filesystem-root option.\n',
      );
  }

  /// Adds options for connecting to the Dart VM observatory port.
  void usesPortOptions() {
    argParser.addOption(observatoryPortOption,
        help: '(deprecated use host-vmservice-port instead) '
              'Listen to the given port for an observatory debugger connection.\n'
              'Specifying port 0 (the default) will find a random free port.',
    );
    argParser.addOption('device-vmservice-port',
      help: 'Look for vmservice connections only from the specified port.\n'
            'Specifying port 0 (the default) will accept the first vmservice '
            'discovered.',
    );
    argParser.addOption('host-vmservice-port',
      help: 'When a device-side vmservice port is forwarded to a host-side '
            'port, use this value as the host port.\nSpecifying port 0 '
            '(the default) will find a random free host port.'
    );
    _usesPortOption = true;
  }

  /// Gets the vmservice port provided to in the 'observatory-port' or
  /// 'host-vmservice-port option.
  ///
  /// Only one of "host-vmservice-port" and "observatory-port" may be
  /// specified.
  ///
  /// If no port is set, returns null.
  int get hostVmservicePort {
    if (!_usesPortOption ||
        (argResults['observatory-port'] == null &&
      argResults['host-vmservice-port'] == null)) {
      return null;
    }
    if (argResults.wasParsed('observatory-port') &&
        argResults.wasParsed('host-vmservice-port')) {
      throwToolExit('Only one of "--observatory-port" and '
        '"--host-vmservice-port" may be specified.');
    }
    try {
      return int.parse(stringArg('observatory-port') ?? stringArg('host-vmservice-port'));
    } on FormatException catch (error) {
      throwToolExit('Invalid port for `--observatory-port/--host-vmservice-port`: $error');
    }
    return null;
  }

  /// Gets the vmservice port provided to in the 'device-vmservice-port' option.
  ///
  /// If no port is set, returns null.
  int get deviceVmservicePort {
    if (!_usesPortOption || argResults['device-vmservice-port'] == null) {
      return null;
    }
    try {
      return int.parse(stringArg('device-vmservice-port'));
    } on FormatException catch (error) {
      throwToolExit('Invalid port for `--device-vmservice-port`: $error');
    }
    return null;
  }

  void usesIpv6Flag() {
    argParser.addFlag(ipv6Flag,
      hide: true,
      negatable: false,
      help: 'Binds to IPv6 localhost instead of IPv4 when the flutter tool '
            'forwards the host port to a device port. Not used when the '
            '--debug-port flag is not set.',
    );
    _usesIpv6Flag = true;
  }

  bool get ipv6 => _usesIpv6Flag ? boolArg('ipv6') : null;

  void usesBuildNumberOption() {
    argParser.addOption('build-number',
        help: 'An identifier used as an internal version number.\n'
              'Each build must have a unique identifier to differentiate it from previous builds.\n'
              'It is used to determine whether one build is more recent than another, with higher numbers indicating more recent build.\n'
              "On Android it is used as 'versionCode'.\n"
              "On Xcode builds it is used as 'CFBundleVersion'",
    );
  }

  void usesBuildNameOption() {
    argParser.addOption('build-name',
        help: 'A "x.y.z" string used as the version number shown to users.\n'
              'For each new version of your app, you will provide a version number to differentiate it from previous versions.\n'
              "On Android it is used as 'versionName'.\n"
              "On Xcode builds it is used as 'CFBundleShortVersionString'",
        valueHelp: 'x.y.z');
  }

  void usesDartDefines() {
    argParser.addMultiOption(
      'dart-define',
      help: 'Passed to the Dart compiler building this application as a -D flag.\n'
            'Values supported by this option are compiler implementation specific.\n'
            'Multiple defines can be passed by repeating --dart-define multiple times.',
      valueHelp: 'FOO=bar',
      hide: true,
    );
  }

  /// The values passed via the `--dart-define` option.
  List<String> get dartDefines => stringsArg('dart-define');

  void usesIsolateFilterOption({ @required bool hide }) {
    argParser.addOption('isolate-filter',
      defaultsTo: null,
      hide: hide,
      help: 'Restricts commands to a subset of the available isolates (running instances of Flutter).\n'
            "Normally there's only one, but when adding Flutter to a pre-existing app it's possible to create multiple.");
  }

  void addBuildModeFlags({ bool defaultToRelease = true, bool verboseHelp = false, bool excludeDebug = false }) {
    // A release build must be the default if a debug build is not possible.
    assert(defaultToRelease || !excludeDebug);
    _excludeDebug = excludeDebug;
    defaultBuildMode = defaultToRelease ? BuildMode.release : BuildMode.debug;

    if (!excludeDebug) {
      argParser.addFlag('debug',
        negatable: false,
        help: 'Build a debug version of your app${defaultToRelease ? '' : ' (default mode)'}.');
    }
    argParser.addFlag('profile',
      negatable: false,
      help: 'Build a version of your app specialized for performance profiling.');
    argParser.addFlag('release',
      negatable: false,
      help: 'Build a release version of your app${defaultToRelease ? ' (default mode)' : ''}.');
    argParser.addFlag('jit-release',
      negatable: false,
      hide: !verboseHelp,
      help: 'Build a JIT release version of your app${defaultToRelease ? ' (default mode)' : ''}.');
  }

  void addSplitDebugInfoOption() {
    argParser.addOption(FlutterOptions.kSplitDebugInfoOption,
      help: 'In a release build, this flag reduces application size by storing '
        'Dart program symbols in a separate file on the host rather than in the '
        'application. The value of the flag should be a directory where program '
        'symbol files can be stored for later use. These symbol files contain '
        'the information needed to symbolize Dart stack traces. For an app built '
        "with this flag, the 'flutter symbolize' command with the right program "
        'symbol file is required to obtain a human readable stack trace.',
      valueHelp: '/project-name/v1.2.3/',
    );
  }

  void addDartObfuscationOption() {
<<<<<<< HEAD
  argParser.addOption(FlutterOptions.kDartObfuscationOption,
      help: 'In a release build, this flag removes identifiers and replaces them '
        'with randomized values for the purposes of source code obfuscation. The '
        'mapping between the values and the original identifiers is stored in a '
        'separate file. The value of this flag should be a directory where the '
        'obfuscation map can be stored for later use.',
      valueHelp: '/project-name/v1.2.3/',
=======
    argParser.addFlag(FlutterOptions.kDartObfuscationOption,
      help: 'In a release build, this flag removes identifiers and replaces them '
        'with randomized values for the purposes of source code obfuscation. This '
        'flag should always be combined with "--split-debug-info" option, the '
        'mapping between the values and the original identifiers is stored in the '
        'symbol map created in the specified directory. For an app built with this '
        'flag, the \'flutter symbolize\' command with the right program '
        'symbol file is required to obtain a human readable stack trace.',
>>>>>>> 6903f0d7
    );
  }

  void addTreeShakeIconsFlag() {
    argParser.addFlag('tree-shake-icons',
      negatable: true,
      defaultsTo: kIconTreeShakerEnabledDefault,
      help: 'Tree shake icon fonts so that only glyphs used by the application remain.',
    );
  }

  void addShrinkingFlag() {
    argParser.addFlag('shrink',
      negatable: true,
      defaultsTo: true,
      help: 'Whether to enable code shrinking on release mode. '
            'When enabling shrinking, you also benefit from obfuscation, '
            'which shortens the names of your app’s classes and members, '
            'and optimization, which applies more aggressive strategies to '
            'further reduce the size of your app. '
            'To learn more, see: https://developer.android.com/studio/build/shrink-code',
      );
  }

  void usesFuchsiaOptions({ bool hide = false }) {
    argParser.addOption(
      'target-model',
      help: 'Target model that determines what core libraries are available',
      defaultsTo: 'flutter',
      hide: hide,
      allowed: const <String>['flutter', 'flutter_runner'],
    );
    argParser.addOption(
      'module',
      abbr: 'm',
      hide: hide,
      help: 'The name of the module (required if attaching to a fuchsia device)',
      valueHelp: 'module-name',
    );
  }

  set defaultBuildMode(BuildMode value) {
    _defaultBuildMode = value;
  }

  BuildMode getBuildMode() {
    // No debug when _excludeDebug is true.
    // If debug is not excluded, then take the command line flag.
    final bool debugResult = !_excludeDebug && boolArg('debug');
    final List<bool> modeFlags = <bool>[
      debugResult,
      boolArg('jit-release'),
      boolArg('profile'),
      boolArg('release'),
    ];
    if (modeFlags.where((bool flag) => flag).length > 1) {
      throw UsageException('Only one of --debug, --profile, --jit-release, '
                           'or --release can be specified.', null);
    }
    if (debugResult) {
      return BuildMode.debug;
    }
    if (boolArg('profile')) {
      return BuildMode.profile;
    }
    if (boolArg('release')) {
      return BuildMode.release;
    }
    if (boolArg('jit-release')) {
      return BuildMode.jitRelease;
    }
    return _defaultBuildMode;
  }

  void usesFlavorOption() {
    argParser.addOption(
      'flavor',
      help: 'Build a custom app flavor as defined by platform-specific build setup.\n'
            'Supports the use of product flavors in Android Gradle scripts, and '
            'the use of custom Xcode schemes.',
    );
  }

  void usesTrackWidgetCreation({ bool hasEffect = true, @required bool verboseHelp }) {
    argParser.addFlag(
      'track-widget-creation',
      hide: !hasEffect && !verboseHelp,
      defaultsTo: true,
      help: 'Track widget creation locations. This enables features such as the widget inspector. '
            'This parameter is only functional in debug mode (i.e. when compiling JIT, not AOT).',
    );
  }

  BuildInfo getBuildInfo() {
    final bool trackWidgetCreation = argParser.options.containsKey('track-widget-creation') &&
      boolArg('track-widget-creation');

    final String buildNumber = argParser.options.containsKey('build-number')
        ? stringArg('build-number')
        : null;

    String extraFrontEndOptions =
        argParser.options.containsKey(FlutterOptions.kExtraFrontEndOptions)
            ? stringArg(FlutterOptions.kExtraFrontEndOptions)
            : null;
    if (argParser.options.containsKey(FlutterOptions.kEnableExperiment) &&
        argResults[FlutterOptions.kEnableExperiment] != null) {
      for (final String expFlag in stringsArg(FlutterOptions.kEnableExperiment)) {
        final String flag = '--enable-experiment=' + expFlag;
        if (extraFrontEndOptions != null) {
          extraFrontEndOptions += ',' + flag;
        } else {
          extraFrontEndOptions = flag;
        }
      }
    }

    return BuildInfo(getBuildMode(),
      argParser.options.containsKey('flavor')
        ? stringArg('flavor')
        : null,
      trackWidgetCreation: trackWidgetCreation,
      extraFrontEndOptions: extraFrontEndOptions,
      extraGenSnapshotOptions: argParser.options.containsKey(FlutterOptions.kExtraGenSnapshotOptions)
          ? stringArg(FlutterOptions.kExtraGenSnapshotOptions)
          : null,
      fileSystemRoots: argParser.options.containsKey(FlutterOptions.kFileSystemRoot)
          ? stringsArg(FlutterOptions.kFileSystemRoot)
          : null,
      fileSystemScheme: argParser.options.containsKey(FlutterOptions.kFileSystemScheme)
          ? stringArg(FlutterOptions.kFileSystemScheme)
          : null,
      buildNumber: buildNumber,
      buildName: argParser.options.containsKey('build-name')
          ? stringArg('build-name')
          : null,
      splitDebugInfoPath: argParser.options.containsKey(FlutterOptions.kSplitDebugInfoOption)
          ? stringArg(FlutterOptions.kSplitDebugInfoOption)
          : null,
      treeShakeIcons: argParser.options.containsKey('tree-shake-icons')
          ? boolArg('tree-shake-icons')
          : kIconTreeShakerEnabledDefault,
      dartObfuscation: argParser.options.containsKey(FlutterOptions.kDartObfuscationOption)
<<<<<<< HEAD
          ? stringArg(FlutterOptions.kDartObfuscationOption)
          : null,
=======
          && boolArg(FlutterOptions.kDartObfuscationOption)
>>>>>>> 6903f0d7
    );
  }

  void setupApplicationPackages() {
    applicationPackages ??= ApplicationPackageStore();
  }

  /// The path to send to Google Analytics. Return null here to disable
  /// tracking of the command.
  Future<String> get usagePath async {
    if (parent is FlutterCommand) {
      final FlutterCommand commandParent = parent as FlutterCommand;
      final String path = await commandParent.usagePath;
      // Don't report for parents that return null for usagePath.
      return path == null ? null : '$path/$name';
    } else {
      return name;
    }
  }

  /// Additional usage values to be sent with the usage ping.
  Future<Map<CustomDimensions, String>> get usageValues async =>
      const <CustomDimensions, String>{};

  /// Runs this command.
  ///
  /// Rather than overriding this method, subclasses should override
  /// [verifyThenRunCommand] to perform any verification
  /// and [runCommand] to execute the command
  /// so that this method can record and report the overall time to analytics.
  @override
  Future<void> run() {
    final DateTime startTime = systemClock.now();

    return context.run<void>(
      name: 'command',
      overrides: <Type, Generator>{FlutterCommand: () => this},
      body: () async {
        // Prints the welcome message if needed.
        flutterUsage.printWelcome();
        final String commandPath = await usagePath;
        _registerSignalHandlers(commandPath, startTime);
        FlutterCommandResult commandResult = FlutterCommandResult.fail();
        try {
          commandResult = await verifyThenRunCommand(commandPath);
        } finally {
          final DateTime endTime = systemClock.now();
          globals.printTrace(userMessages.flutterElapsedTime(name, getElapsedAsMilliseconds(endTime.difference(startTime))));
          _sendPostUsage(commandPath, commandResult, startTime, endTime);
        }
      },
    );
  }

  void _registerSignalHandlers(String commandPath, DateTime startTime) {
    final SignalHandler handler = (io.ProcessSignal s) {
      _sendPostUsage(
        commandPath,
        const FlutterCommandResult(ExitStatus.killed),
        startTime,
        systemClock.now(),
      );
    };
    signals.addHandler(io.ProcessSignal.SIGTERM, handler);
    signals.addHandler(io.ProcessSignal.SIGINT, handler);
  }

  /// Logs data about this command.
  ///
  /// For example, the command path (e.g. `build/apk`) and the result,
  /// as well as the time spent running it.
  void _sendPostUsage(
    String commandPath,
    FlutterCommandResult commandResult,
    DateTime startTime,
    DateTime endTime,
  ) {
    if (commandPath == null) {
      return;
    }
    assert(commandResult != null);
    // Send command result.
    CommandResultEvent(commandPath, commandResult).send();

    // Send timing.
    final List<String> labels = <String>[
      if (commandResult.exitStatus != null)
        getEnumName(commandResult.exitStatus),
      if (commandResult.timingLabelParts?.isNotEmpty ?? false)
        ...commandResult.timingLabelParts,
    ];

    final String label = labels
        .where((String label) => !isBlank(label))
        .join('-');
    flutterUsage.sendTiming(
      'flutter',
      name,
      // If the command provides its own end time, use it. Otherwise report
      // the duration of the entire execution.
      (commandResult.endTimeOverride ?? endTime).difference(startTime),
      // Report in the form of `success-[parameter1-parameter2]`, all of which
      // can be null if the command doesn't provide a FlutterCommandResult.
      label: label == '' ? null : label,
    );
  }

  /// Perform validation then call [runCommand] to execute the command.
  /// Return a [Future] that completes with an exit code
  /// indicating whether execution was successful.
  ///
  /// Subclasses should override this method to perform verification
  /// then call this method to execute the command
  /// rather than calling [runCommand] directly.
  @mustCallSuper
  Future<FlutterCommandResult> verifyThenRunCommand(String commandPath) async {
    // Populate the cache. We call this before pub get below so that the
    // sky_engine package is available in the flutter cache for pub to find.
    if (shouldUpdateCache) {
      // First always update universal artifacts, as some of these (e.g.
      // idevice_id on macOS) are required to determine `requiredArtifacts`.
      await globals.cache.updateAll(<DevelopmentArtifact>{DevelopmentArtifact.universal});

      await globals.cache.updateAll(await requiredArtifacts);
    }

    await validateCommand();

    if (shouldRunPub) {
      await pub.get(context: PubContext.getVerifyContext(name));
      final FlutterProject project = FlutterProject.current();
      await project.ensureReadyForPlatformSpecificTooling(checkProjects: true);
    }

    setupApplicationPackages();

    if (commandPath != null) {
      final Map<CustomDimensions, String> additionalUsageValues =
        <CustomDimensions, String>{
          ...?await usageValues,
          CustomDimensions.commandHasTerminal:
            globals.stdio.hasTerminal ? 'true' : 'false',
        };
      Usage.command(commandPath, parameters: additionalUsageValues);
    }

    return await runCommand();
  }

  /// The set of development artifacts required for this command.
  ///
  /// Defaults to an empty set. Including [DevelopmentArtifact.universal] is
  /// not required as it is always updated.
  Future<Set<DevelopmentArtifact>> get requiredArtifacts async => const <DevelopmentArtifact>{};

  /// Subclasses must implement this to execute the command.
  /// Optionally provide a [FlutterCommandResult] to send more details about the
  /// execution for analytics.
  Future<FlutterCommandResult> runCommand();

  /// Find and return all target [Device]s based upon currently connected
  /// devices and criteria entered by the user on the command line.
  /// If no device can be found that meets specified criteria,
  /// then print an error message and return null.
  Future<List<Device>> findAllTargetDevices() async {
    if (!doctor.canLaunchAnything) {
      globals.printError(userMessages.flutterNoDevelopmentDevice);
      return null;
    }

    List<Device> devices = await deviceManager.findTargetDevices(FlutterProject.current());

    if (devices.isEmpty && deviceManager.hasSpecifiedDeviceId) {
      globals.printStatus(userMessages.flutterNoMatchingDevice(deviceManager.specifiedDeviceId));
      return null;
    } else if (devices.isEmpty && deviceManager.hasSpecifiedAllDevices) {
      globals.printStatus(userMessages.flutterNoDevicesFound);
      return null;
    } else if (devices.isEmpty) {
      globals.printStatus(userMessages.flutterNoSupportedDevices);
      return null;
    } else if (devices.length > 1 && !deviceManager.hasSpecifiedAllDevices) {
      if (deviceManager.hasSpecifiedDeviceId) {
       globals.printStatus(userMessages.flutterFoundSpecifiedDevices(devices.length, deviceManager.specifiedDeviceId));
      } else {
        globals.printStatus(userMessages.flutterSpecifyDeviceWithAllOption);
        devices = await deviceManager.getAllConnectedDevices();
      }
      globals.printStatus('');
      await Device.printDevices(devices);
      return null;
    }
    return devices;
  }

  /// Find and return the target [Device] based upon currently connected
  /// devices and criteria entered by the user on the command line.
  /// If a device cannot be found that meets specified criteria,
  /// then print an error message and return null.
  Future<Device> findTargetDevice() async {
    List<Device> deviceList = await findAllTargetDevices();
    if (deviceList == null) {
      return null;
    }
    if (deviceList.length > 1) {
      globals.printStatus(userMessages.flutterSpecifyDevice);
      deviceList = await deviceManager.getAllConnectedDevices();
      globals.printStatus('');
      await Device.printDevices(deviceList);
      return null;
    }
    return deviceList.single;
  }

  @protected
  @mustCallSuper
  Future<void> validateCommand() async {
    if (_requiresPubspecYaml && !PackageMap.isUsingCustomPackagesPath) {
      // Don't expect a pubspec.yaml file if the user passed in an explicit .packages file path.

      // If there is no pubspec in the current directory, look in the parent
      // until one can be found.
      bool changedDirectory = false;
      while (!globals.fs.isFileSync('pubspec.yaml')) {
        final Directory nextCurrent = globals.fs.currentDirectory.parent;
        if (nextCurrent == null || nextCurrent.path == globals.fs.currentDirectory.path) {
          throw ToolExit(userMessages.flutterNoPubspec);
        }
        globals.fs.currentDirectory = nextCurrent;
        changedDirectory = true;
      }
      if (changedDirectory) {
        globals.printStatus('Changing current working directory to: ${globals.fs.currentDirectory.path}');
      }

      // Validate the current package map only if we will not be running "pub get" later.
      if (parent?.name != 'pub' && !(_usesPubOption && boolArg('pub'))) {
        final String error = PackageMap(PackageMap.globalPackagesPath).checkValid();
        if (error != null) {
          throw ToolExit(error);
        }
      }
    }

    if (_usesTargetOption) {
      final String targetPath = targetFile;
      if (!globals.fs.isFileSync(targetPath)) {
        throw ToolExit(userMessages.flutterTargetFileMissing(targetPath));
      }
    }
  }

  ApplicationPackageStore applicationPackages;

  /// Gets the parsed command-line option named [name] as `bool`.
  bool boolArg(String name) => argResults[name] as bool;

  /// Gets the parsed command-line option named [name] as `String`.
  String stringArg(String name) => argResults[name] as String;

  /// Gets the parsed command-line option named [name] as `List<String>`.
  List<String> stringsArg(String name) => argResults[name] as List<String>;
}

/// A mixin which applies an implementation of [requiredArtifacts] that only
/// downloads artifacts corresponding to an attached device.
mixin DeviceBasedDevelopmentArtifacts on FlutterCommand {
  @override
  Future<Set<DevelopmentArtifact>> get requiredArtifacts async {
    // If there are no attached devices, use the default configuration.
    // Otherwise, only add development artifacts which correspond to a
    // connected device.
    final List<Device> devices = await deviceManager.getDevices();
    if (devices.isEmpty) {
      return super.requiredArtifacts;
    }
    final Set<DevelopmentArtifact> artifacts = <DevelopmentArtifact>{
      DevelopmentArtifact.universal,
    };
    for (final Device device in devices) {
      final TargetPlatform targetPlatform = await device.targetPlatform;
      final DevelopmentArtifact developmentArtifact = _artifactFromTargetPlatform(targetPlatform);
      if (developmentArtifact != null) {
        artifacts.add(developmentArtifact);
      }
    }
    return artifacts;
  }
}

/// A mixin which applies an implementation of [requiredArtifacts] that only
/// downloads artifacts corresponding to a target device.
mixin TargetPlatformBasedDevelopmentArtifacts on FlutterCommand {
  @override
  Future<Set<DevelopmentArtifact>> get requiredArtifacts async {
    // If there is no specified target device, fallback to the default
    // confiugration.
    final String rawTargetPlatform = stringArg('target-platform');
    final TargetPlatform targetPlatform = getTargetPlatformForName(rawTargetPlatform);
    if (targetPlatform == null) {
      return super.requiredArtifacts;
    }

    final Set<DevelopmentArtifact> artifacts = <DevelopmentArtifact>{};
    final DevelopmentArtifact developmentArtifact = _artifactFromTargetPlatform(targetPlatform);
    if (developmentArtifact != null) {
      artifacts.add(developmentArtifact);
    }
    return artifacts;
  }
}

// Returns the development artifact for the target platform, or null
// if none is supported
DevelopmentArtifact _artifactFromTargetPlatform(TargetPlatform targetPlatform) {
  switch (targetPlatform) {
    case TargetPlatform.android:
    case TargetPlatform.android_arm:
    case TargetPlatform.android_arm64:
    case TargetPlatform.android_x64:
    case TargetPlatform.android_x86:
      return DevelopmentArtifact.androidGenSnapshot;
    case TargetPlatform.web_javascript:
      return DevelopmentArtifact.web;
    case TargetPlatform.ios:
      return DevelopmentArtifact.iOS;
    case TargetPlatform.darwin_x64:
      if (featureFlags.isMacOSEnabled) {
        return DevelopmentArtifact.macOS;
      }
      return null;
    case TargetPlatform.windows_x64:
      if (featureFlags.isWindowsEnabled) {
        return DevelopmentArtifact.windows;
      }
      return null;
    case TargetPlatform.linux_x64:
      if (featureFlags.isLinuxEnabled) {
        return DevelopmentArtifact.linux;
      }
      return null;
    case TargetPlatform.fuchsia_arm64:
    case TargetPlatform.fuchsia_x64:
    case TargetPlatform.tester:
      // No artifacts currently supported.
      return null;
  }
  return null;
}<|MERGE_RESOLUTION|>--- conflicted
+++ resolved
@@ -395,15 +395,6 @@
   }
 
   void addDartObfuscationOption() {
-<<<<<<< HEAD
-  argParser.addOption(FlutterOptions.kDartObfuscationOption,
-      help: 'In a release build, this flag removes identifiers and replaces them '
-        'with randomized values for the purposes of source code obfuscation. The '
-        'mapping between the values and the original identifiers is stored in a '
-        'separate file. The value of this flag should be a directory where the '
-        'obfuscation map can be stored for later use.',
-      valueHelp: '/project-name/v1.2.3/',
-=======
     argParser.addFlag(FlutterOptions.kDartObfuscationOption,
       help: 'In a release build, this flag removes identifiers and replaces them '
         'with randomized values for the purposes of source code obfuscation. This '
@@ -412,7 +403,6 @@
         'symbol map created in the specified directory. For an app built with this '
         'flag, the \'flutter symbolize\' command with the right program '
         'symbol file is required to obtain a human readable stack trace.',
->>>>>>> 6903f0d7
     );
   }
 
@@ -556,12 +546,7 @@
           ? boolArg('tree-shake-icons')
           : kIconTreeShakerEnabledDefault,
       dartObfuscation: argParser.options.containsKey(FlutterOptions.kDartObfuscationOption)
-<<<<<<< HEAD
-          ? stringArg(FlutterOptions.kDartObfuscationOption)
-          : null,
-=======
           && boolArg(FlutterOptions.kDartObfuscationOption)
->>>>>>> 6903f0d7
     );
   }
 
