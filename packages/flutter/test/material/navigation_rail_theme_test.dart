// Copyright 2014 The Flutter Authors. All rights reserved.
// Use of this source code is governed by a BSD-style license that can be
// found in the LICENSE file.

import 'package:flutter/material.dart';
import 'package:flutter/rendering.dart';
import 'package:flutter_test/flutter_test.dart';

import '../foundation/leak_tracking.dart';

void main() {
  test('copyWith, ==, hashCode basics', () {
    expect(const NavigationRailThemeData(), const NavigationRailThemeData().copyWith());
    expect(const NavigationRailThemeData().hashCode, const NavigationRailThemeData().copyWith().hashCode);
  });

<<<<<<< HEAD
  testWidgetsWithLeakTracking('Default values are used when no NavigationRail or NavigationRailThemeData properties are specified', (WidgetTester tester) async {
=======
  testWidgets('Material3 - Default values are used when no NavigationRail or NavigationRailThemeData properties are specified', (WidgetTester tester) async {
>>>>>>> 5e5b0263
    final ThemeData theme = ThemeData.light(useMaterial3: true);
    // Material 3 defaults
    await tester.pumpWidget(
      MaterialApp(
        theme: theme,
        home: Scaffold(
          body: NavigationRail(
            selectedIndex: 0,
            destinations: _destinations(),
          ),
        ),
      ),
    );

    expect(_railMaterial(tester).color, theme.colorScheme.surface);
    expect(_railMaterial(tester).elevation, 0);
    expect(_destinationSize(tester).width, 80.0);
    expect(_selectedIconTheme(tester).size, 24.0);
    expect(_selectedIconTheme(tester).color, theme.colorScheme.onSecondaryContainer);
    expect(_selectedIconTheme(tester).opacity, null);
    expect(_unselectedIconTheme(tester).size, 24.0);
    expect(_unselectedIconTheme(tester).color, theme.colorScheme.onSurfaceVariant);
    expect(_unselectedIconTheme(tester).opacity, null);
    expect(_selectedLabelStyle(tester).fontSize, 14.0);
    expect(_unselectedLabelStyle(tester).fontSize, 14.0);
    expect(_destinationsAlign(tester).alignment, Alignment.topCenter);
    expect(_labelType(tester), NavigationRailLabelType.none);
    expect(find.byType(NavigationIndicator), findsWidgets);
    expect(_indicatorDecoration(tester)?.color, theme.colorScheme.secondaryContainer);
    expect(_indicatorDecoration(tester)?.shape, const StadiumBorder());
    final InkResponse inkResponse = tester.allWidgets.firstWhere((Widget object) => object.runtimeType.toString() == '_IndicatorInkWell') as InkResponse;
    expect(inkResponse.customBorder, const StadiumBorder());
  });

<<<<<<< HEAD
  testWidgetsWithLeakTracking('Default values are used when no NavigationRail or NavigationRailThemeData properties are specified (Material 2)', (WidgetTester tester) async {
=======
  testWidgets('Material2 - Default values are used when no NavigationRail or NavigationRailThemeData properties are specified', (WidgetTester tester) async {
>>>>>>> 5e5b0263
    // This test can be removed when `useMaterial3` is deprecated.
    await tester.pumpWidget(
      MaterialApp(
        theme: ThemeData.light().copyWith(useMaterial3: false),
        home: Scaffold(
          body: NavigationRail(
            selectedIndex: 0,
            destinations: _destinations(),
          ),
        ),
      ),
    );

    expect(_railMaterial(tester).color, ThemeData().colorScheme.surface);
    expect(_railMaterial(tester).elevation, 0);
    expect(_destinationSize(tester).width, 72.0);
    expect(_selectedIconTheme(tester).size, 24.0);
    expect(_selectedIconTheme(tester).color, ThemeData().colorScheme.primary);
    expect(_selectedIconTheme(tester).opacity, 1.0);
    expect(_unselectedIconTheme(tester).size, 24.0);
    expect(_unselectedIconTheme(tester).color, ThemeData().colorScheme.onSurface);
    expect(_unselectedIconTheme(tester).opacity, 0.64);
    expect(_selectedLabelStyle(tester).fontSize, 14.0);
    expect(_unselectedLabelStyle(tester).fontSize, 14.0);
    expect(_destinationsAlign(tester).alignment, Alignment.topCenter);
    expect(_labelType(tester), NavigationRailLabelType.none);
    expect(find.byType(NavigationIndicator), findsNothing);
  });

  testWidgetsWithLeakTracking('NavigationRailThemeData values are used when no NavigationRail properties are specified', (WidgetTester tester) async {
    const Color backgroundColor = Color(0x00000001);
    const double elevation = 7.0;
    const double selectedIconSize = 25.0;
    const double unselectedIconSize = 23.0;
    const Color selectedIconColor = Color(0x00000002);
    const Color unselectedIconColor = Color(0x00000003);
    const double selectedIconOpacity = 0.99;
    const double unselectedIconOpacity = 0.98;
    const double selectedLabelFontSize = 13.0;
    const double unselectedLabelFontSize = 11.0;
    const double groupAlignment = 0.0;
    const NavigationRailLabelType labelType = NavigationRailLabelType.all;
    const bool useIndicator = true;
    const Color indicatorColor = Color(0x00000004);
    const ShapeBorder indicatorShape = RoundedRectangleBorder();

    await tester.pumpWidget(
      MaterialApp(
        home: Scaffold(
          body: NavigationRailTheme(
            data: const NavigationRailThemeData(
              backgroundColor: backgroundColor,
              elevation: elevation,
              selectedIconTheme: IconThemeData(
                size: selectedIconSize,
                color: selectedIconColor,
                opacity: selectedIconOpacity,
              ),
              unselectedIconTheme: IconThemeData(
                size: unselectedIconSize,
                color: unselectedIconColor,
                opacity: unselectedIconOpacity,
              ),
              selectedLabelTextStyle: TextStyle(fontSize: selectedLabelFontSize),
              unselectedLabelTextStyle: TextStyle(fontSize: unselectedLabelFontSize),
              groupAlignment: groupAlignment,
              labelType: labelType,
              useIndicator: useIndicator,
              indicatorColor: indicatorColor,
              indicatorShape: indicatorShape,
            ),
            child: NavigationRail(
              selectedIndex: 0,
              destinations: _destinations(),
            ),
          ),
        ),
      ),
    );

    expect(_railMaterial(tester).color, backgroundColor);
    expect(_railMaterial(tester).elevation, elevation);
    expect(_selectedIconTheme(tester).size, selectedIconSize);
    expect(_selectedIconTheme(tester).color, selectedIconColor);
    expect(_selectedIconTheme(tester).opacity, selectedIconOpacity);
    expect(_unselectedIconTheme(tester).size, unselectedIconSize);
    expect(_unselectedIconTheme(tester).color, unselectedIconColor);
    expect(_unselectedIconTheme(tester).opacity, unselectedIconOpacity);
    expect(_selectedLabelStyle(tester).fontSize, selectedLabelFontSize);
    expect(_unselectedLabelStyle(tester).fontSize, unselectedLabelFontSize);
    expect(_destinationsAlign(tester).alignment, Alignment.center);
    expect(_labelType(tester), labelType);
    expect(find.byType(NavigationIndicator), findsWidgets);
    expect(_indicatorDecoration(tester)?.color, indicatorColor);
    expect(_indicatorDecoration(tester)?.shape, indicatorShape);
  });

  testWidgetsWithLeakTracking('NavigationRail values take priority over NavigationRailThemeData values when both properties are specified', (WidgetTester tester) async {
    const Color backgroundColor = Color(0x00000001);
    const double elevation = 7.0;
    const double selectedIconSize = 25.0;
    const double unselectedIconSize = 23.0;
    const Color selectedIconColor = Color(0x00000002);
    const Color unselectedIconColor = Color(0x00000003);
    const double selectedIconOpacity = 0.99;
    const double unselectedIconOpacity = 0.98;
    const double selectedLabelFontSize = 13.0;
    const double unselectedLabelFontSize = 11.0;
    const double groupAlignment = 0.0;
    const NavigationRailLabelType labelType = NavigationRailLabelType.all;
    const bool useIndicator = true;
    const Color indicatorColor = Color(0x00000004);

    await tester.pumpWidget(
      MaterialApp(
        home: Scaffold(
          body: NavigationRailTheme(
            data: const NavigationRailThemeData(
              backgroundColor: Color(0x00000099),
              elevation: 5,
              selectedIconTheme: IconThemeData(
                size: 31.0,
                color: Color(0x00000098),
                opacity: 0.81,
              ),
              unselectedIconTheme: IconThemeData(
                size: 37.0,
                color: Color(0x00000097),
                opacity: 0.82,
              ),
              selectedLabelTextStyle: TextStyle(fontSize: 9.0),
              unselectedLabelTextStyle: TextStyle(fontSize: 7.0),
              groupAlignment: 1.0,
              labelType: NavigationRailLabelType.selected,
              useIndicator: false,
              indicatorColor: Color(0x00000096),
            ),
            child: NavigationRail(
              selectedIndex: 0,
              destinations: _destinations(),
              backgroundColor: backgroundColor,
              elevation: elevation,
              selectedIconTheme: const IconThemeData(
                size: selectedIconSize,
                color: selectedIconColor,
                opacity: selectedIconOpacity,
              ),
              unselectedIconTheme: const IconThemeData(
                size: unselectedIconSize,
                color: unselectedIconColor,
                opacity: unselectedIconOpacity,
              ),
              selectedLabelTextStyle: const TextStyle(fontSize: selectedLabelFontSize),
              unselectedLabelTextStyle: const TextStyle(fontSize: unselectedLabelFontSize),
              groupAlignment: groupAlignment,
              labelType: labelType,
              useIndicator: useIndicator,
              indicatorColor: indicatorColor,
            ),
          ),
        ),
      ),
    );

    expect(_railMaterial(tester).color, backgroundColor);
    expect(_railMaterial(tester).elevation, elevation);
    expect(_selectedIconTheme(tester).size, selectedIconSize);
    expect(_selectedIconTheme(tester).color, selectedIconColor);
    expect(_selectedIconTheme(tester).opacity, selectedIconOpacity);
    expect(_unselectedIconTheme(tester).size, unselectedIconSize);
    expect(_unselectedIconTheme(tester).color, unselectedIconColor);
    expect(_unselectedIconTheme(tester).opacity, unselectedIconOpacity);
    expect(_selectedLabelStyle(tester).fontSize, selectedLabelFontSize);
    expect(_unselectedLabelStyle(tester).fontSize, unselectedLabelFontSize);
    expect(_destinationsAlign(tester).alignment, Alignment.center);
    expect(_labelType(tester), labelType);
    expect(find.byType(NavigationIndicator), findsWidgets);
    expect(_indicatorDecoration(tester)?.color, indicatorColor);
  });

  // Regression test for https://github.com/flutter/flutter/issues/118618.
  testWidgetsWithLeakTracking('NavigationRailThemeData lerps correctly with null iconThemes', (WidgetTester tester) async {
    final NavigationRailThemeData lerp = NavigationRailThemeData.lerp(const NavigationRailThemeData(), const NavigationRailThemeData(), 0.5)!;

    expect(lerp.selectedIconTheme, isNull);
    expect(lerp.unselectedIconTheme, isNull);
  });

  testWidgetsWithLeakTracking('Default debugFillProperties', (WidgetTester tester) async {
    final DiagnosticPropertiesBuilder builder = DiagnosticPropertiesBuilder();
    const NavigationRailThemeData().debugFillProperties(builder);

    final List<String> description = builder.properties
        .where((DiagnosticsNode node) => !node.isFiltered(DiagnosticLevel.info))
        .map((DiagnosticsNode node) => node.toString())
        .toList();

    expect(description, <String>[]);
  });

  testWidgetsWithLeakTracking('Custom debugFillProperties', (WidgetTester tester) async {
    final DiagnosticPropertiesBuilder builder = DiagnosticPropertiesBuilder();
    const NavigationRailThemeData(
      backgroundColor: Color(0x00000099),
      elevation: 5,
      selectedIconTheme: IconThemeData(color: Color(0x00000098)),
      unselectedIconTheme: IconThemeData(color: Color(0x00000097)),
      selectedLabelTextStyle: TextStyle(fontSize: 9.0),
      unselectedLabelTextStyle: TextStyle(fontSize: 7.0),
      groupAlignment: 1.0,
      labelType: NavigationRailLabelType.selected,
      useIndicator: true,
      indicatorColor: Color(0x00000096),
      indicatorShape: CircleBorder(),
    ).debugFillProperties(builder);

    final List<String> description = builder.properties
        .where((DiagnosticsNode node) => !node.isFiltered(DiagnosticLevel.info))
        .map((DiagnosticsNode node) => node.toString())
        .toList();

    expect(description[0], 'backgroundColor: Color(0x00000099)');
    expect(description[1], 'elevation: 5.0');
    expect(description[2], 'unselectedLabelTextStyle: TextStyle(inherit: true, size: 7.0)');
    expect(description[3], 'selectedLabelTextStyle: TextStyle(inherit: true, size: 9.0)');

    // Ignore instance address for IconThemeData.
    expect(description[4].contains('unselectedIconTheme: IconThemeData'), isTrue);
    expect(description[4].contains('(color: Color(0x00000097))'), isTrue);
    expect(description[5].contains('selectedIconTheme: IconThemeData'), isTrue);
    expect(description[5].contains('(color: Color(0x00000098))'), isTrue);

    expect(description[6], 'groupAlignment: 1.0');
    expect(description[7], 'labelType: NavigationRailLabelType.selected');
    expect(description[8], 'useIndicator: true');
    expect(description[9], 'indicatorColor: Color(0x00000096)');
    expect(description[10], 'indicatorShape: CircleBorder(BorderSide(width: 0.0, style: none))');
  });
}

List<NavigationRailDestination> _destinations() {
  return const <NavigationRailDestination>[
    NavigationRailDestination(
      icon: Icon(Icons.favorite_border),
      selectedIcon: Icon(Icons.favorite),
      label: Text('Abc'),
    ),
    NavigationRailDestination(
      icon: Icon(Icons.star_border),
      selectedIcon: Icon(Icons.star),
      label: Text('Def'),
    ),
  ];
}

Material _railMaterial(WidgetTester tester) {
  // The first material is for the rail, and the rest are for the destinations.
  return tester.firstWidget<Material>(
    find.descendant(
      of: find.byType(NavigationRail),
      matching: find.byType(Material),
    ),
  );
}


ShapeDecoration? _indicatorDecoration(WidgetTester tester) {
  return tester.firstWidget<Container>(
    find.descendant(
      of: find.byType(NavigationIndicator),
      matching: find.byType(Container),
    ),
  ).decoration as ShapeDecoration?;
}

IconThemeData _selectedIconTheme(WidgetTester tester) {
  return _iconTheme(tester, Icons.favorite);
}

IconThemeData _unselectedIconTheme(WidgetTester tester) {
  return _iconTheme(tester, Icons.star_border);
}

IconThemeData _iconTheme(WidgetTester tester, IconData icon) {
  // The first IconTheme is the one added by the navigation rail.
  return tester.firstWidget<IconTheme>(
    find.ancestor(
      of: find.byIcon(icon),
      matching: find.byType(IconTheme),
    ),
  ).data;
}

TextStyle _selectedLabelStyle(WidgetTester tester) {
  return tester.widget<RichText>(
    find.descendant(
      of: find.text('Abc'),
      matching: find.byType(RichText),
    ),
  ).text.style!;
}

TextStyle _unselectedLabelStyle(WidgetTester tester) {
  return tester.widget<RichText>(
    find.descendant(
      of: find.text('Def'),
      matching: find.byType(RichText),
    ),
  ).text.style!;
}

Size _destinationSize(WidgetTester tester) {
  return tester.getSize(
    find.ancestor(
      of: find.byIcon(Icons.favorite),
      matching: find.byType(Material),
    )
    .first
  );
}

Align _destinationsAlign(WidgetTester tester) {
  // The first Expanded widget is the one within the main Column for the rail
  // content.
  return tester.firstWidget<Align>(
    find.descendant(
      of: find.byType(Expanded),
      matching: find.byType(Align),
    ),
  );
}

NavigationRailLabelType _labelType(WidgetTester tester) {
  if (_visibilityAboveLabel('Abc').evaluate().isNotEmpty && _visibilityAboveLabel('Def').evaluate().isNotEmpty) {
    return _labelVisibility(tester, 'Abc') ? NavigationRailLabelType.selected : NavigationRailLabelType.none;
  } else {
    return NavigationRailLabelType.all;
  }
}

Finder _visibilityAboveLabel(String text) {
  return find.ancestor(
    of: find.text(text),
    matching: find.byType(Visibility),
  );
}

// Only valid when labelType != all.
bool _labelVisibility(WidgetTester tester, String text) {
  final Visibility visibilityWidget = tester.widget<Visibility>(
    find.ancestor(
      of: find.text(text),
      matching: find.byType(Visibility),
    ),
  );
  return visibilityWidget.visible;
}<|MERGE_RESOLUTION|>--- conflicted
+++ resolved
@@ -5,8 +5,6 @@
 import 'package:flutter/material.dart';
 import 'package:flutter/rendering.dart';
 import 'package:flutter_test/flutter_test.dart';
-
-import '../foundation/leak_tracking.dart';
 
 void main() {
   test('copyWith, ==, hashCode basics', () {
@@ -14,11 +12,7 @@
     expect(const NavigationRailThemeData().hashCode, const NavigationRailThemeData().copyWith().hashCode);
   });
 
-<<<<<<< HEAD
-  testWidgetsWithLeakTracking('Default values are used when no NavigationRail or NavigationRailThemeData properties are specified', (WidgetTester tester) async {
-=======
   testWidgets('Material3 - Default values are used when no NavigationRail or NavigationRailThemeData properties are specified', (WidgetTester tester) async {
->>>>>>> 5e5b0263
     final ThemeData theme = ThemeData.light(useMaterial3: true);
     // Material 3 defaults
     await tester.pumpWidget(
@@ -53,11 +47,7 @@
     expect(inkResponse.customBorder, const StadiumBorder());
   });
 
-<<<<<<< HEAD
-  testWidgetsWithLeakTracking('Default values are used when no NavigationRail or NavigationRailThemeData properties are specified (Material 2)', (WidgetTester tester) async {
-=======
   testWidgets('Material2 - Default values are used when no NavigationRail or NavigationRailThemeData properties are specified', (WidgetTester tester) async {
->>>>>>> 5e5b0263
     // This test can be removed when `useMaterial3` is deprecated.
     await tester.pumpWidget(
       MaterialApp(
@@ -87,7 +77,7 @@
     expect(find.byType(NavigationIndicator), findsNothing);
   });
 
-  testWidgetsWithLeakTracking('NavigationRailThemeData values are used when no NavigationRail properties are specified', (WidgetTester tester) async {
+  testWidgets('NavigationRailThemeData values are used when no NavigationRail properties are specified', (WidgetTester tester) async {
     const Color backgroundColor = Color(0x00000001);
     const double elevation = 7.0;
     const double selectedIconSize = 25.0;
@@ -155,7 +145,7 @@
     expect(_indicatorDecoration(tester)?.shape, indicatorShape);
   });
 
-  testWidgetsWithLeakTracking('NavigationRail values take priority over NavigationRailThemeData values when both properties are specified', (WidgetTester tester) async {
+  testWidgets('NavigationRail values take priority over NavigationRailThemeData values when both properties are specified', (WidgetTester tester) async {
     const Color backgroundColor = Color(0x00000001);
     const double elevation = 7.0;
     const double selectedIconSize = 25.0;
@@ -239,14 +229,14 @@
   });
 
   // Regression test for https://github.com/flutter/flutter/issues/118618.
-  testWidgetsWithLeakTracking('NavigationRailThemeData lerps correctly with null iconThemes', (WidgetTester tester) async {
+  testWidgets('NavigationRailThemeData lerps correctly with null iconThemes', (WidgetTester tester) async {
     final NavigationRailThemeData lerp = NavigationRailThemeData.lerp(const NavigationRailThemeData(), const NavigationRailThemeData(), 0.5)!;
 
     expect(lerp.selectedIconTheme, isNull);
     expect(lerp.unselectedIconTheme, isNull);
   });
 
-  testWidgetsWithLeakTracking('Default debugFillProperties', (WidgetTester tester) async {
+  testWidgets('Default debugFillProperties', (WidgetTester tester) async {
     final DiagnosticPropertiesBuilder builder = DiagnosticPropertiesBuilder();
     const NavigationRailThemeData().debugFillProperties(builder);
 
@@ -258,7 +248,7 @@
     expect(description, <String>[]);
   });
 
-  testWidgetsWithLeakTracking('Custom debugFillProperties', (WidgetTester tester) async {
+  testWidgets('Custom debugFillProperties', (WidgetTester tester) async {
     final DiagnosticPropertiesBuilder builder = DiagnosticPropertiesBuilder();
     const NavigationRailThemeData(
       backgroundColor: Color(0x00000099),
