--- conflicted
+++ resolved
@@ -203,11 +203,7 @@
   final Map<String, DevFSContent> assetEntries = Map<String, DevFSContent>.from(assetBundle.entries);
   if (kernelContent != null) {
     if (compilationTraceFilePath != null) {
-<<<<<<< HEAD
-      final String vmSnapshotData = artifacts.getHostArtifactPath(Artifact.vmSnapshotData, targetPlatform);
-=======
-      final String vmSnapshotData = artifacts.getArtifactPath(Artifact.vmSnapshotData, null, buildMode);
->>>>>>> b5c5bae4
+      final String vmSnapshotData = artifacts.getHostArtifactPath(Artifact.vmSnapshotData, targetPlatform, buildMode);
       final String isolateSnapshotData = fs.path.join(getBuildDirectory(), _kIsolateSnapshotData);
       final String isolateSnapshotInstr = fs.path.join(getBuildDirectory(), _kIsolateSnapshotInstr);
       assetEntries[_kVMSnapshotData] = DevFSFileContent(fs.file(vmSnapshotData));
