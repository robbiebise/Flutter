--- conflicted
+++ resolved
@@ -723,12 +723,7 @@
 class MockInternetAddress extends Mock implements InternetAddress {}
 class MockCache extends Mock implements Cache {}
 class MockOperatingSystemUtils extends Mock implements OperatingSystemUtils {}
-<<<<<<< HEAD
 class MockVersionedPackageResolver extends Mock implements VersionedPackageResolver {}
-
-class MockHttpClientRequest extends Mock implements HttpClientRequest {}
-class MockHttpClientResponse extends Mock implements HttpClientResponse {}
-
 class FakeCache extends Cache {
   FakeCache({
     @required Logger logger,
@@ -749,7 +744,4 @@
   File getStampFileFor(String artifactName) {
     return stampFile;
   }
-}
-=======
-class MockVersionedPackageResolver extends Mock implements VersionedPackageResolver {}
->>>>>>> 13d1ff8c
+}