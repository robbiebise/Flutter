--- conflicted
+++ resolved
@@ -68,7 +68,7 @@
       // Use map so that we can easily wait on the result
       _internalControllers.map((_DraggableScrollableSheetScrollController controller) async {
         // This disables any snapping until the next user interaction with the sheet.
-        controller.extent.hasChanged = false;
+        controller.extent.hasDragged = false;
         controller.position.goIdle();
 
         controller.position.goBallistic(0.0);
@@ -79,8 +79,8 @@
   void jumpTo(double size) {
     for (final _DraggableScrollableSheetScrollController controller in _internalControllers) {
       controller.position.goIdle();
-      controller.extent.hasChanged = false;
-      controller.extent.updateExtent(size, controller.position.context.notificationContext!);
+      controller.extent.hasDragged = false;
+      controller.extent.updateSize(size, controller.position.context.notificationContext!);
       controller.position.goBallistic(0.0);
     }
   }
@@ -362,7 +362,7 @@
         _currentSize = (currentSize ?? ValueNotifier<double>(initialSize))
           ..addListener(onSizeChanged),
         availablePixels = double.infinity,
-        hasChanged = hasChanged ?? false;
+        hasDragged = hasChanged ?? false;
 
   final double minSize;
   final double maxSize;
@@ -373,31 +373,15 @@
   final VoidCallback onSizeChanged;
   double availablePixels;
 
-<<<<<<< HEAD
-  // Used to disable snapping until the extent has changed. We do this because we
-  // don't want to snap away from the initial extent or a programmatically set extent.
-=======
-  // Used to disable snapping until the user interacts with the sheet. We set
-  // this to false on initialization and after programmatic interaction with the
-  // sheet to prevent snapping away from the initial size and after animateTo/jumpTo.
->>>>>>> 30cc01fb
-  bool hasChanged;
+  // Used to disable snapping until the user has dragged on the sheet. We do
+  // this because we don't want to snap away from an initial or programmatically set size.
+  bool hasDragged;
 
   bool get isAtMin => minSize >= _currentSize.value;
   bool get isAtMax => maxSize <= _currentSize.value;
 
-<<<<<<< HEAD
-  double get currentExtent => _currentExtent.value;
-  double get currentPixels => extentToPixels(_currentExtent.value);
-=======
-  set currentSize(double value) {
-    assert(value != null);
-    hasChanged = true;
-    _currentSize.value = value.clamp(minSize, maxSize);
-  }
   double get currentSize => _currentSize.value;
   double get currentPixels => sizeToPixels(_currentSize.value);
->>>>>>> 30cc01fb
 
   double get additionalMinSize => isAtMin ? 0.0 : 1.0;
   double get additionalMaxSize => isAtMax ? 0.0 : 1.0;
@@ -407,31 +391,25 @@
   /// expected to be expressed as a number between 0..1.
   ///
   /// This should only be called to response to a user drag. To update the
-  /// extent in response to a programmatic call, use [updateExtent] directly.
+  /// size in response to a programmatic call, use [updateSize] directly.
   void addPixelDelta(double delta, BuildContext context) {
     // The user has interacted with the sheet, set `hasChanged` to true so that
     // we'll snap if applicable.
-    hasChanged = true;
+    hasDragged = true;
     if (availablePixels == 0) {
       return;
     }
     updateSize(currentSize + pixelsToSize(delta), context);
   }
 
-<<<<<<< HEAD
-  /// Set the extent to the new value. [newExtent] should be a number between
-  /// [minExtent] and [maxExtent].
-  ///
-  /// This can be called be a programmatic (eg controller triggered) change or a
-  /// user drag.
-  void updateExtent(double newExtent, BuildContext context) {
-    assert(newExtent != null);
-    _currentExtent.value = newExtent.clamp(minExtent, maxExtent);
-=======
-  /// Set the size to the new value. [newSize] should be a number between 0..1.
+  /// Set the size to the new value. [newSize] should be a number between
+  /// [minSize] and [maxSize].
+  ///
+  /// This can be triggered by a programmatic (eg controller triggered) change
+  /// or a user drag.
   void updateSize(double newSize, BuildContext context) {
-    currentSize = newSize;
->>>>>>> 30cc01fb
+    assert(newSize != null);
+    _currentSize.value = newSize.clamp(minSize, maxSize);
     DraggableScrollableNotification(
       minExtent: minSize,
       maxExtent: maxSize,
@@ -445,8 +423,8 @@
     return pixels / availablePixels * maxSize;
   }
 
-  double sizeToPixels(double extent) {
-    return extent / maxSize * availablePixels;
+  double sizeToPixels(double size) {
+    return size / maxSize * availablePixels;
   }
 
   void dispose() {
@@ -468,11 +446,11 @@
       snapSizes: snapSizes,
       initialSize: initialSize,
       onSizeChanged: onSizeChanged,
-      // Use the possibly updated initialExtent if the user hasn't dragged yet.
-      currentSize: ValueNotifier<double>(hasChanged
+      // Use the possibly updated initialSize if the user hasn't dragged yet.
+      currentSize: ValueNotifier<double>(hasDragged
           ? _currentSize.value.clamp(minSize, maxSize)
           : initialSize),
-      hasChanged: hasChanged,
+      hasChanged: hasDragged,
     );
   }
 }
@@ -490,7 +468,7 @@
       snap: widget.snap,
       snapSizes: _impliedSnapSizes(),
       initialSize: widget.initialChildSize,
-      onSizeChanged: _setSize,
+      onSizeChanged: _setExtent,
     );
     _scrollController =
         _DraggableScrollableSheetScrollController(extent: _extent);
@@ -530,26 +508,11 @@
   void didChangeDependencies() {
     super.didChangeDependencies();
     if (_InheritedResetNotifier.shouldReset(context)) {
-<<<<<<< HEAD
       _scrollController.reset();
-=======
-      // jumpTo can result in trying to replace semantics during build.
-      // Just animate really fast.
-      // Avoid doing it at all if the offset is already 0.0.
-      if (_scrollController.offset != 0.0) {
-        _scrollController.animateTo(
-          0.0,
-          duration: const Duration(milliseconds: 1),
-          curve: Curves.linear,
-        );
-      }
-      _extent.hasChanged = false;
-      _extent._currentSize.value = _extent.initialSize;
->>>>>>> 30cc01fb
-    }
-  }
-
-  void _setSize() {
+    }
+  }
+
+  void _setExtent() {
     setState(() {
       // _extent has been updated when this is called.
     });
@@ -586,7 +549,7 @@
       snap: widget.snap,
       snapSizes: _impliedSnapSizes(),
       initialSize: widget.initialChildSize,
-      onSizeChanged: _setSize,
+      onSizeChanged: _setExtent,
     );
     // Modify the existing scroll controller instead of replacing it so that
     // developers listening to the controller do not have to rebuild their listeners.
@@ -680,8 +643,8 @@
         curve: Curves.linear,
       );
     }
-    extent.hasChanged = false;
-    extent.updateExtent(extent.currentExtent, position.context.notificationContext!);
+    extent.hasDragged = false;
+    extent.updateSize(extent.currentSize, position.context.notificationContext!);
   }
 }
 
@@ -756,17 +719,12 @@
   bool get _isAtSnapSize {
     return extent.snapSizes.any(
       (double snapSize) {
-<<<<<<< HEAD
-        return (extent.currentExtent - snapSize).abs() <=
-            extent.pixelsToExtent(physics.tolerance.distance);
-=======
         return (extent.currentSize - snapSize).abs() <= extent.pixelsToSize(physics.tolerance.distance);
->>>>>>> 30cc01fb
       },
     );
   }
 
-  bool get _shouldSnap => extent.snap && extent.hasChanged && !_isAtSnapSize;
+  bool get _shouldSnap => extent.snap && extent.hasDragged && !_isAtSnapSize;
 
   @override
   void dispose() {
