{
  "licensesPackageDetailTextFew": "$licenseCount licencie",
  "licensesPackageDetailTextMany": "$licenseCount licenses",
  "remainingTextFieldCharacterCountFew": "Zostávajú $remainingCount znaky",
  "remainingTextFieldCharacterCountMany": "$remainingCount characters remaining",
  "scriptCategory": "English-like",
  "timeOfDayFormat": "HH:mm",
  "selectedRowCountTitleFew": "$selectedRowCount vybraté položky",
  "selectedRowCountTitleMany": "$selectedRowCount items selected",
  "openAppDrawerTooltip": "Otvoriť navigačnú ponuku",
  "backButtonTooltip": "Späť",
  "closeButtonTooltip": "Zavrieť",
  "deleteButtonTooltip": "Odstrániť",
  "nextMonthTooltip": "Budúci mesiac",
  "previousMonthTooltip": "Predošlý mesiac",
  "nextPageTooltip": "Ďalšia strana",
  "previousPageTooltip": "Predchádzajúca stránka",
  "firstPageTooltip": "Prvá strana",
  "lastPageTooltip": "Posledná strana",
  "showMenuTooltip": "Zobraziť ponuku",
  "aboutListTileTitle": "$applicationName – informácie",
  "licensesPageTitle": "Licencie",
  "pageRowsInfoTitle": "$firstRow – $lastRow z $rowCount",
  "pageRowsInfoTitleApproximate": "$firstRow – $lastRow z približne $rowCount",
  "rowsPerPageTitle": "Počet riadkov na stránku:",
  "tabLabel": "Karta $tabIndex z $tabCount",
  "selectedRowCountTitleOne": "1 vybratá položka",
  "selectedRowCountTitleOther": "$selectedRowCount vybratých položiek",
  "cancelButtonLabel": "Zrušiť",
  "closeButtonLabel": "Zavrieť",
  "continueButtonLabel": "Pokračovať",
  "copyButtonLabel": "Kopírovať",
  "cutButtonLabel": "Vystrihnúť",
  "scanTextButtonLabel": "Naskenovať text",
  "okButtonLabel": "OK",
  "pasteButtonLabel": "Prilepiť",
  "selectAllButtonLabel": "Vybrať všetko",
  "viewLicensesButtonLabel": "Zobraziť licencie",
  "anteMeridiemAbbreviation": "AM",
  "postMeridiemAbbreviation": "PM",
  "timePickerHourModeAnnouncement": "Vybrať hodiny",
  "timePickerMinuteModeAnnouncement": "Vybrať minúty",
  "modalBarrierDismissLabel": "Odmietnuť",
  "signedInLabel": "Prihlásili ste sa",
  "hideAccountsLabel": "Skryť účty",
  "showAccountsLabel": "Zobraziť účty",
  "drawerLabel": "Navigačná ponuka",
  "popupMenuLabel": "Kontextová ponuka",
  "dialogLabel": "Dialógové okno",
  "alertDialogLabel": "Upozornenie",
  "searchFieldLabel": "Hľadať",
  "reorderItemToStart": "Presunúť na začiatok",
  "reorderItemToEnd": "Presunúť na koniec",
  "reorderItemUp": "Presunúť nahor",
  "reorderItemDown": "Presunúť nadol",
  "reorderItemLeft": "Presunúť doľava",
  "reorderItemRight": "Presunúť doprava",
  "expandedIconTapHint": "Zbaliť",
  "collapsedIconTapHint": "Rozbaliť",
  "remainingTextFieldCharacterCountZero": "TBD",
  "remainingTextFieldCharacterCountOne": "Zostáva 1 znak",
  "remainingTextFieldCharacterCountOther": "Zostáva $remainingCount znakov",
  "refreshIndicatorSemanticLabel": "Obnoviť",
  "moreButtonTooltip": "Viac",
  "dateSeparator": ".",
  "dateHelpText": "mm.dd.yyyy",
  "selectYearSemanticsLabel": "Vyberte rok",
  "unspecifiedDate": "Dátum",
  "unspecifiedDateRange": "Obdobie",
  "dateInputLabel": "Zadajte dátum",
  "dateRangeStartLabel": "Dátum začatia",
  "dateRangeEndLabel": "Dátum ukončenia",
  "dateRangeStartDateSemanticLabel": "Dátum začatia $fullDate",
  "dateRangeEndDateSemanticLabel": "Dátum ukončenia $fullDate",
  "invalidDateFormatLabel": "Neplatný formát.",
  "invalidDateRangeLabel": "Neplatný rozsah.",
  "dateOutOfRangeLabel": "Mimo rozsahu.",
  "saveButtonLabel": "Uložiť",
  "datePickerHelpText": "Vybrať dátum",
  "dateRangePickerHelpText": "Vybrať rozsah",
  "calendarModeButtonLabel": "Prepnúť na kalendár",
  "inputDateModeButtonLabel": "Prepnúť na zadávanie",
  "timePickerDialHelpText": "Vybrať čas",
  "timePickerInputHelpText": "Zadať čas",
  "timePickerHourLabel": "Hodina",
  "timePickerMinuteLabel": "Minúta",
  "invalidTimeLabel": "Zadajte platný čas",
  "dialModeButtonLabel": "Prepnúť na režim výberu času",
  "inputTimeModeButtonLabel": "Prepnúť na textový režim vstupu",
  "licensesPackageDetailTextZero": "No licenses",
  "licensesPackageDetailTextOne": "1 licencia",
  "licensesPackageDetailTextOther": "$licenseCount licencií",
  "keyboardKeyAlt": "Alt",
  "keyboardKeyAltGraph": "AltGr",
  "keyboardKeyBackspace": "Backspace",
  "keyboardKeyCapsLock": "Caps Lock",
  "keyboardKeyChannelDown": "O kanál nižšie",
  "keyboardKeyChannelUp": "O kanál vyššie",
  "keyboardKeyControl": "Ctrl",
  "keyboardKeyDelete": "Del",
  "keyboardKeyEject": "Odpojiť",
  "keyboardKeyEnd": "End",
  "keyboardKeyEscape": "Esc",
  "keyboardKeyFn": "Fn",
  "keyboardKeyHome": "Home",
  "keyboardKeyInsert": "Insert",
  "keyboardKeyMeta": "Meta",
  "keyboardKeyNumLock": "Num Lock",
  "keyboardKeyNumpad1": "Num 1",
  "keyboardKeyNumpad2": "Num 2",
  "keyboardKeyNumpad3": "Num 3",
  "keyboardKeyNumpad4": "Num 4",
  "keyboardKeyNumpad5": "Num 5",
  "keyboardKeyNumpad6": "Num 6",
  "keyboardKeyNumpad7": "Num 7",
  "keyboardKeyNumpad8": "Num 8",
  "keyboardKeyNumpad9": "Num 9",
  "keyboardKeyNumpad0": "Num 0",
  "keyboardKeyNumpadAdd": "Num +",
  "keyboardKeyNumpadComma": "Num ,",
  "keyboardKeyNumpadDecimal": "Num .",
  "keyboardKeyNumpadDivide": "Num /",
  "keyboardKeyNumpadEnter": "Num Enter",
  "keyboardKeyNumpadEqual": "Num =",
  "keyboardKeyNumpadMultiply": "Num *",
  "keyboardKeyNumpadParenLeft": "Num (",
  "keyboardKeyNumpadParenRight": "Num )",
  "keyboardKeyNumpadSubtract": "Num -",
  "keyboardKeyPageDown": "PgDown",
  "keyboardKeyPageUp": "PgUp",
  "keyboardKeyPower": "Vypínač",
  "keyboardKeyPowerOff": "Vypnúť",
  "keyboardKeyPrintScreen": "Print Screen",
  "keyboardKeyScrollLock": "Scroll Lock",
  "keyboardKeySelect": "Select",
  "keyboardKeySpace": "Medzerník",
  "keyboardKeyMetaMacOs": "Command",
  "keyboardKeyMetaWindows": "Win",
  "menuBarMenuLabel": "Ponuka panela s ponukami",
  "currentDateLabel": "Dnes",
  "scrimLabel": "Scrim",
  "bottomSheetLabel": "Dolný hárok",
  "scrimOnTapHint": "Zavrieť $modalRouteContentName",
  "keyboardKeyShift": "Shift",
<<<<<<< HEAD
  "expansionTileExpandedHint": "zbalíte dvojitým klepnutím",
  "expansionTileCollapsedHint": "rozbalíte dvojitým klepnutím",
  "expansionTileExpandedTapHint": "Zbaliť",
  "expansionTileCollapsedTapHint": "Rozbaliť a zobraziť ďalšie podrobnosti",
  "expandedHint": "Zbalené",
  "collapsedHint": "Rozbalené",
  "menuDismissLabel": "Zavrieť ponuku",
  "lookUpButtonLabel": "Look Up"
=======
  "expansionTileExpandedHint": "double tap to collapse'",
  "expansionTileCollapsedHint": "double tap to expand",
  "expansionTileExpandedTapHint": "Collapse",
  "expansionTileCollapsedTapHint": "Expand for more details",
  "expandedHint": "Collapsed",
  "collapsedHint": "Expanded",
  "menuDismissLabel": "Dismiss menu",
  "lookUpButtonLabel": "Look Up",
  "searchWebButtonLabel": "Search Web"
>>>>>>> f10a6ef7
}<|MERGE_RESOLUTION|>--- conflicted
+++ resolved
@@ -31,7 +31,7 @@
   "continueButtonLabel": "Pokračovať",
   "copyButtonLabel": "Kopírovať",
   "cutButtonLabel": "Vystrihnúť",
-  "scanTextButtonLabel": "Naskenovať text",
+  "scanTextButtonLabel": "Naskenujte text",
   "okButtonLabel": "OK",
   "pasteButtonLabel": "Prilepiť",
   "selectAllButtonLabel": "Vybrať všetko",
@@ -142,16 +142,6 @@
   "bottomSheetLabel": "Dolný hárok",
   "scrimOnTapHint": "Zavrieť $modalRouteContentName",
   "keyboardKeyShift": "Shift",
-<<<<<<< HEAD
-  "expansionTileExpandedHint": "zbalíte dvojitým klepnutím",
-  "expansionTileCollapsedHint": "rozbalíte dvojitým klepnutím",
-  "expansionTileExpandedTapHint": "Zbaliť",
-  "expansionTileCollapsedTapHint": "Rozbaliť a zobraziť ďalšie podrobnosti",
-  "expandedHint": "Zbalené",
-  "collapsedHint": "Rozbalené",
-  "menuDismissLabel": "Zavrieť ponuku",
-  "lookUpButtonLabel": "Look Up"
-=======
   "expansionTileExpandedHint": "double tap to collapse'",
   "expansionTileCollapsedHint": "double tap to expand",
   "expansionTileExpandedTapHint": "Collapse",
@@ -161,5 +151,4 @@
   "menuDismissLabel": "Dismiss menu",
   "lookUpButtonLabel": "Look Up",
   "searchWebButtonLabel": "Search Web"
->>>>>>> f10a6ef7
 }