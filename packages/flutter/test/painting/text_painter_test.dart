// Copyright 2014 The Flutter Authors. All rights reserved.
// Use of this source code is governed by a BSD-style license that can be
// found in the LICENSE file.

import 'dart:ui' as ui;

import 'package:flutter/foundation.dart';
import 'package:flutter/widgets.dart';
import 'package:flutter_test/flutter_test.dart';

const bool isCanvasKit =
    bool.fromEnvironment('FLUTTER_WEB_USE_SKIA');

void main() {
  test('TextPainter caret test', () {
    final TextPainter painter = TextPainter()
      ..textDirection = TextDirection.ltr;

    String text = 'A';
    painter.text = TextSpan(text: text);
    painter.layout();

    Offset caretOffset = painter.getOffsetForCaret(
      const ui.TextPosition(offset: 0),
      ui.Rect.zero,
    );
    expect(caretOffset.dx, 0);
    caretOffset = painter.getOffsetForCaret(ui.TextPosition(offset: text.length), ui.Rect.zero);
    expect(caretOffset.dx, painter.width);

    // Check that getOffsetForCaret handles a character that is encoded as a
    // surrogate pair.
    text = 'A\u{1F600}';
    painter.text = TextSpan(text: text);
    painter.layout();
    caretOffset = painter.getOffsetForCaret(ui.TextPosition(offset: text.length), ui.Rect.zero);
    expect(caretOffset.dx, painter.width);
  });

  test('TextPainter caret test with WidgetSpan', () {
    // Regression test for https://github.com/flutter/flutter/issues/98458.
    final TextPainter painter = TextPainter()
      ..textDirection = TextDirection.ltr;

    painter.text = const TextSpan(children: <InlineSpan>[
      TextSpan(text: 'before'),
      WidgetSpan(child: Text('widget')),
      TextSpan(text: 'after'),
    ]);
    painter.setPlaceholderDimensions(const <PlaceholderDimensions>[
      PlaceholderDimensions(size: Size(50, 30), baselineOffset: 25, alignment: ui.PlaceholderAlignment.bottom),
    ]);
    painter.layout();
    final Offset caretOffset = painter.getOffsetForCaret(ui.TextPosition(offset: painter.text!.toPlainText().length), ui.Rect.zero);
    expect(caretOffset.dx, painter.width);
  }, skip: isBrowser && !isCanvasKit); // https://github.com/flutter/flutter/issues/56308

  test('TextPainter null text test', () {
    final TextPainter painter = TextPainter()
      ..textDirection = TextDirection.ltr;

    List<TextSpan> children = <TextSpan>[const TextSpan(text: 'B'), const TextSpan(text: 'C')];
    painter.text = TextSpan(children: children);
    painter.layout();

    Offset caretOffset = painter.getOffsetForCaret(const ui.TextPosition(offset: 0), ui.Rect.zero);
    expect(caretOffset.dx, 0);
    caretOffset = painter.getOffsetForCaret(const ui.TextPosition(offset: 1), ui.Rect.zero);
    expect(caretOffset.dx, painter.width / 2);
    caretOffset = painter.getOffsetForCaret(const ui.TextPosition(offset: 2), ui.Rect.zero);
    expect(caretOffset.dx, painter.width);

    children = <TextSpan>[];
    painter.text = TextSpan(children: children);
    painter.layout();

    caretOffset = painter.getOffsetForCaret(const ui.TextPosition(offset: 0), ui.Rect.zero);
    expect(caretOffset.dx, 0);
    caretOffset = painter.getOffsetForCaret(const ui.TextPosition(offset: 1), ui.Rect.zero);
    expect(caretOffset.dx, 0);
  });

  test('TextPainter caret emoji test', () {
    final TextPainter painter = TextPainter()
      ..textDirection = TextDirection.ltr;

    // Format: '👩‍<zwj>👩‍<zwj>👦👩‍<zwj>👩‍<zwj>👧‍<zwj>👧👏<modifier>'
    // One three-person family, one four-person family, one clapping hands (medium skin tone).
    const String text = '👩‍👩‍👦👩‍👩‍👧‍👧👏🏽';
    painter.text = const TextSpan(text: text);
    painter.layout(maxWidth: 10000);

    expect(text.length, 23);

    Offset caretOffset = painter.getOffsetForCaret(const ui.TextPosition(offset: 0), ui.Rect.zero);
    expect(caretOffset.dx, 0); // 👩‍
    caretOffset = painter.getOffsetForCaret(const ui.TextPosition(offset: text.length), ui.Rect.zero);
    expect(caretOffset.dx, painter.width);

    // Two UTF-16 codepoints per emoji, one codepoint per zwj
    caretOffset = painter.getOffsetForCaret(const ui.TextPosition(offset: 1), ui.Rect.zero);
    expect(caretOffset.dx, 42); // 👩‍
    caretOffset = painter.getOffsetForCaret(const ui.TextPosition(offset: 2), ui.Rect.zero);
    expect(caretOffset.dx, 42); // <zwj>
    caretOffset = painter.getOffsetForCaret(const ui.TextPosition(offset: 3), ui.Rect.zero);
    expect(caretOffset.dx, 42); // 👩‍
    caretOffset = painter.getOffsetForCaret(const ui.TextPosition(offset: 4), ui.Rect.zero);
    expect(caretOffset.dx, 42); // 👩‍
    caretOffset = painter.getOffsetForCaret(const ui.TextPosition(offset: 5), ui.Rect.zero);
    expect(caretOffset.dx, 42); // <zwj>
    caretOffset = painter.getOffsetForCaret(const ui.TextPosition(offset: 6), ui.Rect.zero);
    expect(caretOffset.dx, 42); // 👦
    caretOffset = painter.getOffsetForCaret(const ui.TextPosition(offset: 7), ui.Rect.zero);
    expect(caretOffset.dx, 42); // 👦
    caretOffset = painter.getOffsetForCaret(const ui.TextPosition(offset: 8), ui.Rect.zero);
    expect(caretOffset.dx, 42); // 👩‍
    caretOffset = painter.getOffsetForCaret(const ui.TextPosition(offset: 9), ui.Rect.zero);
    expect(caretOffset.dx, 98); // 👩‍
    caretOffset = painter.getOffsetForCaret(const ui.TextPosition(offset: 10), ui.Rect.zero);
    expect(caretOffset.dx, 98); // <zwj>
    caretOffset = painter.getOffsetForCaret(const ui.TextPosition(offset: 11), ui.Rect.zero);
    expect(caretOffset.dx, 98); // 👩‍
    caretOffset = painter.getOffsetForCaret(const ui.TextPosition(offset: 12), ui.Rect.zero);
    expect(caretOffset.dx, 98); // 👩‍
    caretOffset = painter.getOffsetForCaret(const ui.TextPosition(offset: 13), ui.Rect.zero);
    expect(caretOffset.dx, 98); // <zwj>
    caretOffset = painter.getOffsetForCaret(const ui.TextPosition(offset: 14), ui.Rect.zero);
    expect(caretOffset.dx, 98); // 👧‍
    caretOffset = painter.getOffsetForCaret(const ui.TextPosition(offset: 15), ui.Rect.zero);
    expect(caretOffset.dx, 98); // 👧‍
    caretOffset = painter.getOffsetForCaret(const ui.TextPosition(offset: 16), ui.Rect.zero);
    expect(caretOffset.dx, 98); // <zwj>
    caretOffset = painter.getOffsetForCaret(const ui.TextPosition(offset: 17), ui.Rect.zero);
    expect(caretOffset.dx, 98); // 👧
    caretOffset = painter.getOffsetForCaret(const ui.TextPosition(offset: 18), ui.Rect.zero);
    expect(caretOffset.dx, 98); // 👧
    caretOffset = painter.getOffsetForCaret(const ui.TextPosition(offset: 19), ui.Rect.zero);
    expect(caretOffset.dx, 98); // 👏
    caretOffset = painter.getOffsetForCaret(const ui.TextPosition(offset: 20), ui.Rect.zero);
    expect(caretOffset.dx, 98); // 👏
    caretOffset = painter.getOffsetForCaret(const ui.TextPosition(offset: 21), ui.Rect.zero);
    expect(caretOffset.dx, 98); // <medium skin tone modifier>
    caretOffset = painter.getOffsetForCaret(const ui.TextPosition(offset: 22), ui.Rect.zero);
    expect(caretOffset.dx, 98); // <medium skin tone modifier>
    caretOffset = painter.getOffsetForCaret(const ui.TextPosition(offset: 23), ui.Rect.zero);
    expect(caretOffset.dx, 126); // end of string
  }, skip: isBrowser && !isCanvasKit); // https://github.com/flutter/flutter/issues/56308

  test('TextPainter caret center space test', () {
    final TextPainter painter = TextPainter()
      ..textDirection = TextDirection.ltr;

    const String text = 'test text with space at end   ';
    painter.text = const TextSpan(text: text);
    painter.textAlign = TextAlign.center;
    painter.layout();

    Offset caretOffset = painter.getOffsetForCaret(const ui.TextPosition(offset: 0), ui.Rect.zero);
    expect(caretOffset.dx, 21);
    caretOffset = painter.getOffsetForCaret(const ui.TextPosition(offset: text.length), ui.Rect.zero);
    // The end of the line is 441, but the width is only 420, so the cursor is
    // stopped there without overflowing.
    expect(caretOffset.dx, painter.width);

    caretOffset = painter.getOffsetForCaret(const ui.TextPosition(offset: 1), ui.Rect.zero);
    expect(caretOffset.dx, 35);
    caretOffset = painter.getOffsetForCaret(const ui.TextPosition(offset: 2), ui.Rect.zero);
    expect(caretOffset.dx, 49);
  }, skip: isBrowser && !isCanvasKit); // https://github.com/flutter/flutter/issues/56308

  test('TextPainter error test', () {
    final TextPainter painter = TextPainter(textDirection: TextDirection.ltr);
    Object? e;
    try {
      painter.paint(MockCanvas(), Offset.zero);
    } catch (exception) {
      e = exception;
    }
    expect(
      e.toString(),
      contains('TextPainter.paint called when text geometry was not yet calculated'),
    );
  });

  test('TextPainter requires textDirection', () {
    final TextPainter painter1 = TextPainter(text: const TextSpan(text: ''));
    expect(() { painter1.layout(); }, throwsAssertionError);
    final TextPainter painter2 = TextPainter(text: const TextSpan(text: ''), textDirection: TextDirection.rtl);
    expect(() { painter2.layout(); }, isNot(throwsException));
  });

  test('TextPainter size test', () {
    final TextPainter painter = TextPainter(
      text: const TextSpan(
        text: 'X',
        style: TextStyle(
          inherit: false,
          fontFamily: 'Ahem',
          fontSize: 123.0,
        ),
      ),
      textDirection: TextDirection.ltr,
    );
    painter.layout();
    expect(painter.size, const Size(123.0, 123.0));
  });

  test('TextPainter textScaleFactor test', () {
    final TextPainter painter = TextPainter(
      text: const TextSpan(
        text: 'X',
        style: TextStyle(
          inherit: false,
          fontFamily: 'Ahem',
          fontSize: 10.0,
        ),
      ),
      textDirection: TextDirection.ltr,
      textScaleFactor: 2.0,
    );
    painter.layout();
    expect(painter.size, const Size(20.0, 20.0));
  });

  test('TextPainter textScaleFactor null style test', () {
    final TextPainter painter = TextPainter(
      text: const TextSpan(
        text: 'X',
      ),
      textDirection: TextDirection.ltr,
      textScaleFactor: 2.0,
    );
    painter.layout();
    expect(painter.size, const Size(28.0, 28.0));
  });

  test('TextPainter default text height is 14 pixels', () {
    final TextPainter painter = TextPainter(
      text: const TextSpan(text: 'x'),
      textDirection: TextDirection.ltr,
    );
    painter.layout();
    expect(painter.preferredLineHeight, 14.0);
    expect(painter.size, const Size(14.0, 14.0));
  });

  test('TextPainter sets paragraph size from root', () {
    final TextPainter painter = TextPainter(
      text: const TextSpan(text: 'x', style: TextStyle(fontSize: 100.0)),
      textDirection: TextDirection.ltr,
    );
    painter.layout();
    expect(painter.preferredLineHeight, 100.0);
    expect(painter.size, const Size(100.0, 100.0));
  });

  test('TextPainter intrinsic dimensions', () {
    const TextStyle style = TextStyle(
      inherit: false,
      fontFamily: 'Ahem',
      fontSize: 10.0,
    );
    TextPainter painter;

    painter = TextPainter(
      text: const TextSpan(
        text: 'X X X',
        style: style,
      ),
      textDirection: TextDirection.ltr,
    );
    painter.layout();
    expect(painter.size, const Size(50.0, 10.0));
    expect(painter.minIntrinsicWidth, 10.0);
    expect(painter.maxIntrinsicWidth, 50.0);

    painter = TextPainter(
      text: const TextSpan(
        text: 'X X X',
        style: style,
      ),
      textDirection: TextDirection.ltr,
      ellipsis: 'e',
    );
    painter.layout();
    expect(painter.size, const Size(50.0, 10.0));
    expect(painter.minIntrinsicWidth, 50.0);
    expect(painter.maxIntrinsicWidth, 50.0);

    painter = TextPainter(
      text: const TextSpan(
        text: 'X X XXXX',
        style: style,
      ),
      textDirection: TextDirection.ltr,
      maxLines: 2,
    );
    painter.layout();
    expect(painter.size, const Size(80.0, 10.0));
    expect(painter.minIntrinsicWidth, 40.0);
    expect(painter.maxIntrinsicWidth, 80.0);

    painter = TextPainter(
      text: const TextSpan(
        text: 'X X XXXX XX',
        style: style,
      ),
      textDirection: TextDirection.ltr,
      maxLines: 2,
    );
    painter.layout();
    expect(painter.size, const Size(110.0, 10.0));
    expect(painter.minIntrinsicWidth, 70.0);
    expect(painter.maxIntrinsicWidth, 110.0);

    painter = TextPainter(
      text: const TextSpan(
        text: 'XXXXXXXX XXXX XX X',
        style: style,
      ),
      textDirection: TextDirection.ltr,
      maxLines: 2,
    );
    painter.layout();
    expect(painter.size, const Size(180.0, 10.0));
    expect(painter.minIntrinsicWidth, 90.0);
    expect(painter.maxIntrinsicWidth, 180.0);

    painter = TextPainter(
      text: const TextSpan(
        text: 'X XX XXXX XXXXXXXX',
        style: style,
      ),
      textDirection: TextDirection.ltr,
      maxLines: 2,
    );
    painter.layout();
    expect(painter.size, const Size(180.0, 10.0));
    expect(painter.minIntrinsicWidth, 90.0);
    expect(painter.maxIntrinsicWidth, 180.0);
  }, skip: true); // https://github.com/flutter/flutter/issues/13512

  test('TextPainter handles newlines properly', () {
    final TextPainter painter = TextPainter()
      ..textDirection = TextDirection.ltr;

    const double SIZE_OF_A = 14.0; // square size of "a" character
    String text = 'aaa';
    painter.text = TextSpan(text: text);
    painter.layout();

    // getOffsetForCaret in a plain one-line string is the same for either affinity.
    int offset = 0;
    painter.text = TextSpan(text: text);
    painter.layout();
    Offset caretOffset = painter.getOffsetForCaret(
      ui.TextPosition(offset: offset),
      ui.Rect.zero,
    );
    expect(caretOffset.dx, moreOrLessEquals(SIZE_OF_A * offset, epsilon: 0.0001));
    expect(caretOffset.dy, moreOrLessEquals(0.0, epsilon: 0.0001));
    caretOffset = painter.getOffsetForCaret(
      ui.TextPosition(offset: offset, affinity: ui.TextAffinity.upstream),
      ui.Rect.zero,
    );
    expect(caretOffset.dx, moreOrLessEquals(SIZE_OF_A * offset, epsilon: 0.0001));
    expect(caretOffset.dy, moreOrLessEquals(0.0, epsilon: 0.0001));
    offset = 1;
    caretOffset = painter.getOffsetForCaret(
      ui.TextPosition(offset: offset),
      ui.Rect.zero,
    );
    expect(caretOffset.dx, moreOrLessEquals(SIZE_OF_A * offset, epsilon: 0.0001));
    expect(caretOffset.dy, moreOrLessEquals(0.0, epsilon: 0.0001));
    caretOffset = painter.getOffsetForCaret(
      ui.TextPosition(offset: offset, affinity: ui.TextAffinity.upstream),
      ui.Rect.zero,
    );
    expect(caretOffset.dx, moreOrLessEquals(SIZE_OF_A * offset, epsilon: 0.0001));
    expect(caretOffset.dy, moreOrLessEquals(0.0, epsilon: 0.0001));
    offset = 2;
    caretOffset = painter.getOffsetForCaret(
      ui.TextPosition(offset: offset),
      ui.Rect.zero,
    );
    expect(caretOffset.dx, moreOrLessEquals(SIZE_OF_A * offset, epsilon: 0.0001));
    expect(caretOffset.dy, moreOrLessEquals(0.0, epsilon: 0.0001));
    caretOffset = painter.getOffsetForCaret(
      ui.TextPosition(offset: offset, affinity: ui.TextAffinity.upstream),
      ui.Rect.zero,
    );
    expect(caretOffset.dx, moreOrLessEquals(SIZE_OF_A * offset, epsilon: 0.0001));
    expect(caretOffset.dy, moreOrLessEquals(0.0, epsilon: 0.0001));
    offset = 3;
    caretOffset = painter.getOffsetForCaret(
      ui.TextPosition(offset: offset),
      ui.Rect.zero,
    );
    expect(caretOffset.dx, moreOrLessEquals(SIZE_OF_A * offset, epsilon: 0.0001));
    expect(caretOffset.dy, moreOrLessEquals(0.0, epsilon: 0.0001));
    caretOffset = painter.getOffsetForCaret(
      ui.TextPosition(offset: offset, affinity: ui.TextAffinity.upstream),
      ui.Rect.zero,
    );
    expect(caretOffset.dx, moreOrLessEquals(SIZE_OF_A * offset, epsilon: 0.0001));
    expect(caretOffset.dy, moreOrLessEquals(0.0, epsilon: 0.0001));

    // For explicit newlines, getOffsetForCaret places the caret at the location
    // indicated by offset regardless of affinity.
    text = '\n\n';
    painter.text = TextSpan(text: text);
    painter.layout();
    offset = 0;
    caretOffset = painter.getOffsetForCaret(
      ui.TextPosition(offset: offset),
      ui.Rect.zero,
    );
    expect(caretOffset.dx, moreOrLessEquals(0.0, epsilon: 0.0001));
    expect(caretOffset.dy, moreOrLessEquals(0.0, epsilon: 0.0001));
    caretOffset = painter.getOffsetForCaret(
      ui.TextPosition(offset: offset, affinity: ui.TextAffinity.upstream),
      ui.Rect.zero,
    );
    expect(caretOffset.dx, moreOrLessEquals(0.0, epsilon: 0.0001));
    expect(caretOffset.dy, moreOrLessEquals(0.0, epsilon: 0.0001));
    offset = 1;
    caretOffset = painter.getOffsetForCaret(
      ui.TextPosition(offset: offset),
      ui.Rect.zero,
    );
    expect(caretOffset.dx, moreOrLessEquals(0.0, epsilon: 0.0001));
    expect(caretOffset.dy, moreOrLessEquals(SIZE_OF_A, epsilon: 0.0001));
    caretOffset = painter.getOffsetForCaret(
      ui.TextPosition(offset: offset, affinity: ui.TextAffinity.upstream),
      ui.Rect.zero,
    );
    expect(caretOffset.dx, moreOrLessEquals(0.0, epsilon: 0.0001));
    expect(caretOffset.dy, moreOrLessEquals(SIZE_OF_A, epsilon: 0.0001));
    offset = 2;
    caretOffset = painter.getOffsetForCaret(
      ui.TextPosition(offset: offset),
      ui.Rect.zero,
    );
    expect(caretOffset.dx, moreOrLessEquals(0.0, epsilon: 0.0001));
    expect(caretOffset.dy, moreOrLessEquals(SIZE_OF_A * 2, epsilon: 0.0001));
    caretOffset = painter.getOffsetForCaret(
      ui.TextPosition(offset: offset, affinity: ui.TextAffinity.upstream),
      ui.Rect.zero,
    );
    expect(caretOffset.dx, moreOrLessEquals(0.0, epsilon: 0.0001));
    expect(caretOffset.dy, moreOrLessEquals(SIZE_OF_A * 2, epsilon: 0.0001));

    // getOffsetForCaret in an unwrapped string with explicit newlines is the
    // same for either affinity.
    text = '\naaa';
    painter.text = TextSpan(text: text);
    painter.layout();
    offset = 0;
    caretOffset = painter.getOffsetForCaret(
      ui.TextPosition(offset: offset),
      ui.Rect.zero,
    );
    expect(caretOffset.dx, moreOrLessEquals(0.0, epsilon: 0.0001));
    expect(caretOffset.dy, moreOrLessEquals(0.0, epsilon: 0.0001));
    caretOffset = painter.getOffsetForCaret(
      ui.TextPosition(offset: offset, affinity: ui.TextAffinity.upstream),
      ui.Rect.zero,
    );
    expect(caretOffset.dx, moreOrLessEquals(0.0, epsilon: 0.0001));
    expect(caretOffset.dy, moreOrLessEquals(0.0, epsilon: 0.0001));
    offset = 1;
    caretOffset = painter.getOffsetForCaret(
      ui.TextPosition(offset: offset),
      ui.Rect.zero,
    );
    expect(caretOffset.dx, moreOrLessEquals(0.0, epsilon: 0.0001));
    expect(caretOffset.dy, moreOrLessEquals(SIZE_OF_A, epsilon: 0.0001));
    caretOffset = painter.getOffsetForCaret(
      ui.TextPosition(offset: offset, affinity: ui.TextAffinity.upstream),
      ui.Rect.zero,
    );
    expect(caretOffset.dx, moreOrLessEquals(0.0, epsilon: 0.0001));
    expect(caretOffset.dy, moreOrLessEquals(SIZE_OF_A, epsilon: 0.0001));

    // When text wraps on its own, getOffsetForCaret disambiguates between the
    // end of one line and start of next using affinity.
    text = 'aaaaaaaa'; // Just enough to wrap one character down to second line
    painter.text = TextSpan(text: text);
    painter.layout(maxWidth: 100); // SIZE_OF_A * text.length > 100, so it wraps
    caretOffset = painter.getOffsetForCaret(
      ui.TextPosition(offset: text.length - 1),
      ui.Rect.zero,
    );
    // When affinity is downstream, cursor is at beginning of second line
    expect(caretOffset.dx, moreOrLessEquals(0.0, epsilon: 0.0001));
    expect(caretOffset.dy, moreOrLessEquals(SIZE_OF_A, epsilon: 0.0001));
    caretOffset = painter.getOffsetForCaret(
      ui.TextPosition(offset: text.length - 1, affinity: ui.TextAffinity.upstream),
      ui.Rect.zero,
    );
    // When affinity is upstream, cursor is at end of first line
    expect(caretOffset.dx, moreOrLessEquals(98.0, epsilon: 0.0001));
    expect(caretOffset.dy, moreOrLessEquals(0.0, epsilon: 0.0001));

    // When given a string with a newline at the end, getOffsetForCaret puts
    // the cursor at the start of the next line regardless of affinity
    text = 'aaa\n';
    painter.text = TextSpan(text: text);
    painter.layout();
    caretOffset = painter.getOffsetForCaret(
      ui.TextPosition(offset: text.length),
      ui.Rect.zero,
    );
    expect(caretOffset.dx, moreOrLessEquals(0.0, epsilon: 0.0001));
    expect(caretOffset.dy, moreOrLessEquals(SIZE_OF_A, epsilon: 0.0001));
    offset = text.length;
    caretOffset = painter.getOffsetForCaret(
      ui.TextPosition(offset: offset, affinity: TextAffinity.upstream),
      ui.Rect.zero,
    );
    expect(caretOffset.dx, moreOrLessEquals(0.0, epsilon: 0.0001));
    expect(caretOffset.dy, moreOrLessEquals(SIZE_OF_A, epsilon: 0.0001));

    // Given a one-line right aligned string, positioning the cursor at offset 0
    // means that it appears at the "end" of the string, after the character
    // that was typed first, at x=0.
    painter.textAlign = TextAlign.right;
    text = 'aaa';
    painter.text = TextSpan(text: text);
    painter.layout();
    offset = 0;
    caretOffset = painter.getOffsetForCaret(
      ui.TextPosition(offset: offset),
      ui.Rect.zero,
    );
    expect(caretOffset.dx, moreOrLessEquals(0.0, epsilon: 0.0001));
    expect(caretOffset.dy, moreOrLessEquals(0.0, epsilon: 0.0001));
    painter.textAlign = TextAlign.left;

    // When given an offset after a newline in the middle of a string,
    // getOffsetForCaret returns the start of the next line regardless of
    // affinity.
    text = 'aaa\naaa';
    painter.text = TextSpan(text: text);
    painter.layout();
    offset = 4;
    caretOffset = painter.getOffsetForCaret(
      ui.TextPosition(offset: offset),
      ui.Rect.zero,
    );
    expect(caretOffset.dx, moreOrLessEquals(0.0, epsilon: 0.0001));
    expect(caretOffset.dy, moreOrLessEquals(SIZE_OF_A, epsilon: 0.0001));
    caretOffset = painter.getOffsetForCaret(
      ui.TextPosition(offset: offset, affinity: TextAffinity.upstream),
      ui.Rect.zero,
    );
    expect(caretOffset.dx, moreOrLessEquals(0.0, epsilon: 0.0001));
    expect(caretOffset.dy, moreOrLessEquals(SIZE_OF_A, epsilon: 0.0001));

    // When given a string with multiple trailing newlines, places the caret
    // in the position given by offset regardless of affinity.
    text = 'aaa\n\n\n';
    offset = 3;
    caretOffset = painter.getOffsetForCaret(
      ui.TextPosition(offset: offset),
      ui.Rect.zero,
    );
    expect(caretOffset.dx, moreOrLessEquals(SIZE_OF_A * 3, epsilon: 0.0001));
    expect(caretOffset.dy, moreOrLessEquals(0.0, epsilon: 0.0001));
    caretOffset = painter.getOffsetForCaret(
      ui.TextPosition(offset: offset, affinity: TextAffinity.upstream),
      ui.Rect.zero,
    );
    expect(caretOffset.dx, moreOrLessEquals(SIZE_OF_A * 3, epsilon: 0.0001));
    expect(caretOffset.dy, moreOrLessEquals(0.0, epsilon: 0.0001));

    offset = 4;
    painter.text = TextSpan(text: text);
    painter.layout();
    caretOffset = painter.getOffsetForCaret(
      ui.TextPosition(offset: offset),
      ui.Rect.zero,
    );
    expect(caretOffset.dx, moreOrLessEquals(0.0, epsilon: 0.0001));
    expect(caretOffset.dy, moreOrLessEquals(SIZE_OF_A, epsilon: 0.001));
    caretOffset = painter.getOffsetForCaret(
      ui.TextPosition(offset: offset, affinity: TextAffinity.upstream),
      ui.Rect.zero,
    );
    expect(caretOffset.dx, moreOrLessEquals(0.0, epsilon: 0.0001));
    expect(caretOffset.dy, moreOrLessEquals(SIZE_OF_A, epsilon: 0.0001));

    offset = 5;
    caretOffset = painter.getOffsetForCaret(
      ui.TextPosition(offset: offset),
      ui.Rect.zero,
    );
    expect(caretOffset.dx, moreOrLessEquals(0.0, epsilon: 0.0001));
    expect(caretOffset.dy, moreOrLessEquals(SIZE_OF_A * 2, epsilon: 0.001));
    caretOffset = painter.getOffsetForCaret(
      ui.TextPosition(offset: offset, affinity: TextAffinity.upstream),
      ui.Rect.zero,
    );
    expect(caretOffset.dx, moreOrLessEquals(0.0, epsilon: 0.0001));
    expect(caretOffset.dy, moreOrLessEquals(SIZE_OF_A * 2, epsilon: 0.0001));

    offset = 6;
    caretOffset = painter.getOffsetForCaret(
      ui.TextPosition(offset: offset),
      ui.Rect.zero,
    );
    expect(caretOffset.dx, moreOrLessEquals(0.0, epsilon: 0.0001));
    expect(caretOffset.dy, moreOrLessEquals(SIZE_OF_A * 3, epsilon: 0.0001));

    caretOffset = painter.getOffsetForCaret(
      ui.TextPosition(offset: offset, affinity: TextAffinity.upstream),
      ui.Rect.zero,
    );
    expect(caretOffset.dx, moreOrLessEquals(0.0, epsilon: 0.0001));
    expect(caretOffset.dy, moreOrLessEquals(SIZE_OF_A * 3, epsilon: 0.0001));

    // When given a string with multiple leading newlines, places the caret in
    // the position given by offset regardless of affinity.
    text = '\n\n\naaa';
    offset = 3;
    painter.text = TextSpan(text: text);
    painter.layout();
    caretOffset = painter.getOffsetForCaret(
      ui.TextPosition(offset: offset),
      ui.Rect.zero,
    );
    expect(caretOffset.dx, moreOrLessEquals(0.0, epsilon: 0.0001));
    expect(caretOffset.dy, moreOrLessEquals(SIZE_OF_A * 3, epsilon: 0.0001));
    caretOffset = painter.getOffsetForCaret(
      ui.TextPosition(offset: offset, affinity: TextAffinity.upstream),
      ui.Rect.zero,
    );
    expect(caretOffset.dx, moreOrLessEquals(0.0, epsilon: 0.0001));
    expect(caretOffset.dy, moreOrLessEquals(SIZE_OF_A * 3, epsilon: 0.0001));

    offset = 2;
    caretOffset = painter.getOffsetForCaret(
      ui.TextPosition(offset: offset),
      ui.Rect.zero,
    );
    expect(caretOffset.dx, moreOrLessEquals(0.0, epsilon: 0.0001));
    expect(caretOffset.dy, moreOrLessEquals(SIZE_OF_A * 2, epsilon: 0.0001));
    caretOffset = painter.getOffsetForCaret(
      ui.TextPosition(offset: offset, affinity: TextAffinity.upstream),
      ui.Rect.zero,
    );
    expect(caretOffset.dx, moreOrLessEquals(0.0, epsilon: 0.0001));
    expect(caretOffset.dy, moreOrLessEquals(SIZE_OF_A * 2, epsilon: 0.0001));

    offset = 1;
    caretOffset = painter.getOffsetForCaret(
      ui.TextPosition(offset: offset),
      ui.Rect.zero,
    );
    expect(caretOffset.dx, moreOrLessEquals(0.0, epsilon: 0.0001));
    expect(caretOffset.dy,moreOrLessEquals(SIZE_OF_A, epsilon: 0.0001));
    caretOffset = painter.getOffsetForCaret(
      ui.TextPosition(offset: offset, affinity: TextAffinity.upstream),
      ui.Rect.zero,
    );
    expect(caretOffset.dx, moreOrLessEquals(0.0, epsilon: 0.0001));
    expect(caretOffset.dy, moreOrLessEquals(SIZE_OF_A, epsilon: 0.0001));

    offset = 0;
    caretOffset = painter.getOffsetForCaret(
      ui.TextPosition(offset: offset),
      ui.Rect.zero,
    );
    expect(caretOffset.dx, moreOrLessEquals(0.0, epsilon: 0.0001));
    expect(caretOffset.dy, moreOrLessEquals(0.0, epsilon: 0.0001));
    caretOffset = painter.getOffsetForCaret(
      ui.TextPosition(offset: offset, affinity: TextAffinity.upstream),
      ui.Rect.zero,
    );
    expect(caretOffset.dx, moreOrLessEquals(0.0, epsilon: 0.0001));
    expect(caretOffset.dy, moreOrLessEquals(0.0, epsilon: 0.0001));
  });

  test('TextPainter widget span', () {
    final TextPainter painter = TextPainter()
      ..textDirection = TextDirection.ltr;

    const String text = 'test';
    painter.text = const TextSpan(
      text: text,
      children: <InlineSpan>[
        WidgetSpan(child: SizedBox(width: 50, height: 30)),
        TextSpan(text: text),
        WidgetSpan(child: SizedBox(width: 50, height: 30)),
        WidgetSpan(child: SizedBox(width: 50, height: 30)),
        TextSpan(text: text),
        WidgetSpan(child: SizedBox(width: 50, height: 30)),
        WidgetSpan(child: SizedBox(width: 50, height: 30)),
        WidgetSpan(child: SizedBox(width: 50, height: 30)),
        WidgetSpan(child: SizedBox(width: 50, height: 30)),
        WidgetSpan(child: SizedBox(width: 50, height: 30)),
        WidgetSpan(child: SizedBox(width: 50, height: 30)),
        WidgetSpan(child: SizedBox(width: 50, height: 30)),
        WidgetSpan(child: SizedBox(width: 50, height: 30)),
        WidgetSpan(child: SizedBox(width: 50, height: 30)),
        WidgetSpan(child: SizedBox(width: 50, height: 30)),
        WidgetSpan(child: SizedBox(width: 50, height: 30)),
      ],
    );

    // We provide dimensions for the widgets
    painter.setPlaceholderDimensions(const <PlaceholderDimensions>[
      PlaceholderDimensions(size: Size(50, 30), baselineOffset: 25, alignment: ui.PlaceholderAlignment.bottom),
      PlaceholderDimensions(size: Size(50, 30), baselineOffset: 25, alignment: ui.PlaceholderAlignment.bottom),
      PlaceholderDimensions(size: Size(50, 30), baselineOffset: 25, alignment: ui.PlaceholderAlignment.bottom),
      PlaceholderDimensions(size: Size(50, 30), baselineOffset: 25, alignment: ui.PlaceholderAlignment.bottom),
      PlaceholderDimensions(size: Size(50, 30), baselineOffset: 25, alignment: ui.PlaceholderAlignment.bottom),
      PlaceholderDimensions(size: Size(50, 30), baselineOffset: 25, alignment: ui.PlaceholderAlignment.bottom),
      PlaceholderDimensions(size: Size(50, 30), baselineOffset: 25, alignment: ui.PlaceholderAlignment.bottom),
      PlaceholderDimensions(size: Size(50, 30), baselineOffset: 25, alignment: ui.PlaceholderAlignment.bottom),
      PlaceholderDimensions(size: Size(50, 30), baselineOffset: 25, alignment: ui.PlaceholderAlignment.bottom),
      PlaceholderDimensions(size: Size(50, 30), baselineOffset: 25, alignment: ui.PlaceholderAlignment.bottom),
      PlaceholderDimensions(size: Size(50, 30), baselineOffset: 25, alignment: ui.PlaceholderAlignment.bottom),
      PlaceholderDimensions(size: Size(50, 30), baselineOffset: 25, alignment: ui.PlaceholderAlignment.bottom),
      PlaceholderDimensions(size: Size(51, 30), baselineOffset: 25, alignment: ui.PlaceholderAlignment.bottom),
      PlaceholderDimensions(size: Size(50, 30), baselineOffset: 25, alignment: ui.PlaceholderAlignment.bottom),
    ]);

    painter.layout(maxWidth: 500);

    // Now, each of the WidgetSpans will have their own placeholder 'hole'.
    Offset caretOffset = painter.getOffsetForCaret(const ui.TextPosition(offset: 1), ui.Rect.zero);
    expect(caretOffset.dx, 14);
    caretOffset = painter.getOffsetForCaret(const ui.TextPosition(offset: 4), ui.Rect.zero);
    expect(caretOffset.dx, 56);
    caretOffset = painter.getOffsetForCaret(const ui.TextPosition(offset: 5), ui.Rect.zero);
    expect(caretOffset.dx, 106);
    caretOffset = painter.getOffsetForCaret(const ui.TextPosition(offset: 6), ui.Rect.zero);
    expect(caretOffset.dx, 120);
    caretOffset = painter.getOffsetForCaret(const ui.TextPosition(offset: 10), ui.Rect.zero);
    expect(caretOffset.dx, 212);
    caretOffset = painter.getOffsetForCaret(const ui.TextPosition(offset: 11), ui.Rect.zero);
    expect(caretOffset.dx, 262);
    caretOffset = painter.getOffsetForCaret(const ui.TextPosition(offset: 12), ui.Rect.zero);
    expect(caretOffset.dx, 276);
    caretOffset = painter.getOffsetForCaret(const ui.TextPosition(offset: 13), ui.Rect.zero);
    expect(caretOffset.dx, 290);
    caretOffset = painter.getOffsetForCaret(const ui.TextPosition(offset: 14), ui.Rect.zero);
    expect(caretOffset.dx, 304);
    caretOffset = painter.getOffsetForCaret(const ui.TextPosition(offset: 15), ui.Rect.zero);
    expect(caretOffset.dx, 318);
    caretOffset = painter.getOffsetForCaret(const ui.TextPosition(offset: 16), ui.Rect.zero);
    expect(caretOffset.dx, 368);
    caretOffset = painter.getOffsetForCaret(const ui.TextPosition(offset: 17), ui.Rect.zero);
    expect(caretOffset.dx, 418);
    caretOffset = painter.getOffsetForCaret(const ui.TextPosition(offset: 18), ui.Rect.zero);
    expect(caretOffset.dx, 0);
    caretOffset = painter.getOffsetForCaret(const ui.TextPosition(offset: 19), ui.Rect.zero);
    expect(caretOffset.dx, 50);
    caretOffset = painter.getOffsetForCaret(const ui.TextPosition(offset: 23), ui.Rect.zero);
    expect(caretOffset.dx, 250);

    expect(painter.inlinePlaceholderBoxes!.length, 14);
    expect(painter.inlinePlaceholderBoxes![0], const TextBox.fromLTRBD(56, 0, 106, 30, TextDirection.ltr));
    expect(painter.inlinePlaceholderBoxes![2], const TextBox.fromLTRBD(212, 0, 262, 30, TextDirection.ltr));
    expect(painter.inlinePlaceholderBoxes![3], const TextBox.fromLTRBD(318, 0, 368, 30, TextDirection.ltr));
    expect(painter.inlinePlaceholderBoxes![4], const TextBox.fromLTRBD(368, 0, 418, 30, TextDirection.ltr));
    expect(painter.inlinePlaceholderBoxes![5], const TextBox.fromLTRBD(418, 0, 468, 30, TextDirection.ltr));
    // line should break here
    expect(painter.inlinePlaceholderBoxes![6], const TextBox.fromLTRBD(0, 30, 50, 60, TextDirection.ltr));
    expect(painter.inlinePlaceholderBoxes![7], const TextBox.fromLTRBD(50, 30, 100, 60, TextDirection.ltr));
    expect(painter.inlinePlaceholderBoxes![10], const TextBox.fromLTRBD(200, 30, 250, 60, TextDirection.ltr));
    expect(painter.inlinePlaceholderBoxes![11], const TextBox.fromLTRBD(250, 30, 300, 60, TextDirection.ltr));
    expect(painter.inlinePlaceholderBoxes![12], const TextBox.fromLTRBD(300, 30, 351, 60, TextDirection.ltr));
    expect(painter.inlinePlaceholderBoxes![13], const TextBox.fromLTRBD(351, 30, 401, 60, TextDirection.ltr));
  }, skip: isBrowser && !isCanvasKit); // https://github.com/flutter/flutter/issues/87540

  // Null values are valid. See https://github.com/flutter/flutter/pull/48346#issuecomment-584839221
  test('TextPainter set TextHeightBehavior null test', () {
    final TextPainter painter = TextPainter()
      ..textDirection = TextDirection.ltr;

    painter.textHeightBehavior = const TextHeightBehavior();
    painter.textHeightBehavior = null;
  });

  test('TextPainter line metrics', () {
    final TextPainter painter = TextPainter()
      ..textDirection = TextDirection.ltr;

    const String text = 'test1\nhello line two really long for soft break\nfinal line 4';
    painter.text = const TextSpan(
      text: text,
    );

    painter.layout(maxWidth: 300);

    expect(painter.text, const TextSpan(text: text));
    expect(painter.preferredLineHeight, 14);

    final List<ui.LineMetrics> lines = painter.computeLineMetrics();

    expect(lines.length, 4);

    expect(lines[0].hardBreak, true);
    expect(lines[1].hardBreak, false);
    expect(lines[2].hardBreak, true);
    expect(lines[3].hardBreak, true);

    expect(lines[0].ascent, 11.199999809265137);
    expect(lines[1].ascent, 11.199999809265137);
    expect(lines[2].ascent, 11.199999809265137);
    expect(lines[3].ascent, 11.199999809265137);

    expect(lines[0].descent, 2.799999952316284);
    expect(lines[1].descent, 2.799999952316284);
    expect(lines[2].descent, 2.799999952316284);
    expect(lines[3].descent, 2.799999952316284);

    expect(lines[0].unscaledAscent, 11.199999809265137);
    expect(lines[1].unscaledAscent, 11.199999809265137);
    expect(lines[2].unscaledAscent, 11.199999809265137);
    expect(lines[3].unscaledAscent, 11.199999809265137);

    expect(lines[0].baseline, 11.200000047683716);
    expect(lines[1].baseline, 25.200000047683716);
    expect(lines[2].baseline, 39.200000047683716);
    expect(lines[3].baseline, 53.200000047683716);

    expect(lines[0].height, 14);
    expect(lines[1].height, 14);
    expect(lines[2].height, 14);
    expect(lines[3].height, 14);

    expect(lines[0].width, 70);
    expect(lines[1].width, 294);
    expect(lines[2].width, 266);
    expect(lines[3].width, 168);

    expect(lines[0].left, 0);
    expect(lines[1].left, 0);
    expect(lines[2].left, 0);
    expect(lines[3].left, 0);

    expect(lines[0].lineNumber, 0);
    expect(lines[1].lineNumber, 1);
    expect(lines[2].lineNumber, 2);
    expect(lines[3].lineNumber, 3);
  }, skip: true); // https://github.com/flutter/flutter/issues/62819

  test('TextPainter caret height and line height', () {
    final TextPainter painter = TextPainter()
      ..textDirection = TextDirection.ltr
      ..strutStyle = const StrutStyle(fontSize: 50.0);

    const String text = 'A';
    painter.text = const TextSpan(text: text, style: TextStyle(height: 1.0));
    painter.layout();

    final double caretHeight = painter.getFullHeightForCaret(
      const ui.TextPosition(offset: 0),
      ui.Rect.zero,
    )!;
    expect(caretHeight, 50.0);
  }, skip: isBrowser && !isCanvasKit); // https://github.com/flutter/flutter/issues/56308

  group('TextPainter line-height', () {
    test('half-leading', () {
      const TextStyle style = TextStyle(
        height: 20,
        fontSize: 1,
        leadingDistribution: TextLeadingDistribution.even,
      );

      final TextPainter painter = TextPainter()
        ..textDirection = TextDirection.ltr
        ..text = const TextSpan(text: 'A', style: style)
        ..layout();

      final Rect glyphBox = painter.getBoxesForSelection(
        const TextSelection(baseOffset: 0, extentOffset: 1),
      ).first.toRect();

      final RelativeRect insets = RelativeRect.fromSize(glyphBox, painter.size);
      // The glyph box is centered.
      expect(insets.top, insets.bottom);
      // The glyph box is exactly 1 logical pixel high.
      expect(insets.top, (20 - 1) / 2);
    });

    test('half-leading with small height', () {
      const TextStyle style = TextStyle(
        height: 0.1,
        fontSize: 10,
        leadingDistribution: TextLeadingDistribution.even,
      );

      final TextPainter painter = TextPainter()
        ..textDirection = TextDirection.ltr
        ..text = const TextSpan(text: 'A', style: style)
        ..layout();

      final Rect glyphBox = painter.getBoxesForSelection(
        const TextSelection(baseOffset: 0, extentOffset: 1),
      ).first.toRect();

      final RelativeRect insets = RelativeRect.fromSize(glyphBox, painter.size);
      // The glyph box is still centered.
      expect(insets.top, insets.bottom);
      // The glyph box is exactly 10 logical pixel high (the height multiplier
      // does not scale the glyph). Negative leading.
      expect(insets.top, (1 - 10) / 2);
    });

    test('half-leading with leading trim', () {
      const TextStyle style = TextStyle(
        height: 0.1,
        fontSize: 10,
        leadingDistribution: TextLeadingDistribution.even,
      );

      final TextPainter painter = TextPainter()
        ..textDirection = TextDirection.ltr
        ..text = const TextSpan(text: 'A', style: style)
        ..textHeightBehavior = const TextHeightBehavior(
            applyHeightToFirstAscent: false,
            applyHeightToLastDescent: false,
          )
        ..layout();

      final Rect glyphBox = painter.getBoxesForSelection(
        const TextSelection(baseOffset: 0, extentOffset: 1),
      ).first.toRect();

      expect(painter.size, glyphBox.size);
      // The glyph box is still centered.
      expect(glyphBox.topLeft, Offset.zero);
    });

    test('TextLeadingDistribution falls back to paragraph style', () {
      const TextStyle style = TextStyle(height: 20, fontSize: 1);
      final TextPainter painter = TextPainter()
        ..textDirection = TextDirection.ltr
        ..text = const TextSpan(text: 'A', style: style)
        ..textHeightBehavior = const TextHeightBehavior(
            leadingDistribution: TextLeadingDistribution.even,
          )
        ..layout();

      final Rect glyphBox = painter.getBoxesForSelection(
        const TextSelection(baseOffset: 0, extentOffset: 1),
      ).first.toRect();

      // Still uses half-leading.
      final RelativeRect insets = RelativeRect.fromSize(glyphBox, painter.size);
      expect(insets.top, insets.bottom);
      expect(insets.top, (20 - 1) / 2);
    });

    test('TextLeadingDistribution does nothing if height multiplier is null', () {
      const TextStyle style = TextStyle(fontSize: 1);
      final TextPainter painter = TextPainter()
        ..textDirection = TextDirection.ltr
        ..text = const TextSpan(text: 'A', style: style)
        ..textHeightBehavior = const TextHeightBehavior(
            leadingDistribution: TextLeadingDistribution.even,
          )
        ..layout();

      final Rect glyphBox = painter.getBoxesForSelection(
        const TextSelection(baseOffset: 0, extentOffset: 1),
      ).first.toRect();

      painter.textHeightBehavior = const TextHeightBehavior();
      painter.layout();

      final Rect newGlyphBox = painter.getBoxesForSelection(
        const TextSelection(baseOffset: 0, extentOffset: 1),
      ).first.toRect();
      expect(glyphBox, newGlyphBox);
    });
  }, skip: isBrowser && !isCanvasKit); // https://github.com/flutter/flutter/issues/87543

  test('TextPainter handles invalid UTF-16', () {
    Object? exception;
    FlutterError.onError = (FlutterErrorDetails details) {
      exception = details.exception;
    };

    final TextPainter painter = TextPainter()
      ..textDirection = TextDirection.ltr;

    const String text = 'Hello\uD83DWorld';
    const double fontSize = 20.0;
    painter.text = const TextSpan(text: text, style: TextStyle(fontSize: fontSize));
    painter.layout();
    // The layout should include one replacement character.
    expect(painter.width, equals(fontSize));
    expect(exception, isNotNull);
  }, skip: kIsWeb); // https://github.com/flutter/flutter/issues/87544

  test('Diacritic', () {
    final TextPainter painter = TextPainter()
      ..textDirection = TextDirection.ltr;

    // Two letters followed by a diacritic
    const String text = 'ฟห้';
    painter.text = const TextSpan(text: text);
    painter.layout();

    final ui.Offset caretOffset = painter.getOffsetForCaret(
        const ui.TextPosition(
            offset: text.length, affinity: TextAffinity.upstream),
        ui.Rect.zero);
    expect(caretOffset.dx, painter.width);
  }, skip: kIsWeb && !isCanvasKit); // https://github.com/flutter/flutter/issues/87545

  test('TextPainter line metrics update after layout', () {
    final TextPainter painter = TextPainter()
      ..textDirection = TextDirection.ltr;

    const String text = 'word1 word2 word3';
    painter.text = const TextSpan(
      text: text,
    );

    painter.layout(maxWidth: 80);

    List<ui.LineMetrics> lines = painter.computeLineMetrics();
    expect(lines.length, 3);

    painter.layout(maxWidth: 1000);

    lines = painter.computeLineMetrics();
    expect(lines.length, 1);
  }, skip: kIsWeb && !isCanvasKit); // https://github.com/flutter/flutter/issues/62819

<<<<<<< HEAD
  test('TextPainter requires layout after providing different placeholder dimensions', () {
    final TextPainter painter = TextPainter()
      ..textDirection = TextDirection.ltr;

    painter.text = const TextSpan(children: <InlineSpan>[
      TextSpan(text: 'before'),
      WidgetSpan(child: Text('widget1')),
      WidgetSpan(child: Text('widget2')),
      WidgetSpan(child: Text('widget3')),
      TextSpan(text: 'after'),
    ]);

    painter.setPlaceholderDimensions(const <PlaceholderDimensions>[
      PlaceholderDimensions(size: Size(30, 30), alignment: ui.PlaceholderAlignment.bottom),
      PlaceholderDimensions(size: Size(40, 30), alignment: ui.PlaceholderAlignment.bottom),
      PlaceholderDimensions(size: Size(50, 30), alignment: ui.PlaceholderAlignment.bottom),
    ]);
    painter.layout();

    painter.setPlaceholderDimensions(const <PlaceholderDimensions>[
      PlaceholderDimensions(size: Size(30, 30), alignment: ui.PlaceholderAlignment.bottom),
      PlaceholderDimensions(size: Size(40, 20), alignment: ui.PlaceholderAlignment.bottom),
      PlaceholderDimensions(size: Size(50, 30), alignment: ui.PlaceholderAlignment.bottom),
    ]);

    Object? e;
    try {
      painter.paint(MockCanvas(), Offset.zero);
    } catch (exception) {
      e = exception;
    }
    expect(
      e.toString(),
      contains('TextPainter.paint called when text geometry was not yet calculated'),
    );
  }, skip: isBrowser && !isCanvasKit); // https://github.com/flutter/flutter/issues/56308

  test('TextPainter does not require layout after providing identical placeholder dimensions', () {
    final TextPainter painter = TextPainter()
      ..textDirection = TextDirection.ltr;

    painter.text = const TextSpan(children: <InlineSpan>[
      TextSpan(text: 'before'),
      WidgetSpan(child: Text('widget1')),
      WidgetSpan(child: Text('widget2')),
      WidgetSpan(child: Text('widget3')),
      TextSpan(text: 'after'),
    ]);

    painter.setPlaceholderDimensions(const <PlaceholderDimensions>[
      PlaceholderDimensions(size: Size(30, 30), alignment: ui.PlaceholderAlignment.bottom),
      PlaceholderDimensions(size: Size(40, 30), alignment: ui.PlaceholderAlignment.bottom),
      PlaceholderDimensions(size: Size(50, 30), alignment: ui.PlaceholderAlignment.bottom),
    ]);
    painter.layout();

    painter.setPlaceholderDimensions(const <PlaceholderDimensions>[
      PlaceholderDimensions(size: Size(30, 30), alignment: ui.PlaceholderAlignment.bottom),
      PlaceholderDimensions(size: Size(40, 30), alignment: ui.PlaceholderAlignment.bottom),
      PlaceholderDimensions(size: Size(50, 30), alignment: ui.PlaceholderAlignment.bottom),
    ]);

    Object? e;
    try {
      painter.paint(MockCanvas(), Offset.zero);
    } catch (exception) {
      e = exception;
    }
    // In tests, paint() will throw an UnimplementedError due to missing drawParagraph method.
    expect(
      e.toString(),
      isNot(contains('TextPainter.paint called when text geometry was not yet calculated')),
    );
  }, skip: isBrowser && !isCanvasKit); // https://github.com/flutter/flutter/issues/56308
=======
  test('TextPainter throws with stack trace when accessing text layout', () {
    final TextPainter painter = TextPainter()
      ..text = const TextSpan(text: 'TEXT')
      ..textDirection = TextDirection.ltr;

    FlutterError? exception;
    try {
      painter.getPositionForOffset(Offset.zero);
    } on FlutterError catch (e) {
      exception = e;
    }
    expect(exception?.message, contains('The TextPainter has never been laid out.'));
    exception = null;

    try {
      painter.layout();
      painter.getPositionForOffset(Offset.zero);
    } on FlutterError catch (e) {
      exception = e;
    }

    expect(exception, isNull);
    exception = null;

    try {
      painter.markNeedsLayout();
      painter.getPositionForOffset(Offset.zero);
    } on FlutterError catch (e) {
      exception = e;
    }

    expect(exception?.message, contains('The calls that first invalidated the text layout were:'));
    exception = null;
  });
>>>>>>> 176f7d71
}

class MockCanvas extends Fake implements Canvas {

}<|MERGE_RESOLUTION|>--- conflicted
+++ resolved
@@ -1035,7 +1035,42 @@
     expect(lines.length, 1);
   }, skip: kIsWeb && !isCanvasKit); // https://github.com/flutter/flutter/issues/62819
 
-<<<<<<< HEAD
+  test('TextPainter throws with stack trace when accessing text layout', () {
+    final TextPainter painter = TextPainter()
+      ..text = const TextSpan(text: 'TEXT')
+      ..textDirection = TextDirection.ltr;
+
+    FlutterError? exception;
+    try {
+      painter.getPositionForOffset(Offset.zero);
+    } on FlutterError catch (e) {
+      exception = e;
+    }
+    expect(exception?.message, contains('The TextPainter has never been laid out.'));
+    exception = null;
+
+    try {
+      painter.layout();
+      painter.getPositionForOffset(Offset.zero);
+    } on FlutterError catch (e) {
+      exception = e;
+    }
+
+    expect(exception, isNull);
+    exception = null;
+
+    try {
+      painter.markNeedsLayout();
+      painter.getPositionForOffset(Offset.zero);
+    } on FlutterError catch (e) {
+      exception = e;
+    }
+
+    expect(exception?.message, contains('The calls that first invalidated the text layout were:'));
+    exception = null;
+  });
+
+
   test('TextPainter requires layout after providing different placeholder dimensions', () {
     final TextPainter painter = TextPainter()
       ..textDirection = TextDirection.ltr;
@@ -1110,42 +1145,6 @@
       isNot(contains('TextPainter.paint called when text geometry was not yet calculated')),
     );
   }, skip: isBrowser && !isCanvasKit); // https://github.com/flutter/flutter/issues/56308
-=======
-  test('TextPainter throws with stack trace when accessing text layout', () {
-    final TextPainter painter = TextPainter()
-      ..text = const TextSpan(text: 'TEXT')
-      ..textDirection = TextDirection.ltr;
-
-    FlutterError? exception;
-    try {
-      painter.getPositionForOffset(Offset.zero);
-    } on FlutterError catch (e) {
-      exception = e;
-    }
-    expect(exception?.message, contains('The TextPainter has never been laid out.'));
-    exception = null;
-
-    try {
-      painter.layout();
-      painter.getPositionForOffset(Offset.zero);
-    } on FlutterError catch (e) {
-      exception = e;
-    }
-
-    expect(exception, isNull);
-    exception = null;
-
-    try {
-      painter.markNeedsLayout();
-      painter.getPositionForOffset(Offset.zero);
-    } on FlutterError catch (e) {
-      exception = e;
-    }
-
-    expect(exception?.message, contains('The calls that first invalidated the text layout were:'));
-    exception = null;
-  });
->>>>>>> 176f7d71
 }
 
 class MockCanvas extends Fake implements Canvas {
