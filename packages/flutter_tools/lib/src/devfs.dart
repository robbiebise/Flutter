--- conflicted
+++ resolved
@@ -512,23 +512,13 @@
       final String compiledBinary = compilerOutput?.outputFilename;
       if (compiledBinary != null && compiledBinary.isNotEmpty) {
         final String entryUri = projectRootPath != null ?
-<<<<<<< HEAD
             fs.path.relative(pathToReload, from: projectRootPath):
             pathToReload;
-        dirtyEntries.putIfAbsent(
-          fs.path.toUri(entryUri),
-          () => new DevFSFileContent(fs.file(compiledBinary))
-        );
-=======
-            fs.path.relative(mainPath, from: projectRootPath):
-            mainPath;
-        final Uri kernelUri = fs.path.toUri(entryUri + '.dill');
-        if (!dirtyEntries.containsKey(kernelUri)) {
+        if (!dirtyEntries.containsKey(entryUri)) {
           final DevFSFileContent content = new DevFSFileContent(fs.file(compiledBinary));
-          dirtyEntries[kernelUri] = content;
+          dirtyEntries[entryUri] = content;
           numBytes += content.size;
         }
->>>>>>> 57911641
       }
     }
     if (dirtyEntries.isNotEmpty) {
