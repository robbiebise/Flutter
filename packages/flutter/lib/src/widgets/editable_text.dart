// Copyright 2015 The Chromium Authors. All rights reserved.
// Use of this source code is governed by a BSD-style license that can be
// found in the LICENSE file.

import 'dart:async';
import 'dart:ui' as ui;

import 'package:flutter/foundation.dart';
import 'package:flutter/painting.dart';
import 'package:flutter/rendering.dart';
import 'package:flutter/scheduler.dart';
import 'package:flutter/services.dart';
import 'package:flutter/gestures.dart' show DragStartBehavior;

import 'automatic_keep_alive.dart';
import 'basic.dart';
import 'binding.dart';
import 'debug.dart';
import 'focus_manager.dart';
import 'focus_scope.dart';
import 'framework.dart';
import 'localizations.dart';
import 'media_query.dart';
import 'scroll_controller.dart';
import 'scroll_physics.dart';
import 'scrollable.dart';
import 'text_selection.dart';
import 'ticker_provider.dart';

export 'package:flutter/services.dart' show TextEditingValue, TextSelection, TextInputType;
export 'package:flutter/rendering.dart' show SelectionChangedCause;

/// Signature for the callback that reports when the user changes the selection
/// (including the cursor location).
typedef SelectionChangedCallback = void Function(TextSelection selection, SelectionChangedCause cause);

// The time it takes for the cursor to fade from fully opaque to fully
// transparent and vice versa. A full cursor blink, from transparent to opaque
// to transparent, is twice this duration.
const Duration _kCursorBlinkHalfPeriod = Duration(milliseconds: 500);

// The time the cursor is static in opacity before animating to become
// transparent.
const Duration _kCursorBlinkWaitForStart = Duration(milliseconds: 150);

// Number of cursor ticks during which the most recently entered character
// is shown in an obscured text field.
const int _kObscureShowLatestCharCursorTicks = 3;

/// A controller for an editable text field.
///
/// Whenever the user modifies a text field with an associated
/// [TextEditingController], the text field updates [value] and the controller
/// notifies its listeners. Listeners can then read the [text] and [selection]
/// properties to learn what the user has typed or how the selection has been
/// updated.
///
/// Similarly, if you modify the [text] or [selection] properties, the text
/// field will be notified and will update itself appropriately.
///
/// A [TextEditingController] can also be used to provide an initial value for a
/// text field. If you build a text field with a controller that already has
/// [text], the text field will use that text as its initial value.
///
/// The [text] or [selection] properties can be set from within a listener
/// added to this controller. If both properties need to be changed then the
/// controller's [value] should be set instead.
///
/// {@tool snippet --template=stateful_widget_material}
/// This example creates a [TextField] with a [TextEditingController] whose
/// change listener forces the entered text to be lower case and keeps the
/// cursor at the end of the input.
///
/// ```dart
/// final _controller = TextEditingController();
///
/// void initState() {
///   _controller.addListener(() {
///     final text = _controller.text.toLowerCase();
///     _controller.value = _controller.value.copyWith(
///       text: text,
///       selection: TextSelection(baseOffset: text.length, extentOffset: text.length),
///       composing: TextRange.empty,
///     );
///   });
///   super.initState();
/// }
///
/// void dispose() {
///   _controller.dispose();
///   super.dispose();
/// }
///
/// Widget build(BuildContext context) {
///   return Scaffold(
///     body: Container(
///      alignment: Alignment.center,
///       padding: const EdgeInsets.all(6),
///       child: TextFormField(
///         controller: _controller,
///        decoration: InputDecoration(border: OutlineInputBorder()),
///       ),
///     ),
///   );
/// }
/// ```
/// {@end-tool}
///
/// See also:
///
///  * [TextField], which is a Material Design text field that can be controlled
///    with a [TextEditingController].
///  * [EditableText], which is a raw region of editable text that can be
///    controlled with a [TextEditingController].
class TextEditingController extends ValueNotifier<TextEditingValue> {
  /// Creates a controller for an editable text field.
  ///
  /// This constructor treats a null [text] argument as if it were the empty
  /// string.
  TextEditingController({ String text })
    : super(text == null ? TextEditingValue.empty : TextEditingValue(text: text));

  /// Creates a controller for an editable text field from an initial [TextEditingValue].
  ///
  /// This constructor treats a null [value] argument as if it were
  /// [TextEditingValue.empty].
  TextEditingController.fromValue(TextEditingValue value)
    : super(value ?? TextEditingValue.empty);

  /// The current string the user is editing.
  String get text => value.text;
  /// Setting this will notify all the listeners of this [TextEditingController]
  /// that they need to update (it calls [notifyListeners]). For this reason,
  /// this value should only be set between frames, e.g. in response to user
  /// actions, not during the build, layout, or paint phases.
  ///
  /// This property can be set from a listener added to this
  /// [TextEditingController]; however, one should not also set [selection]
  /// in a separate statement. To change both the [text] and the [selection]
  /// change the controller's [value].
  set text(String newText) {
    value = value.copyWith(
      text: newText,
      selection: const TextSelection.collapsed(offset: -1),
      composing: TextRange.empty,
    );
  }

  /// The currently selected [text].
  ///
  /// If the selection is collapsed, then this property gives the offset of the
  /// cursor within the text.
  TextSelection get selection => value.selection;
  /// Setting this will notify all the listeners of this [TextEditingController]
  /// that they need to update (it calls [notifyListeners]). For this reason,
  /// this value should only be set between frames, e.g. in response to user
  /// actions, not during the build, layout, or paint phases.
  ///
  /// This property can be set from a listener added to this
  /// [TextEditingController]; however, one should not also set [text]
  /// in a separate statement. To change both the [text] and the [selection]
  /// change the controller's [value].
  set selection(TextSelection newSelection) {
    if (newSelection.start > text.length || newSelection.end > text.length)
      throw FlutterError('invalid text selection: $newSelection');
    value = value.copyWith(selection: newSelection, composing: TextRange.empty);
  }

  /// Set the [value] to empty.
  ///
  /// After calling this function, [text] will be the empty string and the
  /// selection will be invalid.
  ///
  /// Calling this will notify all the listeners of this [TextEditingController]
  /// that they need to update (it calls [notifyListeners]). For this reason,
  /// this method should only be called between frames, e.g. in response to user
  /// actions, not during the build, layout, or paint phases.
  void clear() {
    value = TextEditingValue.empty;
  }

  /// Set the composing region to an empty range.
  ///
  /// The composing region is the range of text that is still being composed.
  /// Calling this function indicates that the user is done composing that
  /// region.
  ///
  /// Calling this will notify all the listeners of this [TextEditingController]
  /// that they need to update (it calls [notifyListeners]). For this reason,
  /// this method should only be called between frames, e.g. in response to user
  /// actions, not during the build, layout, or paint phases.
  void clearComposing() {
    value = value.copyWith(composing: TextRange.empty);
  }
}

/// A basic text input field.
///
/// This widget interacts with the [TextInput] service to let the user edit the
/// text it contains. It also provides scrolling, selection, and cursor
/// movement. This widget does not provide any focus management (e.g.,
/// tap-to-focus).
///
/// ## Input Actions
///
/// A [TextInputAction] can be provided to customize the appearance of the
/// action button on the soft keyboard for Android and iOS. The default action
/// is [TextInputAction.done].
///
/// Many [TextInputAction]s are common between Android and iOS. However, if an
/// [inputAction] is provided that is not supported by the current
/// platform in debug mode, an error will be thrown when the corresponding
/// EditableText receives focus. For example, providing iOS's "emergencyCall"
/// action when running on an Android device will result in an error when in
/// debug mode. In release mode, incompatible [TextInputAction]s are replaced
/// either with "unspecified" on Android, or "default" on iOS. Appropriate
/// [inputAction]s can be chosen by checking the current platform and then
/// selecting the appropriate action.
///
/// ## Lifecycle
///
/// Upon completion of editing, like pressing the "done" button on the keyboard,
/// two actions take place:
///
///   1st: Editing is finalized. The default behavior of this step includes
///   an invocation of [onChanged]. That default behavior can be overridden.
///   See [onEditingComplete] for details.
///
///   2nd: [onSubmitted] is invoked with the user's input value.
///
/// [onSubmitted] can be used to manually move focus to another input widget
/// when a user finishes with the currently focused input widget.
///
/// Rather than using this widget directly, consider using [TextField], which
/// is a full-featured, material-design text input field with placeholder text,
/// labels, and [Form] integration.
///
/// ## Gesture Events Handling
///
/// This widget provides rudimentary, platform-agnostic gesture handling for
/// user actions such as tapping, long-pressing and scrolling when
/// [rendererIgnoresPointer] is false (false by default). To tightly conform
/// to the platform behavior with respect to input gestures in text fields, use
/// [TextField] or [CupertinoTextField]. For custom selection behavior, call
/// methods such as [RenderEditable.selectPosition],
/// [RenderEditable.selectWord], etc. programmatically.
///
/// See also:
///
///  * [TextField], which is a full-featured, material-design text input field
///    with placeholder text, labels, and [Form] integration.
class EditableText extends StatefulWidget {
  /// Creates a basic text input control.
  ///
  /// The [maxLines] property can be set to null to remove the restriction on
  /// the number of lines. By default, it is one, meaning this is a single-line
  /// text field. [maxLines] must be null or greater than zero.
  ///
  /// If [keyboardType] is not set or is null, it will default to
  /// [TextInputType.text] unless [maxLines] is greater than one, when it will
  /// default to [TextInputType.multiline].
  ///
  /// The [controller], [focusNode], [style], [cursorColor], [backgroundCursorColor],
  /// [textAlign], [dragStartBehavior] and [rendererIgnoresPointer] arguments
  /// must not be null.
  EditableText({
    Key key,
    @required this.controller,
    @required this.focusNode,
    this.obscureText = false,
    this.autocorrect = true,
    @required this.style,
    StrutStyle strutStyle,
    @required this.cursorColor,
    @required this.backgroundCursorColor,
    this.textAlign = TextAlign.start,
    this.textDirection,
    this.locale,
    this.textScaleFactor,
    this.maxLines = 1,
    this.minLines,
    this.expands = false,
    this.autofocus = false,
    this.selectionColor,
    this.selectionControls,
    TextInputType keyboardType,
    this.textInputAction,
    this.textCapitalization = TextCapitalization.none,
    this.onChanged,
    this.onEditingComplete,
    this.onSubmitted,
    this.onSelectionChanged,
    this.onSelectionHandleTapped,
    List<TextInputFormatter> inputFormatters,
    this.rendererIgnoresPointer = false,
    this.cursorWidth = 2.0,
    this.cursorRadius,
    this.cursorOpacityAnimates = false,
    this.cursorOffset,
    this.paintCursorAboveText = false,
    this.scrollPadding = const EdgeInsets.all(20.0),
    this.keyboardAppearance = Brightness.light,
    this.dragStartBehavior = DragStartBehavior.start,
    this.enableInteractiveSelection,
    this.scrollPhysics,
  }) : assert(controller != null),
       assert(focusNode != null),
       assert(obscureText != null),
       assert(autocorrect != null),
       assert(style != null),
       assert(cursorColor != null),
       assert(cursorOpacityAnimates != null),
       assert(paintCursorAboveText != null),
       assert(backgroundCursorColor != null),
       assert(textAlign != null),
       assert(maxLines == null || maxLines > 0),
       assert(minLines == null || minLines > 0),
       assert(
         (maxLines == null) || (minLines == null) || (maxLines >= minLines),
         'minLines can\'t be greater than maxLines',
       ),
       assert(expands != null),
       assert(
         !expands || (maxLines == null && minLines == null),
         'minLines and maxLines must be null when expands is true.',
       ),
       assert(autofocus != null),
       assert(rendererIgnoresPointer != null),
       assert(scrollPadding != null),
       assert(dragStartBehavior != null),
       _strutStyle = strutStyle,
       keyboardType = keyboardType ?? (maxLines == 1 ? TextInputType.text : TextInputType.multiline),
       inputFormatters = maxLines == 1
           ? (
               <TextInputFormatter>[BlacklistingTextInputFormatter.singleLineFormatter]
                 ..addAll(inputFormatters ?? const Iterable<TextInputFormatter>.empty())
             )
           : inputFormatters,
       super(key: key);

  /// Controls the text being edited.
  final TextEditingController controller;

  /// Controls whether this widget has keyboard focus.
  final FocusNode focusNode;

  /// {@template flutter.widgets.editableText.obscureText}
  /// Whether to hide the text being edited (e.g., for passwords).
  ///
  /// When this is set to true, all the characters in the text field are
  /// replaced by U+2022 BULLET characters (•).
  ///
  /// Defaults to false. Cannot be null.
  /// {@endtemplate}
  final bool obscureText;

  /// {@template flutter.widgets.editableText.autocorrect}
  /// Whether to enable autocorrection.
  ///
  /// Defaults to true. Cannot be null.
  /// {@endtemplate}
  final bool autocorrect;

  /// The text style to use for the editable text.
  final TextStyle style;

  /// {@template flutter.widgets.editableText.strutStyle}
  /// The strut style used for the vertical layout.
  ///
  /// [StrutStyle] is used to establish a predictable vertical layout.
  /// Since fonts may vary depending on user input and due to font
  /// fallback, [StrutStyle.forceStrutHeight] is enabled by default
  /// to lock all lines to the height of the base [TextStyle], provided by
  /// [style]. This ensures the typed text fits within the allotted space.
  ///
  /// If null, the strut used will is inherit values from the [style] and will
  /// have [StrutStyle.forceStrutHeight] set to true. When no [style] is
  /// passed, the theme's [TextStyle] will be used to generate [strutStyle]
  /// instead.
  ///
  /// To disable strut-based vertical alignment and allow dynamic vertical
  /// layout based on the glyphs typed, use [StrutStyle.disabled].
  ///
  /// Flutter's strut is based on [typesetting strut](https://en.wikipedia.org/wiki/Strut_(typesetting))
  /// and CSS's [line-height](https://www.w3.org/TR/CSS2/visudet.html#line-height).
  /// {@endtemplate}
  ///
  /// Within editable text and textfields, [StrutStyle] will not use its standalone
  /// default values, and will instead inherit omitted/null properties from the
  /// [TextStyle] instead. See [StrutStyle.inheritFromTextStyle].
  StrutStyle get strutStyle {
    if (_strutStyle == null) {
      return style != null ? StrutStyle.fromTextStyle(style, forceStrutHeight: true) : StrutStyle.disabled;
    }
    return _strutStyle.inheritFromTextStyle(style);
  }
  final StrutStyle _strutStyle;

  /// {@template flutter.widgets.editableText.textAlign}
  /// How the text should be aligned horizontally.
  ///
  /// Defaults to [TextAlign.start] and cannot be null.
  /// {@endtemplate}
  final TextAlign textAlign;

  /// {@template flutter.widgets.editableText.textDirection}
  /// The directionality of the text.
  ///
  /// This decides how [textAlign] values like [TextAlign.start] and
  /// [TextAlign.end] are interpreted.
  ///
  /// This is also used to disambiguate how to render bidirectional text. For
  /// example, if the text is an English phrase followed by a Hebrew phrase,
  /// in a [TextDirection.ltr] context the English phrase will be on the left
  /// and the Hebrew phrase to its right, while in a [TextDirection.rtl]
  /// context, the English phrase will be on the right and the Hebrew phrase on
  /// its left.
  ///
  /// Defaults to the ambient [Directionality], if any.
  ///
  /// See also:
  ///
  ///   * {@macro flutter.gestures.monodrag.dragStartExample}
  /// {@endtemplate}
  final TextDirection textDirection;

  /// {@template flutter.widgets.editableText.textCapitalization}
  /// Configures how the platform keyboard will select an uppercase or
  /// lowercase keyboard.
  ///
  /// Only supports text keyboards, other keyboard types will ignore this
  /// configuration. Capitalization is locale-aware.
  ///
  /// Defaults to [TextCapitalization.none]. Must not be null.
  ///
  /// See also:
  ///
  ///  * [TextCapitalization], for a description of each capitalization behavior.
  /// {@endtemplate}
  final TextCapitalization textCapitalization;

  /// Used to select a font when the same Unicode character can
  /// be rendered differently, depending on the locale.
  ///
  /// It's rarely necessary to set this property. By default its value
  /// is inherited from the enclosing app with `Localizations.localeOf(context)`.
  ///
  /// See [RenderEditable.locale] for more information.
  final Locale locale;

  /// The number of font pixels for each logical pixel.
  ///
  /// For example, if the text scale factor is 1.5, text will be 50% larger than
  /// the specified font size.
  ///
  /// Defaults to the [MediaQueryData.textScaleFactor] obtained from the ambient
  /// [MediaQuery], or 1.0 if there is no [MediaQuery] in scope.
  final double textScaleFactor;

  /// The color to use when painting the cursor.
  ///
  /// Cannot be null.
  final Color cursorColor;

  /// The color to use when painting the background cursor aligned with the text
  /// while rendering the floating cursor.
  ///
  /// Cannot be null. By default it is the disabled grey color from
  /// CupertinoColors.
  final Color backgroundCursorColor;

  /// {@template flutter.widgets.editableText.maxLines}
  /// The maximum number of lines for the text to span, wrapping if necessary.
  ///
  /// If this is 1 (the default), the text will not wrap, but will scroll
  /// horizontally instead.
  ///
  /// If this is null, there is no limit to the number of lines, and the text
  /// container will start with enough vertical space for one line and
  /// automatically grow to accommodate additional lines as they are entered.
  ///
  /// If this is not null, the value must be greater than zero, and it will lock
  /// the input to the given number of lines and take up enough horizontal space
  /// to accommodate that number of lines. Setting [minLines] as well allows the
  /// input to grow between the indicated range.
  ///
  /// The full set of behaviors possible with [minLines] and [maxLines] are as
  /// follows. These examples apply equally to `TextField`, `TextFormField`, and
  /// `EditableText`.
  ///
  /// Input that occupies a single line and scrolls horizontally as needed.
  /// ```dart
  /// TextField()
  /// ```
  ///
  /// Input whose height grows from one line up to as many lines as needed for
  /// the text that was entered. If a height limit is imposed by its parent, it
  /// will scroll vertically when its height reaches that limit.
  /// ```dart
  /// TextField(maxLines: null)
  /// ```
  ///
  /// The input's height is large enough for the given number of lines. If
  /// additional lines are entered the input scrolls vertically.
  /// ```dart
  /// TextField(maxLines: 2)
  /// ```
  ///
  /// Input whose height grows with content between a min and max. An infinite
  /// max is possible with `maxLines: null`.
  /// ```dart
  /// TextField(minLines: 2, maxLines: 4)
  /// ```
  /// {@endtemplate}
  final int maxLines;

  /// {@template flutter.widgets.editableText.minLines}
  /// The minimum number of lines to occupy when the content spans fewer lines.

  /// When [maxLines] is set as well, the height will grow between the indicated
  /// range of lines. When [maxLines] is null, it will grow as high as needed,
  /// starting from [minLines].
  ///
  /// See the examples in [maxLines] for the complete picture of how [maxLines]
  /// and [minLines] interact to produce various behaviors.
  ///
  /// Defaults to null.
  /// {@endtemplate}
  final int minLines;

  /// {@template flutter.widgets.editableText.expands}
  /// Whether this widget's height will be sized to fill its parent.
  ///
  /// If set to true and wrapped in a parent widget like [Expanded] or
  /// [SizedBox], the input will expand to fill the parent.
  ///
  /// [maxLines] and [minLines] must both be null when this is set to true,
  /// otherwise an error is thrown.
  ///
  /// Defaults to false.
  ///
  /// See the examples in [maxLines] for the complete picture of how [maxLines],
  /// [minLines], and [expands] interact to produce various behaviors.
  ///
  /// Input that matches the height of its parent
  /// ```dart
  /// Expanded(
  ///   child: TextField(maxLines: null, expands: true),
  /// )
  /// ```
  /// {@endtemplate}
  final bool expands;

  /// {@template flutter.widgets.editableText.autofocus}
  /// Whether this text field should focus itself if nothing else is already
  /// focused.
  ///
  /// If true, the keyboard will open as soon as this text field obtains focus.
  /// Otherwise, the keyboard is only shown after the user taps the text field.
  ///
  /// Defaults to false. Cannot be null.
  /// {@endtemplate}
  // See https://github.com/flutter/flutter/issues/7035 for the rationale for this
  // keyboard behavior.
  final bool autofocus;

  /// The color to use when painting the selection.
  final Color selectionColor;

  /// Optional delegate for building the text selection handles and toolbar.
  ///
  /// The [EditableText] widget used on its own will not trigger the display
  /// of the selection toolbar by itself. The toolbar is shown by calling
  /// [EditableTextState.showToolbar] in response to an appropriate user event.
  ///
  /// See also:
  ///
  ///  * [CupertinoTextField], which wraps an [EditableText] and which shows the
  ///    selection toolbar upon user events that are appropriate on the iOS
  ///    platform.
  ///  * [TextField], a Material Design themed wrapper of [EditableText], which
  ///    shows the selection toolbar upon appropriate user events based on the
  ///    user's platform set in [ThemeData.platform].
  final TextSelectionControls selectionControls;

  /// {@template flutter.widgets.editableText.keyboardType}
  /// The type of keyboard to use for editing the text.
  ///
  /// Defaults to [TextInputType.text] if [maxLines] is one and
  /// [TextInputType.multiline] otherwise.
  /// {@endtemplate}
  final TextInputType keyboardType;

  /// The type of action button to use with the soft keyboard.
  final TextInputAction textInputAction;

  /// {@template flutter.widgets.editableText.onChanged}
  /// Called when the user initiates a change to the TextField's
  /// value: when they have inserted or deleted text.
  ///
  /// This callback doesn't run when the TextField's text is changed
  /// programmatically, via the TextField's [controller]. Typically it
  /// isn't necessary to be notified of such changes, since they're
  /// initiated by the app itself.
  ///
  /// To be notified of all changes to the TextField's text, cursor,
  /// and selection, one can add a listener to its [controller] with
  /// [TextEditingController.addListener].
  /// {@endtemplate}
  ///
  /// See also:
  ///
  ///  * [inputFormatters], which are called before [onChanged]
  ///    runs and can validate and change ("format") the input value.
  ///  * [onEditingComplete], [onSubmitted], [onSelectionChanged]:
  ///    which are more specialized input change notifications.
  final ValueChanged<String> onChanged;

  /// {@template flutter.widgets.editableText.onEditingComplete}
  /// Called when the user submits editable content (e.g., user presses the "done"
  /// button on the keyboard).
  ///
  /// The default implementation of [onEditingComplete] executes 2 different
  /// behaviors based on the situation:
  ///
  ///  - When a completion action is pressed, such as "done", "go", "send", or
  ///    "search", the user's content is submitted to the [controller] and then
  ///    focus is given up.
  ///
  ///  - When a non-completion action is pressed, such as "next" or "previous",
  ///    the user's content is submitted to the [controller], but focus is not
  ///    given up because developers may want to immediately move focus to
  ///    another input widget within [onSubmitted].
  ///
  /// Providing [onEditingComplete] prevents the aforementioned default behavior.
  /// {@endtemplate}
  final VoidCallback onEditingComplete;

  /// {@template flutter.widgets.editableText.onSubmitted}
  /// Called when the user indicates that they are done editing the text in the
  /// field.
  /// {@endtemplate}
  final ValueChanged<String> onSubmitted;

  /// Called when the user changes the selection of text (including the cursor
  /// location).
  final SelectionChangedCallback onSelectionChanged;

  /// {@macro flutter.widgets.textSelection.onSelectionHandleTapped}
  final VoidCallback onSelectionHandleTapped;

  /// {@template flutter.widgets.editableText.inputFormatters}
  /// Optional input validation and formatting overrides.
  ///
  /// Formatters are run in the provided order when the text input changes.
  /// {@endtemplate}
  final List<TextInputFormatter> inputFormatters;

  /// If true, the [RenderEditable] created by this widget will not handle
  /// pointer events, see [renderEditable] and [RenderEditable.ignorePointer].
  ///
  /// This property is false by default.
  final bool rendererIgnoresPointer;

  /// {@template flutter.widgets.editableText.cursorWidth}
  /// How thick the cursor will be.
  ///
  /// Defaults to 2.0
  ///
  /// The cursor will draw under the text. The cursor width will extend
  /// to the right of the boundary between characters for left-to-right text
  /// and to the left for right-to-left text. This corresponds to extending
  /// downstream relative to the selected position. Negative values may be used
  /// to reverse this behavior.
  /// {@endtemplate}
  final double cursorWidth;

  /// {@template flutter.widgets.editableText.cursorRadius}
  /// How rounded the corners of the cursor should be.
  ///
  /// By default, the cursor has no radius.
  /// {@endtemplate}
  final Radius cursorRadius;

  /// Whether the cursor will animate from fully transparent to fully opaque
  /// during each cursor blink.
  ///
  /// By default, the cursor opacity will animate on iOS platforms and will not
  /// animate on Android platforms.
  final bool cursorOpacityAnimates;

  ///{@macro flutter.rendering.editable.cursorOffset}
  final Offset cursorOffset;

  ///{@macro flutter.rendering.editable.paintCursorOnTop}
  final bool paintCursorAboveText;

  /// The appearance of the keyboard.
  ///
  /// This setting is only honored on iOS devices.
  ///
  /// Defaults to [Brightness.light].
  final Brightness keyboardAppearance;

  /// {@template flutter.widgets.editableText.scrollPadding}
  /// Configures padding to edges surrounding a [Scrollable] when the Textfield scrolls into view.
  ///
  /// When this widget receives focus and is not completely visible (for example scrolled partially
  /// off the screen or overlapped by the keyboard)
  /// then it will attempt to make itself visible by scrolling a surrounding [Scrollable], if one is present.
  /// This value controls how far from the edges of a [Scrollable] the TextField will be positioned after the scroll.
  ///
  /// Defaults to EdgeInserts.all(20.0).
  /// {@endtemplate}
  final EdgeInsets scrollPadding;

  /// {@template flutter.widgets.editableText.enableInteractiveSelection}
  /// If true, then long-pressing this TextField will select text and show the
  /// cut/copy/paste menu, and tapping will move the text caret.
  ///
  /// True by default.
  ///
  /// If false, most of the accessibility support for selecting text, copy
  /// and paste, and moving the caret will be disabled.
  /// {@endtemplate}
  final bool enableInteractiveSelection;

  /// Setting this property to true makes the cursor stop blinking or fading
  /// on and off once the cursor appears on focus. This property is useful for
  /// testing purposes.
  ///
  /// It does not affect the necessity to focus the EditableText for the cursor
  /// to appear in the first place.
  ///
  /// Defaults to false, resulting in a typical blinking cursor.
  static bool debugDeterministicCursor = false;

  /// {@macro flutter.widgets.scrollable.dragStartBehavior}
  final DragStartBehavior dragStartBehavior;

  /// {@template flutter.widgets.editableText.scrollPhysics}
  /// The [ScrollPhysics] to use when vertically scrolling the input.
  ///
  /// If not specified, it will behave according to the current platform.
  ///
  /// See [Scrollable.physics].
  /// {@endtemplate}
  final ScrollPhysics scrollPhysics;

  /// {@macro flutter.rendering.editable.selectionEnabled}
  bool get selectionEnabled {
    return enableInteractiveSelection ?? !obscureText;
  }

  @override
  EditableTextState createState() => EditableTextState();

  @override
  void debugFillProperties(DiagnosticPropertiesBuilder properties) {
    super.debugFillProperties(properties);
    properties.add(DiagnosticsProperty<TextEditingController>('controller', controller));
    properties.add(DiagnosticsProperty<FocusNode>('focusNode', focusNode));
    properties.add(DiagnosticsProperty<bool>('obscureText', obscureText, defaultValue: false));
    properties.add(DiagnosticsProperty<bool>('autocorrect', autocorrect, defaultValue: true));
    style?.debugFillProperties(properties);
    properties.add(EnumProperty<TextAlign>('textAlign', textAlign, defaultValue: null));
    properties.add(EnumProperty<TextDirection>('textDirection', textDirection, defaultValue: null));
    properties.add(DiagnosticsProperty<Locale>('locale', locale, defaultValue: null));
    properties.add(DoubleProperty('textScaleFactor', textScaleFactor, defaultValue: null));
    properties.add(IntProperty('maxLines', maxLines, defaultValue: 1));
    properties.add(IntProperty('minLines', minLines, defaultValue: null));
    properties.add(DiagnosticsProperty<bool>('expands', expands, defaultValue: false));
    properties.add(DiagnosticsProperty<bool>('autofocus', autofocus, defaultValue: false));
    properties.add(DiagnosticsProperty<TextInputType>('keyboardType', keyboardType, defaultValue: null));
    properties.add(DiagnosticsProperty<ScrollPhysics>('scrollPhysics', scrollPhysics, defaultValue: null));
  }
}

/// State for a [EditableText].
class EditableTextState extends State<EditableText> with AutomaticKeepAliveClientMixin<EditableText>, WidgetsBindingObserver, TickerProviderStateMixin<EditableText> implements TextInputClient, TextSelectionDelegate {
  Timer _cursorTimer;
  bool _targetCursorVisibility = false;
  final ValueNotifier<bool> _cursorVisibilityNotifier = ValueNotifier<bool>(true);
  final GlobalKey _editableKey = GlobalKey();

  TextInputConnection _textInputConnection;
  TextSelectionOverlay _selectionOverlay;

  final ScrollController _scrollController = ScrollController();
  AnimationController _cursorBlinkOpacityController;

  final LayerLink _layerLink = LayerLink();
  bool _didAutoFocus = false;
  FocusAttachment _focusAttachment;

  // This value is an eyeball estimation of the time it takes for the iOS cursor
  // to ease in and out.
  static const Duration _fadeDuration = Duration(milliseconds: 250);

  // The time it takes for the floating cursor to snap to the text aligned
  // cursor position after the user has finished placing it.
  static const Duration _floatingCursorResetTime = Duration(milliseconds: 125);

  AnimationController _floatingCursorResetController;

  @override
  bool get wantKeepAlive => widget.focusNode.hasFocus;

  Color get _cursorColor => widget.cursorColor.withOpacity(_cursorBlinkOpacityController.value);

  // State lifecycle:

  @override
  void initState() {
    super.initState();
    widget.controller.addListener(_didChangeTextEditingValue);
    _focusAttachment = widget.focusNode.attach(context);
    widget.focusNode.addListener(_handleFocusChanged);
    _scrollController.addListener(() { _selectionOverlay?.updateForScroll(); });
    _cursorBlinkOpacityController = AnimationController(vsync: this, duration: _fadeDuration);
    _cursorBlinkOpacityController.addListener(_onCursorColorTick);
    _floatingCursorResetController = AnimationController(vsync: this);
    _floatingCursorResetController.addListener(_onFloatingCursorResetTick);
  }

  @override
  void didChangeDependencies() {
    super.didChangeDependencies();
    if (!_didAutoFocus && widget.autofocus) {
      FocusScope.of(context).autofocus(widget.focusNode);
      _didAutoFocus = true;
    }
  }

  @override
  void didUpdateWidget(EditableText oldWidget) {
    super.didUpdateWidget(oldWidget);
    if (widget.controller != oldWidget.controller) {
      oldWidget.controller.removeListener(_didChangeTextEditingValue);
      widget.controller.addListener(_didChangeTextEditingValue);
      _updateRemoteEditingValueIfNeeded();
    }
    if (widget.focusNode != oldWidget.focusNode) {
      oldWidget.focusNode.removeListener(_handleFocusChanged);
      _focusAttachment?.detach();
      _focusAttachment = widget.focusNode.attach(context);
      widget.focusNode.addListener(_handleFocusChanged);
      updateKeepAlive();
    }
  }

  @override
  void dispose() {
    widget.controller.removeListener(_didChangeTextEditingValue);
    _cursorBlinkOpacityController.removeListener(_onCursorColorTick);
    _floatingCursorResetController.removeListener(_onFloatingCursorResetTick);
    _closeInputConnectionIfNeeded();
    assert(!_hasInputConnection);
    _stopCursorTimer();
    assert(_cursorTimer == null);
    _selectionOverlay?.dispose();
    _selectionOverlay = null;
    _focusAttachment.detach();
    widget.focusNode.removeListener(_handleFocusChanged);
    super.dispose();
  }

  // TextInputClient implementation:

  TextEditingValue _lastKnownRemoteTextEditingValue;

  @override
  void updateEditingValue(TextEditingValue value) {
    if (value.text != _value.text) {
      _hideSelectionOverlayIfNeeded();
      _showCaretOnScreen();
      if (widget.obscureText && value.text.length == _value.text.length + 1) {
        _obscureShowCharTicksPending = _kObscureShowLatestCharCursorTicks;
        _obscureLatestCharIndex = _value.selection.baseOffset;
      }
    }
    _lastKnownRemoteTextEditingValue = value;
    _formatAndSetValue(value);

    // To keep the cursor from blinking while typing, we want to restart the
    // cursor timer every time a new character is typed.
    _stopCursorTimer(resetCharTicks: false);
    _startCursorTimer();
  }

  @override
  void performAction(TextInputAction action) {
    switch (action) {
      case TextInputAction.newline:
        // If this is a multiline EditableText, do nothing for a "newline"
        // action; The newline is already inserted. Otherwise, finalize
        // editing.
        if (!_isMultiline)
          _finalizeEditing(true);
        break;
      case TextInputAction.done:
      case TextInputAction.go:
      case TextInputAction.send:
      case TextInputAction.search:
        _finalizeEditing(true);
        break;
      default:
        // Finalize editing, but don't give up focus because this keyboard
        //  action does not imply the user is done inputting information.
        _finalizeEditing(false);
        break;
    }
  }

  // The original position of the caret on FloatingCursorDragState.start.
  Rect _startCaretRect;

  // The most recent text position as determined by the location of the floating
  // cursor.
  TextPosition _lastTextPosition;

  // The offset of the floating cursor as determined from the first update call.
  Offset _pointOffsetOrigin;

  // The most recent position of the floating cursor.
  Offset _lastBoundedOffset;

  // Because the center of the cursor is preferredLineHeight / 2 below the touch
  // origin, but the touch origin is used to determine which line the cursor is
  // on, we need this offset to correctly render and move the cursor.
  Offset get _floatingCursorOffset => Offset(0, renderEditable.preferredLineHeight / 2);

  @override
  void updateFloatingCursor(RawFloatingCursorPoint point) {
    switch(point.state){
      case FloatingCursorDragState.Start:
        if (_floatingCursorResetController.isAnimating) {
          _floatingCursorResetController.stop();
          _onFloatingCursorResetTick();
        }
        final TextPosition currentTextPosition = TextPosition(offset: renderEditable.selection.baseOffset);
        _startCaretRect = renderEditable.getLocalRectForCaret(currentTextPosition);
        renderEditable.setFloatingCursor(point.state, _startCaretRect.center - _floatingCursorOffset, currentTextPosition);
        break;
      case FloatingCursorDragState.Update:
        // We want to send in points that are centered around a (0,0) origin, so we cache the
        // position on the first update call.
        if (_pointOffsetOrigin != null) {
          final Offset centeredPoint = point.offset - _pointOffsetOrigin;
          final Offset rawCursorOffset = _startCaretRect.center + centeredPoint - _floatingCursorOffset;
          _lastBoundedOffset = renderEditable.calculateBoundedFloatingCursorOffset(rawCursorOffset);
          _lastTextPosition = renderEditable.getPositionForPoint(renderEditable.localToGlobal(_lastBoundedOffset + _floatingCursorOffset));
          renderEditable.setFloatingCursor(point.state, _lastBoundedOffset, _lastTextPosition);
        } else {
          _pointOffsetOrigin = point.offset;
        }
        break;
      case FloatingCursorDragState.End:
        _floatingCursorResetController.value = 0.0;
        _floatingCursorResetController.animateTo(1.0, duration: _floatingCursorResetTime, curve: Curves.decelerate);
      break;
    }
  }

  void _onFloatingCursorResetTick() {
    final Offset finalPosition = renderEditable.getLocalRectForCaret(_lastTextPosition).centerLeft - _floatingCursorOffset;
    if (_floatingCursorResetController.isCompleted) {
      renderEditable.setFloatingCursor(FloatingCursorDragState.End, finalPosition, _lastTextPosition);
      if (_lastTextPosition.offset != renderEditable.selection.baseOffset)
        // The cause is technically the force cursor, but the cause is listed as tap as the desired functionality is the same.
        _handleSelectionChanged(TextSelection.collapsed(offset: _lastTextPosition.offset), renderEditable, SelectionChangedCause.forcePress);
      _startCaretRect = null;
      _lastTextPosition = null;
      _pointOffsetOrigin = null;
      _lastBoundedOffset = null;
    } else {
      final double lerpValue = _floatingCursorResetController.value;
      final double lerpX = ui.lerpDouble(_lastBoundedOffset.dx, finalPosition.dx, lerpValue);
      final double lerpY = ui.lerpDouble(_lastBoundedOffset.dy, finalPosition.dy, lerpValue);

      renderEditable.setFloatingCursor(FloatingCursorDragState.Update, Offset(lerpX, lerpY), _lastTextPosition, resetLerpValue: lerpValue);
    }
  }

  void _finalizeEditing(bool shouldUnfocus) {
    // Take any actions necessary now that the user has completed editing.
    if (widget.onEditingComplete != null) {
      widget.onEditingComplete();
    } else {
      // Default behavior if the developer did not provide an
      // onEditingComplete callback: Finalize editing and remove focus.
      widget.controller.clearComposing();
      if (shouldUnfocus)
        widget.focusNode.unfocus();
    }

    // Invoke optional callback with the user's submitted content.
    if (widget.onSubmitted != null)
      widget.onSubmitted(_value.text);
  }

  void _updateRemoteEditingValueIfNeeded() {
    if (!_hasInputConnection)
      return;
    final TextEditingValue localValue = _value;
    if (localValue == _lastKnownRemoteTextEditingValue)
      return;
    _lastKnownRemoteTextEditingValue = localValue;
    _textInputConnection.setEditingState(localValue);
  }

  TextEditingValue get _value => widget.controller.value;
  set _value(TextEditingValue value) {
    widget.controller.value = value;
  }

  bool get _hasFocus => widget.focusNode.hasFocus;
  bool get _isMultiline => widget.maxLines != 1;

  // Calculate the new scroll offset so the cursor remains visible.
  double _getScrollOffsetForCaret(Rect caretRect) {
    double caretStart;
    double caretEnd;
    if (_isMultiline) {
      // The caret is vertically centered within the line. Expand the caret's
      // height so that it spans the line because we're going to ensure that the entire
      // expanded caret is scrolled into view.
      final double lineHeight = renderEditable.preferredLineHeight;
      final double caretOffset = (lineHeight - caretRect.height) / 2;
      caretStart = caretRect.top - caretOffset;
      caretEnd = caretRect.bottom + caretOffset;
    } else {
      caretStart = caretRect.left;
      caretEnd = caretRect.right;
    }

    double scrollOffset = _scrollController.offset;
    final double viewportExtent = _scrollController.position.viewportDimension;
    if (caretStart < 0.0) // cursor before start of bounds
      scrollOffset += caretStart;
    else if (caretEnd >= viewportExtent) // cursor after end of bounds
      scrollOffset += caretEnd - viewportExtent;
    return scrollOffset;
  }

  // Calculates where the `caretRect` would be if `_scrollController.offset` is set to `scrollOffset`.
  Rect _getCaretRectAtScrollOffset(Rect caretRect, double scrollOffset) {
    final double offsetDiff = _scrollController.offset - scrollOffset;
    return _isMultiline ? caretRect.translate(0.0, offsetDiff) : caretRect.translate(offsetDiff, 0.0);
  }

  bool get _hasInputConnection => _textInputConnection != null && _textInputConnection.attached;

  void _openInputConnection() {
    if (!_hasInputConnection) {
      final TextEditingValue localValue = _value;
      _lastKnownRemoteTextEditingValue = localValue;
      _textInputConnection = TextInput.attach(this,
          TextInputConfiguration(
              inputType: widget.keyboardType,
              obscureText: widget.obscureText,
              autocorrect: widget.autocorrect,
              inputAction: widget.textInputAction ?? (widget.keyboardType == TextInputType.multiline
                  ? TextInputAction.newline
                  : TextInputAction.done
              ),
              textCapitalization: widget.textCapitalization,
              keyboardAppearance: widget.keyboardAppearance,
          ),
      )..setEditingState(localValue);
    }
    _textInputConnection.show();
  }

  void _closeInputConnectionIfNeeded() {
    if (_hasInputConnection) {
      _textInputConnection.close();
      _textInputConnection = null;
      _lastKnownRemoteTextEditingValue = null;
    }
  }

  void _openOrCloseInputConnectionIfNeeded() {
    if (_hasFocus && widget.focusNode.consumeKeyboardToken()) {
      _openInputConnection();
    } else if (!_hasFocus) {
      _closeInputConnectionIfNeeded();
      widget.controller.clearComposing();
    }
  }

  /// Express interest in interacting with the keyboard.
  ///
  /// If this control is already attached to the keyboard, this function will
  /// request that the keyboard become visible. Otherwise, this function will
  /// ask the focus system that it become focused. If successful in acquiring
  /// focus, the control will then attach to the keyboard and request that the
  /// keyboard become visible.
  void requestKeyboard() {
    if (_hasFocus) {
      _openInputConnection();
    } else {
      widget.focusNode.requestFocus();
    }
  }

  void _hideSelectionOverlayIfNeeded() {
    _selectionOverlay?.hide();
    _selectionOverlay = null;
  }

  void _updateOrDisposeSelectionOverlayIfNeeded() {
    if (_selectionOverlay != null) {
      if (_hasFocus) {
        _selectionOverlay.update(_value);
      } else {
        _selectionOverlay.dispose();
        _selectionOverlay = null;
      }
    }
  }

  void _handleSelectionChanged(TextSelection selection, RenderEditable renderObject, SelectionChangedCause cause) {
    widget.controller.selection = selection;

    // This will show the keyboard for all selection changes on the
    // EditableWidget, not just changes triggered by user gestures.
    requestKeyboard();

    _hideSelectionOverlayIfNeeded();

    if (widget.selectionControls != null) {
      _selectionOverlay = TextSelectionOverlay(
        context: context,
        value: _value,
        debugRequiredFor: widget,
        layerLink: _layerLink,
        renderObject: renderObject,
        selectionControls: widget.selectionControls,
        selectionDelegate: this,
        dragStartBehavior: widget.dragStartBehavior,
        onSelectionHandleTapped: widget.onSelectionHandleTapped,
      );
<<<<<<< HEAD
      final bool longPress = cause == SelectionChangedCause.longPress;
      if (cause != SelectionChangedCause.keyboard && (_value.text.isNotEmpty || longPress)) {
        _selectionOverlay.showHandles();
      }
=======

>>>>>>> f8b07e23
      if (widget.onSelectionChanged != null)
        widget.onSelectionChanged(selection, cause);
    }
  }

  bool _textChangedSinceLastCaretUpdate = false;
  Rect _currentCaretRect;

  void _handleCaretChanged(Rect caretRect) {
    _currentCaretRect = caretRect;
    // If the caret location has changed due to an update to the text or
    // selection, then scroll the caret into view.
    if (_textChangedSinceLastCaretUpdate) {
      _textChangedSinceLastCaretUpdate = false;
      _showCaretOnScreen();
    }
  }

  // Animation configuration for scrolling the caret back on screen.
  static const Duration _caretAnimationDuration = Duration(milliseconds: 100);
  static const Curve _caretAnimationCurve = Curves.fastOutSlowIn;

  bool _showCaretOnScreenScheduled = false;

  void _showCaretOnScreen() {
    if (_showCaretOnScreenScheduled) {
      return;
    }
    _showCaretOnScreenScheduled = true;
    SchedulerBinding.instance.addPostFrameCallback((Duration _) {
      _showCaretOnScreenScheduled = false;
      if (_currentCaretRect == null || !_scrollController.hasClients) {
        return;
      }
      final double scrollOffsetForCaret =  _getScrollOffsetForCaret(_currentCaretRect);
      _scrollController.animateTo(
        scrollOffsetForCaret,
        duration: _caretAnimationDuration,
        curve: _caretAnimationCurve,
      );
      final Rect newCaretRect = _getCaretRectAtScrollOffset(_currentCaretRect, scrollOffsetForCaret);
      // Enlarge newCaretRect by scrollPadding to ensure that caret is not positioned directly at the edge after scrolling.
      final Rect inflatedRect = Rect.fromLTRB(
          newCaretRect.left - widget.scrollPadding.left,
          newCaretRect.top - widget.scrollPadding.top,
          newCaretRect.right + widget.scrollPadding.right,
          newCaretRect.bottom + widget.scrollPadding.bottom,
      );
      _editableKey.currentContext.findRenderObject().showOnScreen(
        rect: inflatedRect,
        duration: _caretAnimationDuration,
        curve: _caretAnimationCurve,
      );
    });
  }

  double _lastBottomViewInset;

  @override
  void didChangeMetrics() {
    if (_lastBottomViewInset < WidgetsBinding.instance.window.viewInsets.bottom) {
      _showCaretOnScreen();
    }
    _lastBottomViewInset = WidgetsBinding.instance.window.viewInsets.bottom;
  }

  void _formatAndSetValue(TextEditingValue value) {
    final bool textChanged = _value?.text != value?.text;
    if (textChanged && widget.inputFormatters != null && widget.inputFormatters.isNotEmpty) {
      for (TextInputFormatter formatter in widget.inputFormatters)
        value = formatter.formatEditUpdate(_value, value);
      _value = value;
      _updateRemoteEditingValueIfNeeded();
    } else {
      _value = value;
    }
    if (textChanged && widget.onChanged != null)
      widget.onChanged(value.text);
  }

  void _onCursorColorTick() {
    renderEditable.cursorColor = widget.cursorColor.withOpacity(_cursorBlinkOpacityController.value);
    _cursorVisibilityNotifier.value = _cursorBlinkOpacityController.value > 0;
  }

  /// Whether the blinking cursor is actually visible at this precise moment
  /// (it's hidden half the time, since it blinks).
  @visibleForTesting
  bool get cursorCurrentlyVisible => _cursorBlinkOpacityController.value > 0;

  /// The cursor blink interval (the amount of time the cursor is in the "on"
  /// state or the "off" state). A complete cursor blink period is twice this
  /// value (half on, half off).
  @visibleForTesting
  Duration get cursorBlinkInterval => _kCursorBlinkHalfPeriod;

  /// The current status of the text selection handles.
  @visibleForTesting
  TextSelectionOverlay get selectionOverlay => _selectionOverlay;

  int _obscureShowCharTicksPending = 0;
  int _obscureLatestCharIndex;

  void _cursorTick(Timer timer) {
    _targetCursorVisibility = !_targetCursorVisibility;
    final double targetOpacity = _targetCursorVisibility ? 1.0 : 0.0;
    if (widget.cursorOpacityAnimates) {
      // If we want to show the cursor, we will animate the opacity to the value
      // of 1.0, and likewise if we want to make it disappear, to 0.0. An easing
      // curve is used for the animation to mimic the aesthetics of the native
      // iOS cursor.
      //
      // These values and curves have been obtained through eyeballing, so are
      // likely not exactly the same as the values for native iOS.
      _cursorBlinkOpacityController.animateTo(targetOpacity, curve: Curves.easeOut);
    } else {
      _cursorBlinkOpacityController.value = targetOpacity;
    }

    if (_obscureShowCharTicksPending > 0) {
      setState(() {
        _obscureShowCharTicksPending--;
      });
    }
  }

  void _cursorWaitForStart(Timer timer) {
    assert(_kCursorBlinkHalfPeriod > _fadeDuration);
    _cursorTimer?.cancel();
    _cursorTimer = Timer.periodic(_kCursorBlinkHalfPeriod, _cursorTick);
  }

  void _startCursorTimer() {
    _targetCursorVisibility = true;
    _cursorBlinkOpacityController.value = 1.0;
    if (EditableText.debugDeterministicCursor)
      return;
    if (widget.cursorOpacityAnimates) {
      _cursorTimer = Timer.periodic(_kCursorBlinkWaitForStart, _cursorWaitForStart);
    } else {
      _cursorTimer = Timer.periodic(_kCursorBlinkHalfPeriod, _cursorTick);
    }
  }

  void _stopCursorTimer({ bool resetCharTicks = true }) {
    _cursorTimer?.cancel();
    _cursorTimer = null;
    _targetCursorVisibility = false;
    _cursorBlinkOpacityController.value = 0.0;
    if (EditableText.debugDeterministicCursor)
      return;
    if (resetCharTicks)
      _obscureShowCharTicksPending = 0;
    if (widget.cursorOpacityAnimates) {
      _cursorBlinkOpacityController.stop();
      _cursorBlinkOpacityController.value = 0.0;
    }
  }

  void _startOrStopCursorTimerIfNeeded() {
    if (_cursorTimer == null && _hasFocus && _value.selection.isCollapsed)
      _startCursorTimer();
    else if (_cursorTimer != null && (!_hasFocus || !_value.selection.isCollapsed))
      _stopCursorTimer();
  }

  void _didChangeTextEditingValue() {
    _updateRemoteEditingValueIfNeeded();
    _startOrStopCursorTimerIfNeeded();
    _updateOrDisposeSelectionOverlayIfNeeded();
    _textChangedSinceLastCaretUpdate = true;
    // TODO(abarth): Teach RenderEditable about ValueNotifier<TextEditingValue>
    // to avoid this setState().
    setState(() { /* We use widget.controller.value in build(). */ });
  }

  void _handleFocusChanged() {
    _openOrCloseInputConnectionIfNeeded();
    _startOrStopCursorTimerIfNeeded();
    _updateOrDisposeSelectionOverlayIfNeeded();
    if (_hasFocus) {
      // Listen for changing viewInsets, which indicates keyboard showing up.
      WidgetsBinding.instance.addObserver(this);
      _lastBottomViewInset = WidgetsBinding.instance.window.viewInsets.bottom;
      _showCaretOnScreen();
      if (!_value.selection.isValid) {
        // Place cursor at the end if the selection is invalid when we receive focus.
        widget.controller.selection = TextSelection.collapsed(offset: _value.text.length);
      }
    } else {
      WidgetsBinding.instance.removeObserver(this);
      // Clear the selection and composition state if this widget lost focus.
      _value = TextEditingValue(text: _value.text);
    }
    updateKeepAlive();
  }

  TextDirection get _textDirection {
    final TextDirection result = widget.textDirection ?? Directionality.of(context);
    assert(result != null, '$runtimeType created without a textDirection and with no ambient Directionality.');
    return result;
  }

  /// The renderer for this widget's [Editable] descendant.
  ///
  /// This property is typically used to notify the renderer of input gestures
  /// when [ignorePointer] is true. See [RenderEditable.ignorePointer].
  RenderEditable get renderEditable => _editableKey.currentContext.findRenderObject();

  @override
  TextEditingValue get textEditingValue => _value;

  double get _devicePixelRatio => MediaQuery.of(context).devicePixelRatio ?? 1.0;

  @override
  set textEditingValue(TextEditingValue value) {
    _selectionOverlay?.update(value);
    _formatAndSetValue(value);
  }

  @override
  void bringIntoView(TextPosition position) {
    _scrollController.jumpTo(_getScrollOffsetForCaret(renderEditable.getLocalRectForCaret(position)));
  }

  /// Shows the selection toolbar at the location of the current cursor.
  ///
  /// Returns `false` if a toolbar couldn't be shown such as when no text
  /// selection currently exists.
  bool showToolbar() {
    if (_selectionOverlay == null)
      return false;

    _selectionOverlay.showToolbar();
    return true;
  }

  @override
  void hideToolbar() {
    _selectionOverlay?.hide();
  }

  /// Toggles the visibility of the toolbar.
  void toggleToolbar() {
    assert(_selectionOverlay != null);
    if (_selectionOverlay.toolbarIsVisible) {
      hideToolbar();
    } else {
      showToolbar();
    }
  }

  /// Shows the handles at the location of the current selection.
  void showHandles() {
    assert(_selectionOverlay != null);
    _selectionOverlay.showHandles();
  }

  VoidCallback _semanticsOnCopy(TextSelectionControls controls) {
    return widget.selectionEnabled && _hasFocus && controls?.canCopy(this) == true
      ? () => controls.handleCopy(this)
      : null;
  }

  VoidCallback _semanticsOnCut(TextSelectionControls controls) {
    return widget.selectionEnabled && _hasFocus && controls?.canCut(this) == true
      ? () => controls.handleCut(this)
      : null;
  }

  VoidCallback _semanticsOnPaste(TextSelectionControls controls) {
    return widget.selectionEnabled &&_hasFocus && controls?.canPaste(this) == true
      ? () => controls.handlePaste(this)
      : null;
  }

  @override
  Widget build(BuildContext context) {
    assert(debugCheckHasMediaQuery(context));
    _focusAttachment.reparent();
    super.build(context); // See AutomaticKeepAliveClientMixin.

    final TextSelectionControls controls = widget.selectionControls;
    return Scrollable(
      excludeFromSemantics: true,
      axisDirection: _isMultiline ? AxisDirection.down : AxisDirection.right,
      controller: _scrollController,
      physics: widget.scrollPhysics,
      dragStartBehavior: widget.dragStartBehavior,
      viewportBuilder: (BuildContext context, ViewportOffset offset) {
        return CompositedTransformTarget(
          link: _layerLink,
          child: Semantics(
            onCopy: _semanticsOnCopy(controls),
            onCut: _semanticsOnCut(controls),
            onPaste: _semanticsOnPaste(controls),
            child: _Editable(
              key: _editableKey,
              textSpan: buildTextSpan(),
              value: _value,
              cursorColor: _cursorColor,
              backgroundCursorColor: widget.backgroundCursorColor,
              showCursor: EditableText.debugDeterministicCursor
                  ? ValueNotifier<bool>(true)
                  : _cursorVisibilityNotifier,
              hasFocus: _hasFocus,
              maxLines: widget.maxLines,
              minLines: widget.minLines,
              expands: widget.expands,
              strutStyle: widget.strutStyle,
              selectionColor: widget.selectionColor,
              textScaleFactor: widget.textScaleFactor ?? MediaQuery.textScaleFactorOf(context),
              textAlign: widget.textAlign,
              textDirection: _textDirection,
              locale: widget.locale,
              obscureText: widget.obscureText,
              autocorrect: widget.autocorrect,
              offset: offset,
              onSelectionChanged: _handleSelectionChanged,
              onCaretChanged: _handleCaretChanged,
              rendererIgnoresPointer: widget.rendererIgnoresPointer,
              cursorWidth: widget.cursorWidth,
              cursorRadius: widget.cursorRadius,
              cursorOffset: widget.cursorOffset,
              paintCursorAboveText: widget.paintCursorAboveText,
              enableInteractiveSelection: widget.enableInteractiveSelection,
              textSelectionDelegate: this,
              devicePixelRatio: _devicePixelRatio,
            ),
          ),
        );
      },
    );
  }

  /// Builds [TextSpan] from current editing value.
  ///
  /// By default makes text in composing range appear as underlined.
  /// Descendants can override this method to customize appearance of text.
  TextSpan buildTextSpan() {
    if (!widget.obscureText && _value.composing.isValid) {
      final TextStyle composingStyle = widget.style.merge(
        const TextStyle(decoration: TextDecoration.underline),
      );

      return TextSpan(
        style: widget.style,
        children: <TextSpan>[
          TextSpan(text: _value.composing.textBefore(_value.text)),
          TextSpan(
            style: composingStyle,
            text: _value.composing.textInside(_value.text),
          ),
          TextSpan(text: _value.composing.textAfter(_value.text)),
      ]);
    }

    String text = _value.text;
    if (widget.obscureText) {
      text = RenderEditable.obscuringCharacter * text.length;
      final int o =
        _obscureShowCharTicksPending > 0 ? _obscureLatestCharIndex : null;
      if (o != null && o >= 0 && o < text.length)
        text = text.replaceRange(o, o + 1, _value.text.substring(o, o + 1));
    }
    return TextSpan(style: widget.style, text: text);
  }
}

class _Editable extends LeafRenderObjectWidget {
  const _Editable({
    Key key,
    this.textSpan,
    this.value,
    this.cursorColor,
    this.backgroundCursorColor,
    this.showCursor,
    this.hasFocus,
    this.maxLines,
    this.minLines,
    this.expands,
    this.strutStyle,
    this.selectionColor,
    this.textScaleFactor,
    this.textAlign,
    @required this.textDirection,
    this.locale,
    this.obscureText,
    this.autocorrect,
    this.offset,
    this.onSelectionChanged,
    this.onCaretChanged,
    this.rendererIgnoresPointer = false,
    this.cursorWidth,
    this.cursorRadius,
    this.cursorOffset,
    this.enableInteractiveSelection = true,
    this.textSelectionDelegate,
    this.paintCursorAboveText,
    this.devicePixelRatio,
  }) : assert(textDirection != null),
       assert(rendererIgnoresPointer != null),
       super(key: key);

  final TextSpan textSpan;
  final TextEditingValue value;
  final Color cursorColor;
  final Color backgroundCursorColor;
  final ValueNotifier<bool> showCursor;
  final bool hasFocus;
  final int maxLines;
  final int minLines;
  final bool expands;
  final StrutStyle strutStyle;
  final Color selectionColor;
  final double textScaleFactor;
  final TextAlign textAlign;
  final TextDirection textDirection;
  final Locale locale;
  final bool obscureText;
  final bool autocorrect;
  final ViewportOffset offset;
  final SelectionChangedHandler onSelectionChanged;
  final CaretChangedHandler onCaretChanged;
  final bool rendererIgnoresPointer;
  final double cursorWidth;
  final Radius cursorRadius;
  final Offset cursorOffset;
  final bool enableInteractiveSelection;
  final TextSelectionDelegate textSelectionDelegate;
  final double devicePixelRatio;
  final bool paintCursorAboveText;

  @override
  RenderEditable createRenderObject(BuildContext context) {
    return RenderEditable(
      text: textSpan,
      cursorColor: cursorColor,
      backgroundCursorColor: backgroundCursorColor,
      showCursor: showCursor,
      hasFocus: hasFocus,
      maxLines: maxLines,
      minLines: minLines,
      expands: expands,
      strutStyle: strutStyle,
      selectionColor: selectionColor,
      textScaleFactor: textScaleFactor,
      textAlign: textAlign,
      textDirection: textDirection,
      locale: locale ?? Localizations.localeOf(context, nullOk: true),
      selection: value.selection,
      offset: offset,
      onSelectionChanged: onSelectionChanged,
      onCaretChanged: onCaretChanged,
      ignorePointer: rendererIgnoresPointer,
      obscureText: obscureText,
      cursorWidth: cursorWidth,
      cursorRadius: cursorRadius,
      cursorOffset: cursorOffset,
      paintCursorAboveText: paintCursorAboveText,
      enableInteractiveSelection: enableInteractiveSelection,
      textSelectionDelegate: textSelectionDelegate,
      devicePixelRatio: devicePixelRatio,
    );
  }

  @override
  void updateRenderObject(BuildContext context, RenderEditable renderObject) {
    renderObject
      ..text = textSpan
      ..cursorColor = cursorColor
      ..showCursor = showCursor
      ..hasFocus = hasFocus
      ..maxLines = maxLines
      ..minLines = minLines
      ..expands = expands
      ..strutStyle = strutStyle
      ..selectionColor = selectionColor
      ..textScaleFactor = textScaleFactor
      ..textAlign = textAlign
      ..textDirection = textDirection
      ..locale = locale ?? Localizations.localeOf(context, nullOk: true)
      ..selection = value.selection
      ..offset = offset
      ..onSelectionChanged = onSelectionChanged
      ..onCaretChanged = onCaretChanged
      ..ignorePointer = rendererIgnoresPointer
      ..obscureText = obscureText
      ..cursorWidth = cursorWidth
      ..cursorRadius = cursorRadius
      ..cursorOffset = cursorOffset
      ..textSelectionDelegate = textSelectionDelegate
      ..devicePixelRatio = devicePixelRatio
      ..paintCursorAboveText = paintCursorAboveText;
  }
}<|MERGE_RESOLUTION|>--- conflicted
+++ resolved
@@ -1141,14 +1141,7 @@
         dragStartBehavior: widget.dragStartBehavior,
         onSelectionHandleTapped: widget.onSelectionHandleTapped,
       );
-<<<<<<< HEAD
-      final bool longPress = cause == SelectionChangedCause.longPress;
-      if (cause != SelectionChangedCause.keyboard && (_value.text.isNotEmpty || longPress)) {
-        _selectionOverlay.showHandles();
-      }
-=======
-
->>>>>>> f8b07e23
+
       if (widget.onSelectionChanged != null)
         widget.onSelectionChanged(selection, cause);
     }
