// Copyright 2014 The Flutter Authors. All rights reserved.
// Use of this source code is governed by a BSD-style license that can be
// found in the LICENSE file.

import 'dart:math' as math;

import 'package:flutter/material.dart';
import 'package:flutter_test/flutter_test.dart';
import 'package:flutter/rendering.dart';
import 'package:flutter/widgets.dart';

void main() {
  testWidgets('toString control test', (WidgetTester tester) async {
    const Widget widget = FadeTransition(
      opacity: kAlwaysCompleteAnimation,
      child: Text('Ready', textDirection: TextDirection.ltr),
    );
    expect(widget.toString, isNot(throwsException));
  });

  group('DecoratedBoxTransition test', () {
    final DecorationTween decorationTween = DecorationTween(
      begin: BoxDecoration(
        color: const Color(0xFFFFFFFF),
        border: Border.all(
          color: const Color(0xFF000000),
          style: BorderStyle.solid,
          width: 4.0,
        ),
        borderRadius: BorderRadius.zero,
        shape: BoxShape.rectangle,
        boxShadow: const <BoxShadow> [BoxShadow(
          color: Color(0x66000000),
          blurRadius: 10.0,
          spreadRadius: 4.0,
        )],
      ),
      end: BoxDecoration(
        color: const Color(0xFF000000),
        border: Border.all(
          color: const Color(0xFF202020),
          style: BorderStyle.solid,
          width: 1.0,
        ),
        borderRadius: BorderRadius.circular(10.0),
        shape: BoxShape.rectangle,
        // No shadow.
      ),
    );

    AnimationController controller;

    setUp(() {
      controller = AnimationController(vsync: const TestVSync());
    });

<<<<<<< HEAD
    testWidgets('decoration test', (WidgetTester tester) async {
      final DecoratedBoxTransition transitionUnderTest =
      DecoratedBoxTransition(
        decoration: decorationTween.animate(controller),
        child: const Text('Doesn\'t matter', textDirection: TextDirection.ltr),
      );

      await tester.pumpWidget(transitionUnderTest);
      RenderDecoratedBox actualBox = tester.renderObject(find.byType(DecoratedBox));
      BoxDecoration actualDecoration = actualBox.decoration;

      expect(actualDecoration.color, const Color(0xFFFFFFFF));
      expect(actualDecoration.boxShadow[0].blurRadius, 10.0);
      expect(actualDecoration.boxShadow[0].spreadRadius, 4.0);
      expect(actualDecoration.boxShadow[0].color, const Color(0x66000000));

      controller.value = 0.5;

      await tester.pump();
      actualBox = tester.renderObject(find.byType(DecoratedBox));
      actualDecoration = actualBox.decoration;

      expect(actualDecoration.color, const Color(0xFF7F7F7F));
      expect(actualDecoration.border, isInstanceOf<Border>());
      final Border border = actualDecoration.border;
      expect(border.left.width, 2.5);
      expect(border.left.style, BorderStyle.solid);
      expect(border.left.color, const Color(0xFF101010));
      expect(actualDecoration.borderRadius, BorderRadius.circular(5.0));
      expect(actualDecoration.shape, BoxShape.rectangle);
      expect(actualDecoration.boxShadow[0].blurRadius, 5.0);
      expect(actualDecoration.boxShadow[0].spreadRadius, 2.0);
      // Scaling a shadow doesn't change the color.
      expect(actualDecoration.boxShadow[0].color, const Color(0x66000000));

      controller.value = 1.0;

      await tester.pump();
      actualBox = tester.renderObject(find.byType(DecoratedBox));
      actualDecoration = actualBox.decoration;

      expect(actualDecoration.color, const Color(0xFF000000));
      expect(actualDecoration.boxShadow, null);
    });
=======
    testWidgets(
      'decoration test',
      (WidgetTester tester) async {
        final DecoratedBoxTransition transitionUnderTest =
            DecoratedBoxTransition(
              decoration: decorationTween.animate(controller),
              child: const Text('Doesn\'t matter', textDirection: TextDirection.ltr),
            );

        await tester.pumpWidget(transitionUnderTest);
        RenderDecoratedBox actualBox =
            tester.renderObject(find.byType(DecoratedBox));
        BoxDecoration actualDecoration = actualBox.decoration as BoxDecoration;

        expect(actualDecoration.color, const Color(0xFFFFFFFF));
        expect(actualDecoration.boxShadow[0].blurRadius, 10.0);
        expect(actualDecoration.boxShadow[0].spreadRadius, 4.0);
        expect(actualDecoration.boxShadow[0].color, const Color(0x66000000));

        controller.value = 0.5;

        await tester.pump();
        actualBox = tester.renderObject(find.byType(DecoratedBox));
        actualDecoration = actualBox.decoration as BoxDecoration;

        expect(actualDecoration.color, const Color(0xFF7F7F7F));
        expect(actualDecoration.border, isInstanceOf<Border>());
        final Border border = actualDecoration.border as Border;
        expect(border.left.width, 2.5);
        expect(border.left.style, BorderStyle.solid);
        expect(border.left.color, const Color(0xFF101010));
        expect(actualDecoration.borderRadius, BorderRadius.circular(5.0));
        expect(actualDecoration.shape, BoxShape.rectangle);
        expect(actualDecoration.boxShadow[0].blurRadius, 5.0);
        expect(actualDecoration.boxShadow[0].spreadRadius, 2.0);
        // Scaling a shadow doesn't change the color.
        expect(actualDecoration.boxShadow[0].color, const Color(0x66000000));

        controller.value = 1.0;

        await tester.pump();
        actualBox = tester.renderObject(find.byType(DecoratedBox));
        actualDecoration = actualBox.decoration as BoxDecoration;

        expect(actualDecoration.color, const Color(0xFF000000));
        expect(actualDecoration.boxShadow, null);
      },
    );
>>>>>>> bde351ee

    testWidgets('animations work with curves test', (WidgetTester tester) async {
      final Animation<Decoration> curvedDecorationAnimation =
      decorationTween.animate(CurvedAnimation(
        parent: controller,
        curve: Curves.easeOut,
      ));

      final DecoratedBoxTransition transitionUnderTest = DecoratedBoxTransition(
        decoration: curvedDecorationAnimation,
        position: DecorationPosition.foreground,
        child: const Text(
          'Doesn\'t matter',
          textDirection: TextDirection.ltr,
        ),
      );

      await tester.pumpWidget(transitionUnderTest);
<<<<<<< HEAD
      RenderDecoratedBox actualBox = tester.renderObject(find.byType(DecoratedBox));
      BoxDecoration actualDecoration = actualBox.decoration;
=======
      RenderDecoratedBox actualBox =
          tester.renderObject(find.byType(DecoratedBox));
      BoxDecoration actualDecoration = actualBox.decoration as BoxDecoration;
>>>>>>> bde351ee

      expect(actualDecoration.color, const Color(0xFFFFFFFF));
      expect(actualDecoration.boxShadow[0].blurRadius, 10.0);
      expect(actualDecoration.boxShadow[0].spreadRadius, 4.0);
      expect(actualDecoration.boxShadow[0].color, const Color(0x66000000));

      controller.value = 0.5;

      await tester.pump();
      actualBox = tester.renderObject(find.byType(DecoratedBox));
      actualDecoration = actualBox.decoration as BoxDecoration;

      // Same as the test above but the values should be much closer to the
      // tween's end values given the easeOut curve.
      expect(actualDecoration.color, const Color(0xFF505050));
      expect(actualDecoration.border, isInstanceOf<Border>());
      final Border border = actualDecoration.border as Border;
      expect(border.left.width, closeTo(1.9, 0.1));
      expect(border.left.style, BorderStyle.solid);
      expect(border.left.color, const Color(0xFF151515));
      expect(actualDecoration.borderRadius.resolve(TextDirection.ltr).topLeft.x, closeTo(6.8, 0.1));
      expect(actualDecoration.shape, BoxShape.rectangle);
      expect(actualDecoration.boxShadow[0].blurRadius, closeTo(3.1, 0.1));
      expect(actualDecoration.boxShadow[0].spreadRadius, closeTo(1.2, 0.1));
      // Scaling a shadow doesn't change the color.
      expect(actualDecoration.boxShadow[0].color, const Color(0x66000000));
    });
  });

  testWidgets('AlignTransition animates', (WidgetTester tester) async {
    final AnimationController controller = AnimationController(vsync: const TestVSync());
    final Animation<Alignment> alignmentTween = AlignmentTween(
      begin: const Alignment(-1.0, 0.0),
      end: const Alignment(1.0, 1.0),
    ).animate(controller);
    final Widget widget = AlignTransition(
      alignment: alignmentTween,
      child: const Text('Ready', textDirection: TextDirection.ltr),
    );

    await tester.pumpWidget(widget);

    final RenderPositionedBox actualPositionedBox = tester.renderObject(find.byType(Align));

    Alignment actualAlignment = actualPositionedBox.alignment as Alignment;
    expect(actualAlignment, const Alignment(-1.0, 0.0));

    controller.value = 0.5;
    await tester.pump();
    actualAlignment = actualPositionedBox.alignment as Alignment;
    expect(actualAlignment, const Alignment(0.0, 0.5));
  });

  testWidgets('AlignTransition keeps width and height factors', (WidgetTester tester) async {
    final AnimationController controller = AnimationController(vsync: const TestVSync());
    final Animation<Alignment> alignmentTween = AlignmentTween(
      begin: const Alignment(-1.0, 0.0),
      end: const Alignment(1.0, 1.0),
    ).animate(controller);
    final Widget widget = AlignTransition(
      alignment: alignmentTween,
      child: const Text('Ready', textDirection: TextDirection.ltr),
      widthFactor: 0.3,
      heightFactor: 0.4,
    );

    await tester.pumpWidget(widget);

    final Align actualAlign = tester.widget(find.byType(Align));

    expect(actualAlign.widthFactor, 0.3);
    expect(actualAlign.heightFactor, 0.4);
  });

  testWidgets('SizeTransition clamps negative size factors - vertical axis', (WidgetTester tester) async {
    final AnimationController controller = AnimationController(vsync: const TestVSync());
    final Animation<double> animation = Tween<double>(begin: -1.0, end: 1.0).animate(controller);

    final Widget widget =  Directionality(
      textDirection: TextDirection.ltr,
      child: SizeTransition(
        axis: Axis.vertical,
        sizeFactor: animation,
        child: const Text('Ready'),
      ),
    );

    await tester.pumpWidget(widget);

    final RenderPositionedBox actualPositionedBox = tester.renderObject(find.byType(Align));
    expect(actualPositionedBox.heightFactor, 0.0);

    controller.value = 0.0;
    await tester.pump();
    expect(actualPositionedBox.heightFactor, 0.0);

    controller.value = 0.75;
    await tester.pump();
    expect(actualPositionedBox.heightFactor, 0.5);

    controller.value = 1.0;
    await tester.pump();
    expect(actualPositionedBox.heightFactor, 1.0);
  });

  testWidgets('SizeTransition clamps negative size factors - horizontal axis', (WidgetTester tester) async {
    final AnimationController controller = AnimationController(vsync: const TestVSync());
    final Animation<double> animation = Tween<double>(begin: -1.0, end: 1.0).animate(controller);

    final Widget widget =  Directionality(
      textDirection: TextDirection.ltr,
      child: SizeTransition(
        axis: Axis.horizontal,
        sizeFactor: animation,
        child: const Text('Ready'),
      ),
    );

    await tester.pumpWidget(widget);

    final RenderPositionedBox actualPositionedBox = tester.renderObject(find.byType(Align));
    expect(actualPositionedBox.widthFactor, 0.0);

    controller.value = 0.0;
    await tester.pump();
    expect(actualPositionedBox.widthFactor, 0.0);

    controller.value = 0.75;
    await tester.pump();
    expect(actualPositionedBox.widthFactor, 0.5);

    controller.value = 1.0;
    await tester.pump();
    expect(actualPositionedBox.widthFactor, 1.0);
  });

  testWidgets('RotationTransition animates', (WidgetTester tester) async {
    final AnimationController controller = AnimationController(vsync: const TestVSync());
    final Widget widget = RotationTransition(
      alignment: Alignment.topRight,
      turns: controller,
      child: const Text(
        'Rotation',
        textDirection: TextDirection.ltr,
      ),
    );

    await tester.pumpWidget(widget);
    Transform actualRotatedBox = tester.widget(find.byType(Transform));
    Matrix4 actualTurns = actualRotatedBox.transform;
    expect(actualTurns, equals(Matrix4.rotationZ(0.0)));

    controller.value = 0.5;
    await tester.pump();
    actualRotatedBox = tester.widget(find.byType(Transform));
    actualTurns = actualRotatedBox.transform;
    expect(actualTurns, Matrix4.rotationZ(math.pi));

    controller.value = 0.75;
    await tester.pump();
    actualRotatedBox = tester.widget(find.byType(Transform));
    actualTurns = actualRotatedBox.transform;
    expect(actualTurns, Matrix4.rotationZ(math.pi * 1.5));
  });

  testWidgets('RotationTransition maintains chosen alignment during animation', (WidgetTester tester) async {
    final AnimationController controller = AnimationController(vsync: const TestVSync());
    final Widget widget = RotationTransition(
      alignment: Alignment.topRight,
      turns: controller,
      child: const Text('Rotation', textDirection: TextDirection.ltr),
    );

    await tester.pumpWidget(widget);
    RotationTransition actualRotatedBox = tester.widget(find.byType(RotationTransition));
    Alignment actualAlignment = actualRotatedBox.alignment;
    expect(actualAlignment, const Alignment(1.0, -1.0));

    controller.value = 0.5;
    await tester.pump();
    actualRotatedBox = tester.widget(find.byType(RotationTransition));
    actualAlignment = actualRotatedBox.alignment;
    expect(actualAlignment, const Alignment(1.0, -1.0));
  });

  group('FadeTransition', () {
    double _getOpacity(WidgetTester tester, String textValue) {
      final FadeTransition opacityWidget = tester.widget<FadeTransition>(
        find.ancestor(
          of: find.text(textValue),
          matching: find.byType(FadeTransition),
        ).first,
      );
      return opacityWidget.opacity.value;
    }
    testWidgets('animates', (WidgetTester tester) async {
      final AnimationController controller = AnimationController(vsync: const TestVSync());
      final Animation<double> animation = Tween<double>(begin: 0.0, end: 1.0).animate(controller);
      final Widget widget =  Directionality(
        textDirection: TextDirection.ltr,
        child: FadeTransition(
          opacity: animation,
          child: const Text('Fade In'),
        ),
      );

      await tester.pumpWidget(widget);

      expect(_getOpacity(tester, 'Fade In'), 0.0);

      controller.value = 0.25;
      await tester.pump();
      expect(_getOpacity(tester, 'Fade In'), 0.25);

      controller.value = 0.5;
      await tester.pump();
      expect(_getOpacity(tester, 'Fade In'), 0.5);

      controller.value = 0.75;
      await tester.pump();
      expect(_getOpacity(tester, 'Fade In'), 0.75);

      controller.value = 1.0;
      await tester.pump();
      expect(_getOpacity(tester, 'Fade In'), 1.0);
    });
  });

  group('SliverFadeTransition', () {
    double _getOpacity(WidgetTester tester, String textValue) {
      final SliverFadeTransition opacityWidget = tester.widget<SliverFadeTransition>(
        find.ancestor(
          of: find.text(textValue),
          matching: find.byType(SliverFadeTransition),
        ).first,
      );
      return opacityWidget.opacity.value;
    }
    testWidgets('animates', (WidgetTester tester) async {
      final AnimationController controller = AnimationController(vsync: const TestVSync());
      final Animation<double> animation = Tween<double>(begin: 0.0, end: 1.0).animate(controller);
      final Widget widget = Localizations(
        locale: const Locale('en', 'us'),
        delegates: const <LocalizationsDelegate<dynamic>>[
          DefaultWidgetsLocalizations.delegate,
          DefaultMaterialLocalizations.delegate,
        ],
        child: Directionality(
          textDirection: TextDirection.ltr,
          child: MediaQuery(
            data: const MediaQueryData(),
            child: CustomScrollView(
              slivers: <Widget>[
                SliverFadeTransition(
                  opacity: animation,
                  sliver: const SliverToBoxAdapter(
                    child: Text('Fade In'),
                  ),
                ),
              ]
            )
          )
        )
      );

      await tester.pumpWidget(widget);

      expect(_getOpacity(tester, 'Fade In'), 0.0);

      controller.value = 0.25;
      await tester.pump();
      expect(_getOpacity(tester, 'Fade In'), 0.25);

      controller.value = 0.5;
      await tester.pump();
      expect(_getOpacity(tester, 'Fade In'), 0.5);

      controller.value = 0.75;
      await tester.pump();
      expect(_getOpacity(tester, 'Fade In'), 0.75);

      controller.value = 1.0;
      await tester.pump();
      expect(_getOpacity(tester, 'Fade In'), 1.0);
    });
  });
}<|MERGE_RESOLUTION|>--- conflicted
+++ resolved
@@ -54,17 +54,19 @@
       controller = AnimationController(vsync: const TestVSync());
     });
 
-<<<<<<< HEAD
     testWidgets('decoration test', (WidgetTester tester) async {
       final DecoratedBoxTransition transitionUnderTest =
       DecoratedBoxTransition(
         decoration: decorationTween.animate(controller),
-        child: const Text('Doesn\'t matter', textDirection: TextDirection.ltr),
+        child: const Text(
+          'Doesn\'t matter',
+          textDirection: TextDirection.ltr,
+        ),
       );
 
       await tester.pumpWidget(transitionUnderTest);
       RenderDecoratedBox actualBox = tester.renderObject(find.byType(DecoratedBox));
-      BoxDecoration actualDecoration = actualBox.decoration;
+      BoxDecoration actualDecoration = actualBox.decoration as BoxDecoration;
 
       expect(actualDecoration.color, const Color(0xFFFFFFFF));
       expect(actualDecoration.boxShadow[0].blurRadius, 10.0);
@@ -75,11 +77,11 @@
 
       await tester.pump();
       actualBox = tester.renderObject(find.byType(DecoratedBox));
-      actualDecoration = actualBox.decoration;
+      actualDecoration = actualBox.decoration as BoxDecoration;
 
       expect(actualDecoration.color, const Color(0xFF7F7F7F));
       expect(actualDecoration.border, isInstanceOf<Border>());
-      final Border border = actualDecoration.border;
+      final Border border = actualDecoration.border as Border;
       expect(border.left.width, 2.5);
       expect(border.left.style, BorderStyle.solid);
       expect(border.left.color, const Color(0xFF101010));
@@ -94,61 +96,11 @@
 
       await tester.pump();
       actualBox = tester.renderObject(find.byType(DecoratedBox));
-      actualDecoration = actualBox.decoration;
+      actualDecoration = actualBox.decoration as BoxDecoration;
 
       expect(actualDecoration.color, const Color(0xFF000000));
       expect(actualDecoration.boxShadow, null);
     });
-=======
-    testWidgets(
-      'decoration test',
-      (WidgetTester tester) async {
-        final DecoratedBoxTransition transitionUnderTest =
-            DecoratedBoxTransition(
-              decoration: decorationTween.animate(controller),
-              child: const Text('Doesn\'t matter', textDirection: TextDirection.ltr),
-            );
-
-        await tester.pumpWidget(transitionUnderTest);
-        RenderDecoratedBox actualBox =
-            tester.renderObject(find.byType(DecoratedBox));
-        BoxDecoration actualDecoration = actualBox.decoration as BoxDecoration;
-
-        expect(actualDecoration.color, const Color(0xFFFFFFFF));
-        expect(actualDecoration.boxShadow[0].blurRadius, 10.0);
-        expect(actualDecoration.boxShadow[0].spreadRadius, 4.0);
-        expect(actualDecoration.boxShadow[0].color, const Color(0x66000000));
-
-        controller.value = 0.5;
-
-        await tester.pump();
-        actualBox = tester.renderObject(find.byType(DecoratedBox));
-        actualDecoration = actualBox.decoration as BoxDecoration;
-
-        expect(actualDecoration.color, const Color(0xFF7F7F7F));
-        expect(actualDecoration.border, isInstanceOf<Border>());
-        final Border border = actualDecoration.border as Border;
-        expect(border.left.width, 2.5);
-        expect(border.left.style, BorderStyle.solid);
-        expect(border.left.color, const Color(0xFF101010));
-        expect(actualDecoration.borderRadius, BorderRadius.circular(5.0));
-        expect(actualDecoration.shape, BoxShape.rectangle);
-        expect(actualDecoration.boxShadow[0].blurRadius, 5.0);
-        expect(actualDecoration.boxShadow[0].spreadRadius, 2.0);
-        // Scaling a shadow doesn't change the color.
-        expect(actualDecoration.boxShadow[0].color, const Color(0x66000000));
-
-        controller.value = 1.0;
-
-        await tester.pump();
-        actualBox = tester.renderObject(find.byType(DecoratedBox));
-        actualDecoration = actualBox.decoration as BoxDecoration;
-
-        expect(actualDecoration.color, const Color(0xFF000000));
-        expect(actualDecoration.boxShadow, null);
-      },
-    );
->>>>>>> bde351ee
 
     testWidgets('animations work with curves test', (WidgetTester tester) async {
       final Animation<Decoration> curvedDecorationAnimation =
@@ -167,14 +119,9 @@
       );
 
       await tester.pumpWidget(transitionUnderTest);
-<<<<<<< HEAD
+
       RenderDecoratedBox actualBox = tester.renderObject(find.byType(DecoratedBox));
-      BoxDecoration actualDecoration = actualBox.decoration;
-=======
-      RenderDecoratedBox actualBox =
-          tester.renderObject(find.byType(DecoratedBox));
       BoxDecoration actualDecoration = actualBox.decoration as BoxDecoration;
->>>>>>> bde351ee
 
       expect(actualDecoration.color, const Color(0xFFFFFFFF));
       expect(actualDecoration.boxShadow[0].blurRadius, 10.0);
