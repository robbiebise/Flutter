{
  "datePickerHourSemanticsLabelOne": "$hour uur",
  "datePickerHourSemanticsLabelOther": "$hour uur",
  "datePickerMinuteSemanticsLabelOne": "1 minuut",
  "datePickerMinuteSemanticsLabelOther": "$minute minute",
  "datePickerDateOrder": "dmy",
  "datePickerDateTimeOrder": "date_time_dayPeriod",
  "anteMeridiemAbbreviation": "vm.",
  "postMeridiemAbbreviation": "nm.",
  "todayLabel": "Vandag",
  "alertDialogLabel": "Opletberig",
  "timerPickerHourLabelOne": "uur",
  "timerPickerHourLabelOther": "uur",
  "timerPickerMinuteLabelOne": "min.",
  "timerPickerMinuteLabelOther": "min.",
  "timerPickerSecondLabelOne": "sek.",
  "timerPickerSecondLabelOther": "sek.",
  "cutButtonLabel": "Knip",
  "copyButtonLabel": "Kopieer",
  "pasteButtonLabel": "Plak",
  "selectAllButtonLabel": "Kies alles",
  "tabSemanticsLabel": "Oortjie $tabIndex van $tabCount",
  "modalBarrierDismissLabel": "Maak toe",
  "searchTextFieldPlaceholderLabel": "Soek",
<<<<<<< HEAD
  "noSpellCheckReplacementsLabel": "Geen plaasvervangers gevind nie",
  "menuDismissLabel": "Maak kieslys toe"
=======
  "noSpellCheckReplacementsLabel": "No Replacements Found",
  "menuDismissLabel": "Dismiss menu",
  "lookUpButtonLabel": "Look Up"
>>>>>>> 9cda3092
}<|MERGE_RESOLUTION|>--- conflicted
+++ resolved
@@ -22,12 +22,7 @@
   "tabSemanticsLabel": "Oortjie $tabIndex van $tabCount",
   "modalBarrierDismissLabel": "Maak toe",
   "searchTextFieldPlaceholderLabel": "Soek",
-<<<<<<< HEAD
   "noSpellCheckReplacementsLabel": "Geen plaasvervangers gevind nie",
-  "menuDismissLabel": "Maak kieslys toe"
-=======
-  "noSpellCheckReplacementsLabel": "No Replacements Found",
-  "menuDismissLabel": "Dismiss menu",
+  "menuDismissLabel": "Maak kieslys toe",
   "lookUpButtonLabel": "Look Up"
->>>>>>> 9cda3092
 }