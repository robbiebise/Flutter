// Copyright 2014 The Flutter Authors. All rights reserved.
// Use of this source code is governed by a BSD-style license that can be
// found in the LICENSE file.

import 'package:path/path.dart' as path;

import 'base_code_gen.dart';
import 'logical_key_data.dart';
import 'physical_key_data.dart';
import 'utils.dart';

/// Given an [input] string, wraps the text at 80 characters and prepends each
/// line with the [prefix] string. Use for generated comments.
String _wrapString(String input) {
  return wrapString(input, prefix: '  /// ');
}

/// Generates the keyboard_key.dart based on the information in the key data
/// structure given to it.
class KeyboardKeysCodeGenerator extends BaseCodeGenerator {
  KeyboardKeysCodeGenerator(PhysicalKeyData physicalData, this.logicalData) : super(physicalData);

  final LogicalKeyData logicalData;
  PhysicalKeyData get physicalData => keyData;

  /// Gets the generated definitions of PhysicalKeyboardKeys.
  String get _physicalDefinitions {
    final StringBuffer definitions = StringBuffer();
    for (final PhysicalKeyEntry entry in physicalData.data) {
      final String firstComment = _wrapString('Represents the location of the '
        '"${entry.commentName}" key on a generalized keyboard.');
      final String otherComments = _wrapString('See the function '
        '[RawKeyEvent.physicalKey] for more information.');
      definitions.write('''

$firstComment  ///
$otherComments  static const PhysicalKeyboardKey ${entry.constantName} = PhysicalKeyboardKey(${toHex(entry.usbHidCode, digits: 8)});
''');
    }
    return definitions.toString();
  }

<<<<<<< HEAD
  // static List<LogicalKeyEntry> _alnumLogicalKeys() {
  //   final List<_ExplicitKeySpecification> keys = <_ExplicitKeySpecification>[]
  //     ..addAll(List<_ExplicitKeySpecification>.generate(26, (int i) {
  //       final int code = i + 'a'.codeUnits[0];
  //       final String char = String.fromCharCode(code);
  //       return _ExplicitKeySpecification(code, 'lowercase${char.toUpperCase()}', 'lower${char.toUpperCase()}');
  //     }))
  //     ..addAll(List<_ExplicitKeySpecification>.generate(26, (int i) {
  //       final int code = i + 'A'.codeUnits[0];
  //       final String char = String.fromCharCode(code);
  //       return _ExplicitKeySpecification(code, 'uppercase$char', 'upper$char');
  //     }))
  //     ..addAll(List<_ExplicitKeySpecification>.generate(10, (int i) {
  //       final int code = i + '0'.codeUnits[0];
  //       final String char = String.fromCharCode(code);
  //       return _ExplicitKeySpecification(code, 'digit$char');
  //     }))
  //     ..add(_ExplicitKeySpecification(' '.codeUnits[0], 'space'));

  //   return keys.map((_ExplicitKeySpecification key) {
  //     final LogicalKeyEntry result = LogicalKeyEntry(
  //       value: key.code,
  //       commentName: LogicalKeyEntry.computeCommentName(key.name),
  //       constantName: key.constantName ?? LogicalKeyEntry.computeConstantName(key.name),
  //       gtkNames: [key.name],
  //       gtkValues: [key.code],
  //       webNames: [key.name],
  //       webValues: [key.code],
  //     );
  //     return result;
  //   }).toList();
  // }

  /// Gets the generated definitions of LogicalKeyboardKeys.
  String get _logicalDefinitions {
    String escapeLabel(String label) {
      label = label
        .replaceAll('', '')
        .replaceAll('\n', r'\n')
        .replaceAll('\r', r'\r');
      return label.isEmpty ? null :
             label.contains("'") ? 'r"$label"' : "r'$label'";
    }
=======
  String get _physicalDebugNames {
    final StringBuffer result = StringBuffer();
    for (final PhysicalKeyEntry entry in keyData.data) {
      result.write('''
      ${toHex(entry.usbHidCode, digits: 8)}: '${entry.commentName}',
''');
    }
    return result.toString();
  }

  /// Gets the generated definitions of LogicalKeyboardKeys.
  String get _logicalDefinitions {
>>>>>>> 185fe7f5
    final StringBuffer definitions = StringBuffer();
    void printKey(int flutterId, String constantName, String commentName, {String otherComments}) {
      final String firstComment = _wrapString('Represents the logical "$commentName" key on the keyboard.');
<<<<<<< HEAD
      final String otherCommentsStr = otherComments ?? _wrapString('See the function [RawKeyEvent.logicalKey] for more information.');
      final String keyLabelStr = keyLabel == null ? '' : ' keyLabel: ${escapeLabel(keyLabel)},';
      definitions.write('''

$firstComment  ///
$otherCommentsStr  static const LogicalKeyboardKey $constantName = LogicalKeyboardKey(${toHex(flutterId, digits: 11)},$keyLabelStr debugName: kReleaseMode ? null : '$commentName');
=======
      otherComments ??= _wrapString('See the function [RawKeyEvent.logicalKey] for more information.');
      definitions.write('''

$firstComment  ///
$otherComments  static const LogicalKeyboardKey $constantName = LogicalKeyboardKey(${toHex(flutterId, digits: 11)});
>>>>>>> 185fe7f5
''');
    }

    for (final LogicalKeyEntry entry in logicalData.data.values) {
      printKey(
        entry.value,
<<<<<<< HEAD
        entry.keyLabel,
=======
>>>>>>> 185fe7f5
        entry.constantName,
        entry.commentName,
      );
    }
    for (final String name in PhysicalKeyEntry.synonyms.keys) {
      // Use the first item in the synonyms as a template for the ID to use.
      // It won't end up being the same value because it'll be in the pseudo-key
      // plane.
      final PhysicalKeyEntry entry = physicalData.data.firstWhere((PhysicalKeyEntry item) => item.name == PhysicalKeyEntry.synonyms[name][0]);
      final Set<String> unionNames = PhysicalKeyEntry.synonyms[name].map<String>((dynamic name) {
        return upperCamelToLowerCamel(name as String);
      }).toSet();
<<<<<<< HEAD
      printKey(PhysicalKeyEntry.synonymPlane | entry.flutterId, entry.keyLabel, name, PhysicalKeyEntry.getCommentName(name),
=======
      printKey(PhysicalKeyEntry.synonymPlane | entry.flutterId, name, PhysicalKeyEntry.getCommentName(name),
>>>>>>> 185fe7f5
          otherComments: _wrapString('This key represents the union of the keys '
              '$unionNames when comparing keys. This key will never be generated '
              'directly, its main use is in defining key maps.'));
    }
    return definitions.toString();
  }

  String get _logicalSynonyms {
    final StringBuffer synonyms = StringBuffer();
    for (final String name in PhysicalKeyEntry.synonyms.keys) {
      for (final String synonym in PhysicalKeyEntry.synonyms[name].cast<String>()) {
        final String keyName = upperCamelToLowerCamel(synonym);
        synonyms.writeln('    $keyName: $name,');
      }
    }
    return synonyms.toString();
  }

  String get _logicalKeyLabels {
    final StringBuffer result = StringBuffer();
    for (final PhysicalKeyEntry entry in keyData.data) {
      result.write('''
    ${toHex(entry.flutterId, digits: 11)}: '${entry.commentName}',
''');
    }
    for (final String name in PhysicalKeyEntry.synonyms.keys) {
      // Use the first item in the synonyms as a template for the ID to use.
      // It won't end up being the same value because it'll be in the pseudo-key
      // plane.
      final PhysicalKeyEntry entry = keyData.data.firstWhere((PhysicalKeyEntry item) => item.name == PhysicalKeyEntry.synonyms[name][0]);
      result.write('''
    ${toHex(PhysicalKeyEntry.synonymPlane | entry.flutterId, digits: 11)}: '${PhysicalKeyEntry.getCommentName(name)}',
''');
    }
    return result.toString();
  }

  /// This generates the map of USB HID codes to physical keys.
  String get _predefinedHidCodeMap {
    final StringBuffer scanCodeMap = StringBuffer();
    for (final PhysicalKeyEntry entry in physicalData.data) {
      scanCodeMap.writeln('    ${toHex(entry.usbHidCode)}: ${entry.constantName},');
    }
    return scanCodeMap.toString().trimRight();
  }

  /// This generates the map of Flutter key codes to logical keys.
  String get _predefinedKeyCodeMap {
    final StringBuffer keyCodeMap = StringBuffer();
    for (final LogicalKeyEntry entry in logicalData.data.values) {
      keyCodeMap.writeln('    ${toHex(entry.value, digits: 10)}: ${entry.constantName},');
    }
    for (final String entry in PhysicalKeyEntry.synonyms.keys) {
      // Use the first item in the synonyms as a template for the ID to use.
      // It won't end up being the same value because it'll be in the pseudo-key
      // plane.
      final PhysicalKeyEntry primaryKey = physicalData.data.firstWhere((PhysicalKeyEntry item) {
        return item.name == PhysicalKeyEntry.synonyms[entry][0];
      }, orElse: () => null);
      assert(primaryKey != null);
      keyCodeMap.writeln('    ${toHex(PhysicalKeyEntry.synonymPlane | primaryKey.flutterId, digits: 10)}: $entry,');
    }
    return keyCodeMap.toString().trimRight();
  }

  @override
  String get templatePath => path.join(flutterRoot.path, 'dev', 'tools', 'gen_keycodes', 'data', 'keyboard_keys.tmpl');

  @override
  Map<String, String> mappings() {
    return <String, String>{
      'PHYSICAL_KEY_MAP': _predefinedHidCodeMap,
      'LOGICAL_KEY_MAP': _predefinedKeyCodeMap,
      'LOGICAL_KEY_DEFINITIONS': _logicalDefinitions,
      'LOGICAL_KEY_SYNONYMS': _logicalSynonyms,
      'LOGICAL_KEY_KEY_LABELS': _logicalKeyLabels,
      'PHYSICAL_KEY_DEFINITIONS': _physicalDefinitions,
      'PHYSICAL_KEY_DEBUG_NAMES': _physicalDebugNames,
    };
  }
}<|MERGE_RESOLUTION|>--- conflicted
+++ resolved
@@ -40,51 +40,6 @@
     return definitions.toString();
   }
 
-<<<<<<< HEAD
-  // static List<LogicalKeyEntry> _alnumLogicalKeys() {
-  //   final List<_ExplicitKeySpecification> keys = <_ExplicitKeySpecification>[]
-  //     ..addAll(List<_ExplicitKeySpecification>.generate(26, (int i) {
-  //       final int code = i + 'a'.codeUnits[0];
-  //       final String char = String.fromCharCode(code);
-  //       return _ExplicitKeySpecification(code, 'lowercase${char.toUpperCase()}', 'lower${char.toUpperCase()}');
-  //     }))
-  //     ..addAll(List<_ExplicitKeySpecification>.generate(26, (int i) {
-  //       final int code = i + 'A'.codeUnits[0];
-  //       final String char = String.fromCharCode(code);
-  //       return _ExplicitKeySpecification(code, 'uppercase$char', 'upper$char');
-  //     }))
-  //     ..addAll(List<_ExplicitKeySpecification>.generate(10, (int i) {
-  //       final int code = i + '0'.codeUnits[0];
-  //       final String char = String.fromCharCode(code);
-  //       return _ExplicitKeySpecification(code, 'digit$char');
-  //     }))
-  //     ..add(_ExplicitKeySpecification(' '.codeUnits[0], 'space'));
-
-  //   return keys.map((_ExplicitKeySpecification key) {
-  //     final LogicalKeyEntry result = LogicalKeyEntry(
-  //       value: key.code,
-  //       commentName: LogicalKeyEntry.computeCommentName(key.name),
-  //       constantName: key.constantName ?? LogicalKeyEntry.computeConstantName(key.name),
-  //       gtkNames: [key.name],
-  //       gtkValues: [key.code],
-  //       webNames: [key.name],
-  //       webValues: [key.code],
-  //     );
-  //     return result;
-  //   }).toList();
-  // }
-
-  /// Gets the generated definitions of LogicalKeyboardKeys.
-  String get _logicalDefinitions {
-    String escapeLabel(String label) {
-      label = label
-        .replaceAll('', '')
-        .replaceAll('\n', r'\n')
-        .replaceAll('\r', r'\r');
-      return label.isEmpty ? null :
-             label.contains("'") ? 'r"$label"' : "r'$label'";
-    }
-=======
   String get _physicalDebugNames {
     final StringBuffer result = StringBuffer();
     for (final PhysicalKeyEntry entry in keyData.data) {
@@ -97,34 +52,20 @@
 
   /// Gets the generated definitions of LogicalKeyboardKeys.
   String get _logicalDefinitions {
->>>>>>> 185fe7f5
     final StringBuffer definitions = StringBuffer();
     void printKey(int flutterId, String constantName, String commentName, {String otherComments}) {
       final String firstComment = _wrapString('Represents the logical "$commentName" key on the keyboard.');
-<<<<<<< HEAD
-      final String otherCommentsStr = otherComments ?? _wrapString('See the function [RawKeyEvent.logicalKey] for more information.');
-      final String keyLabelStr = keyLabel == null ? '' : ' keyLabel: ${escapeLabel(keyLabel)},';
-      definitions.write('''
-
-$firstComment  ///
-$otherCommentsStr  static const LogicalKeyboardKey $constantName = LogicalKeyboardKey(${toHex(flutterId, digits: 11)},$keyLabelStr debugName: kReleaseMode ? null : '$commentName');
-=======
       otherComments ??= _wrapString('See the function [RawKeyEvent.logicalKey] for more information.');
       definitions.write('''
 
 $firstComment  ///
 $otherComments  static const LogicalKeyboardKey $constantName = LogicalKeyboardKey(${toHex(flutterId, digits: 11)});
->>>>>>> 185fe7f5
 ''');
     }
 
     for (final LogicalKeyEntry entry in logicalData.data.values) {
       printKey(
         entry.value,
-<<<<<<< HEAD
-        entry.keyLabel,
-=======
->>>>>>> 185fe7f5
         entry.constantName,
         entry.commentName,
       );
@@ -137,11 +78,7 @@
       final Set<String> unionNames = PhysicalKeyEntry.synonyms[name].map<String>((dynamic name) {
         return upperCamelToLowerCamel(name as String);
       }).toSet();
-<<<<<<< HEAD
-      printKey(PhysicalKeyEntry.synonymPlane | entry.flutterId, entry.keyLabel, name, PhysicalKeyEntry.getCommentName(name),
-=======
       printKey(PhysicalKeyEntry.synonymPlane | entry.flutterId, name, PhysicalKeyEntry.getCommentName(name),
->>>>>>> 185fe7f5
           otherComments: _wrapString('This key represents the union of the keys '
               '$unionNames when comparing keys. This key will never be generated '
               'directly, its main use is in defining key maps.'));
@@ -208,7 +145,7 @@
   }
 
   @override
-  String get templatePath => path.join(flutterRoot.path, 'dev', 'tools', 'gen_keycodes', 'data', 'keyboard_keys.tmpl');
+  String get templatePath => path.join(flutterRoot.path, 'dev', 'tools', 'gen_keycodes', 'data', 'keyboard_key.tmpl');
 
   @override
   Map<String, String> mappings() {
