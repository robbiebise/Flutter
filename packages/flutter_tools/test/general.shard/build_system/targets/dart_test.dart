// Copyright 2019 The Chromium Authors. All rights reserved.
// Use of this source code is governed by a BSD-style license that can be
// found in the LICENSE file.

import 'package:flutter_tools/src/base/build.dart';
import 'package:flutter_tools/src/base/file_system.dart';
import 'package:flutter_tools/src/base/platform.dart';
import 'package:flutter_tools/src/base/process.dart';
import 'package:flutter_tools/src/build_info.dart';
import 'package:flutter_tools/src/build_system/build_system.dart';
import 'package:flutter_tools/src/build_system/exceptions.dart';
import 'package:flutter_tools/src/build_system/targets/dart.dart';
import 'package:flutter_tools/src/build_system/targets/ios.dart';
import 'package:flutter_tools/src/cache.dart';
import 'package:flutter_tools/src/compile.dart';
import 'package:flutter_tools/src/macos/xcode.dart';
import 'package:flutter_tools/src/project.dart';
import 'package:mockito/mockito.dart';
import 'package:process/process.dart';

import '../../../src/common.dart';
import '../../../src/mocks.dart';
import '../../../src/testbed.dart';

void main() {
  const BuildSystem buildSystem = BuildSystem();
  Testbed testbed;
  Environment androidEnvironment;
  Environment iosEnvironment;
  MockProcessManager mockProcessManager;
  MockXcode mockXcode;

  setUpAll(() {
    Cache.disableLocking();
  });

  setUp(() {
    mockXcode = MockXcode();
    mockProcessManager = MockProcessManager();
    testbed = Testbed(setup: () {
      androidEnvironment = Environment(
        outputDir: fs.currentDirectory,
        projectDir: fs.currentDirectory,
        defines: <String, String>{
          kBuildMode: getNameForBuildMode(BuildMode.profile),
          kTargetPlatform: getNameForTargetPlatform(TargetPlatform.android_arm),
        },
      );
      iosEnvironment = Environment(
        outputDir: fs.currentDirectory,
        projectDir: fs.currentDirectory,
        defines: <String, String>{
          kBuildMode: getNameForBuildMode(BuildMode.profile),
          kTargetPlatform: getNameForTargetPlatform(TargetPlatform.ios),
        },
      );
      HostPlatform hostPlatform;
      if (platform.isWindows) {
        hostPlatform = HostPlatform.windows_x64;
      } else if (platform.isLinux) {
        hostPlatform = HostPlatform.linux_x64;
      } else if (platform.isMacOS) {
        hostPlatform = HostPlatform.darwin_x64;
      } else {
        assert(false);
      }
      final String skyEngineLine = platform.isWindows
        ? r'sky_engine:file:///C:/bin/cache/pkg/sky_engine/lib/'
        : 'sky_engine:file:///bin/cache/pkg/sky_engine/lib/';
      fs.file('.packages')
        ..createSync()
        ..writeAsStringSync('''
# Generated
$skyEngineLine
flutter_tools:lib/''');
      final String engineArtifacts = fs.path.join('bin', 'cache',
          'artifacts', 'engine');
      final List<String> paths = <String>[
        fs.path.join('bin', 'cache', 'pkg', 'sky_engine', 'lib', 'ui',
          'ui.dart'),
        fs.path.join('bin', 'cache', 'pkg', 'sky_engine', 'sdk_ext',
            'vmservice_io.dart'),
        fs.path.join('bin', 'cache', 'dart-sdk', 'bin', 'dart'),
        fs.path.join('bin', 'cache', 'dart-sdk', 'bin', 'dart.exe'),
        fs.path.join(engineArtifacts, getNameForHostPlatform(hostPlatform),
            'frontend_server.dart.snapshot'),
        fs.path.join(engineArtifacts, 'android-arm-profile',
            getNameForHostPlatform(hostPlatform), 'gen_snapshot'),
        fs.path.join(engineArtifacts, 'ios-profile', 'gen_snapshot'),
        fs.path.join(engineArtifacts, 'common', 'flutter_patched_sdk',
            'platform_strong.dill'),
        fs.path.join('lib', 'foo.dart'),
        fs.path.join('lib', 'bar.dart'),
        fs.path.join('lib', 'fizz'),
        fs.path.join('packages', 'flutter_tools', 'lib', 'src', 'build_system', 'targets', 'dart.dart'),
        fs.path.join('packages', 'flutter_tools', 'lib', 'src', 'build_system', 'targets', 'ios.dart'),
      ];
      for (String path in paths) {
        fs.file(path).createSync(recursive: true);
      }
    }, overrides: <Type, Generator>{
      KernelCompilerFactory: () => FakeKernelCompilerFactory(),
      GenSnapshot: () => FakeGenSnapshot(),
    });
  });

  test('kernel_snapshot Produces correct output directory', () => testbed.run(() async {
    await buildSystem.build(const KernelSnapshot(), androidEnvironment);

    expect(fs.file(fs.path.join(androidEnvironment.buildDir.path,'app.dill')).existsSync(), true);
  }));

  test('kernel_snapshot throws error if missing build mode', () => testbed.run(() async {
    final BuildResult result = await buildSystem.build(const KernelSnapshot(),
        androidEnvironment..defines.remove(kBuildMode));

    expect(result.exceptions.values.single.exception, isInstanceOf<MissingDefineException>());
  }));

  test('kernel_snapshot handles null result from kernel compilation', () => testbed.run(() async {
    final FakeKernelCompilerFactory fakeKernelCompilerFactory = kernelCompilerFactory;
    fakeKernelCompilerFactory.kernelCompiler = MockKernelCompiler();
    when(fakeKernelCompilerFactory.kernelCompiler.compile(
      sdkRoot: anyNamed('sdkRoot'),
      mainPath: anyNamed('mainPath'),
      outputFilePath: anyNamed('outputFilePath'),
      depFilePath: anyNamed('depFilePath'),
      targetModel: anyNamed('targetModel'),
      linkPlatformKernelIn: anyNamed('linkPlatformKernelIn'),
      aot: anyNamed('aot'),
      buildMode: anyNamed('buildMode'),
      trackWidgetCreation: anyNamed('trackWidgetCreation'),
      extraFrontEndOptions: anyNamed('extraFrontEndOptions'),
      packagesPath: anyNamed('packagesPath'),
      fileSystemRoots: anyNamed('fileSystemRoots'),
      fileSystemScheme: anyNamed('fileSystemScheme'),
      platformDill: anyNamed('platformDill'),
      initializeFromDill: anyNamed('initializeFromDill'),
    )).thenAnswer((Invocation invocation) async {
      return null;
    });
    final BuildResult result = await buildSystem.build(const KernelSnapshot(), androidEnvironment);

    expect(result.exceptions.values.single.exception, isInstanceOf<Exception>());
  }));

  test('kernel_snapshot does not use track widget creation on profile builds', () => testbed.run(() async {
    final MockKernelCompiler mockKernelCompiler = MockKernelCompiler();
    when(kernelCompilerFactory.create(any)).thenAnswer((Invocation _) async {
      return mockKernelCompiler;
    });
    when(mockKernelCompiler.compile(
      sdkRoot: anyNamed('sdkRoot'),
      aot: anyNamed('aot'),
      buildMode: anyNamed('buildMode'),
      trackWidgetCreation: false,
      targetModel: anyNamed('targetModel'),
      outputFilePath: anyNamed('outputFilePath'),
      depFilePath: anyNamed('depFilePath'),
      packagesPath: anyNamed('packagesPath'),
      mainPath: anyNamed('mainPath'),
<<<<<<< HEAD
      extraFrontEndOptions: anyNamed('extraFrontEndOptions'),
      fileSystemRoots: anyNamed('fileSystemRoots'),
      fileSystemScheme: anyNamed('fileSystemScheme')
=======
      linkPlatformKernelIn: anyNamed('linkPlatformKernelIn'),
>>>>>>> 369860bc
    )).thenAnswer((Invocation _) async {
      return const CompilerOutput('example', 0, <Uri>[]);
    });

    await const KernelSnapshot().build(androidEnvironment);
  }, overrides: <Type, Generator>{
    KernelCompilerFactory: () => MockKernelCompilerFactory(),
  }));

  test('kernel_snapshot can disable track-widget-creation on debug builds', () => testbed.run(() async {
    final MockKernelCompiler mockKernelCompiler = MockKernelCompiler();
    when(kernelCompilerFactory.create(any)).thenAnswer((Invocation _) async {
      return mockKernelCompiler;
    });
    when(mockKernelCompiler.compile(
      sdkRoot: anyNamed('sdkRoot'),
      aot: anyNamed('aot'),
      buildMode: anyNamed('buildMode'),
      trackWidgetCreation: false,
      targetModel: anyNamed('targetModel'),
      outputFilePath: anyNamed('outputFilePath'),
      depFilePath: anyNamed('depFilePath'),
      packagesPath: anyNamed('packagesPath'),
      mainPath: anyNamed('mainPath'),
<<<<<<< HEAD
      extraFrontEndOptions: anyNamed('extraFrontEndOptions'),
      fileSystemRoots: anyNamed('fileSystemRoots'),
      fileSystemScheme: anyNamed('fileSystemScheme')
=======
      linkPlatformKernelIn: false,
>>>>>>> 369860bc
    )).thenAnswer((Invocation _) async {
      return const CompilerOutput('example', 0, <Uri>[]);
    });

    await const KernelSnapshot().build(androidEnvironment
      ..defines[kBuildMode] = 'debug'
      ..defines[kTrackWidgetCreation] = 'false');
  }, overrides: <Type, Generator>{
    KernelCompilerFactory: () => MockKernelCompilerFactory(),
  }));

  test('kernel_snapshot does use track widget creation on debug builds', () => testbed.run(() async {
    final MockKernelCompiler mockKernelCompiler = MockKernelCompiler();
    when(kernelCompilerFactory.create(any)).thenAnswer((Invocation _) async {
      return mockKernelCompiler;
    });
    when(mockKernelCompiler.compile(
      sdkRoot: anyNamed('sdkRoot'),
      aot: anyNamed('aot'),
      buildMode: anyNamed('buildMode'),
      trackWidgetCreation: true,
      targetModel: anyNamed('targetModel'),
      outputFilePath: anyNamed('outputFilePath'),
      depFilePath: anyNamed('depFilePath'),
      packagesPath: anyNamed('packagesPath'),
      mainPath: anyNamed('mainPath'),
<<<<<<< HEAD
      extraFrontEndOptions: anyNamed('extraFrontEndOptions'),
      fileSystemRoots: anyNamed('fileSystemRoots'),
      fileSystemScheme: anyNamed('fileSystemScheme')
=======
      linkPlatformKernelIn: false,
>>>>>>> 369860bc
    )).thenAnswer((Invocation _) async {
      return const CompilerOutput('example', 0, <Uri>[]);
    });

    await const KernelSnapshot().build(Environment(
      outputDir: fs.currentDirectory,
      projectDir: fs.currentDirectory,
      defines: <String, String>{
        kBuildMode: 'debug',
        kTargetPlatform: getNameForTargetPlatform(TargetPlatform.android_arm),
      }));
  }, overrides: <Type, Generator>{
    KernelCompilerFactory: () => MockKernelCompilerFactory(),
  }));

  test('aot_elf_profile Produces correct output directory', () => testbed.run(() async {
    await buildSystem.build(const AotElfProfile(), androidEnvironment);

    expect(fs.file(fs.path.join(androidEnvironment.buildDir.path, 'app.dill')).existsSync(), true);
    expect(fs.file(fs.path.join(androidEnvironment.buildDir.path, 'app.so')).existsSync(), true);
  }));

  test('aot_elf_profile throws error if missing build mode', () => testbed.run(() async {
    final BuildResult result = await buildSystem.build(const AotElfProfile(),
        androidEnvironment..defines.remove(kBuildMode));

    expect(result.exceptions.values.single.exception, isInstanceOf<MissingDefineException>());
  }));

  test('aot_elf_profile throws error if missing target platform', () => testbed.run(() async {
    final BuildResult result = await buildSystem.build(const AotElfProfile(),
        androidEnvironment..defines.remove(kTargetPlatform));

    expect(result.exceptions.values.single.exception, isInstanceOf<MissingDefineException>());
  }));

  test('aot_assembly_profile throws error if missing build mode', () => testbed.run(() async {
    final BuildResult result = await buildSystem.build(const AotAssemblyProfile(),
        iosEnvironment..defines.remove(kBuildMode));

    expect(result.exceptions.values.single.exception, isInstanceOf<MissingDefineException>());
  }));

  test('aot_assembly_profile throws error if missing target platform', () => testbed.run(() async {
    final BuildResult result = await buildSystem.build(const AotAssemblyProfile(),
        iosEnvironment..defines.remove(kTargetPlatform));

    expect(result.exceptions.values.single.exception, isInstanceOf<MissingDefineException>());
  }));

  test('aot_assembly_profile throws error if built for non-iOS platform', () => testbed.run(() async {
    final BuildResult result = await buildSystem
        .build(const AotAssemblyProfile(), androidEnvironment);

    expect(result.exceptions.values.single.exception, isInstanceOf<Exception>());
  }));

  test('aot_assembly_profile will lipo binaries together when multiple archs are requested', () => testbed.run(() async {
    iosEnvironment.defines[kIosArchs] ='armv7,arm64';
    when(mockProcessManager.run(any)).thenAnswer((Invocation invocation) async {
      fs.file(fs.path.join(iosEnvironment.buildDir.path, 'App.framework', 'App'))
          .createSync(recursive: true);
      return FakeProcessResult(
        stdout: '',
        stderr: '',
      );
    });
    final BuildResult result = await buildSystem
        .build(const AotAssemblyProfile(), iosEnvironment);
    expect(result.success, true);
  }, overrides: <Type, Generator>{
    ProcessManager: () => mockProcessManager,
  }));

  test('aot_assembly_profile with bitcode sends correct argument to snapshotter (one arch)', () => testbed.run(() async {
    iosEnvironment.defines[kIosArchs] = 'arm64';
    iosEnvironment.defines[kBitcodeFlag] = 'true';

    final FakeProcessResult fakeProcessResult = FakeProcessResult(
      stdout: '',
      stderr: '',
    );
    final RunResult fakeRunResult = RunResult(fakeProcessResult, const <String>['foo']);
    when(mockProcessManager.run(any)).thenAnswer((Invocation invocation) async {
      fs.file(fs.path.join(iosEnvironment.buildDir.path, 'App.framework', 'App'))
          .createSync(recursive: true);
      return fakeProcessResult;
    });

    when(mockXcode.cc(any)).thenAnswer((_) => Future<RunResult>.value(fakeRunResult));
    when(mockXcode.clang(any)).thenAnswer((_) => Future<RunResult>.value(fakeRunResult));

    final BuildResult result = await buildSystem.build(const AotAssemblyProfile(), iosEnvironment);

    expect(result.success, true);
    verify(mockXcode.cc(argThat(contains('-fembed-bitcode')))).called(1);
    verify(mockXcode.clang(argThat(contains('-fembed-bitcode')))).called(1);
  }, overrides: <Type, Generator>{
    ProcessManager: () => mockProcessManager,
    Xcode: () => mockXcode,
  }));

  test('aot_assembly_profile with bitcode sends correct argument to snapshotter (mutli arch)', () => testbed.run(() async {
    iosEnvironment.defines[kIosArchs] = 'armv7,arm64';
    iosEnvironment.defines[kBitcodeFlag] = 'true';

    final FakeProcessResult fakeProcessResult = FakeProcessResult(
      stdout: '',
      stderr: '',
    );
    final RunResult fakeRunResult = RunResult(fakeProcessResult, const <String>['foo']);
    when(mockProcessManager.run(any)).thenAnswer((Invocation invocation) async {
      fs.file(fs.path.join(iosEnvironment.buildDir.path, 'App.framework', 'App'))
          .createSync(recursive: true);
      return fakeProcessResult;
    });

    when(mockXcode.cc(any)).thenAnswer((_) => Future<RunResult>.value(fakeRunResult));
    when(mockXcode.clang(any)).thenAnswer((_) => Future<RunResult>.value(fakeRunResult));

    final BuildResult result = await buildSystem.build(const AotAssemblyProfile(), iosEnvironment);

    expect(result.success, true);
    verify(mockXcode.cc(argThat(contains('-fembed-bitcode')))).called(2);
    verify(mockXcode.clang(argThat(contains('-fembed-bitcode')))).called(2);
  }, overrides: <Type, Generator>{
    ProcessManager: () => mockProcessManager,
    Xcode: () => mockXcode,
  }));

  test('aot_assembly_profile will lipo binaries together when multiple archs are requested', () => testbed.run(() async {
    iosEnvironment.defines[kIosArchs] = 'armv7,arm64';
    when(mockProcessManager.run(any)).thenAnswer((Invocation invocation) async {
      fs.file(fs.path.join(iosEnvironment.buildDir.path, 'App.framework', 'App'))
          .createSync(recursive: true);
      return FakeProcessResult(
        stdout: '',
        stderr: '',
      );
    });
    final BuildResult result = await buildSystem.build(const AotAssemblyProfile(), iosEnvironment);

    expect(result.success, true);
  }, overrides: <Type, Generator>{
    ProcessManager: () => mockProcessManager,
  }));

  test('Profile/ReleaseCopyFlutterAotBundle copies .so to correct output directory', () => testbed.run(() async {
    androidEnvironment.buildDir.createSync(recursive: true);
    androidEnvironment.buildDir.childFile('app.so').createSync();
    await const ProfileCopyFlutterAotBundle().build(androidEnvironment);

    expect(androidEnvironment.outputDir.childFile('app.so').existsSync(), true);
  }));
}

class MockProcessManager extends Mock implements ProcessManager {}

class MockXcode extends Mock implements Xcode {}

class FakeGenSnapshot implements GenSnapshot {
  List<String> lastCallAdditionalArgs;
  @override
  Future<int> run({SnapshotType snapshotType, DarwinArch darwinArch, Iterable<String> additionalArgs = const <String>[]}) async {
    lastCallAdditionalArgs = additionalArgs.toList();
    final Directory out = fs.file(lastCallAdditionalArgs.last).parent;
    if (darwinArch == null) {
      out.childFile('app.so').createSync();
      out.childFile('gen_snapshot.d').createSync();
      return 0;
    }
    out.childDirectory('App.framework').childFile('App').createSync(recursive: true);

    final String assembly = lastCallAdditionalArgs
        .firstWhere((String arg) => arg.startsWith('--assembly'))
        .substring('--assembly='.length);
    fs.file(assembly).createSync();
    fs.file(assembly.replaceAll('.S', '.o')).createSync();
    return 0;
  }
}

class FakeKernelCompilerFactory implements KernelCompilerFactory {
  KernelCompiler kernelCompiler = FakeKernelCompiler();

  @override
  Future<KernelCompiler> create(FlutterProject flutterProject) async {
    return kernelCompiler;
  }
}

class FakeKernelCompiler implements KernelCompiler {
  @override
  Future<CompilerOutput> compile({
    String sdkRoot,
    String mainPath,
    String outputFilePath,
    String depFilePath,
    TargetModel targetModel = TargetModel.flutter,
    bool linkPlatformKernelIn = false,
    bool aot = false,
    BuildMode buildMode,
    bool causalAsyncStacks = true,
    bool trackWidgetCreation,
    List<String> extraFrontEndOptions,
    String packagesPath,
    List<String> fileSystemRoots,
    String fileSystemScheme,
    String platformDill,
    String initializeFromDill,
  }) async {
    fs.file(outputFilePath).createSync(recursive: true);
    return CompilerOutput(outputFilePath, 0, null);
  }
}

class MockKernelCompilerFactory extends Mock implements KernelCompilerFactory {}
class MockKernelCompiler extends Mock implements KernelCompiler {}<|MERGE_RESOLUTION|>--- conflicted
+++ resolved
@@ -159,13 +159,10 @@
       depFilePath: anyNamed('depFilePath'),
       packagesPath: anyNamed('packagesPath'),
       mainPath: anyNamed('mainPath'),
-<<<<<<< HEAD
       extraFrontEndOptions: anyNamed('extraFrontEndOptions'),
       fileSystemRoots: anyNamed('fileSystemRoots'),
       fileSystemScheme: anyNamed('fileSystemScheme')
-=======
       linkPlatformKernelIn: anyNamed('linkPlatformKernelIn'),
->>>>>>> 369860bc
     )).thenAnswer((Invocation _) async {
       return const CompilerOutput('example', 0, <Uri>[]);
     });
@@ -190,13 +187,10 @@
       depFilePath: anyNamed('depFilePath'),
       packagesPath: anyNamed('packagesPath'),
       mainPath: anyNamed('mainPath'),
-<<<<<<< HEAD
       extraFrontEndOptions: anyNamed('extraFrontEndOptions'),
       fileSystemRoots: anyNamed('fileSystemRoots'),
       fileSystemScheme: anyNamed('fileSystemScheme')
-=======
       linkPlatformKernelIn: false,
->>>>>>> 369860bc
     )).thenAnswer((Invocation _) async {
       return const CompilerOutput('example', 0, <Uri>[]);
     });
@@ -223,13 +217,10 @@
       depFilePath: anyNamed('depFilePath'),
       packagesPath: anyNamed('packagesPath'),
       mainPath: anyNamed('mainPath'),
-<<<<<<< HEAD
       extraFrontEndOptions: anyNamed('extraFrontEndOptions'),
       fileSystemRoots: anyNamed('fileSystemRoots'),
       fileSystemScheme: anyNamed('fileSystemScheme')
-=======
       linkPlatformKernelIn: false,
->>>>>>> 369860bc
     )).thenAnswer((Invocation _) async {
       return const CompilerOutput('example', 0, <Uri>[]);
     });
