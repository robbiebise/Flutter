--- conflicted
+++ resolved
@@ -1,67 +1,7 @@
-<<<<<<< HEAD
-import 'package:flutter/foundation.dart';
-import 'package:flutter/material.dart';
-=======
 // Copyright 2014 The Flutter Authors. All rights reserved.
 // Use of this source code is governed by a BSD-style license that can be
 // found in the LICENSE file.
->>>>>>> 69728097
 
-void main() {
-  runApp(MyApp());
-}
+import 'package:flutter/widgets.dart';
 
-class MyApp extends StatelessWidget {
-  @override
-  Widget build(BuildContext context) {
-    final appName = 'Custom Themes';
-
-    return MaterialApp(
-      title: appName,
-      theme: ThemeData.dark().copyWith(
-        // Define the default brightness and colors.
-        brightness: Brightness.light,
-        accentColor: Colors.green[600],
-        primarySwatch: Colors.purple,
-        // fontFamily: 'Nunito',
-      ),
-      home: MyHomePage(
-        title: appName,
-      ),
-    );
-  }
-}
-
-class MyHomePage extends StatelessWidget {
-  final String title;
-
-  MyHomePage({Key key, @required this.title}) : super(key: key);
-
-  @override
-  Widget build(BuildContext context) {
-    return Scaffold(
-      appBar: AppBar(
-        title: Text(title),
-      ),
-      body: Center(
-        child: Container(
-          color: Theme.of(context).accentColor,
-          child: Text(
-            'Text with a background color',
-            style: Theme.of(context).textTheme.title,
-          ),
-        ),
-      ),
-      floatingActionButton: Theme(
-        data: Theme.of(context).copyWith(
-          colorScheme:
-              Theme.of(context).colorScheme.copyWith(secondary: Colors.yellow),
-        ),
-        child: FloatingActionButton(
-          onPressed: null,
-          child: Icon(Icons.add),
-        ),
-      ),
-    );
-  }
-}+void main() => runApp(const Center(child: Text('Hello, world!', textDirection: TextDirection.ltr)));