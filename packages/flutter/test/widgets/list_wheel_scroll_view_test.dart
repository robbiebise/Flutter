--- conflicted
+++ resolved
@@ -1644,11 +1644,7 @@
     });
 
     testWidgets('ListWheelScrollView does not crash and does not allow taps on children that were laid out, but not painted', (WidgetTester tester) async {
-<<<<<<< HEAD
-      // Regression test for https://github.com/flutter/flutter/issues/12649
-=======
       // Regression test for https://github.com/flutter/flutter/issues/126491
->>>>>>> 12fccda5
 
       final FixedExtentScrollController controller = FixedExtentScrollController();
       final List<int> children = List<int>.generate(100, (int index) => index);
@@ -1705,8 +1701,6 @@
       await tester.tap(find.byKey(const ValueKey<int>(2)), warnIfMissed: false);
       expect(tappedChildren, const <int>[0, 1]);
     });
-<<<<<<< HEAD
-=======
   });
 
   testWidgets('ListWheelScrollView creates only one opacity layer for all children', (WidgetTester tester) async {
@@ -1722,6 +1716,5 @@
     );
 
     expect(tester.layers.whereType<OpacityLayer>(), hasLength(1));
->>>>>>> 12fccda5
   });
 }