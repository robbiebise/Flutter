// Copyright 2014 The Flutter Authors. All rights reserved.
// Use of this source code is governed by a BSD-style license that can be
// found in the LICENSE file.

import 'dart:async';

import 'package:file/file.dart';
import 'package:meta/meta.dart';

import '../aot.dart';
import '../application_package.dart';
import '../artifacts.dart';
import '../base/common.dart';
import '../base/file_system.dart';
import '../base/logger.dart';
import '../base/process.dart';
import '../base/utils.dart';
import '../build_info.dart';
import '../build_system/targets/ios.dart';
import '../bundle.dart';
import '../cache.dart';
import '../globals.dart' as globals;
import '../macos/cocoapod_utils.dart';
import '../macos/xcode.dart';
import '../plugins.dart';
import '../project.dart';
import '../runner/flutter_command.dart' show DevelopmentArtifact, FlutterCommandResult;
import '../version.dart';
import 'build.dart';

/// Produces a .framework for integration into a host iOS app. The .framework
/// contains the Flutter engine and framework code as well as plugins. It can
/// be integrated into plain Xcode projects without using or other package
/// managers.
class BuildIOSFrameworkCommand extends BuildSubCommand {
  BuildIOSFrameworkCommand({this.aotBuilder, this.bundleBuilder, this.flutterVersion, this.cache}) {
    usesTargetOption();
    usesFlavorOption();
    usesPubOption();
    usesDartDefines();
    argParser
      ..addFlag('debug',
        negatable: true,
        defaultsTo: true,
        help: 'Whether to produce a framework for the debug build configuration. '
              'By default, all build configurations are built.'
      )
      ..addFlag('profile',
        negatable: true,
        defaultsTo: true,
        help: 'Whether to produce a framework for the profile build configuration. '
              'By default, all build configurations are built.'
      )
      ..addFlag('release',
        negatable: true,
        defaultsTo: true,
        help: 'Whether to produce a framework for the release build configuration. '
              'By default, all build configurations are built.'
      )
      ..addFlag('universal',
        help: 'Produce universal frameworks that include all valid architectures. '
              'This is true by default.',
        defaultsTo: true,
        negatable: true
      )
      ..addFlag('xcframework',
        help: 'Produce xcframeworks that include all valid architectures (Xcode 11 or later).',
      )
      ..addFlag('cocoapods',
        help: 'Produce a Flutter.podspec instead of an engine Flutter.framework (recomended if host app uses CocoaPods).',
      )
      ..addOption('output',
        abbr: 'o',
        valueHelp: 'path/to/directory/',
        help: 'Location to write the frameworks.',
      );
  }

  AotBuilder aotBuilder;
  BundleBuilder bundleBuilder;
  FlutterVersion flutterVersion;
  Cache cache;

  @override
  final String name = 'ios-framework';

  @override
  final String description = 'Produces a .framework directory for a Flutter module '
      'and its plugins for integration into existing, plain Xcode projects.\n'
      'This can only be run on macOS hosts.';

  @override
  Future<Set<DevelopmentArtifact>> get requiredArtifacts async => const <DevelopmentArtifact>{
    DevelopmentArtifact.iOS,
  };

  FlutterProject _project;

  List<BuildMode> get buildModes {
    final List<BuildMode> buildModes = <BuildMode>[];

    if (boolArg('debug')) {
      buildModes.add(BuildMode.debug);
    }
    if (boolArg('profile')) {
      buildModes.add(BuildMode.profile);
    }
    if (boolArg('release')) {
      buildModes.add(BuildMode.release);
    }

    return buildModes;
  }

  @override
  Future<void> validateCommand() async {
    await super.validateCommand();
    _project = FlutterProject.current();
    if (!_project.isModule) {
      throwToolExit('Building frameworks for iOS is only supported from a module.');
    }

    if (!globals.platform.isMacOS) {
      throwToolExit('Building frameworks for iOS is only supported on the Mac.');
    }

    if (!boolArg('universal') && !boolArg('xcframework')) {
      throwToolExit('--universal or --xcframework is required.');
    }
    if (boolArg('xcframework') && xcode.majorVersion < 11) {
      throwToolExit('--xcframework requires Xcode 11.');
    }
    if (buildModes.isEmpty) {
      throwToolExit('At least one of "--debug" or "--profile", or "--release" is required.');
    }
  }

  @override
  Future<FlutterCommandResult> runCommand() async {
    Cache.releaseLockEarly();

    final String outputArgument = stringArg('output')
        ?? globals.fs.path.join(globals.fs.currentDirectory.path, 'build', 'ios', 'framework');

    if (outputArgument.isEmpty) {
      throwToolExit('--output is required.');
    }

    final BuildableIOSApp iosProject = await applicationPackages.getPackageForPlatform(TargetPlatform.ios) as BuildableIOSApp;

    if (iosProject == null) {
      throwToolExit("Module's iOS folder missing");
    }

    final Directory outputDirectory = globals.fs.directory(globals.fs.path.absolute(globals.fs.path.normalize(outputArgument)));

    aotBuilder ??= AotBuilder();
    bundleBuilder ??= BundleBuilder();
    cache ??= globals.cache;

    for (final BuildMode mode in buildModes) {
      globals.printStatus('Building framework for $iosProject in ${getNameForBuildMode(mode)} mode...');
      final String xcodeBuildConfiguration = toTitleCase(getNameForBuildMode(mode));
      final Directory modeDirectory = outputDirectory.childDirectory(xcodeBuildConfiguration);

      if (modeDirectory.existsSync()) {
        modeDirectory.deleteSync(recursive: true);
      }
      final Directory iPhoneBuildOutput = modeDirectory.childDirectory('iphoneos');
      final Directory simulatorBuildOutput = modeDirectory.childDirectory('iphonesimulator');

      if (boolArg('cocoapods')) {
        // FlutterVersion.instance kicks off git processing which can sometimes fail, so don't try it until needed.
        flutterVersion ??= FlutterVersion.instance;
        produceFlutterPodspec(mode, modeDirectory);
      } else {
        // Copy Flutter.framework.
        await _produceFlutterFramework(outputDirectory, mode, iPhoneBuildOutput, simulatorBuildOutput, modeDirectory);
      }

      // Build aot, create module.framework and copy.
      await _produceAppFramework(mode, iPhoneBuildOutput, simulatorBuildOutput, modeDirectory);

      // Build and copy plugins.
      await processPodsIfNeeded(_project.ios, getIosBuildDirectory(), mode);
      if (hasPlugins(_project)) {
        await _producePlugins(mode, xcodeBuildConfiguration, iPhoneBuildOutput, simulatorBuildOutput, modeDirectory, outputDirectory);
      }

      final Status status = globals.logger.startProgress(
        ' └─Moving to ${globals.fs.path.relative(modeDirectory.path)}', timeout: timeoutConfiguration.slowOperation);
      try {
        // Delete the intermediaries since they would have been copied into our
        // output frameworks.
        if (iPhoneBuildOutput.existsSync()) {
          iPhoneBuildOutput.deleteSync(recursive: true);
        }
        if (simulatorBuildOutput.existsSync()) {
          simulatorBuildOutput.deleteSync(recursive: true);
        }
      } finally {
        status.stop();
      }
    }

    globals.printStatus('Frameworks written to ${outputDirectory.path}.');
    return FlutterCommandResult.success();
  }

  /// Create podspec that will download and unzip remote engine assets so host apps can leverage CocoaPods
  /// vendored framework caching.
  @visibleForTesting
  void produceFlutterPodspec(BuildMode mode, Directory modeDirectory) {
    final Status status = globals.logger.startProgress(' ├─Creating Flutter.podspec...', timeout: timeoutConfiguration.fastOperation);
    try {
      final GitTagVersion gitTagVersion = flutterVersion.gitTagVersion;
      if (gitTagVersion.x == null || gitTagVersion.y == null || gitTagVersion.z == null || gitTagVersion.commits != 0) {
        throwToolExit(
            '--cocoapods is only supported on the dev, beta, or stable channels. Detected version is ${flutterVersion.frameworkVersion}');
      }

      // Podspecs use semantic versioning, which don't support hotfixes.
      // Fake out a semantic version with major.minor.(patch * 100) + hotfix.
      // A real increasing version is required to prompt CocoaPods to fetch
      // new artifacts when the source URL changes.
      final int minorHotfixVersion = gitTagVersion.z * 100 + (gitTagVersion.hotfix ?? 0);

      final File license = cache.getLicenseFile();
      if (!license.existsSync()) {
        throwToolExit('Could not find license at ${license.path}');
      }
      final String licenseSource = license.readAsStringSync();
      final String artifactsMode = mode == BuildMode.debug ? 'ios' : 'ios-${mode.name}';

      final String podspecContents = '''
Pod::Spec.new do |s|
  s.name                  = 'Flutter'
  s.version               = '${gitTagVersion.x}.${gitTagVersion.y}.$minorHotfixVersion' # ${flutterVersion.frameworkVersion}
  s.summary               = 'Flutter Engine Framework'
  s.description           = <<-DESC
Flutter is Google’s UI toolkit for building beautiful, natively compiled applications for mobile, web, and desktop from a single codebase.
This pod vends the iOS Flutter engine framework. It is compatible with application frameworks created with this version of the engine and tools.
The pod version matches Flutter version major.minor.(patch * 100) + hotfix.
DESC
  s.homepage              = 'https://flutter.dev'
  s.license               = { :type => 'MIT', :text => <<-LICENSE
$licenseSource
LICENSE
  }
  s.author                = { 'Flutter Dev Team' => 'flutter-dev@googlegroups.com' }
  s.source                = { :http => '${cache.storageBaseUrl}/flutter_infra/flutter/${cache.engineRevision}/$artifactsMode/artifacts.zip' }
  s.documentation_url     = 'https://flutter.dev/docs'
  s.platform              = :ios, '8.0'
  s.vendored_frameworks   = 'Flutter.framework'
  s.prepare_command       = <<-CMD
unzip Flutter.framework -d Flutter.framework
CMD
end
''';

      final File podspec = modeDirectory.childFile('Flutter.podspec')..createSync(recursive: true);
      podspec.writeAsStringSync(podspecContents);
    } finally {
      status.stop();
    }
  }

  Future<void> _produceFlutterFramework(
    Directory outputDirectory,
    BuildMode mode,
    Directory iPhoneBuildOutput,
    Directory simulatorBuildOutput,
    Directory modeDirectory,
  ) async {
    final Status status = globals.logger.startProgress(
      ' ├─Populating Flutter.framework...',
      timeout: timeoutConfiguration.slowOperation,
    );
    final String engineCacheFlutterFrameworkDirectory = globals.artifacts.getArtifactPath(
      Artifact.flutterFramework,
      platform: TargetPlatform.ios,
      mode: mode,
    );
    final String flutterFrameworkFileName = globals.fs.path.basename(
      engineCacheFlutterFrameworkDirectory,
    );
    final Directory fatFlutterFrameworkCopy = modeDirectory.childDirectory(
      flutterFrameworkFileName,
    );

    try {
      // Copy universal engine cache framework to mode directory.
      fsUtils.copyDirectorySync(
        globals.fs.directory(engineCacheFlutterFrameworkDirectory),
        fatFlutterFrameworkCopy,
      );

      if (mode != BuildMode.debug) {
        final File fatFlutterFrameworkBinary = fatFlutterFrameworkCopy.childFile('Flutter');

        // Remove simulator architecture in profile and release mode.
        final List<String> lipoCommand = <String>[
          'xcrun',
          'lipo',
          fatFlutterFrameworkBinary.path,
          '-remove',
          'x86_64',
          '-output',
          fatFlutterFrameworkBinary.path
        ];
        final RunResult lipoResult = ProcessUtils(logger: globals.logger, processManager: globals.processManager).runSync(
          lipoCommand,
          allowReentrantFlutter: false,
        );

        if (lipoResult.exitCode != 0) {
          throwToolExit(
            'Unable to remove simulator architecture in $mode: ${lipoResult.stderr}',
          );
        }
      }
    } finally {
      status.stop();
    }

    _produceXCFramework(mode, fatFlutterFrameworkCopy);
  }

  Future<void> _produceAppFramework(BuildMode mode, Directory iPhoneBuildOutput, Directory simulatorBuildOutput, Directory modeDirectory) async {
    const String appFrameworkName = 'App.framework';
    final Directory destinationAppFrameworkDirectory = modeDirectory.childDirectory(appFrameworkName);
    destinationAppFrameworkDirectory.createSync(recursive: true);

    if (mode == BuildMode.debug) {
      final Status status = globals.logger.startProgress(' ├─Adding placeholder App.framework for debug...', timeout: timeoutConfiguration.fastOperation);
      try {
        await _produceStubAppFrameworkIfNeeded(mode, iPhoneBuildOutput, simulatorBuildOutput, destinationAppFrameworkDirectory);
      } finally {
        status.stop();
      }
    } else {
      await _produceAotAppFrameworkIfNeeded(mode, iPhoneBuildOutput, destinationAppFrameworkDirectory);
    }

    final File sourceInfoPlist = _project.ios.hostAppRoot.childDirectory('Flutter').childFile('AppFrameworkInfo.plist');
    final File destinationInfoPlist = destinationAppFrameworkDirectory.childFile('Info.plist')..createSync(recursive: true);

    destinationInfoPlist.writeAsBytesSync(sourceInfoPlist.readAsBytesSync());

    final Status status = globals.logger.startProgress(
      ' ├─Assembling Flutter resources for App.framework...', timeout: timeoutConfiguration.slowOperation);
    try {
      await bundleBuilder.build(
        platform: TargetPlatform.ios,
        buildMode: mode,
        // Relative paths show noise in the compiler https://github.com/dart-lang/sdk/issues/37978.
        mainPath: globals.fs.path.absolute(targetFile),
        assetDirPath: destinationAppFrameworkDirectory.childDirectory('flutter_assets').path,
        precompiledSnapshot: mode != BuildMode.debug,
      );
    } finally {
      status.stop();
    }
    _produceXCFramework(mode, destinationAppFrameworkDirectory);
  }

  Future<void> _produceStubAppFrameworkIfNeeded(BuildMode mode, Directory iPhoneBuildOutput, Directory simulatorBuildOutput, Directory destinationAppFrameworkDirectory) async {
    if (mode != BuildMode.debug) {
      return;
    }
    const String appFrameworkName = 'App.framework';
    const String binaryName = 'App';

    final Directory iPhoneAppFrameworkDirectory = iPhoneBuildOutput.childDirectory(appFrameworkName);
    final File iPhoneAppFrameworkFile = iPhoneAppFrameworkDirectory.childFile(binaryName);
    await createStubAppFramework(iPhoneAppFrameworkFile, SdkType.iPhone);

    final Directory simulatorAppFrameworkDirectory = simulatorBuildOutput.childDirectory(appFrameworkName);
    final File simulatorAppFrameworkFile = simulatorAppFrameworkDirectory.childFile(binaryName);
    await createStubAppFramework(simulatorAppFrameworkFile, SdkType.iPhoneSimulator);

    final List<String> lipoCommand = <String>[
      'xcrun',
      'lipo',
      '-create',
      iPhoneAppFrameworkFile.path,
      simulatorAppFrameworkFile.path,
      '-output',
      destinationAppFrameworkDirectory.childFile(binaryName).path
    ];

    final RunResult lipoResult = ProcessUtils(logger: globals.logger, processManager: globals.processManager).runSync(
      lipoCommand,
      allowReentrantFlutter: false,
    );

    if (lipoResult.exitCode != 0) {
      throwToolExit('Unable to create compiled dart universal framework: ${lipoResult.stderr}');
    }
  }

  Future<void> _produceAotAppFrameworkIfNeeded(
    BuildMode mode,
    Directory iPhoneBuildOutput,
    Directory destinationAppFrameworkDirectory,
  ) async {
    if (mode == BuildMode.debug) {
      return;
    }
    final Status status = globals.logger.startProgress(
      ' ├─Building Dart AOT for App.framework...',
      timeout: timeoutConfiguration.slowOperation,
    );
    try {
      await aotBuilder.build(
        platform: TargetPlatform.ios,
        outputPath: iPhoneBuildOutput.path,
        buildMode: mode,
        // Relative paths show noise in the compiler https://github.com/dart-lang/sdk/issues/37978.
        mainDartFile: globals.fs.path.absolute(targetFile),
        quiet: true,
        bitcode: true,
        reportTimings: false,
        iosBuildArchs: <DarwinArch>[DarwinArch.armv7, DarwinArch.arm64],
        dartDefines: dartDefines,
      );

      const String appFrameworkName = 'App.framework';
      fsUtils.copyDirectorySync(
        iPhoneBuildOutput.childDirectory(appFrameworkName),
        destinationAppFrameworkDirectory,
      );
    } finally {
      status.stop();
    }
  }

  Future<void> _producePlugins(
    BuildMode mode,
    String xcodeBuildConfiguration,
    Directory iPhoneBuildOutput,
    Directory simulatorBuildOutput,
    Directory modeDirectory,
    Directory outputDirectory,
  ) async {
    final Status status = globals.logger.startProgress(
      ' ├─Building plugins...', timeout: timeoutConfiguration.slowOperation);
    try {
      List<String> pluginsBuildCommand = <String>[
        'xcrun',
        'xcodebuild',
        '-alltargets',
        '-sdk',
        'iphoneos',
        '-configuration',
        xcodeBuildConfiguration,
        'SYMROOT=${iPhoneBuildOutput.path}',
        'ONLY_ACTIVE_ARCH=NO' // No device targeted, so build all valid architectures.
      ];

      RunResult buildPluginsResult = ProcessUtils(logger: globals.logger, processManager: globals.processManager).runSync(
        pluginsBuildCommand,
        workingDirectory: _project.ios.hostAppRoot.childDirectory('Pods').path,
        allowReentrantFlutter: false,
      );

      if (buildPluginsResult.exitCode != 0) {
        throwToolExit('Unable to build plugin frameworks: ${buildPluginsResult.stderr}');
      }

      if (mode == BuildMode.debug) {
        pluginsBuildCommand = <String>[
          'xcrun',
          'xcodebuild',
          '-alltargets',
          '-sdk',
          'iphonesimulator',
          '-configuration',
          xcodeBuildConfiguration,
          'SYMROOT=${simulatorBuildOutput.path}',
          'ARCHS=x86_64',
          'ONLY_ACTIVE_ARCH=NO'
          // No device targeted, so build all valid architectures.
        ];

        buildPluginsResult = ProcessUtils(logger: globals.logger, processManager: globals.processManager).runSync(
          pluginsBuildCommand,
          workingDirectory: _project.ios.hostAppRoot
            .childDirectory('Pods')
            .path,
          allowReentrantFlutter: false,
        );

        if (buildPluginsResult.exitCode != 0) {
          throwToolExit(
            'Unable to build plugin frameworks for simulator: ${buildPluginsResult.stderr}',
          );
        }
      }

      final Directory iPhoneBuildConfiguration = iPhoneBuildOutput.childDirectory(
        '$xcodeBuildConfiguration-iphoneos',
      );
      final Directory simulatorBuildConfiguration = simulatorBuildOutput.childDirectory(
        '$xcodeBuildConfiguration-iphonesimulator',
      );

      final Iterable<Directory> products = iPhoneBuildConfiguration
        .listSync(followLinks: false)
        .whereType<Directory>();
      for (final Directory builtProduct in products) {
        for (final FileSystemEntity podProduct in builtProduct.listSync(followLinks: false)) {
          final String podFrameworkName = podProduct.basename;
<<<<<<< HEAD
          if (globals.fs.path.extension(podFrameworkName) == '.framework') {
            final String binaryName = globals.fs.path.basenameWithoutExtension(podFrameworkName);
            if (boolArg('universal')) {
              copyDirectorySync(podProduct as Directory, modeDirectory.childDirectory(podFrameworkName));
              final List<String> lipoCommand = <String>[
                'xcrun',
                'lipo',
                '-create',
                globals.fs.path.join(podProduct.path, binaryName),
                if (mode == BuildMode.debug)
                  simulatorBuildConfiguration.childDirectory(binaryName).childDirectory(podFrameworkName).childFile(binaryName).path,
                '-output',
                modeDirectory.childDirectory(podFrameworkName).childFile(binaryName).path
              ];

              final RunResult pluginsLipoResult = ProcessUtils(logger: globals.logger, processManager: globals.processManager).runSync(
                lipoCommand,
                workingDirectory: outputDirectory.path,
                allowReentrantFlutter: false,
=======
          if (globals.fs.path.extension(podFrameworkName) != '.framework') {
            continue;
          }
          final String binaryName = globals.fs.path.basenameWithoutExtension(podFrameworkName);
          if (boolArg('universal')) {
            fsUtils.copyDirectorySync(
              podProduct as Directory,
              modeDirectory.childDirectory(podFrameworkName),
            );
            final List<String> lipoCommand = <String>[
              'xcrun',
              'lipo',
              '-create',
              globals.fs.path.join(podProduct.path, binaryName),
              if (mode == BuildMode.debug)
                simulatorBuildConfiguration
                  .childDirectory(binaryName)
                  .childDirectory(podFrameworkName)
                  .childFile(binaryName)
                  .path,
              '-output',
              modeDirectory.childDirectory(podFrameworkName).childFile(binaryName).path
            ];

            final RunResult pluginsLipoResult = processUtils.runSync(
              lipoCommand,
              workingDirectory: outputDirectory.path,
              allowReentrantFlutter: false,
            );

            if (pluginsLipoResult.exitCode != 0) {
              throwToolExit(
                'Unable to create universal $binaryName.framework: ${buildPluginsResult.stderr}',
>>>>>>> 03a59bff
              );
            }
          }

          if (boolArg('xcframework')) {
            final List<String> xcframeworkCommand = <String>[
              'xcrun',
              'xcodebuild',
              '-create-xcframework',
              '-framework',
              podProduct.path,
              if (mode == BuildMode.debug)
                '-framework',
<<<<<<< HEAD
                podProduct.path,
                if (mode == BuildMode.debug)
                  '-framework',
                if (mode == BuildMode.debug)
                  simulatorBuildConfiguration.childDirectory(binaryName).childDirectory(podFrameworkName).path,
                '-output',
                modeDirectory.childFile('$binaryName.xcframework').path
              ];

              final RunResult xcframeworkResult = ProcessUtils(logger: globals.logger, processManager: globals.processManager).runSync(
                xcframeworkCommand,
                workingDirectory: outputDirectory.path,
                allowReentrantFlutter: false,
=======
              if (mode == BuildMode.debug)
                simulatorBuildConfiguration
                  .childDirectory(binaryName)
                  .childDirectory(podFrameworkName)
                  .path,
              '-output',
              modeDirectory.childFile('$binaryName.xcframework').path
            ];

            final RunResult xcframeworkResult = processUtils.runSync(
              xcframeworkCommand,
              workingDirectory: outputDirectory.path,
              allowReentrantFlutter: false,
            );

            if (xcframeworkResult.exitCode != 0) {
              throwToolExit(
                'Unable to create $binaryName.xcframework: ${xcframeworkResult.stderr}',
>>>>>>> 03a59bff
              );
            }
          }
        }
      }
    } finally {
      status.stop();
    }
  }

  void _produceXCFramework(BuildMode mode, Directory fatFramework) {
    if (boolArg('xcframework')) {
      final String frameworkBinaryName = globals.fs.path.basenameWithoutExtension(
          fatFramework.basename);

      final Status status = globals.logger.startProgress(
        ' ├─Creating $frameworkBinaryName.xcframework...',
        timeout: timeoutConfiguration.fastOperation,
      );
      try {
        if (mode == BuildMode.debug) {
          _produceDebugXCFramework(fatFramework, frameworkBinaryName);
        } else {
          _produceNonDebugXCFramework(mode, fatFramework, frameworkBinaryName);
        }
      } finally {
        status.stop();
      }
    }

    if (!boolArg('universal')) {
      fatFramework.deleteSync(recursive: true);
    }
  }

  void _produceDebugXCFramework(Directory fatFramework, String frameworkBinaryName) {
    final String frameworkFileName = fatFramework.basename;
    final File fatFlutterFrameworkBinary = fatFramework.childFile(
      frameworkBinaryName,
    );
    final Directory temporaryOutput = globals.fs.systemTempDirectory.createTempSync(
      'flutter_tool_build_ios_framework.',
    );
    try {
      // Copy universal framework to variant directory.
      final Directory iPhoneBuildOutput = temporaryOutput.childDirectory(
        'ios',
      )..createSync(recursive: true);
      final Directory simulatorBuildOutput = temporaryOutput.childDirectory(
        'simulator',
      )..createSync(recursive: true);
      final Directory armFlutterFrameworkDirectory = iPhoneBuildOutput
        .childDirectory(frameworkFileName);
      final File armFlutterFrameworkBinary = armFlutterFrameworkDirectory
        .childFile(frameworkBinaryName);
      fsUtils.copyDirectorySync(fatFramework, armFlutterFrameworkDirectory);

      // Create iOS framework.
      List<String> lipoCommand = <String>[
        'xcrun',
        'lipo',
        fatFlutterFrameworkBinary.path,
        '-remove',
        'x86_64',
        '-output',
        armFlutterFrameworkBinary.path
      ];

      RunResult lipoResult = ProcessUtils(logger: globals.logger, processManager: globals.processManager).runSync(
        lipoCommand,
        allowReentrantFlutter: false,
      );

      if (lipoResult.exitCode != 0) {
        throwToolExit('Unable to create ARM framework: ${lipoResult.stderr}');
      }

      // Create simulator framework.
      final Directory simulatorFlutterFrameworkDirectory = simulatorBuildOutput
        .childDirectory(frameworkFileName);
      final File simulatorFlutterFrameworkBinary = simulatorFlutterFrameworkDirectory
        .childFile(frameworkBinaryName);
      fsUtils.copyDirectorySync(fatFramework, simulatorFlutterFrameworkDirectory);

      lipoCommand = <String>[
        'xcrun',
        'lipo',
        fatFlutterFrameworkBinary.path,
        '-thin',
        'x86_64',
        '-output',
        simulatorFlutterFrameworkBinary.path
      ];

      lipoResult = ProcessUtils(logger: globals.logger, processManager: globals.processManager).runSync(
        lipoCommand,
        allowReentrantFlutter: false,
      );

      if (lipoResult.exitCode != 0) {
        throwToolExit(
            'Unable to create simulator framework: ${lipoResult.stderr}');
      }

      // Create XCFramework from iOS and simulator frameworks.
      final List<String> xcframeworkCommand = <String>[
        'xcrun',
        'xcodebuild',
        '-create-xcframework',
        '-framework', armFlutterFrameworkDirectory.path,
        '-framework', simulatorFlutterFrameworkDirectory.path,
        '-output', fatFramework.parent
            .childFile('$frameworkBinaryName.xcframework')
            .path
      ];

      final RunResult xcframeworkResult = ProcessUtils(logger: globals.logger, processManager: globals.processManager).runSync(
        xcframeworkCommand,
        allowReentrantFlutter: false,
      );

      if (xcframeworkResult.exitCode != 0) {
        throwToolExit(
          'Unable to create XCFramework: ${xcframeworkResult.stderr}',
        );
      }
    } finally {
      temporaryOutput.deleteSync(recursive: true);
    }
  }

  void _produceNonDebugXCFramework(
    BuildMode mode,
    Directory fatFramework,
    String frameworkBinaryName,
  ) {
    // Simulator is only supported in Debug mode.
    // "Fat" framework here must only contain arm.
    final List<String> xcframeworkCommand = <String>[
      'xcrun',
      'xcodebuild',
      '-create-xcframework',
      '-framework', fatFramework.path,
      '-output', fatFramework.parent
          .childFile('$frameworkBinaryName.xcframework')
          .path
    ];

    final RunResult xcframeworkResult = ProcessUtils(logger: globals.logger, processManager: globals.processManager).runSync(
      xcframeworkCommand,
      allowReentrantFlutter: false,
    );

    if (xcframeworkResult.exitCode != 0) {
      throwToolExit(
          'Unable to create XCFramework: ${xcframeworkResult.stderr}');
    }
  }
}<|MERGE_RESOLUTION|>--- conflicted
+++ resolved
@@ -511,27 +511,6 @@
       for (final Directory builtProduct in products) {
         for (final FileSystemEntity podProduct in builtProduct.listSync(followLinks: false)) {
           final String podFrameworkName = podProduct.basename;
-<<<<<<< HEAD
-          if (globals.fs.path.extension(podFrameworkName) == '.framework') {
-            final String binaryName = globals.fs.path.basenameWithoutExtension(podFrameworkName);
-            if (boolArg('universal')) {
-              copyDirectorySync(podProduct as Directory, modeDirectory.childDirectory(podFrameworkName));
-              final List<String> lipoCommand = <String>[
-                'xcrun',
-                'lipo',
-                '-create',
-                globals.fs.path.join(podProduct.path, binaryName),
-                if (mode == BuildMode.debug)
-                  simulatorBuildConfiguration.childDirectory(binaryName).childDirectory(podFrameworkName).childFile(binaryName).path,
-                '-output',
-                modeDirectory.childDirectory(podFrameworkName).childFile(binaryName).path
-              ];
-
-              final RunResult pluginsLipoResult = ProcessUtils(logger: globals.logger, processManager: globals.processManager).runSync(
-                lipoCommand,
-                workingDirectory: outputDirectory.path,
-                allowReentrantFlutter: false,
-=======
           if (globals.fs.path.extension(podFrameworkName) != '.framework') {
             continue;
           }
@@ -556,7 +535,7 @@
               modeDirectory.childDirectory(podFrameworkName).childFile(binaryName).path
             ];
 
-            final RunResult pluginsLipoResult = processUtils.runSync(
+            final RunResult pluginsLipoResult = ProcessUtils(logger: globals.logger, processManager: globals.processManager).runSync(
               lipoCommand,
               workingDirectory: outputDirectory.path,
               allowReentrantFlutter: false,
@@ -565,7 +544,6 @@
             if (pluginsLipoResult.exitCode != 0) {
               throwToolExit(
                 'Unable to create universal $binaryName.framework: ${buildPluginsResult.stderr}',
->>>>>>> 03a59bff
               );
             }
           }
@@ -579,21 +557,6 @@
               podProduct.path,
               if (mode == BuildMode.debug)
                 '-framework',
-<<<<<<< HEAD
-                podProduct.path,
-                if (mode == BuildMode.debug)
-                  '-framework',
-                if (mode == BuildMode.debug)
-                  simulatorBuildConfiguration.childDirectory(binaryName).childDirectory(podFrameworkName).path,
-                '-output',
-                modeDirectory.childFile('$binaryName.xcframework').path
-              ];
-
-              final RunResult xcframeworkResult = ProcessUtils(logger: globals.logger, processManager: globals.processManager).runSync(
-                xcframeworkCommand,
-                workingDirectory: outputDirectory.path,
-                allowReentrantFlutter: false,
-=======
               if (mode == BuildMode.debug)
                 simulatorBuildConfiguration
                   .childDirectory(binaryName)
@@ -603,7 +566,7 @@
               modeDirectory.childFile('$binaryName.xcframework').path
             ];
 
-            final RunResult xcframeworkResult = processUtils.runSync(
+            final RunResult xcframeworkResult = ProcessUtils(logger: globals.logger, processManager: globals.processManager).runSync(
               xcframeworkCommand,
               workingDirectory: outputDirectory.path,
               allowReentrantFlutter: false,
@@ -612,7 +575,6 @@
             if (xcframeworkResult.exitCode != 0) {
               throwToolExit(
                 'Unable to create $binaryName.xcframework: ${xcframeworkResult.stderr}',
->>>>>>> 03a59bff
               );
             }
           }
