--- conflicted
+++ resolved
@@ -289,16 +289,10 @@
   String clearScreen() => supportsColor ? _clear : '\n\n';
 
   set singleCharMode(bool value) {
-<<<<<<< HEAD
     // TODO(goderbauer): instead of trying to set lineMode and then catching
     // [_ENOTTY] or [_INVALID_HANDLE], we should check beforehand if stdin is
     // connected to a terminal or not.
     // (Requires https://github.com/dart-lang/sdk/issues/29083 to be resolved.)
-=======
-    // TODO(goderbauer): instead of trying to set lineMode and then catching [_ENOTTY] or [_INVALID_HANDLE],
-    //     we should check beforehand if stdin is connected to a terminal or not
-    //     (requires https://github.com/dart-lang/sdk/issues/29083 to be resolved).
->>>>>>> d709f18c
     try {
       // The order of setting lineMode and echoMode is important on Windows.
       if (value) {
