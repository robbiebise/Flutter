--- conflicted
+++ resolved
@@ -142,22 +142,12 @@
   "bottomSheetLabel": "Apatinis lapas",
   "scrimOnTapHint": "Uždaryti „$modalRouteContentName“",
   "keyboardKeyShift": "Shift",
-<<<<<<< HEAD
   "expansionTileExpandedHint": "dukart palieskite, kad sutrauktumėte",
   "expansionTileCollapsedHint": "dukart palieskite, kad išskleistumėte",
   "expansionTileExpandedTapHint": "Sutraukti",
   "expansionTileCollapsedTapHint": "Išskleiskite, jei reikia daugiau išsamios informacijos",
   "expandedHint": "Sutraukta",
   "collapsedHint": "Išskleista",
-  "menuDismissLabel": "Atsisakyti meniu"
-=======
-  "expansionTileExpandedHint": "double tap to collapse'",
-  "expansionTileCollapsedHint": "double tap to expand",
-  "expansionTileExpandedTapHint": "Collapse",
-  "expansionTileCollapsedTapHint": "Expand for more details",
-  "expandedHint": "Collapsed",
-  "collapsedHint": "Expanded",
-  "menuDismissLabel": "Dismiss menu",
+  "menuDismissLabel": "Atsisakyti meniu",
   "lookUpButtonLabel": "Look Up"
->>>>>>> 9cda3092
 }