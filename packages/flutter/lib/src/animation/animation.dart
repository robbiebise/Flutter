--- conflicted
+++ resolved
@@ -74,61 +74,33 @@
   /// Before:
   ///
   /// ```dart
-<<<<<<< HEAD
-  /// return ValueListenableBuilder<double>(
-  ///   valueListenable: _scrollPosition,
-  ///   builder: (BuildContext context, double value, Widget? child) {
-  ///     final double opacity = (value / 1000).clamp(0, 1);
-  ///     return Opacity(opacity: opacity, child: child);
-  ///   },
-  ///   child: Container(
-  ///     child: const Text('Hello, Animation'),
-  ///   ),
-  /// );
-=======
-  /// ValueNotifier<double> get scrollPosition;
-  ///
   /// Widget build(BuildContext context) {
   ///   return ValueListenableBuilder<double>(
-  ///     valueListenable: scrollPosition,
+  ///     valueListenable: _scrollPosition,
   ///     builder: (BuildContext context, double value, Widget child) {
-  ///       double opacity = (value / 1000).clamp(0, 1);
+  ///       final double opacity = (value / 1000).clamp(0, 1);
   ///       return Opacity(opacity: opacity, child: child);
   ///     },
   ///     child: Container(
-  ///       child: Text('Hello, Animation'),
+  ///       child: const Text('Hello, Animation'),
   ///     ),
   ///   );
   /// }
->>>>>>> 958f0873
   /// ```
   ///
   /// After:
   ///
   /// ```dart
-<<<<<<< HEAD
-  /// return FadeTransition(
-  ///   opacity: Animation.fromValueListenable(_scrollPosition, transformer: (double value) {
-  ///     return (value / 1000).clamp(0, 1);
-  ///   })
-  ///   child: Container(
-  ///     child: const Text('Hello, Animation'),
-  ///   ),
-  /// );
-=======
-  /// ValueNotifier<double> get scrollPosition;
-  ///
   /// Widget build(BuildContext context) {
   ///   return FadeTransition(
-  ///     opacity: Animation.fromValueListenable(scrollPosition, transformer: (double value) {
+  ///     opacity: Animation.fromValueListenable(_scrollPosition, transformer: (double value) {
   ///       return (value / 1000).clamp(0, 1);
   ///     })
   ///     child: Container(
-  ///       child: Text('Hello, Animation'),
+  ///       child: const Text('Hello, Animation'),
   ///     ),
   ///   );
   /// }
->>>>>>> 958f0873
   /// ```
   /// {@end-tool}
   factory Animation.fromValueListenable(ValueListenable<T> listenable, {
