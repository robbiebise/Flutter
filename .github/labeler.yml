# Copyright 2013 The Flutter Authors. All rights reserved.
# Use of this source code is governed by a BSD-style license that can be
# found in the LICENSE file.

# See https://github.com/actions/labeler/blob/main/README.md for docs.
'a: accessibility':
  - changed-files:
    - any-glob-to-any-file:
      - '**/accessibility/*'
      - '**/*accessibility*'
      - '**/semantics/*'
      - '**/*semantics*'

'a: animation':
  - changed-files:
    - any-glob-to-any-file:
      - '**/animation/*'
      - '**/*animation*'

'a: desktop':
  - changed-files:
    - any-glob-to-any-file:
      - '**/linux/**/*'
      - '**/macos/**/*'
      - '**/windows/**/*'

'a: internationalization':
  - changed-files:
    - any-glob-to-any-file:
      - packages/flutter_localizations/**/*

'a: tests':
  - changed-files:
    - any-glob-to-any-file:
      - packages/flutter_driver/**/*
      - packages/flutter_goldens/**/*
      - packages/flutter_test/**/*
      - packages/integration_test/**/*

'a: text input':
  - changed-files:
    - any-glob-to-any-file:
      - '**/text/*'
      - '**/*text*'

'd: api docs':
  - changed-files:
    - any-glob-to-any-file:
      - examples/api/**/*

'd: docs/':
  - changed-files:
    - any-glob-to-any-file:
      - docs/**/*

'd: examples':
  - changed-files:
    - any-glob-to-any-file:
      - examples/**/*

engine:
  - changed-files:
    - any-glob-to-any-file:
      - bin/internal/engine.version
      - docs/engine/**/*

'f: cupertino':
  - changed-files:
    - any-glob-to-any-file:
      - '**/cupertino/*'
      - '**/*cupertino*'
      - docs/libraries/cupertino/**/*

'f: focus':
  - changed-files:
    - any-glob-to-any-file:
      - '**/focus/*'
      - '**/*focus*'

'f: gestures':
  - changed-files:
    - any-glob-to-any-file:
      - '**/gestures/*'
      - '**/*gestures*'

'f: material design':
  - changed-files:
    - any-glob-to-any-file:
      - '**/material/*'
      - '**/*material*'
      - docs/libraries/material/**/*

'f: routes':
  - changed-files:
    - any-glob-to-any-file:
      - '**/navigator/*'
      - '**/*navigator*'
      - '**/route/*'
      - '**/*route*'

'f: scrolling':
  - changed-files:
    - any-glob-to-any-file:
      - '**/*scroll*'
      - '**/scroll/*'
      - '**/*sliver*'
      - '**/sliver/*'
      - '**/*viewport*'
      - '**/viewport/*'

framework:
  - changed-files:
    - any-glob-to-any-file:
      - packages/flutter/**/*
      - packages/flutter_driver/**/*
      - packages/flutter_goldens/**/*
      - packages/flutter_localizations/**/*
      - packages/flutter_test/**/*
      - packages/integration_test/**/*
      - examples/api/**/*
      - docs/contributing/**/*
      - docs/libraries/**/*

'f: integration_test':
  - changed-files:
    - any-glob-to-any-file:
      - packages/integration_test/**/*

package:
  - changed-files:
    - any-glob-to-any-file:
      - docs/ecosystem/**/*

platform-android:
  - changed-files:
    - any-glob-to-any-file:
      - docs/platform/android/**/*

platform-ios:
  - changed-files:
    - any-glob-to-any-file:
      - packages/flutter_tools/lib/src/ios/**/*

platform-web:
  - changed-files:
    - any-glob-to-any-file:
      - packages/flutter_web_plugins/**/*

'customer: gallery':
  - changed-files:
    - any-glob-to-any-file:
      - examples/flutter_gallery/**/*

'c: tech-debt':
  - changed-files:
    - any-glob-to-any-file:
      - '**/fix_data.yaml'
      - '**/*.expect'
      - '**/*test_fixes*'

<<<<<<< HEAD
team:
  - changed-files:
    - any-glob-to-any-file:
      - docs/contributing/**/*
=======
team-android:
  - changed-files:
    - any-glob-to-any-file:
      - docs/platform/android/**/*
>>>>>>> 1fa6f56b

team-ecosystem:
  - changed-files:
    - any-glob-to-any-file:
      - docs/ecosystem/**/*

team-engine:
  - changed-files:
    - any-glob-to-any-file:
      - docs/engine/**/*

team-infra:
  - changed-files:
    - any-glob-to-any-file:
      - docs/infra/**/*

team-release:
  - changed-files:
    - any-glob-to-any-file:
      - docs/releases/**/*

tool:
  - changed-files:
    - any-glob-to-any-file:
      - packages/flutter_tools/**/*
      - packages/fuchsia_remote_debug_protocol/**/*<|MERGE_RESOLUTION|>--- conflicted
+++ resolved
@@ -158,17 +158,15 @@
       - '**/*.expect'
       - '**/*test_fixes*'
 
-<<<<<<< HEAD
 team:
   - changed-files:
     - any-glob-to-any-file:
       - docs/contributing/**/*
-=======
+
 team-android:
   - changed-files:
     - any-glob-to-any-file:
       - docs/platform/android/**/*
->>>>>>> 1fa6f56b
 
 team-ecosystem:
   - changed-files:
