--- conflicted
+++ resolved
@@ -278,11 +278,8 @@
     this.restorationId,
     this.scribbleEnabled = true,
     this.enableIMEPersonalizedLearning = true,
-<<<<<<< HEAD
     this.contextMenuBuilder = _defaultContextMenuBuilder,
-=======
     this.spellCheckConfiguration,
->>>>>>> c8703085
     this.magnifierConfiguration,
   }) : assert(textAlign != null),
        assert(readOnly != null),
@@ -425,11 +422,8 @@
     this.restorationId,
     this.scribbleEnabled = true,
     this.enableIMEPersonalizedLearning = true,
-<<<<<<< HEAD
     this.contextMenuBuilder = _defaultContextMenuBuilder,
-=======
     this.spellCheckConfiguration,
->>>>>>> c8703085
     this.magnifierConfiguration,
   }) : assert(textAlign != null),
        assert(readOnly != null),
@@ -1407,11 +1401,8 @@
             restorationId: 'editable',
             scribbleEnabled: widget.scribbleEnabled,
             enableIMEPersonalizedLearning: widget.enableIMEPersonalizedLearning,
-<<<<<<< HEAD
             contextMenuBuilder: widget.contextMenuBuilder,
-=======
             spellCheckConfiguration: spellCheckConfiguration,
->>>>>>> c8703085
           ),
         ),
       ),
