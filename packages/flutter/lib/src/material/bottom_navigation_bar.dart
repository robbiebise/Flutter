--- conflicted
+++ resolved
@@ -955,14 +955,8 @@
     final ColorTween itemColorTween;
     switch (_effectiveType) {
       case BottomNavigationBarType.fixed:
-<<<<<<< HEAD
-        colorTween = ColorTween(
-          begin: effectiveUnselectedLabelStyle.color
-            ?? widget.unselectedItemColor
-=======
         itemColorTween = ColorTween(
           begin: widget.unselectedItemColor
->>>>>>> 4bf06a37
             ?? bottomTheme.unselectedItemColor
             ?? themeData.unselectedWidgetColor,
           end: effectiveSelectedLabelStyle.color
@@ -973,14 +967,8 @@
         );
         break;
       case BottomNavigationBarType.shifting:
-<<<<<<< HEAD
-        colorTween = ColorTween(
-          begin: effectiveUnselectedLabelStyle.color
-            ?? widget.unselectedItemColor
-=======
         itemColorTween = ColorTween(
           begin: widget.unselectedItemColor
->>>>>>> 4bf06a37
             ?? bottomTheme.unselectedItemColor
             ?? themeData.colorScheme.surface,
           end: effectiveSelectedLabelStyle.color
