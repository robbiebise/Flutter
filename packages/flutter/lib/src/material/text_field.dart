--- conflicted
+++ resolved
@@ -115,13 +115,10 @@
     this.onSubmitted,
     this.inputFormatters,
     this.enabled,
-<<<<<<< HEAD
     this.cursorWidth = 2.0,
     this.cursorRadius,
     this.cursorColor,
-=======
     this.keyboardAppearance,
->>>>>>> cc1cf13e
   }) : assert(keyboardType != null),
        assert(textInputAction != null),
        assert(textAlign != null),
@@ -285,7 +282,6 @@
   /// [Decoration.enabled] property.
   final bool enabled;
 
-<<<<<<< HEAD
   /// How thick the cursor will be.
   ///
   /// Defaults to 2.0.
@@ -298,14 +294,13 @@
 
   /// The color to use when painting the cursor.
   final Color cursorColor;
-=======
+
   /// The appearance of the keyboard.
   /// 
   /// This setting is only honored on iOS devices.
   /// 
   /// If unset, defaults to the brightness of [ThemeData.primaryColorBrightness].
   final Brightness keyboardAppearance;
->>>>>>> cc1cf13e
 
   @override
   _TextFieldState createState() => new _TextFieldState();
@@ -526,13 +521,10 @@
         onSelectionChanged: _handleSelectionChanged,
         inputFormatters: formatters,
         rendererIgnoresPointer: true,
-<<<<<<< HEAD
         cursorWidth: widget.cursorWidth,
         cursorRadius: widget.cursorRadius,
         cursorColor: widget.cursorColor != null ? widget.cursorColor : Theme.of(context).textSelectionColor,
-=======
         keyboardAppearance: keyboardAppearance,
->>>>>>> cc1cf13e
       ),
     );
 
