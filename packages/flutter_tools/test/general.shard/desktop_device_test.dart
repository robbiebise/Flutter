// Copyright 2014 The Flutter Authors. All rights reserved.
// Use of this source code is governed by a BSD-style license that can be
// found in the LICENSE file.

import 'dart:async';

import 'package:file/memory.dart';
import 'package:flutter_tools/src/application_package.dart';
import 'package:flutter_tools/src/base/file_system.dart';
import 'package:flutter_tools/src/base/logger.dart';
import 'package:flutter_tools/src/base/os.dart';
import 'package:flutter_tools/src/build_info.dart';
import 'package:flutter_tools/src/desktop_device.dart';
import 'package:flutter_tools/src/device.dart';
import 'package:flutter_tools/src/project.dart';

import 'package:meta/meta.dart';
import 'package:mockito/mockito.dart';
import 'package:process/process.dart';

import '../src/common.dart';
import '../src/context.dart';

void main() {
  group('Basic info', () {
    testWithoutContext('Category is desktop', () async {
      final FakeDesktopDevice device = setUpDesktopDevice();

      expect(device.category, Category.desktop);
    });

    testWithoutContext('Not an emulator', () async {
      final FakeDesktopDevice device = setUpDesktopDevice();

      expect(await device.isLocalEmulator, false);
      expect(await device.emulatorId, null);
    });

    testWithoutContext('Uses OS name as SDK name', () async {
      final FakeDesktopDevice device = setUpDesktopDevice();

      expect(await device.sdkNameAndVersion, 'Example');
    });
  });

  group('Install', () {
    testWithoutContext('Install checks always return true', () async {
      final FakeDesktopDevice device = setUpDesktopDevice();

      expect(await device.isAppInstalled(null), true);
      expect(await device.isLatestBuildInstalled(null), true);
      expect(device.category, Category.desktop);
    });

    testWithoutContext('Install and uninstall are no-ops that report success', () async {
      final FakeDesktopDevice device = setUpDesktopDevice();
      final FakeAppplicationPackage package = FakeAppplicationPackage();

      expect(await device.uninstallApp(package), true);
      expect(await device.isAppInstalled(package), true);
      expect(await device.isLatestBuildInstalled(package), true);

      expect(await device.installApp(package), true);
      expect(await device.isAppInstalled(package), true);
      expect(await device.isLatestBuildInstalled(package), true);
      expect(device.category, Category.desktop);
    });
  });

  group('Starting and stopping application', () {
    testWithoutContext('Stop without start is a successful no-op', () async {
      final FakeDesktopDevice device = setUpDesktopDevice();
      final FakeAppplicationPackage package = FakeAppplicationPackage();

      expect(await device.stopApp(package), true);
    });

    testWithoutContext('Can run from prebuilt application', () async {
      final FileSystem fileSystem = MemoryFileSystem.test();
      final Completer<void> completer = Completer<void>();
      final FakeProcessManager processManager = FakeProcessManager.list(<FakeCommand>[
        FakeCommand(
          command: const <String>['null'],
          stdout: 'Observatory listening on http://127.0.0.1/0\n',
          completer: completer,
        ),
      ]);
      final FakeDesktopDevice device = setUpDesktopDevice(processManager: processManager, fileSystem: fileSystem);
      final String executableName = device.executablePathForDevice(null, BuildMode.debug);
      fileSystem.file(executableName).writeAsStringSync('\n');
      final FakeAppplicationPackage package = FakeAppplicationPackage();
      final LaunchResult result = await device.startApp(package, prebuiltApplication: true);

      expect(result.started, true);
      expect(result.observatoryUri, Uri.parse('http://127.0.0.1/0'));
    });

    testWithoutContext('Null executable path fails gracefully', () async {
      final BufferLogger logger = BufferLogger.test();
      final DesktopDevice device = setUpDesktopDevice(nullExecutablePathForDevice: true, logger: logger);
      final FakeAppplicationPackage package = FakeAppplicationPackage();
      final LaunchResult result = await device.startApp(package, prebuiltApplication: true);

      expect(result.started, false);
      expect(logger.errorText, contains('Unable to find executable to run'));
    });

    testWithoutContext('stopApp kills process started by startApp', () async {
      final Completer<void> completer = Completer<void>();
      final FakeProcessManager processManager = FakeProcessManager.list(<FakeCommand>[
        FakeCommand(
          command: const <String>['null'],
          stdout: 'Observatory listening on http://127.0.0.1/0\n',
          completer: completer,
        ),
      ]);
      final FakeDesktopDevice device = setUpDesktopDevice(processManager: processManager);
      final FakeAppplicationPackage package = FakeAppplicationPackage();
      final LaunchResult result = await device.startApp(package, prebuiltApplication: true);

      expect(result.started, true);
      expect(await device.stopApp(package), true);
<<<<<<< HEAD
    });

    testWithoutContext('startApp supports DebuggingOptions through FLUTTER_ENGINE_SWITCH environment variables', () async {
      final Completer<void> completer = Completer<void>();
      final FakeProcessManager processManager = FakeProcessManager.list(<FakeCommand>[
        FakeCommand(
          command: const <String>['debug'],
          stdout: 'Observatory listening on http://127.0.0.1/0\n',
          completer: completer,
          environment: const <String, String>{
            'FLUTTER_ENGINE_SWITCH_1': 'enable-dart-profiling=true',
            'FLUTTER_ENGINE_SWITCH_2': 'enable-background-compilation=true',
            'FLUTTER_ENGINE_SWITCH_3': 'trace-startup=true',
            'FLUTTER_ENGINE_SWITCH_4': 'enable-software-rendering=true',
            'FLUTTER_ENGINE_SWITCH_5': 'skia-deterministic-rendering=true',
            'FLUTTER_ENGINE_SWITCH_6': 'trace-skia=true',
            'FLUTTER_ENGINE_SWITCH_7': 'trace-allowlist=foo,bar',
            'FLUTTER_ENGINE_SWITCH_8': 'trace-systrace=true',
            'FLUTTER_ENGINE_SWITCH_9': 'endless-trace-buffer=true',
            'FLUTTER_ENGINE_SWITCH_10': 'dump-skp-on-shader-compilation=true',
            'FLUTTER_ENGINE_SWITCH_11': 'cache-sksl=true',
            'FLUTTER_ENGINE_SWITCH_12': 'purge-persistent-cache=true',
            'FLUTTER_ENGINE_SWITCH_13': 'enable-checked-mode=true',
            'FLUTTER_ENGINE_SWITCH_14': 'verify-entry-points=true',
            'FLUTTER_ENGINE_SWITCH_15': 'start-paused=true',
            'FLUTTER_ENGINE_SWITCH_16': 'disable-service-auth-codes=true',
            'FLUTTER_ENGINE_SWITCH_17': 'dart-flags=--null_assertions',
            'FLUTTER_ENGINE_SWITCH_18': 'use-test-fonts=true',
            'FLUTTER_ENGINE_SWITCH_19': 'verbose-logging=true',
            'FLUTTER_ENGINE_SWITCHES': '19'
          }
        ),
      ]);
      final FakeDesktopDevice device = setUpDesktopDevice(processManager: processManager);
      final FakeAppplicationPackage package = FakeAppplicationPackage();
      final LaunchResult result = await device.startApp(
        package,
        prebuiltApplication: true,
        platformArgs: <String, Object>{
          'trace-startup': true,
        },
        debuggingOptions: DebuggingOptions.enabled(
          BuildInfo.debug,
          startPaused: true,
          disableServiceAuthCodes: true,
          dartFlags: '',
          enableSoftwareRendering: true,
          skiaDeterministicRendering: true,
          traceSkia: true,
          traceAllowlist: 'foo,bar',
          traceSystrace: true,
          endlessTraceBuffer: true,
          dumpSkpOnShaderCompilation: true,
          cacheSkSL: true,
          purgePersistentCache: true,
          useTestFonts: true,
          verboseSystemLogs: true,
          initializePlatform: true,
          nullAssertions: true,
        ),
      );

      expect(result.started, true);
=======
>>>>>>> cbf1e135
    });
  });

  testWithoutContext('Port forwarder is a no-op', () async {
    final FakeDesktopDevice device = setUpDesktopDevice();
    final DevicePortForwarder portForwarder = device.portForwarder;
    final int result = await portForwarder.forward(2);

    expect(result, 2);
    expect(portForwarder.forwardedPorts.isEmpty, true);
  });
}

FakeDesktopDevice setUpDesktopDevice({
  FileSystem fileSystem,
  Logger logger,
  ProcessManager processManager,
  OperatingSystemUtils operatingSystemUtils,
  bool nullExecutablePathForDevice = false,
}) {
  return FakeDesktopDevice(
    fileSystem: fileSystem ?? MemoryFileSystem.test(),
    logger: logger ?? BufferLogger.test(),
    processManager: processManager ?? FakeProcessManager.any(),
    operatingSystemUtils: operatingSystemUtils ?? FakeOperatingSystemUtils(),
    nullExecutablePathForDevice: nullExecutablePathForDevice,
  );
}

/// A trivial subclass of DesktopDevice for testing the shared functionality.
class FakeDesktopDevice extends DesktopDevice {
  FakeDesktopDevice({
    @required ProcessManager processManager,
    @required Logger logger,
    @required FileSystem fileSystem,
    @required OperatingSystemUtils operatingSystemUtils,
    this.nullExecutablePathForDevice,
  }) : super(
      'dummy',
      platformType: PlatformType.linux,
      ephemeral: false,
      processManager: processManager,
      logger: logger,
      fileSystem: fileSystem,
      operatingSystemUtils: operatingSystemUtils,
  );

  /// The [mainPath] last passed to [buildForDevice].
  String lastBuiltMainPath;

  /// The [buildInfo] last passed to [buildForDevice].
  BuildInfo lastBuildInfo;

  final bool nullExecutablePathForDevice;

  @override
  String get name => 'dummy';

  @override
  Future<TargetPlatform> get targetPlatform async => TargetPlatform.tester;

  @override
  bool isSupported() => true;

  @override
  bool isSupportedForProject(FlutterProject flutterProject) => true;

  @override
  Future<void> buildForDevice(
    ApplicationPackage package, {
    String mainPath,
    BuildInfo buildInfo,
  }) async {
    lastBuiltMainPath = mainPath;
    lastBuildInfo = buildInfo;
  }

  // Dummy implementation that just returns the build mode name.
  @override
  String executablePathForDevice(ApplicationPackage package, BuildMode buildMode) {
    if (nullExecutablePathForDevice) {
      return null;
    }
    return buildMode == null ? 'null' : getNameForBuildMode(buildMode);
  }
}

class FakeAppplicationPackage extends Fake implements ApplicationPackage {}
class FakeOperatingSystemUtils extends Fake implements OperatingSystemUtils {
  @override
  String get name => 'Example';
}<|MERGE_RESOLUTION|>--- conflicted
+++ resolved
@@ -80,7 +80,7 @@
       final Completer<void> completer = Completer<void>();
       final FakeProcessManager processManager = FakeProcessManager.list(<FakeCommand>[
         FakeCommand(
-          command: const <String>['null'],
+          command: const <String>['debug'],
           stdout: 'Observatory listening on http://127.0.0.1/0\n',
           completer: completer,
         ),
@@ -89,7 +89,11 @@
       final String executableName = device.executablePathForDevice(null, BuildMode.debug);
       fileSystem.file(executableName).writeAsStringSync('\n');
       final FakeAppplicationPackage package = FakeAppplicationPackage();
-      final LaunchResult result = await device.startApp(package, prebuiltApplication: true);
+      final LaunchResult result = await device.startApp(
+        package,
+        prebuiltApplication: true,
+        debuggingOptions: DebuggingOptions.enabled(BuildInfo.debug),
+      );
 
       expect(result.started, true);
       expect(result.observatoryUri, Uri.parse('http://127.0.0.1/0'));
@@ -99,59 +103,23 @@
       final BufferLogger logger = BufferLogger.test();
       final DesktopDevice device = setUpDesktopDevice(nullExecutablePathForDevice: true, logger: logger);
       final FakeAppplicationPackage package = FakeAppplicationPackage();
-      final LaunchResult result = await device.startApp(package, prebuiltApplication: true);
+      final LaunchResult result = await device.startApp(
+        package,
+        prebuiltApplication: true,
+        debuggingOptions: DebuggingOptions.enabled(BuildInfo.debug),
+      );
 
       expect(result.started, false);
       expect(logger.errorText, contains('Unable to find executable to run'));
     });
 
     testWithoutContext('stopApp kills process started by startApp', () async {
-      final Completer<void> completer = Completer<void>();
-      final FakeProcessManager processManager = FakeProcessManager.list(<FakeCommand>[
-        FakeCommand(
-          command: const <String>['null'],
-          stdout: 'Observatory listening on http://127.0.0.1/0\n',
-          completer: completer,
-        ),
-      ]);
-      final FakeDesktopDevice device = setUpDesktopDevice(processManager: processManager);
-      final FakeAppplicationPackage package = FakeAppplicationPackage();
-      final LaunchResult result = await device.startApp(package, prebuiltApplication: true);
-
-      expect(result.started, true);
-      expect(await device.stopApp(package), true);
-<<<<<<< HEAD
-    });
-
-    testWithoutContext('startApp supports DebuggingOptions through FLUTTER_ENGINE_SWITCH environment variables', () async {
       final Completer<void> completer = Completer<void>();
       final FakeProcessManager processManager = FakeProcessManager.list(<FakeCommand>[
         FakeCommand(
           command: const <String>['debug'],
           stdout: 'Observatory listening on http://127.0.0.1/0\n',
           completer: completer,
-          environment: const <String, String>{
-            'FLUTTER_ENGINE_SWITCH_1': 'enable-dart-profiling=true',
-            'FLUTTER_ENGINE_SWITCH_2': 'enable-background-compilation=true',
-            'FLUTTER_ENGINE_SWITCH_3': 'trace-startup=true',
-            'FLUTTER_ENGINE_SWITCH_4': 'enable-software-rendering=true',
-            'FLUTTER_ENGINE_SWITCH_5': 'skia-deterministic-rendering=true',
-            'FLUTTER_ENGINE_SWITCH_6': 'trace-skia=true',
-            'FLUTTER_ENGINE_SWITCH_7': 'trace-allowlist=foo,bar',
-            'FLUTTER_ENGINE_SWITCH_8': 'trace-systrace=true',
-            'FLUTTER_ENGINE_SWITCH_9': 'endless-trace-buffer=true',
-            'FLUTTER_ENGINE_SWITCH_10': 'dump-skp-on-shader-compilation=true',
-            'FLUTTER_ENGINE_SWITCH_11': 'cache-sksl=true',
-            'FLUTTER_ENGINE_SWITCH_12': 'purge-persistent-cache=true',
-            'FLUTTER_ENGINE_SWITCH_13': 'enable-checked-mode=true',
-            'FLUTTER_ENGINE_SWITCH_14': 'verify-entry-points=true',
-            'FLUTTER_ENGINE_SWITCH_15': 'start-paused=true',
-            'FLUTTER_ENGINE_SWITCH_16': 'disable-service-auth-codes=true',
-            'FLUTTER_ENGINE_SWITCH_17': 'dart-flags=--null_assertions',
-            'FLUTTER_ENGINE_SWITCH_18': 'use-test-fonts=true',
-            'FLUTTER_ENGINE_SWITCH_19': 'verbose-logging=true',
-            'FLUTTER_ENGINE_SWITCHES': '19'
-          }
         ),
       ]);
       final FakeDesktopDevice device = setUpDesktopDevice(processManager: processManager);
@@ -159,34 +127,75 @@
       final LaunchResult result = await device.startApp(
         package,
         prebuiltApplication: true,
-        platformArgs: <String, Object>{
-          'trace-startup': true,
-        },
-        debuggingOptions: DebuggingOptions.enabled(
-          BuildInfo.debug,
-          startPaused: true,
-          disableServiceAuthCodes: true,
-          dartFlags: '',
-          enableSoftwareRendering: true,
-          skiaDeterministicRendering: true,
-          traceSkia: true,
-          traceAllowlist: 'foo,bar',
-          traceSystrace: true,
-          endlessTraceBuffer: true,
-          dumpSkpOnShaderCompilation: true,
-          cacheSkSL: true,
-          purgePersistentCache: true,
-          useTestFonts: true,
-          verboseSystemLogs: true,
-          initializePlatform: true,
-          nullAssertions: true,
-        ),
+        debuggingOptions: DebuggingOptions.enabled(BuildInfo.debug),
       );
 
       expect(result.started, true);
-=======
->>>>>>> cbf1e135
-    });
+      expect(await device.stopApp(package), true);
+    });
+  });
+
+  testWithoutContext('startApp supports DebuggingOptions through FLUTTER_ENGINE_SWITCH environment variables', () async {
+    final Completer<void> completer = Completer<void>();
+    final FakeProcessManager processManager = FakeProcessManager.list(<FakeCommand>[
+      FakeCommand(
+        command: const <String>['debug'],
+        stdout: 'Observatory listening on http://127.0.0.1/0\n',
+        completer: completer,
+        environment: const <String, String>{
+          'FLUTTER_ENGINE_SWITCH_1': 'enable-dart-profiling=true',
+          'FLUTTER_ENGINE_SWITCH_2': 'enable-background-compilation=true',
+          'FLUTTER_ENGINE_SWITCH_3': 'trace-startup=true',
+          'FLUTTER_ENGINE_SWITCH_4': 'enable-software-rendering=true',
+          'FLUTTER_ENGINE_SWITCH_5': 'skia-deterministic-rendering=true',
+          'FLUTTER_ENGINE_SWITCH_6': 'trace-skia=true',
+          'FLUTTER_ENGINE_SWITCH_7': 'trace-allowlist=foo,bar',
+          'FLUTTER_ENGINE_SWITCH_8': 'trace-systrace=true',
+          'FLUTTER_ENGINE_SWITCH_9': 'endless-trace-buffer=true',
+          'FLUTTER_ENGINE_SWITCH_10': 'dump-skp-on-shader-compilation=true',
+          'FLUTTER_ENGINE_SWITCH_11': 'cache-sksl=true',
+          'FLUTTER_ENGINE_SWITCH_12': 'purge-persistent-cache=true',
+          'FLUTTER_ENGINE_SWITCH_13': 'enable-checked-mode=true',
+          'FLUTTER_ENGINE_SWITCH_14': 'verify-entry-points=true',
+          'FLUTTER_ENGINE_SWITCH_15': 'start-paused=true',
+          'FLUTTER_ENGINE_SWITCH_16': 'disable-service-auth-codes=true',
+          'FLUTTER_ENGINE_SWITCH_17': 'dart-flags=--null_assertions',
+          'FLUTTER_ENGINE_SWITCH_18': 'use-test-fonts=true',
+          'FLUTTER_ENGINE_SWITCH_19': 'verbose-logging=true',
+          'FLUTTER_ENGINE_SWITCHES': '19'
+        }
+      ),
+    ]);
+    final FakeDesktopDevice device = setUpDesktopDevice(processManager: processManager);
+    final FakeAppplicationPackage package = FakeAppplicationPackage();
+    final LaunchResult result = await device.startApp(
+      package,
+      prebuiltApplication: true,
+      platformArgs: <String, Object>{
+        'trace-startup': true,
+      },
+      debuggingOptions: DebuggingOptions.enabled(
+        BuildInfo.debug,
+        startPaused: true,
+        disableServiceAuthCodes: true,
+        dartFlags: '',
+        enableSoftwareRendering: true,
+        skiaDeterministicRendering: true,
+        traceSkia: true,
+        traceAllowlist: 'foo,bar',
+        traceSystrace: true,
+        endlessTraceBuffer: true,
+        dumpSkpOnShaderCompilation: true,
+        cacheSkSL: true,
+        purgePersistentCache: true,
+        useTestFonts: true,
+        verboseSystemLogs: true,
+        initializePlatform: true,
+        nullAssertions: true,
+      ),
+    );
+
+    expect(result.started, true);
   });
 
   testWithoutContext('Port forwarder is a no-op', () async {
