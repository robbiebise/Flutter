name: flutter_driver
description: Integration and performance test API for Flutter applications
homepage: http://flutter.dev
author: Flutter Authors <flutter-dev@googlegroups.com>

environment:
  # The pub client defaults to an <2.0.0 sdk constraint which we need to explicitly overwrite.
  sdk: ">=2.0.0-dev.68.0 <3.0.0"

dependencies:
  file: 5.0.8+1
  json_rpc_2: 2.1.0
  meta: 1.1.7
  path: 1.6.2
  web_socket_channel: 1.0.14
  vm_service_client: 0.2.6+2
  flutter:
    sdk: flutter
  flutter_test:
    sdk: flutter
  fuchsia_remote_debug_protocol:
    sdk: flutter

  async: 2.3.0 # THIS LINE IS AUTOGENERATED - TO UPDATE USE "flutter update-packages --force-upgrade"
  boolean_selector: 1.0.5 # THIS LINE IS AUTOGENERATED - TO UPDATE USE "flutter update-packages --force-upgrade"
  charcode: 1.1.2 # THIS LINE IS AUTOGENERATED - TO UPDATE USE "flutter update-packages --force-upgrade"
  collection: 1.14.11 # THIS LINE IS AUTOGENERATED - TO UPDATE USE "flutter update-packages --force-upgrade"
  convert: 2.1.1 # THIS LINE IS AUTOGENERATED - TO UPDATE USE "flutter update-packages --force-upgrade"
  crypto: 2.0.6 # THIS LINE IS AUTOGENERATED - TO UPDATE USE "flutter update-packages --force-upgrade"
  intl: 0.15.8 # THIS LINE IS AUTOGENERATED - TO UPDATE USE "flutter update-packages --force-upgrade"
  matcher: 0.12.5 # THIS LINE IS AUTOGENERATED - TO UPDATE USE "flutter update-packages --force-upgrade"
  pedantic: 1.8.0+1 # THIS LINE IS AUTOGENERATED - TO UPDATE USE "flutter update-packages --force-upgrade"
  platform: 2.2.0 # THIS LINE IS AUTOGENERATED - TO UPDATE USE "flutter update-packages --force-upgrade"
  process: 3.0.9 # THIS LINE IS AUTOGENERATED - TO UPDATE USE "flutter update-packages --force-upgrade"
  pub_semver: 1.4.2 # THIS LINE IS AUTOGENERATED - TO UPDATE USE "flutter update-packages --force-upgrade"
  source_span: 1.5.5 # THIS LINE IS AUTOGENERATED - TO UPDATE USE "flutter update-packages --force-upgrade"
  stack_trace: 1.9.3 # THIS LINE IS AUTOGENERATED - TO UPDATE USE "flutter update-packages --force-upgrade"
  stream_channel: 2.0.0 # THIS LINE IS AUTOGENERATED - TO UPDATE USE "flutter update-packages --force-upgrade"
  string_scanner: 1.0.4 # THIS LINE IS AUTOGENERATED - TO UPDATE USE "flutter update-packages --force-upgrade"
  term_glyph: 1.1.0 # THIS LINE IS AUTOGENERATED - TO UPDATE USE "flutter update-packages --force-upgrade"
  test_api: 0.2.5 # THIS LINE IS AUTOGENERATED - TO UPDATE USE "flutter update-packages --force-upgrade"
  typed_data: 1.1.6 # THIS LINE IS AUTOGENERATED - TO UPDATE USE "flutter update-packages --force-upgrade"
  vector_math: 2.0.8 # THIS LINE IS AUTOGENERATED - TO UPDATE USE "flutter update-packages --force-upgrade"

dev_dependencies:
  mockito: 4.1.0
  quiver: 2.0.3

<<<<<<< HEAD
# PUBSPEC CHECKSUM: 554b
=======
# PUBSPEC CHECKSUM: e14c
>>>>>>> d42d0c51
<|MERGE_RESOLUTION|>--- conflicted
+++ resolved
@@ -46,8 +46,4 @@
   mockito: 4.1.0
   quiver: 2.0.3
 
-<<<<<<< HEAD
-# PUBSPEC CHECKSUM: 554b
-=======
-# PUBSPEC CHECKSUM: e14c
->>>>>>> d42d0c51
+# PUBSPEC CHECKSUM: e14c