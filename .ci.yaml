# Describes the targets run in continuous integration environment.
#
# Flutter infra uses this file to generate a checklist of tasks to be performed
# for every commit.
#
# More information at:
#  * https://github.com/flutter/cocoon/blob/main/CI_YAML.md
enabled_branches:
  - main
  - master
  - flutter-\d+\.\d+-candidate\.\d+

platform_properties:
  linux:
    properties:
      caches: >-
        [
          {"name":"builder_linux_framework","path":"builder"},
          {"name":"android_sdk","path":"android"},
          {"name":"chrome_and_driver","path":"chrome"},
          {"name":"flutter_sdk","path":"flutter sdk"},
          {"name":"openjdk","path":"java"},
          {"name":"pub_cache","path":".pub-cache"}
        ]
      dependencies: >-
        [
          {"dependency": "curl"}
        ]
      os: Linux
      device_type: none
  linux_android:
    properties:
      caches: >-
        [
          {"name":"builder_linux_devicelab","path":"builder"},
          {"name":"android_sdk","path":"android"},
          {"name":"chrome_and_driver","path":"chrome"},
          {"name":"flutter_sdk","path":"flutter sdk"},
          {"name":"gradle","path":"gradle"},
          {"name":"openjdk","path":"java"},
          {"name":"pub_cache","path":".pub-cache"}
        ]
      dependencies: >-
        [
          {"dependency": "android_sdk", "version": "version:31v8"},
          {"dependency": "curl"},
          {"dependency": "open_jdk"}
        ]
      os: Linux
      device_os: "N"
  linux_samsung_s10:
    properties:
      caches: >-
        [
          {"name":"builder_linux_devicelab","path":"builder"},
          {"name":"android_sdk","path":"android"},
          {"name":"chrome_and_driver","path":"chrome"},
          {"name":"flutter_sdk","path":"flutter sdk"},
          {"name":"gradle","path":"gradle"},
          {"name":"openjdk","path":"java"},
          {"name":"pub_cache","path":".pub-cache"}
        ]
      dependencies: >-
        [
          {"dependency": "android_sdk", "version": "version:31v8"},
          {"dependency": "curl"},
          {"dependency": "open_jdk"}
        ]
      os: Linux
      device_os: "R"
  mac:
    properties:
      caches: >-
        [
          {"name":"builder_mac_framework","path":"builder"},
          {"name":"android_sdk","path":"android"},
          {"name":"chrome_and_driver","path":"chrome"},
          {"name":"flutter_sdk","path":"flutter sdk"},
          {"name":"openjdk","path":"java"},
          {"name":"osx_sdk_13a233","path":"osx_sdk"},
          {"name":"pub_cache","path":".pub-cache"},
          {"name":"xcode_binary","path":"xcode_binary"}
        ]
      dependencies: >-
        []
      os: Mac-12
      device_type: none
      mac_model: Macmini8,1
      xcode: 13a233
  mac_android:
    properties:
      caches: >-
          [
            {"name":"builder_mac_devicelab","path":"builder"},
            {"name":"android_sdk","path":"android"},
            {"name":"chrome_and_driver","path":"chrome"},
            {"name":"flutter_sdk","path":"flutter sdk"},
            {"name":"gradle","path":"gradle"},
            {"name":"openjdk","path":"java"},
            {"name":"pub_cache","path":".pub-cache"}
          ]
      dependencies: >-
        [
          {"dependency": "android_sdk", "version": "version:31v8"},
          {"dependency": "chrome_and_driver", "version": "version:98.1"},
          {"dependency": "open_jdk"}
        ]
      os: Mac-12
      device_os: N
  mac_ios:
    properties:
      caches: >-
          [
            {"name":"builder_mac_devicelab","path":"builder"},
            {"name":"chrome_and_driver","path":"chrome"},
            {"name":"flutter_sdk","path":"flutter sdk"},
            {"name":"gradle","path":"gradle"},
            {"name":"openjdk","path":"java"},
            {"name":"pub_cache","path":".pub-cache"},
            {"name":"xcode_binary","path":"xcode_binary"},
            {"name":"osx_sdk_13a233","path":"osx_sdk"}
          ]
      dependencies: >-
        [
          {"dependency": "xcode"},
          {"dependency": "gems"},
          {"dependency": "ios_signing"}
        ]
      os: Mac-12
      device_os: iOS-15.1
      xcode: 13a233
  windows:
    properties:
      caches: >-
          [
            {"name":"builder_win_framework","path":"builder"},
            {"name":"android_sdk","path":"android"},
            {"name":"chrome_and_driver","path":"chrome"},
            {"name":"flutter_sdk","path":"flutter sdk"},
            {"name":"openjdk","path":"java"},
            {"name":"pub_cache","path":".pub-cache"},
            {"name":"vsbuild","path":"vsbuild"}
          ]
      dependencies: >-
          [
            {"dependency": "certs"}
          ]
      os: Windows-10
      device_type: none
  windows_android:
    properties:
      caches: >-
          [
            {"name":"builder_win_devicelab","path":"builder"},
            {"name":"android_sdk","path":"android"},
            {"name":"chrome_and_driver","path":"chrome"},
            {"name":"flutter_sdk","path":"flutter sdk"},
            {"name":"gradle","path":"gradle"},
            {"name":"openjdk","path":"java"},
            {"name":"pub_cache","path":".pub-cache"}
          ]
      dependencies: >-
          [
            {"dependency": "android_sdk", "version": "version:31v8"},
            {"dependency": "certs"},
            {"dependency": "chrome_and_driver", "version": "version:84"},
            {"dependency": "open_jdk"}
          ]
      os: Windows-10
      device_os: N

targets:
  - name: Linux analyze
    recipe: flutter/flutter
    timeout: 60
    properties:
      tags: >
        ["framework","hostonly"]
      validation: analyze
      validation_name: Analyze
    scheduler: luci

  - name: Linux build_aar_module_test
    recipe: devicelab/devicelab_drone
    timeout: 60
    properties:
      add_recipes_cq: "true"
      caches: >-
        [
          {"name":"gradle","path":"gradle"}
        ]
      dependencies: >-
        [
          {"dependency": "android_sdk", "version": "version:31v8"},
          {"dependency": "chrome_and_driver", "version": "version:84"}
        ]
      tags: >
        ["devicelab","hostonly"]
      task_name: build_aar_module_test
    scheduler: luci
    runIf:
      - dev/**
      - packages/flutter_tools/**
      - bin/**
      - .ci.yaml

  - name: Linux build_tests_1_2
    recipe: flutter/flutter_drone
    timeout: 60
    properties:
      dependencies: >-
        [
          {"dependency": "android_sdk", "version": "version:31v8"},
          {"dependency": "chrome_and_driver", "version": "version:84"},
          {"dependency": "open_jdk"},
          {"dependency": "goldctl"},
          {"dependency": "clang"},
          {"dependency": "cmake"},
          {"dependency": "ninja"}
        ]
      shard: build_tests
      subshard: "1_2"
      tags: >
        ["framework","hostonly","shard"]
    scheduler: luci

  - name: Linux build_tests_2_2
    recipe: flutter/flutter_drone
    timeout: 60
    properties:
      dependencies: >-
        [
          {"dependency": "android_sdk", "version": "version:31v8"},
          {"dependency": "chrome_and_driver", "version": "version:84"},
          {"dependency": "open_jdk"},
          {"dependency": "goldctl"},
          {"dependency": "clang"},
          {"dependency": "cmake"},
          {"dependency": "ninja"}
        ]
      shard: build_tests
      subshard: "2_2"
      tags: >
        ["framework","hostonly","shard"]
    scheduler: luci

  - name: Linux ci_yaml flutter roller
    recipe: infra/ci_yaml
    timeout: 30
    properties:
      tags: >
        ["framework","hostonly","shard"]
    scheduler: luci
    runIf:
      - .ci.yaml

  - name: Linux customer_testing
    recipe: flutter/flutter
    timeout: 60
    properties:
      tags: >
        ["framework","hostonly"]
      validation: customer_testing
      validation_name: Customer testing
    scheduler: luci

  - name: Linux docs_publish
    enabled_branches:
      - main
      - master
    recipe: flutter/flutter
    presubmit: false
    timeout: 60
    properties:
      dependencies: >-
        [
          {"dependency": "dashing"},
          {"dependency": "firebase"}
        ]
      tags: >
        ["framework","hostonly"]
      validation: docs
      validation_name: Docs
      firebase_project: master-docs-flutter-dev
      release_ref: refs/heads/master
    scheduler: luci

  - name: Linux docs_test
    recipe: flutter/flutter
    timeout: 60
    properties:
      dependencies: >-
        [
          {"dependency": "dashing"}
        ]
      firebase_project: ""
      release_ref: ""
      tags: >
        ["framework","hostonly"]
      validation: docs
      validation_name: Docs
    scheduler: luci
    runIf:
      - dev/
      - packages/flutter/
      - packages/flutter_test/
      - packages/flutter_drive/
      - packages/flutter_localizations/
      - bin/
      - .ci.yaml

  - name: Linux firebase_abstract_method_smoke_test
    recipe: firebaselab/firebaselab
    timeout: 60
    properties:
      dependencies: >-
        [
          {"dependency": "android_sdk", "version": "version:31v8"}
        ]
      tags: >
        ["firebaselab"]
      task_name: abstract_method_smoke_test
    scheduler: luci

  - name: Linux firebase_android_embedding_v2_smoke_test
    recipe: firebaselab/firebaselab
    timeout: 60
    properties:
      dependencies: >-
        [
          {"dependency": "android_sdk", "version": "version:31v8"}
        ]
      tags: >
        ["firebaselab"]
      task_name: android_embedding_v2_smoke_test
    scheduler: luci

  - name: Linux firebase_release_smoke_test
    recipe: firebaselab/firebaselab
    timeout: 60
    properties:
      dependencies: >-
        [
          {"dependency": "android_sdk", "version": "version:31v8"}
        ]
      tags: >
        ["firebaselab"]
      task_name: release_smoke_test
    scheduler: luci

  - name: Linux flutter_plugins
    recipe: flutter/flutter_drone
    timeout: 60
    properties:
      shard: flutter_plugins
      subshard: analyze
      tags: >
        ["framework","hostonly","shard"]
    scheduler: luci

  - name: Linux framework_tests_libraries
    recipe: flutter/flutter_drone
    timeout: 60
    properties:
      dependencies: >-
        [
          {"dependency": "goldctl"}
        ]
      shard: framework_tests
      subshard: libraries
      tags: >
        ["framework","hostonly","shard"]
    scheduler: luci
    runIf:
      - dev/
      - packages/flutter/
      - packages/flutter_driver/
      - packages/integration_test/
      - packages/flutter_localizations/
      - packages/fuchsia_remote_debug_protocol/
      - packages/flutter_test/
      - packages/flutter_goldens/
      - packages/flutter_tools/
      - bin/
      - .ci.yaml

  - name: Linux framework_tests_misc
    recipe: flutter/flutter_drone
    timeout: 60
    properties:
      dependencies: >-
        [
          {"dependency": "goldctl"},
          {"dependency": "clang"},
          {"dependency": "cmake"},
          {"dependency": "ninja"},
          {"dependency": "open_jdk"},
          {"dependency": "android_sdk", "version": "version:31v8"}
        ]
      shard: framework_tests
      subshard: misc
      tags: >
        ["framework","hostonly","shard"]
    scheduler: luci
    runIf:
      - dev/
      - packages/flutter/
      - packages/flutter_driver/
      - packages/integration_test/
      - packages/flutter_localizations/
      - packages/fuchsia_remote_debug_protocol/
      - packages/flutter_test/
      - packages/flutter_goldens/
      - packages/flutter_tools/
      - bin/
      - .ci.yaml

  - name: Linux framework_tests_widgets
    recipe: flutter/flutter_drone
    timeout: 60
    properties:
      dependencies: >-
        [
          {"dependency": "goldctl"}
        ]
      shard: framework_tests
      subshard: widgets
      tags: >
        ["framework","hostonly","shard"]
    scheduler: luci
    runIf:
      - dev/
      - packages/flutter/
      - packages/flutter_driver/
      - packages/integration_test/
      - packages/flutter_localizations/
      - packages/fuchsia_remote_debug_protocol/
      - packages/flutter_test/
      - packages/flutter_goldens/
      - packages/flutter_tools/
      - bin/
      - .ci.yaml

  - name: Linux fuchsia_precache
    recipe: flutter/flutter
    timeout: 60
    properties:
      validation: fuchsia_precache
      validation_name: Fuchsia precache
      tags: >
        ["framework","hostonly","shard"]
    scheduler: luci

  - name: Linux gradle_desugar_classes_test
    recipe: devicelab/devicelab_drone
    timeout: 60
    properties:
      caches: >-
        [
          {"name":"gradle","path":"gradle"}
        ]
      dependencies: >-
        [
          {"dependency": "android_sdk", "version": "version:31v8"},
          {"dependency": "chrome_and_driver", "version": "version:84"}
        ]
      tags: >
        ["devicelab","hostonly"]
      task_name: gradle_desugar_classes_test
    scheduler: luci
    runIf:
      - dev/**
      - bin/**
      - .ci.yaml

  - name: Linux gradle_java8_compile_test
    recipe: devicelab/devicelab_drone
    timeout: 60
    properties:
      caches: >-
        [
          {"name":"gradle","path":"gradle"}
        ]
      dependencies: >-
        [
          {"dependency": "android_sdk", "version": "version:31v8"},
          {"dependency": "chrome_and_driver", "version": "version:84"}
        ]
      tags: >
        ["devicelab","hostonly"]
      task_name: gradle_java8_compile_test
    scheduler: luci
    runIf:
      - dev/**
      - bin/**
      - .ci.yaml

  - name: Linux gradle_plugin_bundle_test
    recipe: devicelab/devicelab_drone
    timeout: 60
    properties:
      caches: >-
        [
          {"name":"gradle","path":"gradle"}
        ]
      dependencies: >-
        [
          {"dependency": "android_sdk", "version": "version:31v8"},
          {"dependency": "chrome_and_driver", "version": "version:84"}
        ]
      tags: >
        ["devicelab","hostonly"]
      task_name: gradle_plugin_bundle_test
    scheduler: luci
    runIf:
      - dev/**
      - bin/**
      - .ci.yaml

  - name: Linux gradle_plugin_fat_apk_test
    recipe: devicelab/devicelab_drone
    timeout: 60
    properties:
      caches: >-
        [
          {"name":"gradle","path":"gradle"}
        ]
      dependencies: >-
        [
          {"dependency": "android_sdk", "version": "version:31v8"},
          {"dependency": "chrome_and_driver", "version": "version:84"}
        ]
      tags: >
        ["devicelab","hostonly"]
      task_name: gradle_plugin_fat_apk_test
    scheduler: luci
    runIf:
      - dev/**
      - bin/**
      - .ci.yaml

  - name: Linux gradle_plugin_light_apk_test
    recipe: devicelab/devicelab_drone
    timeout: 60
    properties:
      caches: >-
        [
          {"name":"gradle","path":"gradle"}
        ]
      dependencies: >-
        [
          {"dependency": "android_sdk", "version": "version:31v8"},
          {"dependency": "chrome_and_driver", "version": "version:84"}
        ]
      tags: >
        ["devicelab","hostonly"]
      task_name: gradle_plugin_light_apk_test
    scheduler: luci
    runIf:
      - dev/**
      - bin/**
      - .ci.yaml

  - name: Linux module_custom_host_app_name_test
    recipe: devicelab/devicelab_drone
    timeout: 60
    properties:
      caches: >-
        [
          {"name":"gradle","path":"gradle"}
        ]
      dependencies: >-
        [
          {"dependency": "android_sdk", "version": "version:31v8"},
          {"dependency": "chrome_and_driver", "version": "version:84"}
        ]
      tags: >
        ["devicelab","hostonly"]
      task_name: module_custom_host_app_name_test
    scheduler: luci
    runIf:
      - dev/**
      - packages/flutter_tools/**
      - bin/**
      - .ci.yaml

  - name: Linux module_host_with_custom_build_test
    recipe: devicelab/devicelab_drone
    timeout: 60
    properties:
      caches: >-
        [
          {"name":"gradle","path":"gradle"}
        ]
      dependencies: >-
        [
          {"dependency": "android_sdk", "version": "version:31v8"},
          {"dependency": "chrome_and_driver", "version": "version:84"}
        ]
      tags: >
        ["devicelab","hostonly"]
      task_name: module_host_with_custom_build_test
    scheduler: luci
    runIf:
      - dev/**
      - packages/flutter_tools/**
      - bin/**
      - .ci.yaml

  - name: Linux module_test
    recipe: devicelab/devicelab_drone
    timeout: 60
    properties:
      caches: >-
        [
          {"name":"gradle","path":"gradle"}
        ]
      dependencies: >-
        [
          {"dependency": "android_sdk", "version": "version:31v8"},
          {"dependency": "chrome_and_driver", "version": "version:84"}
        ]
      tags: >
        ["devicelab","hostonly"]
      task_name: module_test
    scheduler: luci
    runIf:
      - dev/**
      - packages/flutter_tools/**
      - bin/**
      - .ci.yaml

  - name: Linux plugin_dependencies_test
    recipe: devicelab/devicelab_drone
    timeout: 60
    properties:
      caches: >-
        [
          {"name":"gradle","path":"gradle"}
        ]
      dependencies: >-
        [
          {"dependency": "android_sdk", "version": "version:31v8"},
          {"dependency": "chrome_and_driver", "version": "version:84"}
        ]
      tags: >
        ["devicelab","hostonly"]
      task_name: plugin_dependencies_test
    scheduler: luci
    runIf:
      - dev/**
      - packages/flutter_tools/**
      - bin/**
      - .ci.yaml

  - name: Linux plugin_test
    recipe: devicelab/devicelab_drone
    timeout: 60
    properties:
      caches: >-
        [
          {"name":"gradle","path":"gradle"}
        ]
      dependencies: >-
        [
          {"dependency": "android_sdk", "version": "version:31v8"},
          {"dependency": "chrome_and_driver", "version": "version:84"}
        ]
      tags: >
        ["devicelab","hostonly"]
      task_name: plugin_test
    scheduler: luci
    runIf:
      - dev/**
      - packages/flutter_tools/**
      - bin/**
      - .ci.yaml

  - name: Linux skp_generator
    enabled_branches:
      - main
      - master
    recipe: flutter/flutter_drone
    timeout: 60
    properties:
      shard: skp_generator
      subshard: "0"
      tags: >
        ["framework","hostonly","shard"]
    scheduler: luci
    runIf:
      - dev/
      - packages/flutter/
      - packages/flutter_tools/
      - bin/
      - .ci.yaml

  - name: Linux technical_debt__cost
    recipe: devicelab/devicelab_drone
    presubmit: false
    timeout: 60
    properties:
      caches: >-
        [
          {"name":"gradle","path":"gradle"}
        ]
      dependencies: >-
        [
          {"dependency": "android_sdk", "version": "version:31v8"},
          {"dependency": "chrome_and_driver", "version": "version:84"}
        ]
      tags: >
        ["devicelab","hostonly"]
      task_name: technical_debt__cost
      benchmark: "true"
    scheduler: luci

  - name: Linux test_ownership
    recipe: infra/test_ownership
    enabled_branches:
      - main
      - master
    properties:
      tags: >
        ["framework","hostonly","shard"]
    scheduler: luci
    runIf:
      - .ci.yaml

  - name: Linux tool_integration_tests_1_4
    recipe: flutter/flutter_drone
    timeout: 60
    properties:
      add_recipes_cq: "true"
      dependencies: >-
        [
          {"dependency": "android_sdk", "version": "version:31v8"},
          {"dependency": "chrome_and_driver", "version": "version:84"},
          {"dependency": "clang"},
          {"dependency": "open_jdk"},
          {"dependency": "goldctl"}
        ]
      shard: tool_integration_tests
      subshard: "1_4"
      tags: >
        ["framework","hostonly","shard"]
      test_timeout_secs: "2700"
    scheduler: luci
    runIf:
      - dev/
      - packages/flutter_tools/
      - bin/
      - .ci.yaml

  - name: Linux tool_integration_tests_2_4
    recipe: flutter/flutter_drone
    timeout: 60
    properties:
      add_recipes_cq: "true"
      dependencies: >-
        [
          {"dependency": "android_sdk", "version": "version:31v8"},
          {"dependency": "chrome_and_driver", "version": "version:84"},
          {"dependency": "clang"},
          {"dependency": "open_jdk"},
          {"dependency": "goldctl"}
        ]
      shard: tool_integration_tests
      subshard: "2_4"
      tags: >
        ["framework","hostonly","shard"]
      test_timeout_secs: "2700"
    scheduler: luci
    runIf:
      - dev/
      - packages/flutter_tools/
      - bin/
      - .ci.yaml

  - name: Linux tool_integration_tests_3_4
    recipe: flutter/flutter_drone
    timeout: 60
    properties:
      add_recipes_cq: "true"
      dependencies: >-
        [
          {"dependency": "android_sdk", "version": "version:31v8"},
          {"dependency": "chrome_and_driver", "version": "version:84"},
          {"dependency": "clang"},
          {"dependency": "open_jdk"},
          {"dependency": "goldctl"}
        ]
      shard: tool_integration_tests
      subshard: "3_4"
      tags: >
        ["framework","hostonly","shard"]
      test_timeout_secs: "2700"
    scheduler: luci
    runIf:
      - dev/
      - packages/flutter_tools/
      - bin/
      - .ci.yaml

  - name: Linux tool_integration_tests_4_4
    recipe: flutter/flutter_drone
    timeout: 60
    properties:
      add_recipes_cq: "true"
      dependencies: >-
        [
          {"dependency": "android_sdk", "version": "version:31v8"},
          {"dependency": "chrome_and_driver", "version": "version:84"},
          {"dependency": "clang"},
          {"dependency": "open_jdk"},
          {"dependency": "goldctl"}
        ]
      shard: tool_integration_tests
      subshard: "4_4"
      tags: >
        ["framework","hostonly","shard"]
      test_timeout_secs: "2700"
    scheduler: luci
    runIf:
      - dev/
      - packages/flutter_tools/
      - bin/
      - .ci.yaml

  - name: Linux tool_tests_commands
    recipe: flutter/flutter_drone
    timeout: 60
    properties:
      add_recipes_cq: "true"
      dependencies: >-
        [
          {"dependency": "android_sdk", "version": "version:31v8"},
          {"dependency": "open_jdk"}
        ]
      shard: tool_tests
      subshard: commands
      tags: >
        ["framework","hostonly","shard"]
    scheduler: luci
    runIf:
      - dev/
      - packages/flutter_tools/
      - bin/
      - .ci.yaml

  - name: Linux tool_tests_general
    recipe: flutter/flutter_drone
    timeout: 60
    properties:
      add_recipes_cq: "true"
      dependencies: >-
        [
          {"dependency": "android_sdk", "version": "version:31v8"},
          {"dependency": "open_jdk"}
        ]
      shard: tool_tests
      subshard: general
      tags: >
        ["framework","hostonly","shard"]
    scheduler: luci
    runIf:
      - dev/
      - packages/flutter_tools/
      - bin/
      - .ci.yaml

  - name: Linux web_benchmarks_canvaskit
    recipe: devicelab/devicelab_drone
    presubmit: false
    timeout: 60
    properties:
      caches: >-
        [
          {"name":"gradle","path":"gradle"}
        ]
      dependencies: >-
        [
          {"dependency": "android_sdk", "version": "version:31v8"},
          {"dependency": "chrome_and_driver", "version": "version:84"}
        ]
      tags: >
        ["devicelab","hostonly"]
      task_name: web_benchmarks_canvaskit
      benchmark: "true"
    scheduler: luci

  - name: Linux web_benchmarks_html
    recipe: devicelab/devicelab_drone
    timeout: 60
    properties:
      caches: >-
        [
          {"name":"gradle","path":"gradle"}
        ]
      dependencies: >-
        [
          {"dependency": "android_sdk", "version": "version:31v8"},
          {"dependency": "chrome_and_driver", "version": "version:84"}
        ]
      tags: >
        ["devicelab"]
      task_name: web_benchmarks_html
      benchmark: "true"
    scheduler: luci
    runIf:
      - dev/**
      - bin/**
      - .ci.yaml

  - name: Linux web_long_running_tests_1_5
    recipe: flutter/flutter_drone
    timeout: 60
    properties:
      dependencies: >-
        [
          {"dependency": "android_sdk", "version": "version:31v8"},
          {"dependency": "chrome_and_driver", "version": "version:84"},
          {"dependency": "goldctl"}
        ]
      shard: web_long_running_tests
      subshard: "1_5"
      tags: >
        ["framework","hostonly","shard"]
    scheduler: luci
    runIf:
      - dev/
      - packages/
      - bin/
      - .ci.yaml

  - name: Linux web_long_running_tests_2_5
    recipe: flutter/flutter_drone
    timeout: 60
    properties:
      dependencies: >-
        [
          {"dependency": "android_sdk", "version": "version:31v8"},
          {"dependency": "chrome_and_driver", "version": "version:84"},
          {"dependency": "goldctl"}
        ]
      shard: web_long_running_tests
      subshard: "2_5"
      tags: >
        ["framework","hostonly","shard"]
    scheduler: luci
    runIf:
      - dev/
      - packages/
      - bin/
      - .ci.yaml

  - name: Linux web_long_running_tests_3_5
    recipe: flutter/flutter_drone
    timeout: 60
    properties:
      dependencies: >-
        [
          {"dependency": "android_sdk", "version": "version:31v8"},
          {"dependency": "chrome_and_driver", "version": "version:84"},
          {"dependency": "goldctl"}
        ]
      shard: web_long_running_tests
      subshard: "3_5"
      tags: >
        ["framework","hostonly","shard"]
    scheduler: luci
    runIf:
      - dev/
      - packages/
      - bin/
      - .ci.yaml

  - name: Linux web_long_running_tests_4_5
    recipe: flutter/flutter_drone
    timeout: 60
    properties:
      dependencies: >-
        [
          {"dependency": "android_sdk", "version": "version:31v8"},
          {"dependency": "chrome_and_driver", "version": "version:84"},
          {"dependency": "goldctl"}
        ]
      shard: web_long_running_tests
      subshard: "4_5"
      tags: >
        ["framework","hostonly","shard"]
    scheduler: luci
    runIf:
      - dev/
      - packages/
      - bin/
      - .ci.yaml

  - name: Linux web_long_running_tests_5_5
    recipe: flutter/flutter_drone
    timeout: 60
    properties:
      dependencies: >-
        [
          {"dependency": "android_sdk", "version": "version:31v8"},
          {"dependency": "chrome_and_driver", "version": "version:84"},
          {"dependency": "goldctl"}
        ]
      shard: web_long_running_tests
      subshard: "5_5"
      tags: >
        ["framework","hostonly","shard"]
    scheduler: luci
    runIf:
      - dev/
      - packages/
      - bin/
      - .ci.yaml

  - name: Linux web_tests_0
    recipe: flutter/flutter_drone
    timeout: 60
    properties:
      dependencies: >-
        [
          {"dependency": "android_sdk", "version": "version:31v8"},
          {"dependency": "chrome_and_driver", "version": "version:84"},
          {"dependency": "goldctl"}
        ]
      shard: web_tests
      subshard: "0"
      tags: >
        ["framework","hostonly","shard"]
    scheduler: luci
    runIf:
      - dev/
      - packages/
      - bin/
      - .ci.yaml

  - name: Linux web_tests_1
    recipe: flutter/flutter_drone
    timeout: 60
    properties:
      dependencies: >-
        [
          {"dependency": "android_sdk", "version": "version:31v8"},
          {"dependency": "chrome_and_driver", "version": "version:84"},
          {"dependency": "goldctl"}
        ]
      shard: web_tests
      subshard: "1"
      tags: >
        ["framework","hostonly","shard"]
    scheduler: luci
    runIf:
      - dev/
      - packages/
      - bin/
      - .ci.yaml

  - name: Linux web_tests_2
    recipe: flutter/flutter_drone
    timeout: 60
    properties:
      dependencies: >-
        [
          {"dependency": "android_sdk", "version": "version:31v8"},
          {"dependency": "chrome_and_driver", "version": "version:84"},
          {"dependency": "goldctl"}
        ]
      shard: web_tests
      subshard: "2"
      tags: >
        ["framework","hostonly","shard"]
    scheduler: luci
    runIf:
      - dev/
      - packages/
      - bin/
      - .ci.yaml

  - name: Linux web_tests_3
    recipe: flutter/flutter_drone
    timeout: 60
    properties:
      dependencies: >-
        [
          {"dependency": "android_sdk", "version": "version:31v8"},
          {"dependency": "chrome_and_driver", "version": "version:84"},
          {"dependency": "goldctl"}
        ]
      shard: web_tests
      subshard: "3"
      tags: >
        ["framework","hostonly","shard"]
    scheduler: luci
    runIf:
      - dev/
      - packages/
      - bin/
      - .ci.yaml

  - name: Linux web_tests_4
    recipe: flutter/flutter_drone
    timeout: 60
    properties:
      dependencies: >-
        [
          {"dependency": "android_sdk", "version": "version:31v8"},
          {"dependency": "chrome_and_driver", "version": "version:84"},
          {"dependency": "goldctl"}
        ]
      shard: web_tests
      subshard: "4"
      tags: >
        ["framework","hostonly","shard"]
    scheduler: luci
    runIf:
      - dev/
      - packages/
      - bin/
      - .ci.yaml

  - name: Linux web_tests_5
    recipe: flutter/flutter_drone
    timeout: 60
    properties:
      dependencies: >-
        [
          {"dependency": "android_sdk", "version": "version:31v8"},
          {"dependency": "chrome_and_driver", "version": "version:84"},
          {"dependency": "goldctl"}
        ]
      shard: web_tests
      subshard: "5"
      tags: >
        ["framework","hostonly","shard"]
    scheduler: luci
    runIf:
      - dev/
      - packages/
      - bin/
      - .ci.yaml

  - name: Linux web_tests_6
    recipe: flutter/flutter_drone
    timeout: 60
    properties:
      dependencies: >-
        [
          {"dependency": "android_sdk", "version": "version:31v8"},
          {"dependency": "chrome_and_driver", "version": "version:84"},
          {"dependency": "goldctl"}
        ]
      shard: web_tests
      subshard: "6"
      tags: >
        ["framework","hostonly","shard"]
    scheduler: luci
    runIf:
      - dev/
      - packages/
      - bin/
      - .ci.yaml

  - name: Linux web_tests_7_last
    recipe: flutter/flutter_drone
    timeout: 60
    properties:
      dependencies: >-
        [
          {"dependency": "android_sdk", "version": "version:31v8"},
          {"dependency": "chrome_and_driver", "version": "version:84"},
          {"dependency": "goldctl"}
        ]
      shard: web_tests
      subshard: "7_last"
      tags: >
        ["framework","hostonly","shard"]
    scheduler: luci
    runIf:
      - dev/
      - packages/
      - bin/
      - .ci.yaml

  - name: Linux web_canvaskit_tests_0
    recipe: flutter/flutter_drone
    timeout: 60
    properties:
      dependencies: >-
        [
          {"dependency": "android_sdk", "version": "version:31v8"},
          {"dependency": "chrome_and_driver"},
          {"dependency": "goldctl"}
        ]
      shard: web_canvaskit_tests
      subshard: "0"
      tags: >
        ["framework","hostonly","shard"]
    scheduler: luci
    runIf:
      - dev/
      - packages/
      - bin/

  - name: Linux web_canvaskit_tests_1
    recipe: flutter/flutter_drone
    timeout: 60
    properties:
      dependencies: >-
        [
          {"dependency": "android_sdk", "version": "version:31v8"},
          {"dependency": "chrome_and_driver"},
          {"dependency": "goldctl"}
        ]
      shard: web_canvaskit_tests
      subshard: "1"
      tags: >
        ["framework","hostonly","shard"]
    scheduler: luci
    runIf:
      - dev/
      - packages/
      - bin/

  - name: Linux web_canvaskit_tests_2
    recipe: flutter/flutter_drone
    timeout: 60
    properties:
      dependencies: >-
        [
          {"dependency": "android_sdk", "version": "version:31v8"},
          {"dependency": "chrome_and_driver"},
          {"dependency": "goldctl"}
        ]
      shard: web_canvaskit_tests
      subshard: "2"
      tags: >
        ["framework","hostonly","shard"]
    scheduler: luci
    runIf:
      - dev/
      - packages/
      - bin/

  - name: Linux web_canvaskit_tests_3
    recipe: flutter/flutter_drone
    timeout: 60
    properties:
      dependencies: >-
        [
          {"dependency": "android_sdk", "version": "version:31v8"},
          {"dependency": "chrome_and_driver"},
          {"dependency": "goldctl"}
        ]
      shard: web_canvaskit_tests
      subshard: "3"
      tags: >
        ["framework","hostonly","shard"]
    scheduler: luci
    runIf:
      - dev/
      - packages/
      - bin/

  - name: Linux web_canvaskit_tests_4
    recipe: flutter/flutter_drone
    timeout: 60
    properties:
      dependencies: >-
        [
          {"dependency": "android_sdk", "version": "version:31v8"},
          {"dependency": "chrome_and_driver"},
          {"dependency": "goldctl"}
        ]
      shard: web_canvaskit_tests
      subshard: "4"
      tags: >
        ["framework","hostonly","shard"]
    scheduler: luci
    runIf:
      - dev/
      - packages/
      - bin/

  - name: Linux web_canvaskit_tests_5
    recipe: flutter/flutter_drone
    timeout: 60
    properties:
      dependencies: >-
        [
          {"dependency": "android_sdk", "version": "version:31v8"},
          {"dependency": "chrome_and_driver"},
          {"dependency": "goldctl"}
        ]
      shard: web_canvaskit_tests
      subshard: "5"
      tags: >
        ["framework","hostonly","shard"]
    scheduler: luci
    runIf:
      - dev/
      - packages/
      - bin/

  - name: Linux web_canvaskit_tests_6
    recipe: flutter/flutter_drone
    timeout: 60
    properties:
      dependencies: >-
        [
          {"dependency": "android_sdk", "version": "version:31v8"},
          {"dependency": "chrome_and_driver"},
          {"dependency": "goldctl"}
        ]
      shard: web_canvaskit_tests
      subshard: "6"
      tags: >
        ["framework","hostonly","shard"]
    scheduler: luci
    runIf:
      - dev/
      - packages/
      - bin/

  - name: Linux web_canvaskit_tests_7_last
    recipe: flutter/flutter_drone
    timeout: 60
    properties:
      dependencies: >-
        [
          {"dependency": "android_sdk", "version": "version:31v8"},
          {"dependency": "chrome_and_driver"},
          {"dependency": "goldctl"}
        ]
      shard: web_canvaskit_tests
      subshard: "7_last"
      tags: >
        ["framework","hostonly","shard"]
    scheduler: luci
    runIf:
      - dev/
      - packages/
      - bin/

  - name: Linux web_tool_tests
    recipe: flutter/flutter_drone
    timeout: 60
    properties:
      dependencies: >-
        [
          {"dependency": "android_sdk", "version": "version:31v8"},
          {"dependency": "chrome_and_driver", "version": "version:84"},
          {"dependency": "open_jdk"},
          {"dependency": "goldctl"}
        ]
      shard: web_tool_tests
      subshard: web
      tags: >
        ["framework","hostonly","shard"]
    scheduler: luci
    runIf:
      - dev/
      - packages/flutter_tools/
      - bin/
      - .ci.yaml

  - name: Linux_android analyzer_benchmark
    recipe: devicelab/devicelab_drone
    presubmit: false
    timeout: 60
    properties:
      tags: >
        ["devicelab","android","linux"]
      task_name: analyzer_benchmark
      benchmark: "true"
    scheduler: luci

  - name: Linux_android android_defines_test
    recipe: devicelab/devicelab_drone
    presubmit: false
    timeout: 60
    properties:
      tags: >
        ["devicelab","android","linux"]
      task_name: android_defines_test
    scheduler: luci

  - name: Linux_android android_obfuscate_test
    recipe: devicelab/devicelab_drone
    presubmit: false
    timeout: 60
    properties:
      tags: >
        ["devicelab","android","linux"]
      task_name: android_obfuscate_test
    scheduler: luci

  - name: Linux_android android_semantics_integration_test
    bringup: true # Flaky https://github.com/flutter/flutter/issues/74522
    recipe: devicelab/devicelab_drone
    presubmit: false
    timeout: 60
    properties:
      tags: >
        ["devicelab","android","linux"]
      task_name: android_semantics_integration_test
    scheduler: luci

  - name: Linux_android android_stack_size_test
    recipe: devicelab/devicelab_drone
    presubmit: false
    timeout: 60
    properties:
      tags: >
        ["devicelab","android","linux"]
      task_name: android_stack_size_test
      benchmark: "true"
    scheduler: luci

  - name: Linux_android android_view_scroll_perf__timeline_summary
    recipe: devicelab/devicelab_drone
    presubmit: false
    timeout: 60
    properties:
      tags: >
        ["devicelab","android","linux"]
      task_name: android_view_scroll_perf__timeline_summary
      benchmark: "true"
    scheduler: luci

  - name: Linux_android animated_image_gc_perf
    recipe: devicelab/devicelab_drone
    presubmit: false
    timeout: 60
    properties:
      tags: >
        ["devicelab","android","linux"]
      task_name: animated_image_gc_perf
      benchmark: "true"
    scheduler: luci

  - name: Linux_android animated_placeholder_perf__e2e_summary
    recipe: devicelab/devicelab_drone
    presubmit: false
    timeout: 60
    properties:
      tags: >
        ["devicelab","android","linux"]
      task_name: animated_placeholder_perf__e2e_summary
      benchmark: "true"
    scheduler: luci

  - name: Linux_android backdrop_filter_perf__e2e_summary
    recipe: devicelab/devicelab_drone
    presubmit: false
    timeout: 60
    properties:
      tags: >
        ["devicelab","android","linux"]
      task_name: backdrop_filter_perf__e2e_summary
      benchmark: "true"
    scheduler: luci

  - name: Linux_android backdrop_filter_perf__timeline_summary
    recipe: devicelab/devicelab_drone
    presubmit: false
    timeout: 60
    properties:
      tags: >
        ["devicelab","android","linux"]
      task_name: backdrop_filter_perf__timeline_summary
      benchmark: "true"
    scheduler: luci

  - name: Linux_samsung_s10 backdrop_filter_perf__timeline_summary
    recipe: devicelab/devicelab_drone
    presubmit: false
    timeout: 60
    properties:
      tags: >
        ["devicelab","android","linux","samsung","s10"]
      task_name: backdrop_filter_perf__timeline_summary
      benchmark: "true"
    scheduler: luci

  - name: Linux_android basic_material_app_android__compile
    recipe: devicelab/devicelab_drone
    presubmit: false
    timeout: 60
    properties:
      tags: >
        ["devicelab","android","linux"]
      task_name: basic_material_app_android__compile
      benchmark: "true"
    scheduler: luci

  - name: Linux_android channels_integration_test
    recipe: devicelab/devicelab_drone
    presubmit: false
    timeout: 60
    properties:
      tags: >
        ["devicelab","android","linux"]
      task_name: channels_integration_test
    scheduler: luci

  - name: Linux_android color_filter_and_fade_perf__e2e_summary
    recipe: devicelab/devicelab_drone
    presubmit: false
    timeout: 60
    properties:
      tags: >
        ["devicelab","android","linux"]
      task_name: color_filter_and_fade_perf__e2e_summary
      benchmark: "true"
    scheduler: luci

  - name: Linux_android color_filter_and_fade_perf__timeline_summary
    recipe: devicelab/devicelab_drone
    presubmit: false
    timeout: 60
    properties:
      tags: >
        ["devicelab","android","linux"]
      task_name: color_filter_and_fade_perf__timeline_summary
      benchmark: "true"
    scheduler: luci

  - name: Linux_android complex_layout_android__compile
    recipe: devicelab/devicelab_drone
    presubmit: false
    timeout: 60
    properties:
      tags: >
        ["devicelab","android","linux"]
      task_name: complex_layout_android__compile
      dependencies: >-
        [
          {"dependency": "open_jdk", "version": "11"}
        ]
      caches: >-
        [
          {"name": "openjdk", "path": "java11"}
        ]
      benchmark: "true"
    scheduler: luci

  - name: Linux_android complex_layout_android__scroll_smoothness
    recipe: devicelab/devicelab_drone
    presubmit: false
    timeout: 60
    properties:
      tags: >
        ["devicelab","android","linux"]
      task_name: complex_layout_android__scroll_smoothness
      dependencies: >-
        [
          {"dependency": "open_jdk", "version": "11"}
        ]
      caches: >-
        [
          {"name": "openjdk", "path": "java11"}
        ]
      benchmark: "true"
    scheduler: luci

  - name: Linux_android complex_layout_scroll_perf__devtools_memory
    recipe: devicelab/devicelab_drone
    presubmit: false
    timeout: 60
    properties:
      tags: >
        ["devicelab","android","linux"]
      task_name: complex_layout_scroll_perf__devtools_memory
      dependencies: >-
        [
          {"dependency": "open_jdk", "version": "11"}
        ]
      caches: >-
        [
          {"name": "openjdk", "path": "java11"}
        ]
      benchmark: "true"
    scheduler: luci

  - name: Linux_android complex_layout_scroll_perf__memory
    recipe: devicelab/devicelab_drone
    presubmit: false
    timeout: 60
    properties:
      tags: >
        ["devicelab","android","linux"]
      task_name: complex_layout_scroll_perf__memory
      dependencies: >-
        [
          {"dependency": "open_jdk", "version": "11"}
        ]
      caches: >-
        [
          {"name": "openjdk", "path": "java11"}
        ]
      benchmark: "true"
    scheduler: luci

  - name: Linux_android complex_layout_scroll_perf__timeline_summary
    recipe: devicelab/devicelab_drone
    presubmit: false
    timeout: 60
    properties:
      tags: >
        ["devicelab","android","linux"]
      task_name: complex_layout_scroll_perf__timeline_summary
      dependencies: >-
        [
          {"dependency": "open_jdk", "version": "11"}
        ]
      caches: >-
        [
          {"name": "openjdk", "path": "java11"}
        ]
      benchmark: "true"
    scheduler: luci

  - name: Linux_samsung_s10 complex_layout_scroll_perf__timeline_summary
    recipe: devicelab/devicelab_drone
    presubmit: false
    timeout: 60
    properties:
      tags: >
        ["devicelab","android","linux","samsung","s10"]
      task_name: complex_layout_scroll_perf__timeline_summary
      dependencies: >-
        [
          {"dependency": "open_jdk", "version": "11"}
        ]
      caches: >-
        [
          {"name": "openjdk", "path": "java11"}
        ]
      benchmark: "true"
    scheduler: luci

  - name: Linux_android complex_layout_semantics_perf
    recipe: devicelab/devicelab_drone
    presubmit: false
    timeout: 60
    properties:
      tags: >
        ["devicelab","android","linux"]
      task_name: complex_layout_semantics_perf
      dependencies: >-
        [
          {"dependency": "open_jdk", "version": "11"}
        ]
      caches: >-
        [
          {"name": "openjdk", "path": "java11"}
        ]
      benchmark: "true"
    scheduler: luci

  - name: Linux_android complex_layout__start_up
    bringup: true # Flaky https://github.com/flutter/flutter/issues/98999
    recipe: devicelab/devicelab_drone
    presubmit: false
    timeout: 60
    properties:
      tags: >
        ["devicelab","android","linux"]
      task_name: complex_layout__start_up
      dependencies: >-
        [
          {"dependency": "open_jdk", "version": "11"}
        ]
      caches: >-
        [
          {"name": "openjdk", "path": "java11"}
        ]
      benchmark: "true"
    scheduler: luci

  - name: Linux_android cubic_bezier_perf__e2e_summary
    recipe: devicelab/devicelab_drone
    presubmit: false
    timeout: 60
    properties:
      tags: >
        ["devicelab","android","linux"]
      task_name: cubic_bezier_perf__e2e_summary
      benchmark: "true"
    scheduler: luci

  - name: Linux_android cubic_bezier_perf_sksl_warmup__e2e_summary
    recipe: devicelab/devicelab_drone
    presubmit: false
    timeout: 60
    properties:
      tags: >
        ["devicelab","android","linux"]
      task_name: cubic_bezier_perf_sksl_warmup__e2e_summary
      benchmark: "true"
    scheduler: luci

  - name: Linux_android cubic_bezier_perf_sksl_warmup__timeline_summary
    recipe: devicelab/devicelab_drone
    presubmit: false
    timeout: 60
    properties:
      tags: >
        ["devicelab","android","linux"]
      task_name: cubic_bezier_perf_sksl_warmup__timeline_summary
      benchmark: "true"
    scheduler: luci

  - name: Linux_android cubic_bezier_perf__timeline_summary
    recipe: devicelab/devicelab_drone
    presubmit: false
    timeout: 60
    properties:
      tags: >
        ["devicelab","android","linux"]
      task_name: cubic_bezier_perf__timeline_summary
      benchmark: "true"
    scheduler: luci

  - name: Linux_samsung_s10 cubic_bezier_perf__timeline_summary
    recipe: devicelab/devicelab_drone
    presubmit: false
    timeout: 60
    properties:
      tags: >
        ["devicelab","android","linux","samsung","s10"]
      task_name: cubic_bezier_perf__timeline_summary
      benchmark: "true"
    scheduler: luci

  - name: Linux_android cull_opacity_perf__e2e_summary
    recipe: devicelab/devicelab_drone
    presubmit: false
    timeout: 60
    properties:
      tags: >
        ["devicelab","android","linux"]
      task_name: cull_opacity_perf__e2e_summary
      benchmark: "true"
    scheduler: luci

  - name: Linux_android cull_opacity_perf__timeline_summary
    recipe: devicelab/devicelab_drone
    presubmit: false
    timeout: 60
    properties:
      tags: >
        ["devicelab","android","linux"]
      task_name: cull_opacity_perf__timeline_summary
      benchmark: "true"
    scheduler: luci

  - name: Linux_samsung_s10 cull_opacity_perf__timeline_summary
    recipe: devicelab/devicelab_drone
    presubmit: false
    timeout: 60
    properties:
      tags: >
        ["devicelab","android","linux","samsung","s10"]
      task_name: cull_opacity_perf__timeline_summary
      benchmark: "true"
    scheduler: luci

  - name: Linux_android devtools_profile_start_test
    recipe: devicelab/devicelab_drone
    presubmit: false
    timeout: 60
    properties:
      tags: >
        ["devicelab","android","linux"]
      task_name: devtools_profile_start_test
    scheduler: luci

  - name: Linux_android drive_perf_debug_warning
    recipe: devicelab/devicelab_drone
    presubmit: false
    timeout: 60
    properties:
      tags: >
        ["devicelab","android","linux"]
      task_name: drive_perf_debug_warning
    scheduler: luci

  - name: Linux_android embedded_android_views_integration_test
    recipe: devicelab/devicelab_drone
    presubmit: false
    timeout: 60
    properties:
      tags: >
        ["devicelab","android","linux"]
      task_name: embedded_android_views_integration_test
    scheduler: luci

  - name: Linux_android external_ui_integration_test
    recipe: devicelab/devicelab_drone
    presubmit: false
    timeout: 60
    properties:
      tags: >
        ["devicelab","android","linux"]
      task_name: external_ui_integration_test
    scheduler: luci

  - name: Linux_android fading_child_animation_perf__timeline_summary
    recipe: devicelab/devicelab_drone
    presubmit: false
    timeout: 60
    properties:
      tags: >
        ["devicelab","android","linux"]
      task_name: fading_child_animation_perf__timeline_summary
      benchmark: "true"
    scheduler: luci

  - name: Linux_android fast_scroll_heavy_gridview__memory
    recipe: devicelab/devicelab_drone
    presubmit: false
    timeout: 60
    properties:
      tags: >
        ["devicelab","android","linux"]
      task_name: fast_scroll_heavy_gridview__memory
      benchmark: "true"
    scheduler: luci

  - name: Linux_android fast_scroll_large_images__memory
    recipe: devicelab/devicelab_drone
    presubmit: false
    timeout: 60
    properties:
      tags: >
        ["devicelab","android","linux"]
      task_name: fast_scroll_large_images__memory
      benchmark: "true"
    scheduler: luci

  - name: Linux_android flavors_test
    recipe: devicelab/devicelab_drone
    presubmit: false
    timeout: 60
    properties:
      tags: >
        ["devicelab","android","linux"]
      task_name: flavors_test
    scheduler: luci

  - name: Linux_android flutter_engine_group_performance
    recipe: devicelab/devicelab_drone
    presubmit: false
    timeout: 60
    properties:
      tags: >
        ["devicelab","android","linux"]
      task_name: flutter_engine_group_performance
      benchmark: "true"
    scheduler: luci

  - name: Linux_android flutter_gallery__back_button_memory
    recipe: devicelab/devicelab_drone
    presubmit: false
    timeout: 60
    properties:
      tags: >
        ["devicelab","android","linux"]
      task_name: flutter_gallery__back_button_memory
      benchmark: "true"
    scheduler: luci

  - name: Linux_android flutter_gallery__image_cache_memory
    recipe: devicelab/devicelab_drone
    presubmit: false
    timeout: 60
    properties:
      tags: >
        ["devicelab","android","linux"]
      task_name: flutter_gallery__image_cache_memory
      benchmark: "true"
    scheduler: luci

  - name: Linux_android flutter_gallery__memory_nav
    recipe: devicelab/devicelab_drone
    presubmit: false
    timeout: 60
    properties:
      tags: >
        ["devicelab","android","linux"]
      task_name: flutter_gallery__memory_nav
      benchmark: "true"
    scheduler: luci

  - name: Linux_android flutter_gallery__start_up
    recipe: devicelab/devicelab_drone
    presubmit: false
    timeout: 60
    properties:
      tags: >
        ["devicelab","android","linux"]
      task_name: flutter_gallery__start_up
      benchmark: "true"
    scheduler: luci

  - name: Linux_android flutter_gallery__start_up_delayed
    recipe: devicelab/devicelab_drone
    presubmit: false
    timeout: 60
    properties:
      tags: >
        ["devicelab","android","linux"]
      task_name: flutter_gallery__start_up_delayed
      benchmark: "true"
    scheduler: luci

  - name: Linux_android flutter_gallery_android__compile
    recipe: devicelab/devicelab_drone
    presubmit: false
    timeout: 60
    properties:
      tags: >
        ["devicelab","android","linux"]
      task_name: flutter_gallery_android__compile
      benchmark: "true"
    scheduler: luci

  - name: Linux_android flutter_gallery_v2_chrome_run_test
    recipe: devicelab/devicelab_drone
    presubmit: false
    timeout: 60
    properties:
      tags: >
        ["devicelab","android","linux"]
      task_name: flutter_gallery_v2_chrome_run_test
    scheduler: luci

  - name: Linux_android flutter_gallery_v2_web_compile_test
    recipe: devicelab/devicelab_drone
    presubmit: false
    timeout: 60
    properties:
      tags: >
        ["devicelab","android","linux"]
      task_name: flutter_gallery_v2_web_compile_test
      benchmark: "true"
    scheduler: luci

  - name: Linux_android flutter_test_performance
    recipe: devicelab/devicelab_drone
    presubmit: false
    timeout: 60
    properties:
      tags: >
        ["devicelab","android","linux"]
      task_name: flutter_test_performance
      benchmark: "true"
    scheduler: luci

  - name: Linux_android flutter_view__start_up
    recipe: devicelab/devicelab_drone
    presubmit: false
    timeout: 60
    properties:
      tags: >
        ["devicelab","android","linux"]
      task_name: flutter_view__start_up
    scheduler: luci

  - name: Linux_android frame_policy_delay_test_android
    recipe: devicelab/devicelab_drone
    presubmit: false
    timeout: 60
    properties:
      tags: >
        ["devicelab","android","linux"]
      task_name: frame_policy_delay_test_android
      benchmark: "true"
    scheduler: luci

  - name: Linux_android fullscreen_textfield_perf
    recipe: devicelab/devicelab_drone
    presubmit: false
    timeout: 60
    properties:
      tags: >
        ["devicelab","android","linux"]
      task_name: fullscreen_textfield_perf
      benchmark: "true"
    scheduler: luci

  - name: Linux_android fullscreen_textfield_perf__e2e_summary
    recipe: devicelab/devicelab_drone
    presubmit: false
    timeout: 60
    properties:
      tags: >
        ["devicelab","android","linux"]
      task_name: fullscreen_textfield_perf__e2e_summary
      benchmark: "true"
    scheduler: luci

  - name: Linux_android fullscreen_textfield_perf__timeline_summary
    recipe: devicelab/devicelab_drone
    presubmit: false
    timeout: 60
    properties:
      tags: >
        ["devicelab","android","linux"]
      task_name: fullscreen_textfield_perf__timeline_summary
      benchmark: "true"
    scheduler: luci

  - name: Linux_android hello_world__memory
    recipe: devicelab/devicelab_drone
    presubmit: false
    timeout: 60
    properties:
      tags: >
        ["devicelab","android","linux"]
      task_name: hello_world__memory
      benchmark: "true"
    scheduler: luci

  - name: Linux_android home_scroll_perf__timeline_summary
    recipe: devicelab/devicelab_drone
    presubmit: false
    timeout: 60
    properties:
      tags: >
        ["devicelab","android","linux"]
      task_name: home_scroll_perf__timeline_summary
      benchmark: "true"
    scheduler: luci

  - name: Linux_android hot_mode_dev_cycle_linux__benchmark
    recipe: devicelab/devicelab_drone
    timeout: 60
    properties:
      tags: >
        ["devicelab","android","linux"]
      task_name: hot_mode_dev_cycle_linux__benchmark
      benchmark: "true"
    runIf:
      - dev/**
    scheduler: luci

  - name: Linux_android hybrid_android_views_integration_test
    recipe: devicelab/devicelab_drone
    presubmit: false
    timeout: 60
    properties:
      tags: >
        ["devicelab","android","linux"]
      task_name: hybrid_android_views_integration_test
    scheduler: luci

  - name: Linux_android image_list_jit_reported_duration
    recipe: devicelab/devicelab_drone
    presubmit: false
    timeout: 60
    properties:
      tags: >
        ["devicelab","android","linux"]
      task_name: image_list_jit_reported_duration
      benchmark: "true"
    scheduler: luci

  - name: Linux_android imagefiltered_transform_animation_perf__timeline_summary
    recipe: devicelab/devicelab_drone
    presubmit: false
    timeout: 60
    properties:
      tags: >
        ["devicelab","android","linux"]
      task_name: imagefiltered_transform_animation_perf__timeline_summary
      benchmark: "true"
    scheduler: luci

  - name: Linux_samsung_s10 imagefiltered_transform_animation_perf__timeline_summary
    recipe: devicelab/devicelab_drone
    presubmit: false
    timeout: 60
    properties:
      tags: >
        ["devicelab","android","linux","samsung","s10"]
      task_name: imagefiltered_transform_animation_perf__timeline_summary
      benchmark: "true"
    scheduler: luci

  - name: Linux_android image_list_reported_duration
    recipe: devicelab/devicelab_drone
    presubmit: false
    timeout: 60
    properties:
      tags: >
        ["devicelab","android","linux"]
      task_name: image_list_reported_duration
      benchmark: "true"
    scheduler: luci

  - name: Linux_android integration_ui_driver
    recipe: devicelab/devicelab_drone
    presubmit: false
    timeout: 60
    properties:
      tags: >
        ["devicelab","android","linux"]
      task_name: integration_ui_driver
    scheduler: luci

  - name: Linux_android integration_ui_keyboard_resize
    recipe: devicelab/devicelab_drone
    presubmit: false
    timeout: 60
    properties:
      tags: >
        ["devicelab","android","linux"]
      task_name: integration_ui_keyboard_resize
    scheduler: luci

  - name: Linux_android integration_ui_screenshot
    recipe: devicelab/devicelab_drone
    presubmit: false
    timeout: 60
    properties:
      tags: >
        ["devicelab","android","linux"]
      task_name: integration_ui_screenshot
    scheduler: luci

  - name: Linux_android integration_ui_textfield
    recipe: devicelab/devicelab_drone
    presubmit: false
    timeout: 60
    properties:
      tags: >
        ["devicelab","android","linux"]
      task_name: integration_ui_textfield
    scheduler: luci

  - name: Linux_android large_image_changer_perf_android
    recipe: devicelab/devicelab_drone
    presubmit: false
    timeout: 60
    properties:
      tags: >
        ["devicelab","android","linux"]
      task_name: large_image_changer_perf_android
      benchmark: "true"
    scheduler: luci

  - name: Linux_android linux_chrome_dev_mode
    recipe: devicelab/devicelab_drone
    presubmit: false
    timeout: 60
    properties:
      tags: >
        ["devicelab","android","linux"]
      task_name: linux_chrome_dev_mode
      benchmark: "true"
    scheduler: luci

  - name: Linux_android multi_widget_construction_perf__e2e_summary
    recipe: devicelab/devicelab_drone
    presubmit: false
    timeout: 60
    properties:
      tags: >
        ["devicelab","android","linux"]
      task_name: multi_widget_construction_perf__e2e_summary
      benchmark: "true"
    scheduler: luci

  - name: Linux_android new_gallery__crane_perf
    recipe: devicelab/devicelab_drone
    presubmit: false
    timeout: 60
    properties:
      tags: >
        ["devicelab","android","linux"]
      task_name: new_gallery__crane_perf
      benchmark: "true"
    scheduler: luci

  - name: Linux_android new_gallery__transition_perf
    recipe: devicelab/devicelab_drone
    presubmit: false
    timeout: 60
    properties:
      tags: >
        ["devicelab","android","linux"]
      task_name: new_gallery__transition_perf
      benchmark: "true"
    scheduler: luci

  - name: Linux_samsung_s10 new_gallery__transition_perf
    recipe: devicelab/devicelab_drone
    presubmit: false
    timeout: 60
    properties:
      tags: >
        ["devicelab","android","linux","samsung","s10"]
      task_name: new_gallery__transition_perf
      benchmark: "true"
    scheduler: luci

  - name: Linux_android picture_cache_perf__e2e_summary
    recipe: devicelab/devicelab_drone
    presubmit: false
    timeout: 60
    properties:
      tags: >
        ["devicelab","android","linux"]
      task_name: picture_cache_perf__e2e_summary
      benchmark: "true"
    scheduler: luci

  - name: Linux_android picture_cache_perf__timeline_summary
    recipe: devicelab/devicelab_drone
    presubmit: false
    timeout: 60
    properties:
      tags: >
        ["devicelab","android","linux"]
      task_name: picture_cache_perf__timeline_summary
      benchmark: "true"
    scheduler: luci

  - name: Linux_samsung_s10 picture_cache_perf__timeline_summary
    recipe: devicelab/devicelab_drone
    presubmit: false
    timeout: 60
    properties:
      tags: >
        ["devicelab","android","linux","samsung","s10"]
      task_name: picture_cache_perf__timeline_summary
      benchmark: "true"
    scheduler: luci

  - name: Linux_android android_picture_cache_complexity_scoring_perf__timeline_summary
    recipe: devicelab/devicelab_drone
    presubmit: false
    timeout: 60
    properties:
      tags: >
        ["devicelab","android","linux"]
      task_name: android_picture_cache_complexity_scoring_perf__timeline_summary
    scheduler: luci

  - name: Linux_android platform_channels_benchmarks
    recipe: devicelab/devicelab_drone
    presubmit: false
    timeout: 60
    properties:
      tags: >
        ["devicelab","android","linux"]
      task_name: platform_channels_benchmarks
      benchmark: "true"
    scheduler: luci

  - name: Linux_android platform_channel_sample_test
    recipe: devicelab/devicelab_drone
    presubmit: false
    timeout: 60
    properties:
      tags: >
        ["devicelab","android","linux"]
      task_name: platform_channel_sample_test
    scheduler: luci

  - name: Linux_android platform_interaction_test
    recipe: devicelab/devicelab_drone
    presubmit: false
    timeout: 60
    properties:
      tags: >
        ["devicelab","android","linux"]
      task_name: platform_interaction_test
    scheduler: luci

  - name: Linux_android platform_views_scroll_perf__timeline_summary
    recipe: devicelab/devicelab_drone
    presubmit: false
    timeout: 60
    properties:
      tags: >
        ["devicelab","android","linux"]
      task_name: platform_views_scroll_perf__timeline_summary
      benchmark: "true"
    scheduler: luci

  - name: Linux_samsung_s10 platform_views_scroll_perf__timeline_summary
    recipe: devicelab/devicelab_drone
    presubmit: false
    timeout: 60
    properties:
      tags: >
        ["devicelab","android","linux","samsung","s10"]
      task_name: platform_views_scroll_perf__timeline_summary
      benchmark: "true"
    scheduler: luci

  - name: Linux_android platform_view__start_up
    recipe: devicelab/devicelab_drone
    presubmit: false
    timeout: 60
    properties:
      tags: >
        ["devicelab","android","linux"]
      task_name: platform_view__start_up
    scheduler: luci

  - name: Linux_android routing_test
    recipe: devicelab/devicelab_drone
    presubmit: false
    timeout: 60
    properties:
      tags: >
        ["devicelab","android","linux"]
      task_name: routing_test
    scheduler: luci

  - name: Linux_android service_extensions_test
    recipe: devicelab/devicelab_drone
    presubmit: false
    timeout: 60
    properties:
      tags: >
        ["devicelab","android","linux"]
      task_name: service_extensions_test
    scheduler: luci

  - name: Linux_android textfield_perf__e2e_summary
    recipe: devicelab/devicelab_drone
    presubmit: false
    timeout: 60
    properties:
      tags: >
        ["devicelab","android","linux"]
      task_name: textfield_perf__e2e_summary
      benchmark: "true"
    scheduler: luci

  - name: Linux_android textfield_perf__timeline_summary
    recipe: devicelab/devicelab_drone
    presubmit: false
    timeout: 60
    properties:
      tags: >
        ["devicelab","android","linux"]
      task_name: textfield_perf__timeline_summary
      benchmark: "true"
    scheduler: luci

  - name: Linux_samsung_s10 textfield_perf__timeline_summary
    recipe: devicelab/devicelab_drone
    presubmit: false
    timeout: 60
    properties:
      tags: >
        ["devicelab","android","linux","samsung","s10"]
      task_name: textfield_perf__timeline_summary
      benchmark: "true"
    scheduler: luci

  - name: Linux_android tiles_scroll_perf__timeline_summary
    recipe: devicelab/devicelab_drone
    presubmit: false
    timeout: 60
    properties:
      tags: >
        ["devicelab","android","linux"]
      task_name: tiles_scroll_perf__timeline_summary
      dependencies: >-
        [
          {"dependency": "open_jdk", "version": "11"}
        ]
      caches: >-
        [
          {"name": "openjdk", "path": "java11"}
        ]
      benchmark: "true"
    scheduler: luci

  - name: Linux_android web_size__compile_test
    recipe: devicelab/devicelab_drone
    presubmit: false
    timeout: 60
    properties:
      tags: >
        ["devicelab","android","linux"]
      task_name: web_size__compile_test
    scheduler: luci

  - name: Linux android views
    bringup: true # Flaky https://github.com/flutter/flutter/issues/99001
    recipe: flutter/android_views
    properties:
      dependencies: >-
        [
          {"dependency": "android_sdk", "version": "version:31v8"},
          {"dependency": "android_virtual_device", "version": "31"}
        ]
      tags: >
        ["framework","hostonly"]
      benchmark: "true"
    timeout: 60
    scheduler: luci

  - name: Linux deferred components
    bringup: true # Flaky https://github.com/flutter/flutter/issues/96403
    recipe: flutter/deferred_components
    properties:
      dependencies: >-
        [
          {"dependency": "android_sdk", "version": "version:31v8"},
          {"dependency": "android_virtual_device", "version": "31"},
          {"dependency": "curl"}
        ]
      tags: >
        ["framework","hostonly"]
    timeout: 60
    scheduler: luci

  - name: Linux_android opacity_peephole_one_rect_perf__e2e_summary
    recipe: devicelab/devicelab_drone
    presubmit: false
    timeout: 60
    properties:
      tags: >
        ["devicelab","android","linux"]
      task_name: opacity_peephole_one_rect_perf__e2e_summary
      benchmark: "true"
    scheduler: luci

  - name: Linux_android opacity_peephole_col_of_rows_perf__e2e_summary
    recipe: devicelab/devicelab_drone
    presubmit: false
    timeout: 60
    properties:
      tags: >
        ["devicelab","android","linux"]
      task_name: opacity_peephole_col_of_rows_perf__e2e_summary
      benchmark: "true"
    scheduler: luci

  - name: Linux_android opacity_peephole_opacity_of_grid_perf__e2e_summary
    recipe: devicelab/devicelab_drone
    presubmit: false
    timeout: 60
    properties:
      tags: >
        ["devicelab","android","linux"]
      task_name: opacity_peephole_opacity_of_grid_perf__e2e_summary
      benchmark: "true"
    scheduler: luci

  - name: Linux_android opacity_peephole_grid_of_opacity_perf__e2e_summary
    recipe: devicelab/devicelab_drone
    presubmit: false
    timeout: 60
    properties:
      tags: >
        ["devicelab","android","linux"]
      task_name: opacity_peephole_grid_of_opacity_perf__e2e_summary
      benchmark: "true"
    scheduler: luci

  - name: Linux_android opacity_peephole_fade_transition_text_perf__e2e_summary
    recipe: devicelab/devicelab_drone
    presubmit: false
    timeout: 60
    properties:
      tags: >
        ["devicelab","android","linux"]
      task_name: opacity_peephole_fade_transition_text_perf__e2e_summary
      benchmark: "true"
    scheduler: luci

  - name: Linux_android opacity_peephole_grid_of_alpha_savelayers_perf__e2e_summary
    recipe: devicelab/devicelab_drone
    presubmit: false
    timeout: 60
    properties:
      tags: >
        ["devicelab","android","linux"]
      task_name: opacity_peephole_grid_of_alpha_savelayers_perf__e2e_summary
      benchmark: "true"
    scheduler: luci

  - name: Linux_android opacity_peephole_col_of_alpha_savelayer_rows_perf__e2e_summary
    recipe: devicelab/devicelab_drone
    presubmit: false
    timeout: 60
    properties:
      tags: >
        ["devicelab","android","linux"]
      task_name: opacity_peephole_col_of_alpha_savelayer_rows_perf__e2e_summary
      benchmark: "true"
    scheduler: luci

  - name: Linux_android android_choreographer_do_frame_test
    bringup: true
    recipe: devicelab/devicelab_drone
    presubmit: false
    timeout: 60
    properties:
      tags: >
        ["devicelab","android","linux"]
      task_name: android_choreographer_do_frame_test
    scheduler: luci

  - name: Linux_android android_lifecycles_test
    bringup: true
    recipe: devicelab/devicelab_drone
    presubmit: false
    timeout: 60
    properties:
      tags: >
        ["devicelab","android","linux"]
      task_name: android_lifecycles_test
    scheduler: luci

  - name: Mac build_aar_module_test
    recipe: devicelab/devicelab_drone
    timeout: 60
    properties:
      add_recipes_cq: "true"
      caches: >-
        [
          {"name":"gradle","path":"gradle"}
        ]
      dependencies: >-
        [
          {"dependency": "android_sdk", "version": "version:31v8"},
          {"dependency": "gems"},
          {"dependency": "open_jdk"},
          {"dependency": "xcode"}
        ]
      tags: >
        ["devicelab","hostonly"]
      task_name: build_aar_module_test
    scheduler: luci
    runIf:
      - dev/**
      - packages/flutter_tools/**
      - bin/**
      - .ci.yaml

  - name: Mac build_ios_framework_module_test
    recipe: devicelab/devicelab_drone
    timeout: 60
    properties:
      caches: >-
        [
          {"name":"gradle","path":"gradle"}
        ]
      dependencies: >-
        [
          {"dependency": "android_sdk", "version": "version:31v8"},
          {"dependency": "open_jdk"},
          {"dependency": "xcode"},
          {"dependency": "gems"}
        ]
      tags: >
        ["devicelab","hostonly"]
      task_name: build_ios_framework_module_test
    scheduler: luci
    runIf:
      - dev/**
      - packages/flutter_tools/**
      - bin/**
      - .ci.yaml

  - name: Mac build_tests_1_4
    recipe: flutter/flutter_drone
    timeout: 60
    properties:
      add_recipes_cq: "true"
      dependencies: >-
        [
          {"dependency": "android_sdk", "version": "version:31v8"},
          {"dependency": "chrome_and_driver", "version": "version:98.1"},
          {"dependency": "open_jdk"},
          {"dependency": "xcode"},
          {"dependency": "gems"},
          {"dependency": "goldctl"}
        ]
      shard: build_tests
      subshard: "1_4"
      tags: >
        ["framework","hostonly","shard"]
    scheduler: luci

  - name: Mac build_tests_2_4
    recipe: flutter/flutter_drone
    timeout: 60
    properties:
      add_recipes_cq: "true"
      dependencies: >-
        [
          {"dependency": "android_sdk", "version": "version:31v8"},
          {"dependency": "chrome_and_driver", "version": "version:98.1"},
          {"dependency": "open_jdk"},
          {"dependency": "xcode"},
          {"dependency": "gems"},
          {"dependency": "goldctl"}
        ]
      shard: build_tests
      subshard: "2_4"
      tags: >
        ["framework","hostonly","shard"]
    scheduler: luci

  - name: Mac build_tests_3_4
    recipe: flutter/flutter_drone
    timeout: 60
    properties:
      add_recipes_cq: "true"
      dependencies: >-
        [
          {"dependency": "android_sdk", "version": "version:31v8"},
          {"dependency": "chrome_and_driver", "version": "version:98.1"},
          {"dependency": "open_jdk"},
          {"dependency": "xcode"},
          {"dependency": "gems"},
          {"dependency": "goldctl"}
        ]
      shard: build_tests
      subshard: "3_4"
      tags: >
        ["framework","hostonly","shard"]
    scheduler: luci

  - name: Mac build_tests_4_4
    recipe: flutter/flutter_drone
    timeout: 60
    properties:
      add_recipes_cq: "true"
      dependencies: >-
        [
          {"dependency": "android_sdk", "version": "version:31v8"},
          {"dependency": "chrome_and_driver", "version": "version:98.1"},
          {"dependency": "open_jdk"},
          {"dependency": "xcode"},
          {"dependency": "gems"},
          {"dependency": "goldctl"}
        ]
      shard: build_tests
      subshard: "4_4"
      tags: >
        ["framework","hostonly","shard"]
    scheduler: luci

  - name: Mac customer_testing
    recipe: flutter/flutter
    timeout: 60
    properties:
      add_recipes_cq: "true"
      validation: customer_testing
      validation_name: Customer testing
      tags: >
        ["framework","hostonly"]
    scheduler: luci

  - name: Mac dart_plugin_registry_test
    recipe: devicelab/devicelab_drone
    timeout: 60
    properties:
      caches: >-
        [
          {"name":"gradle","path":"gradle"}
        ]
      dependencies: >-
        [
          {"dependency": "xcode"},
          {"dependency": "gems"}
        ]
      tags: >
        ["devicelab","hostonly"]
      task_name: dart_plugin_registry_test
    scheduler: luci
    runIf:
      - dev/**
      - packages/flutter_tools/**
      - bin/**
      - .ci.yaml

  - name: Mac entrypoint_dart_registrant
    recipe: devicelab/devicelab_drone
    bringup: true
    timeout: 60
    properties:
      caches: >-
        [
          {"name":"gradle","path":"gradle"}
        ]
      dependencies: >-
        [
          {"dependency": "xcode"},
          {"dependency": "gems"}
        ]
      tags: >
        ["devicelab","hostonly"]
      task_name: entrypoint_dart_registrant
    scheduler: luci
    runIf:
      - dev/**
      - packages/flutter_tools/**
      - bin/**
      - .ci.yaml

  - name: Mac framework_tests_libraries
    recipe: flutter/flutter_drone
    timeout: 60
    properties:
      dependencies: >-
        [
          {"dependency": "goldctl"}
        ]
      shard: framework_tests
      subshard: libraries
      tags: >
        ["framework","hostonly","shard"]
    scheduler: luci
    runIf:
      - dev/**
      - packages/flutter/**
      - packages/flutter_driver/**
      - packages/integration_test/**
      - packages/flutter_localizations/**
      - packages/fuchsia_remote_debug_protocol/**
      - packages/flutter_test/**
      - packages/flutter_goldens/**
      - packages/flutter_tools/**
      - bin/**
      - .ci.yaml

  - name: Mac framework_tests_misc
    recipe: flutter/flutter_drone
    timeout: 60
    properties:
      dependencies: >-
        [
          {"dependency": "goldctl"},
          {"dependency": "xcode"},
          {"dependency": "gems"},
          {"dependency": "open_jdk"},
          {"dependency": "android_sdk", "version": "version:31v8"}
        ]
      shard: framework_tests
      subshard: misc
      tags: >
        ["framework","hostonly","shard"]
    scheduler: luci
    runIf:
      - dev/**
      - packages/flutter/**
      - packages/flutter_driver/**
      - packages/integration_test/**
      - packages/flutter_localizations/**
      - packages/fuchsia_remote_debug_protocol/**
      - packages/flutter_test/**
      - packages/flutter_goldens/**
      - packages/flutter_tools/**
      - bin/**
      - .ci.yaml

  - name: Mac framework_tests_widgets
    recipe: flutter/flutter_drone
    timeout: 60
    properties:
      dependencies: >-
        [
          {"dependency": "goldctl"}
        ]
      shard: framework_tests
      subshard: widgets
      tags: >
        ["framework","hostonly","shard"]
    scheduler: luci
    runIf:
      - dev/**
      - packages/flutter/**
      - packages/flutter_driver/**
      - packages/integration_test/**
      - packages/flutter_localizations/**
      - packages/fuchsia_remote_debug_protocol/**
      - packages/flutter_test/**
      - packages/flutter_goldens/**
      - packages/flutter_tools/**
      - bin/**
      - .ci.yaml

  - name: Mac gradle_plugin_bundle_test
    recipe: devicelab/devicelab_drone
    timeout: 60
    properties:
      caches: >-
        [
          {"name":"gradle","path":"gradle"}
        ]
      dependencies: >-
        [
          {"dependency": "android_sdk", "version": "version:31v8"},
          {"dependency": "open_jdk"},
          {"dependency": "xcode"},
          {"dependency": "gems"}
        ]
      tags: >
        ["devicelab","hostonly"]
      task_name: gradle_plugin_bundle_test
    scheduler: luci
    runIf:
      - dev/**
      - bin/**
      - .ci.yaml

  - name: Mac gradle_plugin_fat_apk_test
    recipe: devicelab/devicelab_drone
    timeout: 60
    properties:
      caches: >-
        [
          {"name":"gradle","path":"gradle"}
        ]
      dependencies: >-
        [
          {"dependency": "android_sdk", "version": "version:31v8"},
          {"dependency": "open_jdk"},
          {"dependency": "xcode"},
          {"dependency": "gems"}
        ]
      tags: >
        ["devicelab","hostonly"]
      task_name: gradle_plugin_fat_apk_test
    scheduler: luci
    runIf:
      - dev/**
      - bin/**
      - .ci.yaml

  - name: Mac gradle_plugin_light_apk_test
    recipe: devicelab/devicelab_drone
    timeout: 60
    properties:
      caches: >-
        [
          {"name":"gradle","path":"gradle"}
        ]
      dependencies: >-
        [
          {"dependency": "android_sdk", "version": "version:31v8"},
          {"dependency": "open_jdk"},
          {"dependency": "xcode"},
          {"dependency": "gems"}
        ]
      tags: >
        ["devicelab","hostonly"]
      task_name: gradle_plugin_light_apk_test
    scheduler: luci
    runIf:
      - dev/**
      - bin/**
      - .ci.yaml

  - name: Mac module_custom_host_app_name_test
    recipe: devicelab/devicelab_drone
    timeout: 60
    properties:
      caches: >-
        [
          {"name":"gradle","path":"gradle"}
        ]
      dependencies: >-
        [
          {"dependency": "android_sdk", "version": "version:31v8"},
          {"dependency": "open_jdk"},
          {"dependency": "xcode"},
          {"dependency": "gems"}
        ]
      tags: >
        ["devicelab","hostonly"]
      task_name: module_custom_host_app_name_test
    scheduler: luci
    runIf:
      - dev/**
      - packages/flutter_tools/**
      - bin/**
      - .ci.yaml

  - name: Mac module_host_with_custom_build_test
    recipe: devicelab/devicelab_drone
    timeout: 60
    properties:
      caches: >-
        [
          {"name":"gradle","path":"gradle"}
        ]
      dependencies: >-
        [
          {"dependency": "android_sdk", "version": "version:31v8"},
          {"dependency": "open_jdk"},
          {"dependency": "xcode"},
          {"dependency": "gems"}
        ]
      tags: >
        ["devicelab","hostonly"]
      task_name: module_host_with_custom_build_test
    scheduler: luci
    runIf:
      - dev/**
      - packages/flutter_tools/**
      - bin/**
      - .ci.yaml

  - name: Mac module_test
    recipe: devicelab/devicelab_drone
    timeout: 60
    properties:
      caches: >-
        [
          {"name":"gradle","path":"gradle"}
        ]
      dependencies: >-
        [
          {"dependency": "android_sdk", "version": "version:31v8"},
          {"dependency": "open_jdk"},
          {"dependency": "xcode"},
          {"dependency": "gems"}
        ]
      tags: >
        ["devicelab","hostonly"]
      task_name: module_test
    scheduler: luci
    runIf:
      - dev/**
      - packages/flutter_tools/**
      - bin/**
      - .ci.yaml

  - name: Mac module_test_ios
    recipe: devicelab/devicelab_drone
    timeout: 60
    properties:
      caches: >-
        [
          {"name":"gradle","path":"gradle"}
        ]
      dependencies: >-
        [
          {"dependency": "android_sdk", "version": "version:31v8"},
          {"dependency": "open_jdk"},
          {"dependency": "xcode"},
          {"dependency": "gems"}
        ]
      tags: >
        ["devicelab","hostonly"]
      task_name: module_test_ios
    scheduler: luci
    runIf:
      - dev/**
      - packages/flutter_tools/**
      - bin/**
      - .ci.yaml

  - name: Mac plugin_dependencies_test
    recipe: devicelab/devicelab_drone
    timeout: 60
    properties:
      caches: >-
        [
          {"name":"gradle","path":"gradle"}
        ]
      dependencies: >-
        [
          {"dependency": "android_sdk", "version": "version:31v8"},
          {"dependency": "open_jdk"},
          {"dependency": "xcode"},
          {"dependency": "gems"}
        ]
      tags: >
        ["devicelab","hostonly"]
      task_name: plugin_dependencies_test
    scheduler: luci
    runIf:
      - dev/**
      - packages/flutter_tools/**
      - bin/**
      - .ci.yaml

  - name: Mac plugin_lint_mac
    recipe: devicelab/devicelab_drone
    timeout: 60
    properties:
      caches: >-
        [
          {"name":"gradle","path":"gradle"}
        ]
      dependencies: >-
        [
          {"dependency": "android_sdk", "version": "version:31v8"},
          {"dependency": "open_jdk"},
          {"dependency": "xcode"},
          {"dependency": "gems"}
        ]
      tags: >
        ["devicelab","hostonly"]
      task_name: plugin_lint_mac
    scheduler: luci
    runIf:
      - dev/**
      - packages/flutter_tools/**
      - packages/integration_test/**
      - bin/**
      - .ci.yaml

  - name: Mac plugin_test
    recipe: devicelab/devicelab_drone
    timeout: 60
    properties:
      caches: >-
        [
          {"name":"gradle","path":"gradle"}
        ]
      dependencies: >-
        [
          {"dependency": "android_sdk", "version": "version:31v8"},
          {"dependency": "open_jdk"},
          {"dependency": "xcode"},
          {"dependency": "gems"}
        ]
      tags: >
        ["devicelab","hostonly"]
      task_name: plugin_test
    scheduler: luci
    runIf:
      - dev/**
      - packages/flutter_tools/**
      - bin/**
      - .ci.yaml

  - name: Mac plugin_test_ios
    recipe: devicelab/devicelab_drone
    timeout: 60
    properties:
      caches: >-
        [
          {"name":"gradle","path":"gradle"}
        ]
      dependencies: >-
        [
          {"dependency": "android_sdk", "version": "version:31v8"},
          {"dependency": "open_jdk"},
          {"dependency": "xcode"},
          {"dependency": "gems"}
        ]
      tags: >
        ["devicelab","hostonly"]
      task_name: plugin_test_ios
    scheduler: luci
    runIf:
      - dev/**
      - packages/flutter_tools/**
      - bin/**
      - .ci.yaml

  - name: Mac tool_integration_tests_1_4
    recipe: flutter/flutter_drone
    timeout: 60
    properties:
      add_recipes_cq: "true"
      dependencies: >-
        [
          {"dependency": "android_sdk", "version": "version:31v8"},
          {"dependency": "chrome_and_driver", "version": "version:98.1"},
          {"dependency": "open_jdk"},
          {"dependency": "xcode"},
          {"dependency": "gems"},
          {"dependency": "goldctl"}
        ]
      shard: tool_integration_tests
      subshard: "1_4"
      tags: >
        ["framework","hostonly","shard"]
      test_timeout_secs: "2700"
    scheduler: luci
    runIf:
      - dev/**
      - packages/flutter_tools/**
      - bin/**
      - .ci.yaml

  - name: Mac tool_integration_tests_2_4
    recipe: flutter/flutter_drone
    timeout: 60
    properties:
      add_recipes_cq: "true"
      dependencies: >-
        [
          {"dependency": "android_sdk", "version": "version:31v8"},
          {"dependency": "chrome_and_driver", "version": "version:98.1"},
          {"dependency": "open_jdk"},
          {"dependency": "xcode"},
          {"dependency": "gems"},
          {"dependency": "goldctl"}
        ]
      shard: tool_integration_tests
      subshard: "2_4"
      tags: >
        ["framework","hostonly","shard"]
      test_timeout_secs: "2700"
    scheduler: luci
    runIf:
      - dev/**
      - packages/flutter_tools/**
      - bin/**
      - .ci.yaml

  - name: Mac tool_integration_tests_3_4
    recipe: flutter/flutter_drone
    timeout: 60
    properties:
      add_recipes_cq: "true"
      dependencies: >-
        [
          {"dependency": "android_sdk", "version": "version:31v8"},
          {"dependency": "chrome_and_driver", "version": "version:98.1"},
          {"dependency": "open_jdk"},
          {"dependency": "xcode"},
          {"dependency": "gems"},
          {"dependency": "goldctl"}
        ]
      shard: tool_integration_tests
      subshard: "3_4"
      tags: >
        ["framework","hostonly","shard"]
      test_timeout_secs: "2700"
    scheduler: luci
    runIf:
      - dev/**
      - packages/flutter_tools/**
      - bin/**
      - .ci.yaml

  - name: Mac tool_integration_tests_4_4
    recipe: flutter/flutter_drone
    timeout: 60
    properties:
      add_recipes_cq: "true"
      dependencies: >-
        [
          {"dependency": "android_sdk", "version": "version:31v8"},
          {"dependency": "chrome_and_driver", "version": "version:98.1"},
          {"dependency": "open_jdk"},
          {"dependency": "xcode"},
          {"dependency": "gems"},
          {"dependency": "goldctl"}
        ]
      shard: tool_integration_tests
      subshard: "4_4"
      tags: >
        ["framework","hostonly","shard"]
      test_timeout_secs: "2700"
    scheduler: luci
    runIf:
      - dev/**
      - packages/flutter_tools/**
      - bin/**
      - .ci.yaml

  - name: Mac tool_tests_commands
    recipe: flutter/flutter_drone
    timeout: 60
    properties:
      add_recipes_cq: "true"
      dependencies: >-
        [
          {"dependency": "android_sdk", "version": "version:31v8"},
          {"dependency": "open_jdk"}
        ]
      shard: tool_tests
      subshard: commands
      tags: >
        ["framework","hostonly","shard"]
    scheduler: luci

  - name: Mac tool_tests_general
    recipe: flutter/flutter_drone
    timeout: 60
    properties:
      add_recipes_cq: "true"
      dependencies: >-
        [
          {"dependency": "android_sdk", "version": "version:31v8"},
          {"dependency": "open_jdk"}
        ]
      shard: tool_tests
      subshard: general
      tags: >
        ["framework","hostonly","shard"]
    scheduler: luci
    runIf:
      - dev/**
      - packages/flutter_tools/**
      - bin/**
      - .ci.yaml

  - name: Mac verify_binaries_codesigned
    enabled_branches:
      - dev
      - beta
      - stable
    recipe: flutter/flutter
    timeout: 60
    properties:
      dependencies: >-
        [
          {"dependency": "xcode"}
        ]
      tags: >
        ["framework","hostonly","shard"]
      validation: verify_binaries_codesigned
      validation_name: Verify binaries codesigned
    scheduler: luci

  - name: Mac web_tool_tests
    recipe: flutter/flutter_drone
    timeout: 60
    properties:
      dependencies: >-
        [
          {"dependency": "android_sdk", "version": "version:31v8"},
          {"dependency": "chrome_and_driver", "version": "version:98.1"},
          {"dependency": "open_jdk"},
          {"dependency": "xcode"},
          {"dependency": "goldctl"}
        ]
      shard: web_tool_tests
      subshard: web
      tags: >
        ["framework","hostonly","shard"]
    scheduler: luci
    runIf:
      - dev/**
      - packages/flutter_tools/**
      - bin/**
      - .ci.yaml

  - name: Mac_android hello_world_android__compile
    recipe: devicelab/devicelab_drone
    presubmit: false
    timeout: 60
    properties:
      tags: >
        ["devicelab","android","mac"]
      task_name: hello_world_android__compile
      benchmark: "true"
    scheduler: luci

  - name: Mac_android hot_mode_dev_cycle__benchmark
    recipe: devicelab/devicelab_drone
    presubmit: false
    timeout: 60
    properties:
      tags: >
        ["devicelab","android","mac"]
      task_name: hot_mode_dev_cycle__benchmark
      benchmark: "true"
    scheduler: luci

  - name: Mac_android integration_test_test
    recipe: devicelab/devicelab_drone
    presubmit: false
    timeout: 60
    properties:
      tags: >
        ["devicelab","android","mac"]
      task_name: integration_test_test
    scheduler: luci

  - name: Mac_android integration_ui_frame_number
    recipe: devicelab/devicelab_drone
    presubmit: false
    timeout: 60
    properties:
      tags: >
        ["devicelab","android","mac"]
      task_name: integration_ui_frame_number
    scheduler: luci

  - name: Mac_android microbenchmarks
    recipe: devicelab/devicelab_drone
    presubmit: false
    timeout: 60
    properties:
      tags: >
        ["devicelab","android","mac"]
      task_name: microbenchmarks
      benchmark: "true"
    scheduler: luci

  - name: Mac_android run_release_test
    recipe: devicelab/devicelab_drone
    runIf:
      - dev/**
    timeout: 60
    properties:
      tags: >
        ["devicelab","android","mac"]
      task_name: run_release_test
    scheduler: luci

  - name: Mac_android flutter_gallery_mac__start_up
    recipe: devicelab/devicelab_drone
    presubmit: false
    timeout: 60
    properties:
      tags: >
        ["devicelab","android","mac"]
      task_name: flutter_gallery_mac__start_up
      benchmark: "true"
    scheduler: luci

  - name: Mac_ios animation_with_microtasks_perf_ios__timeline_summary
    recipe: devicelab/devicelab_drone
    presubmit: false
    timeout: 60
    properties:
      tags: >
        ["devicelab","ios","mac"]
      task_name: animation_with_microtasks_perf_ios__timeline_summary
      benchmark: "true"
    scheduler: luci

  - name: Mac_ios backdrop_filter_perf_ios__timeline_summary
    bringup: true # Flaky https://github.com/flutter/flutter/issues/97958
    recipe: devicelab/devicelab_drone
    presubmit: false
    timeout: 60
    properties:
      tags: >
        ["devicelab","ios","mac"]
      task_name: backdrop_filter_perf_ios__timeline_summary
      benchmark: "true"
    scheduler: luci

  - name: Mac_ios basic_material_app_ios__compile
    recipe: devicelab/devicelab_drone
    presubmit: false
    timeout: 60
    properties:
      tags: >
        ["devicelab","ios","mac"]
      task_name: basic_material_app_ios__compile
      benchmark: "true"
    scheduler: luci

  - name: Mac_ios channels_integration_test_ios
    recipe: devicelab/devicelab_drone
    presubmit: false
    timeout: 60
    properties:
      tags: >
        ["devicelab","ios","mac"]
      task_name: channels_integration_test_ios
    scheduler: luci

  - name: Mac_ios complex_layout_ios__compile
    recipe: devicelab/devicelab_drone
    presubmit: false
    timeout: 60
    properties:
      tags: >
        ["devicelab","ios","mac"]
      task_name: complex_layout_ios__compile
      dependencies: >-
        [
          {"dependency": "open_jdk", "version": "11"}
        ]
      caches: >-
        [
          {"name": "openjdk", "path": "java11"}
        ]
      benchmark: "true"
    scheduler: luci

  - name: Mac_ios complex_layout_ios__start_up
    recipe: devicelab/devicelab_drone
    presubmit: false
    timeout: 60
    properties:
      tags: >
        ["devicelab","ios","mac"]
      task_name: complex_layout_ios__start_up
      dependencies: >-
        [
          {"dependency": "open_jdk", "version": "11"}
        ]
      caches: >-
        [
          {"name": "openjdk", "path": "java11"}
        ]
      benchmark: "true"
    scheduler: luci

  - name: Mac_ios complex_layout_scroll_perf_ios__timeline_summary
    recipe: devicelab/devicelab_drone
    presubmit: false
    timeout: 60
    properties:
      tags: >
        ["devicelab","ios","mac"]
      task_name: complex_layout_scroll_perf_ios__timeline_summary
      dependencies: >-
        [
          {"dependency": "open_jdk", "version": "11"}
        ]
      caches: >-
        [
          {"name": "openjdk", "path": "java11"}
        ]
      benchmark: "true"
    scheduler: luci

  - name: Mac_ios cubic_bezier_perf_ios_sksl_warmup__timeline_summary
    recipe: devicelab/devicelab_drone
    presubmit: false
    timeout: 60
    properties:
      tags: >
        ["devicelab","ios","mac"]
      task_name: cubic_bezier_perf_ios_sksl_warmup__timeline_summary
      benchmark: "true"
    scheduler: luci

  - name: Mac_ios external_ui_integration_test_ios
    recipe: devicelab/devicelab_drone
    presubmit: false
    timeout: 60
    properties:
      tags: >
        ["devicelab","ios","mac"]
      task_name: external_ui_integration_test_ios
    scheduler: luci

<<<<<<< HEAD
  - name: Mac_ios route_test_ios
=======
  - name: Mac_ios routing_test
>>>>>>> bb1b2fd0
    bringup: true
    recipe: devicelab/devicelab_drone
    presubmit: false
    timeout: 60
    properties:
      tags: >
        ["devicelab","ios","mac"]
<<<<<<< HEAD
      task_name: route_test_ios
=======
      task_name: routing_test
>>>>>>> bb1b2fd0
    scheduler: luci

  - name: Mac_ios flavors_test_ios
    recipe: devicelab/devicelab_drone
    presubmit: false
    timeout: 60
    properties:
      tags: >
        ["devicelab","ios","mac"]
      task_name: flavors_test_ios
    scheduler: luci

  - name: Mac_ios flutter_gallery_ios__compile
    recipe: devicelab/devicelab_drone
    presubmit: false
    timeout: 60
    properties:
      tags: >
        ["devicelab","ios","mac"]
      task_name: flutter_gallery_ios__compile
      benchmark: "true"
    scheduler: luci

  - name: Mac_ios flutter_gallery_ios__start_up
    recipe: devicelab/devicelab_drone
    presubmit: false
    timeout: 60
    properties:
      tags: >
        ["devicelab","ios","mac"]
      task_name: flutter_gallery_ios__start_up
      benchmark: "true"
    scheduler: luci

  - name: Mac_ios flutter_view_ios__start_up
    bringup: true # Flaky https://github.com/flutter/flutter/issues/98419
    recipe: devicelab/devicelab_drone
    presubmit: false
    timeout: 60
    properties:
      tags: >
        ["devicelab","ios","mac"]
      task_name: flutter_view_ios__start_up
    scheduler: luci

  - name: Mac_ios hello_world_ios__compile
    recipe: devicelab/devicelab_drone
    presubmit: false
    timeout: 60
    properties:
      tags: >
        ["devicelab","ios","mac"]
      task_name: hello_world_ios__compile
      benchmark: "true"
    scheduler: luci

  - name: Mac_ios hot_mode_dev_cycle_macos_target__benchmark
    recipe: devicelab/devicelab_drone
    timeout: 60
    properties:
      tags: >
        ["devicelab","ios","mac"]
      task_name: hot_mode_dev_cycle_macos_target__benchmark
      benchmark: "true"
    runIf:
      - dev/**
    scheduler: luci

  - name: Mac_ios integration_test_test_ios
    recipe: devicelab/devicelab_drone
    presubmit: false
    timeout: 60
    properties:
      tags: >
        ["devicelab","ios","mac"]
      task_name: integration_test_test_ios
    scheduler: luci

  - name: Mac_ios integration_ui_ios_driver
    recipe: devicelab/devicelab_drone
    presubmit: false
    timeout: 60
    properties:
      tags: >
        ["devicelab","ios","mac"]
      task_name: integration_ui_ios_driver
    scheduler: luci

  - name: Mac_ios integration_ui_ios_frame_number
    recipe: devicelab/devicelab_drone
    presubmit: false
    timeout: 60
    properties:
      tags: >
        ["devicelab","ios","mac"]
      task_name: integration_ui_ios_frame_number
    scheduler: luci

  - name: Mac_ios integration_ui_ios_keyboard_resize
    recipe: devicelab/devicelab_drone
    presubmit: false
    timeout: 60
    properties:
      tags: >
        ["devicelab","ios","mac"]
      task_name: integration_ui_ios_keyboard_resize
    scheduler: luci

  - name: Mac_ios integration_ui_ios_screenshot
    recipe: devicelab/devicelab_drone
    presubmit: false
    timeout: 60
    properties:
      tags: >
        ["devicelab","ios","mac"]
      task_name: integration_ui_ios_screenshot
    scheduler: luci

  - name: Mac_ios integration_ui_ios_textfield
    bringup: true # Flaky https://github.com/flutter/flutter/issues/96787
    recipe: devicelab/devicelab_drone
    presubmit: false
    timeout: 60
    properties:
      tags: >
        ["devicelab","ios","mac"]
      task_name: integration_ui_ios_textfield
    scheduler: luci

  - name: Mac_ios ios_app_with_extensions_test
    recipe: devicelab/devicelab_drone
    presubmit: false
    timeout: 60
    properties:
      tags: >
        ["devicelab","ios","mac"]
      task_name: ios_app_with_extensions_test
    scheduler: luci

  - name: Mac_ios ios_content_validation_test
    recipe: devicelab/devicelab_drone
    presubmit: false
    timeout: 60
    properties:
      tags: >
        ["devicelab","ios","mac"]
      task_name: ios_content_validation_test
    scheduler: luci

  - name: Mac_ios ios_defines_test
    recipe: devicelab/devicelab_drone
    presubmit: false
    timeout: 60
    properties:
      tags: >
        ["devicelab","ios","mac"]
      task_name: ios_defines_test
    scheduler: luci

  - name: Mac_ios ios_platform_view_tests
    recipe: devicelab/devicelab_drone
    presubmit: false
    timeout: 60
    properties:
      tags: >
        ["devicelab","ios","mac"]
      task_name: ios_platform_view_tests
    scheduler: luci

  - name: Mac_ios large_image_changer_perf_ios
    recipe: devicelab/devicelab_drone
    presubmit: false
    timeout: 60
    properties:
      tags: >
        ["devicelab","ios","mac"]
      task_name: large_image_changer_perf_ios
      benchmark: "true"
    scheduler: luci

  - name: Mac_ios macos_chrome_dev_mode
    recipe: devicelab/devicelab_drone
    presubmit: false
    timeout: 60
    properties:
      tags: >
        ["devicelab","ios","mac"]
      task_name: macos_chrome_dev_mode
      benchmark: "true"
    scheduler: luci

  - name: Mac_ios microbenchmarks_ios
    recipe: devicelab/devicelab_drone
    presubmit: false
    timeout: 60
    properties:
      tags: >
        ["devicelab","ios","mac"]
      task_name: microbenchmarks_ios
      benchmark: "true"
    scheduler: luci

  - name: Mac_ios new_gallery_ios__transition_perf
    bringup: true # Flaky https://github.com/flutter/flutter/issues/96401
    recipe: devicelab/devicelab_drone
    presubmit: false
    timeout: 60
    properties:
      tags: >
        ["devicelab","ios","mac"]
      task_name: new_gallery_ios__transition_perf
      benchmark: "true"
    scheduler: luci

  - name: Mac_ios ios_picture_cache_complexity_scoring_perf__timeline_summary
    recipe: devicelab/devicelab_drone
    bringup: true
    presubmit: false
    timeout: 60
    properties:
      tags: >
        ["devicelab","ios","mac"]
      task_name: ios_picture_cache_complexity_scoring_perf__timeline_summary
    scheduler: luci

  - name: Mac_ios platform_channel_sample_test_ios
    recipe: devicelab/devicelab_drone
    presubmit: false
    timeout: 60
    properties:
      tags: >
        ["devicelab","ios","mac"]
      task_name: platform_channel_sample_test_ios
    scheduler: luci

  - name: Mac_ios platform_channel_sample_test_swift
    recipe: devicelab/devicelab_drone
    presubmit: false
    timeout: 60
    properties:
      tags: >
        ["devicelab","ios","mac"]
      task_name: platform_channel_sample_test_swift
    scheduler: luci

  - name: Mac_ios platform_channels_benchmarks_ios
    recipe: devicelab/devicelab_drone
    presubmit: false
    timeout: 60
    properties:
      tags: >
        ["devicelab","ios","mac"]
      task_name: platform_channels_benchmarks_ios
      benchmark: "true"
    scheduler: luci

  - name: Mac_ios platform_interaction_test_ios
    recipe: devicelab/devicelab_drone
    presubmit: false
    timeout: 60
    properties:
      tags: >
        ["devicelab","ios","mac"]
      task_name: platform_interaction_test_ios
    scheduler: luci

  - name: Mac_ios platform_view_ios__start_up
    recipe: devicelab/devicelab_drone
    presubmit: false
    timeout: 60
    properties:
      tags: >
        ["devicelab","ios","mac"]
      task_name: platform_view_ios__start_up
    scheduler: luci

  - name: Mac_ios platform_views_scroll_perf_ios__timeline_summary
    recipe: devicelab/devicelab_drone
    presubmit: false
    timeout: 60
    properties:
      tags: >
        ["devicelab","ios","mac"]
      task_name: platform_views_scroll_perf_ios__timeline_summary
      benchmark: "true"
    scheduler: luci

  - name: Mac_ios post_backdrop_filter_perf_ios__timeline_summary
    recipe: devicelab/devicelab_drone
    presubmit: false
    timeout: 60
    properties:
      tags: >
        ["devicelab","ios","mac"]
      task_name: post_backdrop_filter_perf_ios__timeline_summary
      benchmark: "true"
    scheduler: luci

  - name: Mac_ios simple_animation_perf_ios
    recipe: devicelab/devicelab_drone
    presubmit: false
    timeout: 60
    properties:
      tags: >
        ["devicelab","ios","mac"]
      task_name: simple_animation_perf_ios
      benchmark: "true"
    scheduler: luci

  - name: Mac_ios hot_mode_dev_cycle_ios__benchmark
    bringup: true # Flaky https://github.com/flutter/flutter/issues/95582
    recipe: devicelab/devicelab_drone
    presubmit: false
    timeout: 60
    properties:
      tags: >
        ["devicelab","ios","mac"]
      task_name: hot_mode_dev_cycle_ios__benchmark
      benchmark: "true"
    scheduler: luci

  - name: Mac_ios tiles_scroll_perf_ios__timeline_summary
    recipe: devicelab/devicelab_drone
    presubmit: false
    timeout: 60
    properties:
      tags: >
        ["devicelab","ios","mac"]
      task_name: tiles_scroll_perf_ios__timeline_summary
      benchmark: "true"
    scheduler: luci

  - name: Mac_ios native_ui_tests_ios
    recipe: devicelab/devicelab_drone
    bringup: true # Flaky https://github.com/flutter/flutter/issues/95193
    presubmit: false
    timeout: 60
    properties:
      tags: >
        ["devicelab","ios","mac"]
      task_name: native_ui_tests_ios
    scheduler: luci

  - name: Mac native_ui_tests_macos
    recipe: devicelab/devicelab_drone
    timeout: 60
    properties:
      dependencies: >-
        [
          {"dependency": "xcode"},
          {"dependency": "gems"}
        ]
      tags: >
        ["devicelab","hostonly"]
      task_name: native_ui_tests_macos
    scheduler: luci
    runIf:
    - dev/**
    - packages/flutter_tools/**
    - bin/**
    - .ci.yaml

  - name: Windows build_aar_module_test
    recipe: devicelab/devicelab_drone
    timeout: 60
    properties:
      add_recipes_cq: "true"
      caches: >-
        [
          {"name":"gradle","path":"gradle"}
        ]
      dependencies: >-
        [
          {"dependency": "android_sdk", "version": "version:31v8"},
          {"dependency": "chrome_and_driver", "version": "version:84"},
          {"dependency": "open_jdk"}
        ]
      tags: >
        ["devicelab","hostonly"]
      task_name: build_aar_module_test
    scheduler: luci
    runIf:
      - dev/**
      - packages/flutter_tools/**
      - bin/**
      - .ci.yaml

  - name: Windows build_tests_1_3
    recipe: flutter/flutter_drone
    timeout: 60
    properties:
      add_recipes_cq: "true"
      dependencies: >-
        [
          {"dependency": "android_sdk", "version": "version:31v8"},
          {"dependency": "chrome_and_driver", "version": "version:84"},
          {"dependency": "open_jdk"},
          {"dependency": "goldctl"},
          {"dependency": "vs_build", "version": "version:vs2019"}
        ]
      shard: build_tests
      subshard: "1_3"
      tags: >
        ["framework","hostonly","shard"]
    scheduler: luci

  - name: Windows build_tests_2_3
    recipe: flutter/flutter_drone
    timeout: 60
    properties:
      add_recipes_cq: "true"
      dependencies: >-
        [
          {"dependency": "android_sdk", "version": "version:31v8"},
          {"dependency": "chrome_and_driver", "version": "version:84"},
          {"dependency": "open_jdk"},
          {"dependency": "goldctl"},
          {"dependency": "vs_build", "version": "version:vs2019"}
        ]
      shard: build_tests
      subshard: "2_3"
      tags: >
        ["framework","hostonly","shard"]
    scheduler: luci

  - name: Windows build_tests_3_3
    recipe: flutter/flutter_drone
    timeout: 60
    properties:
      add_recipes_cq: "true"
      dependencies: >-
        [
          {"dependency": "android_sdk", "version": "version:31v8"},
          {"dependency": "chrome_and_driver", "version": "version:84"},
          {"dependency": "open_jdk"},
          {"dependency": "goldctl"},
          {"dependency": "vs_build", "version": "version:vs2019"}
        ]
      shard: build_tests
      subshard: "3_3"
      tags: >
        ["framework","hostonly","shard"]
    scheduler: luci

  - name: Windows customer_testing
    recipe: flutter/flutter
    timeout: 60
    properties:
      add_recipes_cq: "true"
      validation: customer_testing
      validation_name: Customer testing
      tags: >
        ["framework","hostonly"]
    scheduler: luci

  - name: Windows framework_tests_libraries
    recipe: flutter/flutter_drone
    timeout: 60
    properties:
      dependencies: >-
        [
          {"dependency": "goldctl"}
        ]
      shard: framework_tests
      subshard: libraries
      tags: >
        ["framework","hostonly","shard"]
    scheduler: luci
    runIf:
      - dev/
      - packages/flutter/
      - packages/flutter_driver/
      - packages/integration_test/
      - packages/flutter_localizations/
      - packages/fuchsia_remote_debug_protocol/
      - packages/flutter_test/
      - packages/flutter_goldens/
      - packages/flutter_tools/
      - bin/
      - .ci.yaml

  - name: Windows framework_tests_misc
    recipe: flutter/flutter_drone
    timeout: 60
    properties:
      dependencies: >-
        [
          {"dependency": "goldctl"},
          {"dependency": "vs_build", "version": "version:vs2019"},
          {"dependency": "open_jdk"},
          {"dependency": "android_sdk", "version": "version:31v8"}
        ]
      shard: framework_tests
      subshard: misc
      tags: >
        ["framework","hostonly","shard"]
    scheduler: luci
    runIf:
      - dev/
      - packages/flutter/
      - packages/flutter_driver/
      - packages/integration_test/
      - packages/flutter_localizations/
      - packages/fuchsia_remote_debug_protocol/
      - packages/flutter_test/
      - packages/flutter_goldens/
      - packages/flutter_tools/
      - bin/
      - .ci.yaml

  - name: Windows framework_tests_widgets
    recipe: flutter/flutter_drone
    timeout: 60
    properties:
      dependencies: >-
        [
          {"dependency": "goldctl"}
        ]
      shard: framework_tests
      subshard: widgets
      tags: >
        ["framework","hostonly","shard"]
    scheduler: luci
    runIf:
      - dev/
      - packages/flutter/
      - packages/flutter_driver/
      - packages/integration_test/
      - packages/flutter_localizations/
      - packages/fuchsia_remote_debug_protocol/
      - packages/flutter_test/
      - packages/flutter_goldens/
      - packages/flutter_tools/
      - bin/
      - .ci.yaml

  - name: Windows gradle_plugin_bundle_test
    recipe: devicelab/devicelab_drone
    timeout: 60
    properties:
      caches: >-
        [
          {"name":"gradle","path":"gradle"}
        ]
      dependencies: >-
        [
          {"dependency": "android_sdk", "version": "version:31v8"},
          {"dependency": "chrome_and_driver", "version": "version:84"},
          {"dependency": "open_jdk"}
        ]
      tags: >
        ["devicelab","hostonly"]
      task_name: gradle_plugin_bundle_test
    scheduler: luci
    runIf:
      - dev/**
      - bin/**
      - .ci.yaml

  - name: Windows gradle_plugin_fat_apk_test
    recipe: devicelab/devicelab_drone
    presubmit: false
    timeout: 60
    properties:
      caches: >-
        [
          {"name":"gradle","path":"gradle"}
        ]
      dependencies: >-
        [
          {"dependency": "android_sdk", "version": "version:31v8"},
          {"dependency": "chrome_and_driver", "version": "version:84"},
          {"dependency": "open_jdk"}
        ]
      tags: >
        ["devicelab","hostonly"]
      task_name: gradle_plugin_fat_apk_test
    scheduler: luci

  - name: Windows gradle_plugin_light_apk_test
    bringup: true # Flaky https://github.com/flutter/flutter/issues/97956
    recipe: devicelab/devicelab_drone
    timeout: 60
    properties:
      caches: >-
        [
          {"name":"gradle","path":"gradle"}
        ]
      dependencies: >-
        [
          {"dependency": "android_sdk", "version": "version:31v8"},
          {"dependency": "chrome_and_driver", "version": "version:84"},
          {"dependency": "open_jdk"}
        ]
      tags: >
        ["devicelab","hostonly"]
      task_name: gradle_plugin_light_apk_test
    scheduler: luci
    runIf:
      - dev/**
      - bin/**
      - .ci.yaml

  - name: Windows hot_mode_dev_cycle_win_target__benchmark
    recipe: devicelab/devicelab_drone
    presubmit: false
    timeout: 60
    properties:
      caches: >-
        [
          {"name":"gradle","path":"gradle"}
        ]
      dependencies: >-
        [
          {"dependency": "vs_build", "version": "version:vs2019"}
        ]
      tags: >
        ["devicelab","hostonly"]
      task_name: hot_mode_dev_cycle_win_target__benchmark
      benchmark: "true"
    scheduler: luci

  - name: Windows module_custom_host_app_name_test
    bringup: true # Flaky https://github.com/flutter/flutter/issues/96790
    recipe: devicelab/devicelab_drone
    timeout: 60
    properties:
      dependencies: >-
        [
          {"dependency": "android_sdk", "version": "version:31v8"},
          {"dependency": "chrome_and_driver", "version": "version:84"},
          {"dependency": "open_jdk"}
        ]
      tags: >
        ["devicelab","hostonly"]
      task_name: module_custom_host_app_name_test
    scheduler: luci
    runIf:
      - dev/**
      - packages/flutter_tools/**
      - bin/**
      - .ci.yaml

  - name: Windows module_host_with_custom_build_test
    recipe: devicelab/devicelab_drone
    timeout: 60
    properties:
      caches: >-
        [
          {"name":"gradle","path":"gradle"}
        ]
      dependencies: >-
        [
          {"dependency": "android_sdk", "version": "version:31v8"},
          {"dependency": "chrome_and_driver", "version": "version:84"},
          {"dependency": "open_jdk"}
        ]
      tags: >
        ["devicelab","hostonly"]
      task_name: module_host_with_custom_build_test
    scheduler: luci
    runIf:
      - dev/**
      - packages/flutter_tools/**
      - bin/**
      - .ci.yaml

  - name: Windows module_test
    bringup: true # Flaky https://github.com/flutter/flutter/issues/96792
    recipe: devicelab/devicelab_drone
    timeout: 60
    properties:
      caches: >-
        [
          {"name":"gradle","path":"gradle"}
        ]
      dependencies: >-
        [
          {"dependency": "android_sdk", "version": "version:31v8"},
          {"dependency": "chrome_and_driver", "version": "version:84"},
          {"dependency": "open_jdk"}
        ]
      tags: >
        ["devicelab","hostonly"]
      task_name: module_test
    scheduler: luci
    runIf:
      - dev/**
      - packages/flutter_tools/**
      - bin/**
      - .ci.yaml

  - name: Windows plugin_dependencies_test
    recipe: devicelab/devicelab_drone
    timeout: 60
    properties:
      caches: >-
        [
          {"name":"gradle","path":"gradle"}
        ]
      dependencies: >-
        [
          {"dependency": "android_sdk", "version": "version:31v8"},
          {"dependency": "chrome_and_driver", "version": "version:84"},
          {"dependency": "open_jdk"}
        ]
      tags: >
        ["devicelab","hostonly"]
      task_name: plugin_dependencies_test
    scheduler: luci
    runIf:
      - dev/**
      - packages/flutter_tools/**
      - bin/**
      - .ci.yaml

  - name: Windows plugin_test
    recipe: devicelab/devicelab_drone
    timeout: 60
    properties:
      caches: >-
        [
          {"name":"gradle","path":"gradle"}
        ]
      dependencies: >-
        [
          {"dependency": "android_sdk", "version": "version:31v8"},
          {"dependency": "chrome_and_driver", "version": "version:84"},
          {"dependency": "open_jdk"}
        ]
      tags: >
        ["devicelab","hostonly"]
      task_name: plugin_test
    scheduler: luci
    runIf:
      - dev/**
      - packages/flutter_tools/**
      - bin/**
      - .ci.yaml

  - name: Windows tool_integration_tests_1_6
    recipe: flutter/flutter_drone
    timeout: 60
    properties:
      add_recipes_cq: "true"
      dependencies: >-
        [
          {"dependency": "android_sdk", "version": "version:31v8"},
          {"dependency": "chrome_and_driver", "version": "version:84"},
          {"dependency": "open_jdk"},
          {"dependency": "goldctl"},
          {"dependency": "vs_build", "version": "version:vs2019"}
        ]
      shard: tool_integration_tests
      subshard: "1_6"
      tags: >
        ["framework","hostonly","shard"]
      test_timeout_secs: "2700"
    scheduler: luci
    runIf:
      - dev/**
      - packages/flutter_tools/**
      - bin/**
      - .ci.yaml

  - name: Windows tool_integration_tests_2_6
    recipe: flutter/flutter_drone
    timeout: 60
    properties:
      add_recipes_cq: "true"
      dependencies: >-
        [
          {"dependency": "android_sdk", "version": "version:31v8"},
          {"dependency": "chrome_and_driver", "version": "version:84"},
          {"dependency": "open_jdk"},
          {"dependency": "goldctl"},
          {"dependency": "vs_build", "version": "version:vs2019"}
        ]
      shard: tool_integration_tests
      subshard: "2_6"
      tags: >
        ["framework","hostonly","shard"]
      test_timeout_secs: "2700"
    scheduler: luci
    runIf:
      - dev/**
      - packages/flutter_tools/**
      - bin/**
      - .ci.yaml

  - name: Windows tool_integration_tests_3_6
    recipe: flutter/flutter_drone
    timeout: 60
    properties:
      add_recipes_cq: "true"
      dependencies: >-
        [
          {"dependency": "android_sdk", "version": "version:31v8"},
          {"dependency": "chrome_and_driver", "version": "version:84"},
          {"dependency": "open_jdk"},
          {"dependency": "goldctl"},
          {"dependency": "vs_build", "version": "version:vs2019"}
        ]
      shard: tool_integration_tests
      subshard: "3_6"
      tags: >
        ["framework","hostonly","shard"]
      test_timeout_secs: "2700"
    scheduler: luci
    runIf:
      - dev/**
      - packages/flutter_tools/**
      - bin/**
      - .ci.yaml

  - name: Windows tool_integration_tests_4_6
    recipe: flutter/flutter_drone
    timeout: 60
    properties:
      add_recipes_cq: "true"
      dependencies: >-
        [
          {"dependency": "android_sdk", "version": "version:31v8"},
          {"dependency": "chrome_and_driver", "version": "version:84"},
          {"dependency": "open_jdk"},
          {"dependency": "goldctl"},
          {"dependency": "vs_build", "version": "version:vs2019"}
        ]
      shard: tool_integration_tests
      subshard: "4_6"
      tags: >
        ["framework","hostonly","shard"]
      test_timeout_secs: "2700"
    scheduler: luci
    runIf:
      - dev/**
      - packages/flutter_tools/**
      - bin/**
      - .ci.yaml

  - name: Windows tool_integration_tests_5_6
    recipe: flutter/flutter_drone
    timeout: 60
    properties:
      add_recipes_cq: "true"
      dependencies: >-
        [
          {"dependency": "android_sdk", "version": "version:31v8"},
          {"dependency": "chrome_and_driver", "version": "version:84"},
          {"dependency": "open_jdk"},
          {"dependency": "goldctl"},
          {"dependency": "vs_build", "version": "version:vs2019"}
        ]
      shard: tool_integration_tests
      subshard: "5_6"
      tags: >
        ["framework","hostonly","shard"]
      test_timeout_secs: "2700"
    scheduler: luci
    runIf:
      - dev/**
      - packages/flutter_tools/**
      - bin/**
      - .ci.yaml

  - name: Windows tool_integration_tests_6_6
    recipe: flutter/flutter_drone
    timeout: 60
    properties:
      add_recipes_cq: "true"
      dependencies: >-
        [
          {"dependency": "android_sdk", "version": "version:31v8"},
          {"dependency": "chrome_and_driver", "version": "version:84"},
          {"dependency": "open_jdk"},
          {"dependency": "goldctl"},
          {"dependency": "vs_build", "version": "version:vs2019"}
        ]
      shard: tool_integration_tests
      subshard: "6_6"
      tags: >
        ["framework","hostonly","shard"]
      test_timeout_secs: "2700"
    scheduler: luci
    runIf:
      - dev/**
      - packages/flutter_tools/**
      - bin/**
      - .ci.yaml

  - name: Windows tool_tests_commands
    recipe: flutter/flutter_drone
    timeout: 60
    properties:
      add_recipes_cq: "true"
      dependencies: >-
        [
          {"dependency": "android_sdk", "version": "version:31v8"},
          {"dependency": "open_jdk"}
        ]
      shard: tool_tests
      subshard: commands
      tags: >
        ["framework","hostonly","shard"]
    scheduler: luci
    runIf:
      - dev/**
      - packages/flutter_tools/**
      - bin/**
      - .ci.yaml

  - name: Windows tool_tests_general
    recipe: flutter/flutter_drone
    timeout: 60
    properties:
      add_recipes_cq: "true"
      dependencies: >-
        [
          {"dependency": "android_sdk", "version": "version:31v8"},
          {"dependency": "open_jdk"}
        ]
      shard: tool_tests
      subshard: general
      tags: >
        ["framework","hostonly","shard"]
    scheduler: luci
    runIf:
      - dev/**
      - packages/flutter_tools/**
      - bin/**
      - .ci.yaml

  - name: Windows web_tool_tests
    recipe: flutter/flutter_drone
    timeout: 60
    properties:
      dependencies: >-
        [
          {"dependency": "android_sdk", "version": "version:31v8"},
          {"dependency": "chrome_and_driver", "version": "version:84"},
          {"dependency": "open_jdk"},
          {"dependency": "goldctl"}
        ]
      shard: web_tool_tests
      subshard: web
      tags: >
        ["framework","hostonly","shard"]
    scheduler: luci
    runIf:
      - dev/**
      - packages/flutter_tools/**
      - bin/**
      - .ci.yaml

  - name: Windows windows_home_scroll_perf__timeline_summary
    recipe: devicelab/devicelab_drone
    timeout: 60
    bringup: true
    properties:
      tags: >
        ["devicelab","hostonly"]
      dependencies: >-
        [
          {"dependency": "vs_build", "version": "version:vs2019"}
        ]
      task_name: windows_home_scroll_perf__timeline_summary
      benchmark: "true"
    scheduler: luci

  - name: Windows_android basic_material_app_win__compile
    recipe: devicelab/devicelab_drone
    presubmit: false
    timeout: 60
    properties:
      tags: >
        ["devicelab","android","windows"]
      task_name: basic_material_app_win__compile
      benchmark: "true"
    scheduler: luci

  - name: Windows_android channels_integration_test_win
    recipe: devicelab/devicelab_drone
    presubmit: false
    timeout: 60
    properties:
      tags: >
        ["devicelab","android","windows"]
      task_name: channels_integration_test_win
    scheduler: luci

  - name: Windows_android complex_layout_win__compile
    recipe: devicelab/devicelab_drone
    presubmit: false
    timeout: 60
    properties:
      tags: >
        ["devicelab","android","windows"]
      task_name: complex_layout_win__compile
      dependencies: >-
        [
          {"dependency": "open_jdk", "version": "11"}
        ]
      caches: >-
        [
          {"name": "openjdk", "path": "java11"}
        ]
      benchmark: "true"
    scheduler: luci

  - name: Windows_android flavors_test_win
    recipe: devicelab/devicelab_drone
    presubmit: false
    timeout: 60
    properties:
      tags: >
        ["devicelab","android","windows"]
      task_name: flavors_test_win
    scheduler: luci

  - name: Windows_android flutter_gallery_win__compile
    recipe: devicelab/devicelab_drone
    presubmit: false
    timeout: 60
    properties:
      tags: >
        ["devicelab","android","windows"]
      task_name: flutter_gallery_win__compile
      benchmark: "true"
    scheduler: luci

  - name: Windows_android hot_mode_dev_cycle_win__benchmark
    recipe: devicelab/devicelab_drone
    presubmit: false
    timeout: 60
    properties:
      tags: >
        ["devicelab","android","windows"]
      task_name: hot_mode_dev_cycle_win__benchmark
      benchmark: "true"
    scheduler: luci

  - name: Windows_android windows_chrome_dev_mode
    recipe: devicelab/devicelab_drone
    presubmit: false
    timeout: 60
    properties:
      tags: >
        ["devicelab","android","windows"]
      task_name: windows_chrome_dev_mode
      benchmark: "true"
    scheduler: luci

  - name: google_test
    bringup: true
    presubmit: false
    scheduler: google_internal
    properties:
      tags: >
          ["framework","hostonly","shard"]<|MERGE_RESOLUTION|>--- conflicted
+++ resolved
@@ -3450,11 +3450,7 @@
       task_name: external_ui_integration_test_ios
     scheduler: luci
 
-<<<<<<< HEAD
   - name: Mac_ios route_test_ios
-=======
-  - name: Mac_ios routing_test
->>>>>>> bb1b2fd0
     bringup: true
     recipe: devicelab/devicelab_drone
     presubmit: false
@@ -3462,11 +3458,7 @@
     properties:
       tags: >
         ["devicelab","ios","mac"]
-<<<<<<< HEAD
       task_name: route_test_ios
-=======
-      task_name: routing_test
->>>>>>> bb1b2fd0
     scheduler: luci
 
   - name: Mac_ios flavors_test_ios
