// Copyright 2014 The Flutter Authors. All rights reserved.
// Use of this source code is governed by a BSD-style license that can be
// found in the LICENSE file.

import 'dart:async';
import 'dart:io' hide Directory, File;

import 'package:dwds/dwds.dart';
import 'package:fake_async/fake_async.dart';
import 'package:flutter_tools/src/artifacts.dart';
import 'package:flutter_tools/src/base/file_system.dart';
import 'package:flutter_tools/src/base/logger.dart';
import 'package:flutter_tools/src/base/platform.dart';
import 'package:flutter_tools/src/build_info.dart';
import 'package:flutter_tools/src/build_system/tools/shader_compiler.dart';
import 'package:flutter_tools/src/compile.dart';
import 'package:flutter_tools/src/convert.dart';
import 'package:flutter_tools/src/devfs.dart';
import 'package:flutter_tools/src/globals.dart' as globals;
import 'package:flutter_tools/src/html_utils.dart';
import 'package:flutter_tools/src/isolated/devfs_web.dart';
import 'package:flutter_tools/src/web/compile.dart';
import 'package:logging/logging.dart' as logging;
import 'package:package_config/package_config.dart';
import 'package:shelf/shelf.dart';
import 'package:test/fake.dart';
import 'package:vm_service/vm_service.dart' as vm_service;

import '../../src/common.dart';
import '../../src/testbed.dart';

const List<int> kTransparentImage = <int>[
  0x89, 0x50, 0x4E, 0x47, 0x0D, 0x0A, 0x1A, 0x0A, 0x00, 0x00, 0x00, 0x0D, 0x49,
  0x48, 0x44, 0x52, 0x00, 0x00, 0x00, 0x01, 0x00, 0x00, 0x00, 0x01, 0x08, 0x06,
  0x00, 0x00, 0x00, 0x1F, 0x15, 0xC4, 0x89, 0x00, 0x00, 0x00, 0x0A, 0x49, 0x44,
  0x41, 0x54, 0x78, 0x9C, 0x63, 0x00, 0x01, 0x00, 0x00, 0x05, 0x00, 0x01, 0x0D,
  0x0A, 0x2D, 0xB4, 0x00, 0x00, 0x00, 0x00, 0x49, 0x45, 0x4E, 0x44, 0xAE,
];

void main() {
  late Testbed testbed;
  late WebAssetServer webAssetServer;
  late ReleaseAssetServer releaseAssetServer;
  late Platform linux;
  late PackageConfig packages;
  late Platform windows;
  late FakeHttpServer httpServer;
  late BufferLogger logger;
  const bool usesDdcModuleSystem = false;

  setUpAll(() async {
    packages = PackageConfig(<Package>[
      Package('flutter_tools', Uri.file('/flutter_tools/lib/').normalizePath()),
    ]);
  });

  setUp(() {
    httpServer = FakeHttpServer();
    linux = FakePlatform(environment: <String, String>{});
    windows = FakePlatform(operatingSystem: 'windows', environment: <String, String>{});
    logger = BufferLogger.test();
    testbed = Testbed(setup: () {
      webAssetServer = WebAssetServer(
        httpServer,
        packages,
        InternetAddress.loopbackIPv4,
        <String, String>{},
        <String, String>{},
        NullSafetyMode.unsound,
<<<<<<< HEAD
        usesDdcModuleSystem,
=======
        webRenderer: WebRendererMode.canvaskit,
>>>>>>> 7f811fb4
      );
      releaseAssetServer = ReleaseAssetServer(
        globals.fs.file('main.dart').uri,
        fileSystem: globals.fs,
        flutterRoot: null,
        platform: FakePlatform(),
        webBuildDirectory: null,
      );
    }, overrides: <Type, Generator>{
      Logger: () => logger,
    });
  });

  test('.log() reports warnings', () => testbed.run(() {
    const String unresolvedUriMessage = 'Unresolved uri:';
    const String otherMessage = 'Something bad happened';

    final List<logging.LogRecord> events = <logging.LogRecord>[
      logging.LogRecord(
        logging.Level.WARNING,
        unresolvedUriMessage,
        'DartUri',
      ),
      logging.LogRecord(
        logging.Level.WARNING,
        otherMessage,
        'DartUri',
      ),
    ];

    events.forEach(log);
    expect(logger.warningText, contains(unresolvedUriMessage));
    expect(logger.warningText, contains(otherMessage));
  }));

  test('Handles against malformed manifest', () => testbed.run(() async {
    final File source = globals.fs.file('source')
      ..writeAsStringSync('main() {}');
    final File sourcemap = globals.fs.file('sourcemap')
      ..writeAsStringSync('{}');
    final File metadata = globals.fs.file('metadata')
      ..writeAsStringSync('{}');

    // Missing ending offset.
    final File manifestMissingOffset = globals.fs.file('manifestA')
      ..writeAsStringSync(json.encode(<String, Object>{
        '/foo.js': <String, Object>{
          'code': <int>[0],
          'sourcemap': <int>[0],
          'metadata': <int>[0],
        },
      }));
    final File manifestOutOfBounds = globals.fs.file('manifest')
      ..writeAsStringSync(json.encode(<String, Object>{
        '/foo.js': <String, Object>{
          'code': <int>[0, 100],
          'sourcemap': <int>[0],
          'metadata': <int>[0],
        },
      }));

    expect(webAssetServer.write(source, manifestMissingOffset, sourcemap, metadata), isEmpty);
    expect(webAssetServer.write(source, manifestOutOfBounds, sourcemap, metadata), isEmpty);
  }));

  test('serves JavaScript files from in memory cache', () => testbed.run(() async {
    final File source = globals.fs.file('source')
      ..writeAsStringSync('main() {}');
    final File sourcemap = globals.fs.file('sourcemap')
      ..writeAsStringSync('{}');
    final File metadata = globals.fs.file('metadata')
      ..writeAsStringSync('{}');
    final File manifest = globals.fs.file('manifest')
      ..writeAsStringSync(json.encode(<String, Object>{
        '/foo.js': <String, Object>{
          'code': <int>[0, source.lengthSync()],
          'sourcemap': <int>[0, 2],
          'metadata':  <int>[0, 2],
        },
      }));
    webAssetServer.write(source, manifest, sourcemap, metadata);

    final Response response = await webAssetServer
      .handleRequest(Request('GET', Uri.parse('http://foobar/foo.js')));

    expect(response.headers, allOf(<Matcher>[
      containsPair(HttpHeaders.contentLengthHeader, source.lengthSync().toString()),
      containsPair(HttpHeaders.contentTypeHeader, 'application/javascript'),
      containsPair(HttpHeaders.etagHeader, isNotNull),
    ]));
    expect((await response.read().toList()).first, source.readAsBytesSync());
  }, overrides: <Type, Generator>{
    Platform: () => linux,
  }));

  test('serves metadata files from in memory cache', () => testbed.run(() async {
    const String metadataContents = '{"name":"foo"}';
    final File source = globals.fs.file('source')
      ..writeAsStringSync('main() {}');
    final File sourcemap = globals.fs.file('sourcemap')
      ..writeAsStringSync('{}');
    final File metadata = globals.fs.file('metadata')
      ..writeAsStringSync(metadataContents);
    final File manifest = globals.fs.file('manifest')
      ..writeAsStringSync(json.encode(<String, Object>{
        '/foo.js': <String, Object>{
          'code': <int>[0, source.lengthSync()],
          'sourcemap': <int>[0, sourcemap.lengthSync()],
          'metadata':  <int>[0, metadata.lengthSync()],
        },
      }));
    webAssetServer.write(source, manifest, sourcemap, metadata);

    final String? merged = await webAssetServer.metadataContents('main_module.ddc_merged_metadata');
    expect(merged, equals(metadataContents));

    final String? single = await webAssetServer.metadataContents('foo.js.metadata');
    expect(single, equals(metadataContents));
  }, overrides: <Type, Generator>{
    Platform: () => linux,
  }));

  test('Removes leading slashes for valid requests to avoid requesting outside'
    ' of served directory', () => testbed.run(() async {
    globals.fs.file('foo.png').createSync();
    globals.fs.currentDirectory = globals.fs.directory('project_directory')
      ..createSync();

    final File source = globals.fs.file(globals.fs.path.join('web', 'foo.png'))
      ..createSync(recursive: true)
      ..writeAsBytesSync(kTransparentImage);
    final Response response = await webAssetServer
      .handleRequest(Request('GET', Uri.parse('http://foobar////foo.png')));

    expect(response.headers, allOf(<Matcher>[
      containsPair(HttpHeaders.contentLengthHeader, source.lengthSync().toString()),
      containsPair(HttpHeaders.contentTypeHeader, 'image/png'),
      containsPair(HttpHeaders.etagHeader, isNotNull),
      containsPair(HttpHeaders.cacheControlHeader, 'max-age=0, must-revalidate'),
    ]));
    expect((await response.read().toList()).first, source.readAsBytesSync());
  }));

  test('takes base path into account when serving', () => testbed.run(() async {
    webAssetServer.basePath = 'base/path';

    globals.fs.file('foo.png').createSync();
    globals.fs.currentDirectory = globals.fs.directory('project_directory')
      ..createSync();

    final File source = globals.fs.file(globals.fs.path.join('web', 'foo.png'))
      ..createSync(recursive: true)
      ..writeAsBytesSync(kTransparentImage);
    final Response response =
      await webAssetServer.handleRequest(
        Request('GET', Uri.parse('http://foobar/base/path/foo.png')),
      );

    expect(response.headers, allOf(<Matcher>[
      containsPair(HttpHeaders.contentLengthHeader, source.lengthSync().toString()),
      containsPair(HttpHeaders.contentTypeHeader, 'image/png'),
      containsPair(HttpHeaders.etagHeader, isNotNull),
      containsPair(HttpHeaders.cacheControlHeader, 'max-age=0, must-revalidate'),
    ]));
    expect((await response.read().toList()).first, source.readAsBytesSync());
  }));

  test('serves index.html at the base path', () => testbed.run(() async {
    webAssetServer.basePath = 'base/path';

    const String htmlContent = '<html><head></head><body id="test"></body></html>';
    final Directory webDir = globals.fs.currentDirectory
      .childDirectory('web')
      ..createSync();
    webDir.childFile('index.html').writeAsStringSync(htmlContent);

    final Response response = await webAssetServer
      .handleRequest(Request('GET', Uri.parse('http://foobar/base/path/')));

    expect(response.statusCode, HttpStatus.ok);
    expect(await response.readAsString(), htmlContent);
  }));

  test('serves index.html at / if href attribute is $kBaseHrefPlaceholder', () => testbed.run(() async {
    const String htmlContent = '<html><head><base href ="$kBaseHrefPlaceholder"></head><body id="test"></body></html>';
    final Directory webDir = globals.fs.currentDirectory.childDirectory('web')
      ..createSync();
    webDir.childFile('index.html').writeAsStringSync(htmlContent);

    final Response response = await webAssetServer
      .handleRequest(Request('GET', Uri.parse('http://foobar/')));

    expect(response.statusCode, HttpStatus.ok);
    expect(await response.readAsString(), htmlContent.replaceAll(kBaseHrefPlaceholder, '/'));
  }));

  test('does not serve outside the base path', () => testbed.run(() async {
    webAssetServer.basePath = 'base/path';

    const String htmlContent = '<html><head></head><body id="test"></body></html>';
    final Directory webDir = globals.fs.currentDirectory
      .childDirectory('web')
      ..createSync();
    webDir.childFile('index.html').writeAsStringSync(htmlContent);

    final Response response = await webAssetServer
      .handleRequest(Request('GET', Uri.parse('http://foobar/')));

    expect(response.statusCode, HttpStatus.notFound);
  }));

  test('parses base path from index.html', () => testbed.run(() async {
    const String htmlContent = '<html><head><base href="/foo/bar/"></head><body id="test"></body></html>';
    final Directory webDir = globals.fs.currentDirectory
      .childDirectory('web')
      ..createSync();
    webDir.childFile('index.html').writeAsStringSync(htmlContent);

    final WebAssetServer webAssetServer = WebAssetServer(
      httpServer,
      packages,
      InternetAddress.loopbackIPv4,
      <String, String>{},
      <String, String>{},
      NullSafetyMode.unsound,
<<<<<<< HEAD
      usesDdcModuleSystem,
=======
      webRenderer: WebRendererMode.canvaskit,
>>>>>>> 7f811fb4
    );

    expect(webAssetServer.basePath, 'foo/bar');
  }));

  test('handles lack of base path in index.html', () => testbed.run(() async {
    const String htmlContent = '<html><head></head><body id="test"></body></html>';
    final Directory webDir = globals.fs.currentDirectory
      .childDirectory('web')
      ..createSync();
    webDir.childFile('index.html').writeAsStringSync(htmlContent);

    final WebAssetServer webAssetServer = WebAssetServer(
      httpServer,
      packages,
      InternetAddress.loopbackIPv4,
      <String, String>{},
      <String, String>{},
      NullSafetyMode.unsound,
<<<<<<< HEAD
      usesDdcModuleSystem,
=======
      webRenderer: WebRendererMode.canvaskit,
>>>>>>> 7f811fb4
    );

    // Defaults to "/" when there's no base element.
    expect(webAssetServer.basePath, '');
  }));

  test('throws if base path is relative', () => testbed.run(() async {
    const String htmlContent = '<html><head><base href="foo/bar/"></head><body id="test"></body></html>';
    final Directory webDir = globals.fs.currentDirectory
      .childDirectory('web')
      ..createSync();
    webDir.childFile('index.html').writeAsStringSync(htmlContent);

    expect(
      () => WebAssetServer(
        httpServer,
        packages,
        InternetAddress.loopbackIPv4,
        <String, String>{},
        <String, String>{},
        NullSafetyMode.unsound,
<<<<<<< HEAD
        usesDdcModuleSystem,
=======
        webRenderer: WebRendererMode.canvaskit,
>>>>>>> 7f811fb4
      ),
      throwsToolExit(),
    );
  }));

  test('throws if base path does not end with slash', () => testbed.run(() async {
    const String htmlContent = '<html><head><base href="/foo/bar"></head><body id="test"></body></html>';
    final Directory webDir = globals.fs.currentDirectory
      .childDirectory('web')
      ..createSync();
    webDir.childFile('index.html').writeAsStringSync(htmlContent);

    expect(
      () => WebAssetServer(
        httpServer,
        packages,
        InternetAddress.loopbackIPv4,
        <String, String>{},
        <String, String>{},
        NullSafetyMode.unsound,
<<<<<<< HEAD
        usesDdcModuleSystem,
=======
        webRenderer: WebRendererMode.canvaskit,
>>>>>>> 7f811fb4
      ),
      throwsToolExit(),
    );
  }));

  test('serves JavaScript files from in memory cache not from manifest', () => testbed.run(() async {
    webAssetServer.writeFile('foo.js', 'main() {}');

    final Response response = await webAssetServer
      .handleRequest(Request('GET', Uri.parse('http://foobar/foo.js')));

    expect(response.headers, allOf(<Matcher>[
      containsPair(HttpHeaders.contentLengthHeader, '9'),
      containsPair(HttpHeaders.contentTypeHeader, 'application/javascript'),
      containsPair(HttpHeaders.etagHeader, isNotNull),
      containsPair(HttpHeaders.cacheControlHeader, 'max-age=0, must-revalidate'),
    ]));
    expect((await response.read().toList()).first, utf8.encode('main() {}'));
  }));

  test('Returns notModified when the ifNoneMatch header matches the etag', () => testbed.run(() async {
    webAssetServer.writeFile('foo.js', 'main() {}');

    final Response response = await webAssetServer
      .handleRequest(Request('GET', Uri.parse('http://foobar/foo.js')));
    final String etag = response.headers[HttpHeaders.etagHeader]!;

    final Response cachedResponse = await webAssetServer
      .handleRequest(Request('GET', Uri.parse('http://foobar/foo.js'), headers: <String, String>{
        HttpHeaders.ifNoneMatchHeader: etag,
      }));

    expect(cachedResponse.statusCode, HttpStatus.notModified);
    expect(await cachedResponse.read().toList(), isEmpty);
  }));

  test('serves index.html when path is unknown', () => testbed.run(() async {
    const String htmlContent = '<html><head></head><body id="test"></body></html>';
    final Directory webDir = globals.fs.currentDirectory
      .childDirectory('web')
      ..createSync();
    webDir.childFile('index.html').writeAsStringSync(htmlContent);

    final Response response = await webAssetServer
      .handleRequest(Request('GET', Uri.parse('http://foobar/bar/baz')));

    expect(response.statusCode, HttpStatus.ok);
    expect(await response.readAsString(), htmlContent);
  }));

  test('does not serve outside the base path', () => testbed.run(() async {
    webAssetServer.basePath = 'base/path';

    const String htmlContent = '<html><head></head><body id="test"></body></html>';
    final Directory webDir = globals.fs.currentDirectory
      .childDirectory('web')
      ..createSync();
    webDir.childFile('index.html').writeAsStringSync(htmlContent);

    final Response response = await webAssetServer
      .handleRequest(Request('GET', Uri.parse('http://foobar/')));

    expect(response.statusCode, HttpStatus.notFound);
  }));

  test('does not serve index.html when path is inside assets or packages', () => testbed.run(() async {
    const String htmlContent = '<html><head></head><body id="test"></body></html>';
    final Directory webDir = globals.fs.currentDirectory
      .childDirectory('web')
      ..createSync();
    webDir.childFile('index.html').writeAsStringSync(htmlContent);

    Response response = await webAssetServer
      .handleRequest(Request('GET', Uri.parse('http://foobar/assets/foo/bar.png')));
    expect(response.statusCode, HttpStatus.notFound);

    response = await webAssetServer
      .handleRequest(Request('GET', Uri.parse('http://foobar/packages/foo/bar.dart.js')));
    expect(response.statusCode, HttpStatus.notFound);

    webAssetServer.basePath = 'base/path';

    response = await webAssetServer
      .handleRequest(Request('GET', Uri.parse('http://foobar/base/path/assets/foo/bar.png')));
    expect(response.statusCode, HttpStatus.notFound);

    response = await webAssetServer
      .handleRequest(Request('GET', Uri.parse('http://foobar/base/path/packages/foo/bar.dart.js')));
    expect(response.statusCode, HttpStatus.notFound);
  }));

  test('serves default index.html', () => testbed.run(() async {
    final Response response = await webAssetServer
      .handleRequest(Request('GET', Uri.parse('http://foobar/')));

    expect(response.statusCode, HttpStatus.ok);
    expect((await response.read().toList()).first,
      containsAllInOrder(utf8.encode('<html>')));
  }));

  test('handles web server paths without .lib extension', () => testbed.run(() async {
    final File source = globals.fs.file('source')
      ..writeAsStringSync('main() {}');
    final File sourcemap = globals.fs.file('sourcemap')
      ..writeAsStringSync('{}');
    final File metadata = globals.fs.file('metadata')
      ..writeAsStringSync('{}');
    final File manifest = globals.fs.file('manifest')
      ..writeAsStringSync(json.encode(<String, Object>{
        '/foo.dart.lib.js': <String, Object>{
          'code': <int>[0, source.lengthSync()],
          'sourcemap': <int>[0, 2],
          'metadata': <int>[0, 2],
        },
      }));
    webAssetServer.write(source, manifest, sourcemap, metadata);

    final Response response = await webAssetServer
      .handleRequest(Request('GET', Uri.parse('http://foobar/foo.dart.js')));

    expect(response.statusCode, HttpStatus.ok);
  }));

  test('serves JavaScript files from in memory cache on Windows', () => testbed.run(() async {
    final File source = globals.fs.file('source')
      ..writeAsStringSync('main() {}');
    final File sourcemap = globals.fs.file('sourcemap')
      ..writeAsStringSync('{}');
    final File metadata = globals.fs.file('metadata')
      ..writeAsStringSync('{}');
    final File manifest = globals.fs.file('manifest')
      ..writeAsStringSync(json.encode(<String, Object>{
        '/foo.js': <String, Object>{
          'code': <int>[0, source.lengthSync()],
          'sourcemap': <int>[0, 2],
          'metadata': <int>[0, 2],
        },
      }));
    webAssetServer.write(source, manifest, sourcemap, metadata);
    final Response response = await webAssetServer
      .handleRequest(Request('GET', Uri.parse('http://localhost/foo.js')));

    expect(response.headers, allOf(<Matcher>[
      containsPair(HttpHeaders.contentLengthHeader, source.lengthSync().toString()),
      containsPair(HttpHeaders.contentTypeHeader, 'application/javascript'),
      containsPair(HttpHeaders.etagHeader, isNotNull),
      containsPair(HttpHeaders.cacheControlHeader, 'max-age=0, must-revalidate'),
    ]));
    expect((await response.read().toList()).first, source.readAsBytesSync());
  }, overrides: <Type, Generator>{
    Platform: () => windows,
  }));

   test('serves asset files from in filesystem with url-encoded paths', () => testbed.run(() async {
    final File source = globals.fs.file(globals.fs.path.join('build', 'flutter_assets', Uri.encodeFull('abcd象形字.png')))
      ..createSync(recursive: true)
      ..writeAsBytesSync(kTransparentImage);
    final Response response = await webAssetServer
      .handleRequest(Request('GET', Uri.parse('http://foobar/assets/abcd%25E8%25B1%25A1%25E5%25BD%25A2%25E5%25AD%2597.png')));

    expect(response.headers, allOf(<Matcher>[
      containsPair(HttpHeaders.contentLengthHeader, source.lengthSync().toString()),
      containsPair(HttpHeaders.contentTypeHeader, 'image/png'),
      containsPair(HttpHeaders.etagHeader, isNotNull),
      containsPair(HttpHeaders.cacheControlHeader, 'max-age=0, must-revalidate'),
    ]));
    expect((await response.read().toList()).first, source.readAsBytesSync());
  }));
  test('serves files from web directory', () => testbed.run(() async {
    final File source = globals.fs.file(globals.fs.path.join('web', 'foo.png'))
      ..createSync(recursive: true)
      ..writeAsBytesSync(kTransparentImage);
    final Response response = await webAssetServer
      .handleRequest(Request('GET', Uri.parse('http://foobar/foo.png')));

    expect(response.headers, allOf(<Matcher>[
      containsPair(HttpHeaders.contentLengthHeader, source.lengthSync().toString()),
      containsPair(HttpHeaders.contentTypeHeader, 'image/png'),
      containsPair(HttpHeaders.etagHeader, isNotNull),
      containsPair(HttpHeaders.cacheControlHeader, 'max-age=0, must-revalidate'),
    ]));
    expect((await response.read().toList()).first, source.readAsBytesSync());
  }));

   test('serves asset files from in filesystem with known mime type on Windows', () => testbed.run(() async {
    final File source = globals.fs.file(globals.fs.path.join('build', 'flutter_assets', 'foo.png'))
      ..createSync(recursive: true)
      ..writeAsBytesSync(kTransparentImage);
    final Response response = await webAssetServer
      .handleRequest(Request('GET', Uri.parse('http://foobar/assets/foo.png')));

    expect(response.headers, allOf(<Matcher>[
      containsPair(HttpHeaders.contentLengthHeader, source.lengthSync().toString()),
      containsPair(HttpHeaders.contentTypeHeader, 'image/png'),
      containsPair(HttpHeaders.etagHeader, isNotNull),
      containsPair(HttpHeaders.cacheControlHeader, 'max-age=0, must-revalidate'),
    ]));
    expect((await response.read().toList()).first, source.readAsBytesSync());
  }, overrides: <Type,  Generator>{
    Platform: () => windows,
  }));

  test('serves Dart files from in filesystem on Linux/macOS', () => testbed.run(() async {
    final File source = globals.fs.file('foo.dart').absolute
      ..createSync(recursive: true)
      ..writeAsStringSync('void main() {}');

    final Response response = await webAssetServer
      .handleRequest(Request('GET', Uri.parse('http://foobar/foo.dart')));

    expect(response.headers, containsPair(HttpHeaders.contentLengthHeader, source.lengthSync().toString()));
    expect((await response.read().toList()).first, source.readAsBytesSync());
  }, overrides: <Type,  Generator>{
    Platform: () => linux,
  }));

  test('serves asset files from in filesystem with known mime type', () => testbed.run(() async {
    final File source = globals.fs.file(globals.fs.path.join('build', 'flutter_assets', 'foo.png'))
      ..createSync(recursive: true)
      ..writeAsBytesSync(kTransparentImage);

    final Response response = await webAssetServer
      .handleRequest(Request('GET', Uri.parse('http://foobar/assets/foo.png')));

    expect(response.headers, allOf(<Matcher>[
      containsPair(HttpHeaders.contentLengthHeader, source.lengthSync().toString()),
      containsPair(HttpHeaders.contentTypeHeader, 'image/png'),
    ]));
    expect((await response.read().toList()).first, source.readAsBytesSync());
  }));

  test('serves asset files from in filesystem with known mime type and empty content', () => testbed.run(() async {
    final File source = globals.fs.file(globals.fs.path.join('web', 'foo.js'))
      ..createSync(recursive: true);

    final Response response = await webAssetServer
        .handleRequest(Request('GET', Uri.parse('http://foobar/foo.js')));

    expect(response.headers, allOf(<Matcher>[
      containsPair(HttpHeaders.contentLengthHeader, '0'),
      containsPair(HttpHeaders.contentTypeHeader, 'text/javascript'),
    ]));
    expect((await response.read().toList()).first, source.readAsBytesSync());
  }));

  test('serves asset files from in filesystem with unknown mime type', () => testbed.run(() async {
    final File source = globals.fs.file(globals.fs.path.join('build', 'flutter_assets', 'foo'))
      ..createSync(recursive: true)
      ..writeAsBytesSync(List<int>.filled(100, 0));

    final Response response = await webAssetServer
      .handleRequest(Request('GET', Uri.parse('http://foobar/assets/foo')));

    expect(response.headers, allOf(<Matcher>[
      containsPair(HttpHeaders.contentLengthHeader, '100'),
      containsPair(HttpHeaders.contentTypeHeader, 'application/octet-stream'),
    ]));
    expect((await response.read().toList()).first, source.readAsBytesSync());
  }));

  test('serves valid etag header for asset files with non-ascii characters', () => testbed.run(() async {
    globals.fs.file(globals.fs.path.join('build', 'flutter_assets', 'fooπ'))
      ..createSync(recursive: true)
      ..writeAsBytesSync(<int>[1, 2, 3]);

    final Response response = await webAssetServer
      .handleRequest(Request('GET', Uri.parse('http://foobar/assets/fooπ')));
    final String etag = response.headers[HttpHeaders.etagHeader]!;

    expect(etag.runes, everyElement(predicate((int char) => char < 255)));
  }));

  test('serves /packages/<package>/<path> files as if they were '
       'package:<package>/<path> uris', () => testbed.run(() async {
    final Uri? expectedUri = packages.resolve(
        Uri.parse('package:flutter_tools/foo.dart'));
    final File source = globals.fs.file(globals.fs.path.fromUri(expectedUri))
      ..createSync(recursive: true)
      ..writeAsBytesSync(<int>[1, 2, 3]);

    final Response response = await webAssetServer
      .handleRequest(Request('GET', Uri.parse('http:///packages/flutter_tools/foo.dart')));

    expect(response.headers, allOf(<Matcher>[
      containsPair(HttpHeaders.contentLengthHeader, '3'),
      containsPair(HttpHeaders.contentTypeHeader, 'text/x-dart'),
    ]));
    expect((await response.read().toList()).first, source.readAsBytesSync());
  }));

  test('calling dispose closes the http server', () => testbed.run(() async {
    await webAssetServer.dispose();

    expect(httpServer.closed, true);
  }));

  test('Can start web server with specified AMD module system assets', () => testbed.run(() async {
    final File outputFile = globals.fs.file(globals.fs.path.join('lib', 'main.dart'))
      ..createSync(recursive: true);
    outputFile.parent.childFile('a.sources').writeAsStringSync('');
    outputFile.parent.childFile('a.json').writeAsStringSync('{}');
    outputFile.parent.childFile('a.map').writeAsStringSync('{}');
    outputFile.parent.childFile('a.metadata').writeAsStringSync('{}');

    final ResidentCompiler residentCompiler = FakeResidentCompiler()
      ..output = const CompilerOutput('a', 0, <Uri>[]);

    final WebDevFS webDevFS = WebDevFS(
      hostname: 'localhost',
      port: 0,
      tlsCertPath: null,
      tlsCertKeyPath: null,
      packagesFilePath: '.packages',
      urlTunneller: null,
      useSseForDebugProxy: true,
      useSseForDebugBackend: true,
      useSseForInjectedClient: true,
      nullAssertions: true,
      nativeNullAssertions: true,
      buildInfo: const BuildInfo(
        BuildMode.debug,
        '',
        treeShakeIcons: false,
        nullSafetyMode: NullSafetyMode.unsound,
      ),
      enableDwds: false,
      enableDds: false,
      entrypoint: Uri.base,
      testMode: true,
      expressionCompiler: null,
      extraHeaders: const <String, String>{},
      chromiumLauncher: null,
      nullSafetyMode: NullSafetyMode.unsound,
<<<<<<< HEAD
      ddcModuleSystem: usesDdcModuleSystem,
=======
      webRenderer: WebRendererMode.html,
>>>>>>> 7f811fb4
    );
    webDevFS.requireJS.createSync(recursive: true);
    webDevFS.flutterJs.createSync(recursive: true);
    webDevFS.stackTraceMapper.createSync(recursive: true);

    final Uri uri = await webDevFS.create();
    webDevFS.webAssetServer.entrypointCacheDirectory = globals.fs.currentDirectory;
    final String webPrecompiledSdk = globals.artifacts!
      .getHostArtifact(HostArtifact.webPrecompiledAmdSdk).path;
    final String webPrecompiledSdkSourcemaps = globals.artifacts!
      .getHostArtifact(HostArtifact.webPrecompiledAmdSdkSourcemaps).path;
    final String webPrecompiledCanvaskitSdk = globals.artifacts!
      .getHostArtifact(HostArtifact.webPrecompiledAmdCanvaskitSdk).path;
    final String webPrecompiledCanvaskitSdkSourcemaps = globals.artifacts!
      .getHostArtifact(HostArtifact.webPrecompiledAmdCanvaskitSdkSourcemaps).path;
    globals.fs.currentDirectory
      .childDirectory('lib')
      .childFile('web_entrypoint.dart')
      ..createSync(recursive: true)
      ..writeAsStringSync('GENERATED');
    globals.fs.file(webPrecompiledSdk)
      ..createSync(recursive: true)
      ..writeAsStringSync('HELLO');
    globals.fs.file(webPrecompiledSdkSourcemaps)
      ..createSync(recursive: true)
      ..writeAsStringSync('THERE');
    globals.fs.file(webPrecompiledCanvaskitSdk)
      ..createSync(recursive: true)
      ..writeAsStringSync('OL');
    globals.fs.file(webPrecompiledCanvaskitSdkSourcemaps)
      ..createSync(recursive: true)
      ..writeAsStringSync('CHUM');

    await webDevFS.update(
      mainUri: globals.fs.file(globals.fs.path.join('lib', 'main.dart')).uri,
      generator: residentCompiler,
      trackWidgetCreation: true,
      bundleFirstUpload: true,
      invalidatedFiles: <Uri>[],
      packageConfig: PackageConfig.empty,
      pathToReload: '',
      dillOutputPath: 'out.dill',
      shaderCompiler: const FakeShaderCompiler(),
    );

    expect(webDevFS.webAssetServer.getFile('require.js'), isNotNull);
    expect(webDevFS.webAssetServer.getFile('stack_trace_mapper.js'), isNotNull);
    expect(webDevFS.webAssetServer.getFile('main.dart'), isNotNull);
    expect(webDevFS.webAssetServer.getFile('manifest.json'), isNotNull);
    expect(webDevFS.webAssetServer.getFile('flutter.js'), isNotNull);
    expect(webDevFS.webAssetServer.getFile('flutter_service_worker.js'), isNotNull);
    expect(webDevFS.webAssetServer.getFile('version.json'),isNotNull);
    expect(await webDevFS.webAssetServer.dartSourceContents('dart_sdk.js'), 'HELLO');
    expect(await webDevFS.webAssetServer.dartSourceContents('dart_sdk.js.map'), 'THERE');

    // Update to the SDK.
    globals.fs.file(webPrecompiledSdk).writeAsStringSync('BELLOW');

    // New SDK should be visible..
    expect(await webDevFS.webAssetServer.dartSourceContents('dart_sdk.js'), 'BELLOW');

    // Generated entrypoint.
    expect(await webDevFS.webAssetServer.dartSourceContents('web_entrypoint.dart'),
      contains('GENERATED'));

    // served on localhost
    expect(uri.host, 'localhost');

    await webDevFS.destroy();
  }, overrides: <Type, Generator>{
    Artifacts: () => Artifacts.test(),
  }));

  test('Can start web server with specified assets in sound null safety mode', () => testbed.run(() async {
    final File outputFile = globals.fs.file(globals.fs.path.join('lib', 'main.dart'))
      ..createSync(recursive: true);
    outputFile.parent.childFile('a.sources').writeAsStringSync('');
    outputFile.parent.childFile('a.json').writeAsStringSync('{}');
    outputFile.parent.childFile('a.map').writeAsStringSync('{}');
    outputFile.parent.childFile('a.metadata').writeAsStringSync('{}');

    final ResidentCompiler residentCompiler = FakeResidentCompiler()
      ..output = const CompilerOutput('a', 0, <Uri>[]);

    final WebDevFS webDevFS = WebDevFS(
      hostname: 'localhost',
      port: 0,
      tlsCertPath: null,
      tlsCertKeyPath: null,
      packagesFilePath: '.packages',
      urlTunneller: null,
      useSseForDebugProxy: true,
      useSseForDebugBackend: true,
      useSseForInjectedClient: true,
      nullAssertions: true,
      nativeNullAssertions: true,
      buildInfo: const BuildInfo(
        BuildMode.debug,
        '',
        treeShakeIcons: false,
      ),
      enableDwds: false,
      enableDds: false,
      entrypoint: Uri.base,
      testMode: true,
      expressionCompiler: null,
      extraHeaders: const <String, String>{},
      chromiumLauncher: null,
      nullSafetyMode: NullSafetyMode.sound,
<<<<<<< HEAD
      ddcModuleSystem: usesDdcModuleSystem,
=======
      webRenderer: WebRendererMode.html,
>>>>>>> 7f811fb4
    );
    webDevFS.requireJS.createSync(recursive: true);
    webDevFS.flutterJs.createSync(recursive: true);
    webDevFS.stackTraceMapper.createSync(recursive: true);

    final Uri uri = await webDevFS.create();
    webDevFS.webAssetServer.entrypointCacheDirectory = globals.fs.currentDirectory;
    globals.fs.currentDirectory
      .childDirectory('lib')
      .childFile('web_entrypoint.dart')
      ..createSync(recursive: true)
      ..writeAsStringSync('GENERATED');
    final String webPrecompiledSdk = globals.artifacts!
      .getHostArtifact(HostArtifact.webPrecompiledAmdSoundSdk).path;
    final String webPrecompiledSdkSourcemaps = globals.artifacts!
      .getHostArtifact(HostArtifact.webPrecompiledAmdSoundSdkSourcemaps).path;
    final String webPrecompiledCanvaskitSdk = globals.artifacts!
      .getHostArtifact(HostArtifact.webPrecompiledAmdCanvaskitSoundSdk).path;
    final String webPrecompiledCanvaskitSdkSourcemaps = globals.artifacts!
      .getHostArtifact(HostArtifact.webPrecompiledAmdCanvaskitSoundSdkSourcemaps).path;
    globals.fs.file(webPrecompiledSdk)
      ..createSync(recursive: true)
      ..writeAsStringSync('HELLO');
    globals.fs.file(webPrecompiledSdkSourcemaps)
      ..createSync(recursive: true)
      ..writeAsStringSync('THERE');
    globals.fs.file(webPrecompiledCanvaskitSdk)
      ..createSync(recursive: true)
      ..writeAsStringSync('OL');
    globals.fs.file(webPrecompiledCanvaskitSdkSourcemaps)
      ..createSync(recursive: true)
      ..writeAsStringSync('CHUM');

    await webDevFS.update(
      mainUri: globals.fs.file(globals.fs.path.join('lib', 'main.dart')).uri,
      generator: residentCompiler,
      trackWidgetCreation: true,
      bundleFirstUpload: true,
      invalidatedFiles: <Uri>[],
      packageConfig: PackageConfig.empty,
      pathToReload: '',
      dillOutputPath: '',
      shaderCompiler: const FakeShaderCompiler(),
    );

    expect(webDevFS.webAssetServer.getFile('require.js'), isNotNull);
    expect(webDevFS.webAssetServer.getFile('stack_trace_mapper.js'), isNotNull);
    expect(webDevFS.webAssetServer.getFile('main.dart'), isNotNull);
    expect(webDevFS.webAssetServer.getFile('manifest.json'), isNotNull);
    expect(webDevFS.webAssetServer.getFile('flutter.js'), isNotNull);
    expect(webDevFS.webAssetServer.getFile('flutter_service_worker.js'), isNotNull);
    expect(webDevFS.webAssetServer.getFile('version.json'), isNotNull);
    expect(await webDevFS.webAssetServer.dartSourceContents('dart_sdk.js'), 'HELLO');
    expect(await webDevFS.webAssetServer.dartSourceContents('dart_sdk.js.map'), 'THERE');

    // Update to the SDK.
    globals.fs.file(webPrecompiledSdk).writeAsStringSync('BELLOW');

    // New SDK should be visible..
    expect(await webDevFS.webAssetServer.dartSourceContents('dart_sdk.js'), 'BELLOW');

    // Generated entrypoint.
    expect(await webDevFS.webAssetServer.dartSourceContents('web_entrypoint.dart'),
      contains('GENERATED'));

    // served on localhost
    expect(uri.host, 'localhost');

    await webDevFS.destroy();
  }, overrides: <Type, Generator>{
    Artifacts: () => Artifacts.test(),
  }));

  test('.connect() will never call vmServiceFactory twice', () => testbed.run(() async {
    await FakeAsync().run<Future<void>>((FakeAsync time) {
      final File outputFile = globals.fs.file(globals.fs.path.join('lib', 'main.dart'))
        ..createSync(recursive: true);
      outputFile.parent.childFile('a.sources').writeAsStringSync('');
      outputFile.parent.childFile('a.json').writeAsStringSync('{}');
      outputFile.parent.childFile('a.map').writeAsStringSync('{}');
      outputFile.parent.childFile('a.metadata').writeAsStringSync('{}');

      final WebDevFS webDevFS = WebDevFS(
        // if this is any other value, we will do a real ip lookup
        hostname: 'any',
        port: 0,
        tlsCertPath: null,
        tlsCertKeyPath: null,
        packagesFilePath: '.packages',
        urlTunneller: null,
        useSseForDebugProxy: true,
        useSseForDebugBackend: true,
        useSseForInjectedClient: true,
        nullAssertions: true,
        nativeNullAssertions: true,
        buildInfo: const BuildInfo(
          BuildMode.debug,
          '',
          treeShakeIcons: false,
        ),
        enableDwds: true,
        enableDds: false,
        entrypoint: Uri.base,
        testMode: true,
        expressionCompiler: null,
        extraHeaders: const <String, String>{},
        chromiumLauncher: null,
        nullSafetyMode: NullSafetyMode.sound,
<<<<<<< HEAD
        ddcModuleSystem: usesDdcModuleSystem,
=======
        webRenderer: WebRendererMode.canvaskit,
>>>>>>> 7f811fb4
      );
      webDevFS.requireJS.createSync(recursive: true);
      webDevFS.stackTraceMapper.createSync(recursive: true);
      final FakeAppConnection firstConnection = FakeAppConnection();
      final FakeAppConnection secondConnection = FakeAppConnection();

      final Future<void> done = webDevFS.create().then<void>((Uri _) {
        // In non-test mode, webDevFS.create() would have initialized DWDS
        webDevFS.webAssetServer.dwds = FakeDwds(<AppConnection>[firstConnection, secondConnection]);

        int vmServiceFactoryInvocationCount = 0;
        Future<vm_service.VmService> vmServiceFactory(Uri uri, {CompressionOptions? compression, required Logger logger}) {
          if (vmServiceFactoryInvocationCount > 0) {
            fail('Called vmServiceFactory twice!');
          }
          vmServiceFactoryInvocationCount += 1;
          return Future<vm_service.VmService>.delayed(
            const Duration(seconds: 2),
            () => FakeVmService(),
          );
        }
        return webDevFS.connect(false, vmServiceFactory: vmServiceFactory).then<void>((ConnectionResult? firstConnectionResult) {
          return webDevFS.destroy();
        });
      });
      time.elapse(const Duration(seconds: 1));
      time.elapse(const Duration(seconds: 2));
      return done;
    });
  }, overrides: <Type, Generator>{
    Artifacts: () => Artifacts.test(),
  }));

  test('Can start web server with hostname any', () => testbed.run(() async {
    final File outputFile = globals.fs.file(globals.fs.path.join('lib', 'main.dart'))
      ..createSync(recursive: true);
    outputFile.parent.childFile('a.sources').writeAsStringSync('');
    outputFile.parent.childFile('a.json').writeAsStringSync('{}');
    outputFile.parent.childFile('a.map').writeAsStringSync('{}');

    final WebDevFS webDevFS = WebDevFS(
      hostname: 'any',
      port: 0,
      tlsCertPath: null,
      tlsCertKeyPath: null,
      packagesFilePath: '.packages',
      urlTunneller: null,
      useSseForDebugProxy: true,
      useSseForDebugBackend: true,
      useSseForInjectedClient: true,
      buildInfo: BuildInfo.debug,
      enableDwds: false,
      enableDds: false,
      entrypoint: Uri.base,
      testMode: true,
      expressionCompiler: null,
      extraHeaders: const <String, String>{},
      chromiumLauncher: null,
      nullAssertions: true,
      nativeNullAssertions: true,
      nullSafetyMode: NullSafetyMode.sound,
<<<<<<< HEAD
      ddcModuleSystem: usesDdcModuleSystem,
=======
      webRenderer: WebRendererMode.canvaskit,
>>>>>>> 7f811fb4
    );
    webDevFS.requireJS.createSync(recursive: true);
    webDevFS.stackTraceMapper.createSync(recursive: true);

    final Uri uri = await webDevFS.create();

    expect(uri.host, 'localhost');
    await webDevFS.destroy();
  }));

  test('Can start web server with canvaskit enabled', () => testbed.run(() async {
    final File outputFile = globals.fs.file(globals.fs.path.join('lib', 'main.dart'))
      ..createSync(recursive: true);
    outputFile.parent.childFile('a.sources').writeAsStringSync('');
    outputFile.parent.childFile('a.json').writeAsStringSync('{}');
    outputFile.parent.childFile('a.map').writeAsStringSync('{}');

    final WebDevFS webDevFS = WebDevFS(
      hostname: 'localhost',
      port: 0,
      tlsCertPath: null,
      tlsCertKeyPath: null,
      packagesFilePath: '.packages',
      urlTunneller: null,
      useSseForDebugProxy: true,
      useSseForDebugBackend: true,
      useSseForInjectedClient: true,
      nullAssertions: true,
      nativeNullAssertions: true,
      buildInfo: const BuildInfo(
        BuildMode.debug,
        '',
        treeShakeIcons: false,
        dartDefines: <String>[
          'FLUTTER_WEB_USE_SKIA=true',
        ]
      ),
      enableDwds: false,
      enableDds: false,
      entrypoint: Uri.base,
      testMode: true,
      expressionCompiler: null,
      extraHeaders: const <String, String>{},
      chromiumLauncher: null,
      nullSafetyMode: NullSafetyMode.sound,
<<<<<<< HEAD
      ddcModuleSystem: usesDdcModuleSystem,
=======
      webRenderer: WebRendererMode.canvaskit,
>>>>>>> 7f811fb4
    );
    webDevFS.requireJS.createSync(recursive: true);
    webDevFS.stackTraceMapper.createSync(recursive: true);

    await webDevFS.create();

    expect(webDevFS.webAssetServer.webRenderer, WebRendererMode.canvaskit);

    await webDevFS.destroy();
  }));

  test('Can start web server with auto detect enabled', () => testbed.run(() async {
    final File outputFile = globals.fs.file(globals.fs.path.join('lib', 'main.dart'))
      ..createSync(recursive: true);
    outputFile.parent.childFile('a.sources').writeAsStringSync('');
    outputFile.parent.childFile('a.json').writeAsStringSync('{}');
    outputFile.parent.childFile('a.map').writeAsStringSync('{}');

    final WebDevFS webDevFS = WebDevFS(
      hostname: 'localhost',
      port: 0,
      tlsCertPath: null,
      tlsCertKeyPath: null,
      packagesFilePath: '.packages',
      urlTunneller: null,
      useSseForDebugProxy: true,
      useSseForDebugBackend: true,
      useSseForInjectedClient: true,
      nullAssertions: true,
      nativeNullAssertions: true,
      buildInfo: const BuildInfo(
        BuildMode.debug,
        '',
        treeShakeIcons: false,
        dartDefines: <String>[
          'FLUTTER_WEB_AUTO_DETECT=true',
        ]
      ),
      enableDwds: false,
      enableDds: false,
      entrypoint: Uri.base,
      testMode: true,
      expressionCompiler: null,
      extraHeaders: const <String, String>{},
      chromiumLauncher: null,
      nullSafetyMode: NullSafetyMode.sound,
<<<<<<< HEAD
      ddcModuleSystem: usesDdcModuleSystem,
=======
      webRenderer: WebRendererMode.auto,
>>>>>>> 7f811fb4
    );
    webDevFS.requireJS.createSync(recursive: true);
    webDevFS.stackTraceMapper.createSync(recursive: true);

    await webDevFS.create();

    expect(webDevFS.webAssetServer.webRenderer, WebRendererMode.auto);

    await webDevFS.destroy();
  }));

  test('Can start web server with tls connection', () => testbed.run(() async {
    final String dataPath = globals.fs.path.join(
      getFlutterRoot(),
      'packages',
      'flutter_tools',
      'test',
      'data',
      'asset_test',
    );

    final String dummyCertPath =
        globals.fs.path.join(dataPath, 'tls_cert', 'dummy-cert.pem');
    final String dummyCertKeyPath =
        globals.fs.path.join(dataPath, 'tls_cert', 'dummy-key.pem');

    final WebDevFS webDevFS = WebDevFS(
      hostname: 'localhost',
      port: 0,
      tlsCertPath: dummyCertPath,
      tlsCertKeyPath: dummyCertKeyPath,
      packagesFilePath: '.packages',
      urlTunneller: null,
      useSseForDebugProxy: true,
      useSseForDebugBackend: true,
      useSseForInjectedClient: true,
      nullAssertions: true,
      nativeNullAssertions: true,
      buildInfo: BuildInfo.debug,
      enableDwds: false,
      enableDds: false,
      entrypoint: Uri.base,
      testMode: true,
      expressionCompiler: null,
      extraHeaders: const <String, String>{},
      chromiumLauncher: null,
      nullSafetyMode: NullSafetyMode.unsound,
<<<<<<< HEAD
      ddcModuleSystem: usesDdcModuleSystem,
=======
      webRenderer: WebRendererMode.canvaskit,
>>>>>>> 7f811fb4
    );
    webDevFS.requireJS.createSync(recursive: true);
    webDevFS.stackTraceMapper.createSync(recursive: true);

    final Uri uri = await webDevFS.create();

    // Ensure the connection established is secure
    expect(uri.scheme, 'https');

    await webDevFS.destroy();
  }, overrides: <Type, Generator>{
    Artifacts: () => Artifacts.test(),
  }));

  test('allows frame embedding', () async {
    final WebAssetServer webAssetServer = await WebAssetServer.start(
      null,
      'localhost',
      0,
      null,
      null,
      null,
      true,
      true,
      true,
      const BuildInfo(
        BuildMode.debug,
        '',
        treeShakeIcons: false,
      ),
      false,
      false,
      Uri.base,
      null,
      const <String, String>{},
      NullSafetyMode.unsound,
      webRenderer: WebRendererMode.canvaskit,
      testMode: true
    );

    expect(webAssetServer.defaultResponseHeaders['x-frame-options'], null);
    await webAssetServer.dispose();
  });

  test('passes on extra headers', () async {
    const String extraHeaderKey = 'hurray';
    const String extraHeaderValue = 'flutter';
    final WebAssetServer webAssetServer = await WebAssetServer.start(
      null,
      'localhost',
      0,
      null,
      null,
      null,
      true,
      true,
      true,
      const BuildInfo(
        BuildMode.debug,
        '',
        treeShakeIcons: false,
      ),
      false,
      false,
      Uri.base,
      null,
      const <String, String>{
        extraHeaderKey: extraHeaderValue,
      },
      NullSafetyMode.unsound,
      webRenderer: WebRendererMode.canvaskit,
      testMode: true
    );

    expect(webAssetServer.defaultResponseHeaders[extraHeaderKey], <String>[extraHeaderValue]);

    await webAssetServer.dispose();
  });

  test('WebAssetServer responds to POST requests with 404 not found', () => testbed.run(() async {
    final Response response = await webAssetServer.handleRequest(
      Request('POST', Uri.parse('http://foobar/something')),
    );
    expect(response.statusCode, 404);
  }));

  test('ReleaseAssetServer responds to POST requests with 404 not found', () => testbed.run(() async {
    final Response response = await releaseAssetServer.handle(
      Request('POST', Uri.parse('http://foobar/something')),
    );
    expect(response.statusCode, 404);
  }));

  test('WebAssetServer strips leading base href off of asset requests', () => testbed.run(() async {
    const String htmlContent = '<html><head><base href="/foo/"></head><body id="test"></body></html>';
    globals.fs.currentDirectory
      .childDirectory('web')
      .childFile('index.html')
      ..createSync(recursive: true)
      ..writeAsStringSync(htmlContent);
    final WebAssetServer webAssetServer = WebAssetServer(
      FakeHttpServer(),
      PackageConfig.empty,
      InternetAddress.anyIPv4,
      <String, String>{},
      <String, String>{},
      NullSafetyMode.sound,
<<<<<<< HEAD
      usesDdcModuleSystem,
=======
      webRenderer: WebRendererMode.canvaskit,
>>>>>>> 7f811fb4
    );

    expect(await webAssetServer.metadataContents('foo/main_module.ddc_merged_metadata'), null);
    // Not base href.
    expect(() async => webAssetServer.metadataContents('bar/main_module.ddc_merged_metadata'), throwsException);
  }));

  test('DevFS URI includes any specified base path.', () => testbed.run(() async {
    final File outputFile = globals.fs.file(globals.fs.path.join('lib', 'main.dart'))
      ..createSync(recursive: true);
    const String htmlContent = '<html><head><base href="/foo/"></head><body id="test"></body></html>';
    globals.fs.currentDirectory
      .childDirectory('web')
      .childFile('index.html')
      ..createSync(recursive: true)
      ..writeAsStringSync(htmlContent);
    outputFile.parent.childFile('a.sources').writeAsStringSync('');
    outputFile.parent.childFile('a.json').writeAsStringSync('{}');
    outputFile.parent.childFile('a.map').writeAsStringSync('{}');
    outputFile.parent.childFile('a.metadata').writeAsStringSync('{}');

    final WebDevFS webDevFS = WebDevFS(
      hostname: 'localhost',
      port: 0,
      tlsCertPath: null,
      tlsCertKeyPath: null,
      packagesFilePath: '.packages',
      urlTunneller: null,
      useSseForDebugProxy: true,
      useSseForDebugBackend: true,
      useSseForInjectedClient: true,
      nullAssertions: true,
      nativeNullAssertions: true,
      buildInfo: BuildInfo.debug,
      enableDwds: false,
      enableDds: false,
      entrypoint: Uri.base,
      testMode: true,
      expressionCompiler: null,
      extraHeaders: const <String, String>{},
      chromiumLauncher: null,
      nullSafetyMode: NullSafetyMode.unsound,
<<<<<<< HEAD
      ddcModuleSystem: usesDdcModuleSystem,
=======
      webRenderer: WebRendererMode.canvaskit,
>>>>>>> 7f811fb4
    );
    webDevFS.requireJS.createSync(recursive: true);
    webDevFS.stackTraceMapper.createSync(recursive: true);

    final Uri uri = await webDevFS.create();

    // served on localhost
    expect(uri.host, 'localhost');
    // Matches base URI specified in html.
    expect(uri.path, '/foo');

    await webDevFS.destroy();
  }, overrides: <Type, Generator>{
    Artifacts: () => Artifacts.test(),
  }));
}

class FakeHttpServer extends Fake implements HttpServer {
  bool closed = false;

  @override
  Future<void> close({bool force = false}) async {
    closed = true;
  }
}

class FakeResidentCompiler extends Fake implements ResidentCompiler {
  CompilerOutput? output;

  @override
  void addFileSystemRoot(String root) { }

  @override
  Future<CompilerOutput?> recompile(Uri mainUri, List<Uri>? invalidatedFiles, {
    String? outputPath,
    PackageConfig? packageConfig,
    String? projectRootPath,
    FileSystem? fs,
    bool suppressErrors = false,
    bool checkDartPluginRegistry = false,
    File? dartPluginRegistrant,
    Uri? nativeAssetsYaml,
  }) async {
    return output;
  }
}

class FakeShaderCompiler implements DevelopmentShaderCompiler {
  const FakeShaderCompiler();

  @override
  void configureCompiler(TargetPlatform? platform) { }

  @override
  Future<DevFSContent> recompileShader(DevFSContent inputShader) {
    throw UnimplementedError();
  }
}

class FakeDwds extends Fake implements Dwds {
  FakeDwds(Iterable<AppConnection> connectedAppsIterable) :
    connectedApps = Stream<AppConnection>.fromIterable(connectedAppsIterable);

  @override
  final Stream<AppConnection> connectedApps;

  @override
  Future<DebugConnection> debugConnection(AppConnection appConnection) => Future<DebugConnection>.value(FakeDebugConnection());
}

class FakeAppConnection extends Fake implements AppConnection {
  @override
  void runMain() {}
}

class FakeDebugConnection extends Fake implements DebugConnection {
  FakeDebugConnection({
    this.uri = 'http://foo',
  });

  @override
  final String uri;
}

class FakeVmService extends Fake implements vm_service.VmService {}<|MERGE_RESOLUTION|>--- conflicted
+++ resolved
@@ -67,11 +67,8 @@
         <String, String>{},
         <String, String>{},
         NullSafetyMode.unsound,
-<<<<<<< HEAD
         usesDdcModuleSystem,
-=======
         webRenderer: WebRendererMode.canvaskit,
->>>>>>> 7f811fb4
       );
       releaseAssetServer = ReleaseAssetServer(
         globals.fs.file('main.dart').uri,
@@ -297,11 +294,8 @@
       <String, String>{},
       <String, String>{},
       NullSafetyMode.unsound,
-<<<<<<< HEAD
       usesDdcModuleSystem,
-=======
       webRenderer: WebRendererMode.canvaskit,
->>>>>>> 7f811fb4
     );
 
     expect(webAssetServer.basePath, 'foo/bar');
@@ -321,11 +315,8 @@
       <String, String>{},
       <String, String>{},
       NullSafetyMode.unsound,
-<<<<<<< HEAD
       usesDdcModuleSystem,
-=======
       webRenderer: WebRendererMode.canvaskit,
->>>>>>> 7f811fb4
     );
 
     // Defaults to "/" when there's no base element.
@@ -347,11 +338,8 @@
         <String, String>{},
         <String, String>{},
         NullSafetyMode.unsound,
-<<<<<<< HEAD
         usesDdcModuleSystem,
-=======
         webRenderer: WebRendererMode.canvaskit,
->>>>>>> 7f811fb4
       ),
       throwsToolExit(),
     );
@@ -372,11 +360,8 @@
         <String, String>{},
         <String, String>{},
         NullSafetyMode.unsound,
-<<<<<<< HEAD
         usesDdcModuleSystem,
-=======
         webRenderer: WebRendererMode.canvaskit,
->>>>>>> 7f811fb4
       ),
       throwsToolExit(),
     );
@@ -710,11 +695,8 @@
       extraHeaders: const <String, String>{},
       chromiumLauncher: null,
       nullSafetyMode: NullSafetyMode.unsound,
-<<<<<<< HEAD
       ddcModuleSystem: usesDdcModuleSystem,
-=======
       webRenderer: WebRendererMode.html,
->>>>>>> 7f811fb4
     );
     webDevFS.requireJS.createSync(recursive: true);
     webDevFS.flutterJs.createSync(recursive: true);
@@ -824,11 +806,8 @@
       extraHeaders: const <String, String>{},
       chromiumLauncher: null,
       nullSafetyMode: NullSafetyMode.sound,
-<<<<<<< HEAD
       ddcModuleSystem: usesDdcModuleSystem,
-=======
       webRenderer: WebRendererMode.html,
->>>>>>> 7f811fb4
     );
     webDevFS.requireJS.createSync(recursive: true);
     webDevFS.flutterJs.createSync(recursive: true);
@@ -937,11 +916,8 @@
         extraHeaders: const <String, String>{},
         chromiumLauncher: null,
         nullSafetyMode: NullSafetyMode.sound,
-<<<<<<< HEAD
         ddcModuleSystem: usesDdcModuleSystem,
-=======
         webRenderer: WebRendererMode.canvaskit,
->>>>>>> 7f811fb4
       );
       webDevFS.requireJS.createSync(recursive: true);
       webDevFS.stackTraceMapper.createSync(recursive: true);
@@ -1003,11 +979,8 @@
       nullAssertions: true,
       nativeNullAssertions: true,
       nullSafetyMode: NullSafetyMode.sound,
-<<<<<<< HEAD
       ddcModuleSystem: usesDdcModuleSystem,
-=======
       webRenderer: WebRendererMode.canvaskit,
->>>>>>> 7f811fb4
     );
     webDevFS.requireJS.createSync(recursive: true);
     webDevFS.stackTraceMapper.createSync(recursive: true);
@@ -1053,11 +1026,8 @@
       extraHeaders: const <String, String>{},
       chromiumLauncher: null,
       nullSafetyMode: NullSafetyMode.sound,
-<<<<<<< HEAD
       ddcModuleSystem: usesDdcModuleSystem,
-=======
       webRenderer: WebRendererMode.canvaskit,
->>>>>>> 7f811fb4
     );
     webDevFS.requireJS.createSync(recursive: true);
     webDevFS.stackTraceMapper.createSync(recursive: true);
@@ -1104,11 +1074,8 @@
       extraHeaders: const <String, String>{},
       chromiumLauncher: null,
       nullSafetyMode: NullSafetyMode.sound,
-<<<<<<< HEAD
       ddcModuleSystem: usesDdcModuleSystem,
-=======
       webRenderer: WebRendererMode.auto,
->>>>>>> 7f811fb4
     );
     webDevFS.requireJS.createSync(recursive: true);
     webDevFS.stackTraceMapper.createSync(recursive: true);
@@ -1156,11 +1123,8 @@
       extraHeaders: const <String, String>{},
       chromiumLauncher: null,
       nullSafetyMode: NullSafetyMode.unsound,
-<<<<<<< HEAD
       ddcModuleSystem: usesDdcModuleSystem,
-=======
       webRenderer: WebRendererMode.canvaskit,
->>>>>>> 7f811fb4
     );
     webDevFS.requireJS.createSync(recursive: true);
     webDevFS.stackTraceMapper.createSync(recursive: true);
@@ -1268,11 +1232,8 @@
       <String, String>{},
       <String, String>{},
       NullSafetyMode.sound,
-<<<<<<< HEAD
       usesDdcModuleSystem,
-=======
       webRenderer: WebRendererMode.canvaskit,
->>>>>>> 7f811fb4
     );
 
     expect(await webAssetServer.metadataContents('foo/main_module.ddc_merged_metadata'), null);
@@ -1315,11 +1276,8 @@
       extraHeaders: const <String, String>{},
       chromiumLauncher: null,
       nullSafetyMode: NullSafetyMode.unsound,
-<<<<<<< HEAD
       ddcModuleSystem: usesDdcModuleSystem,
-=======
       webRenderer: WebRendererMode.canvaskit,
->>>>>>> 7f811fb4
     );
     webDevFS.requireJS.createSync(recursive: true);
     webDevFS.stackTraceMapper.createSync(recursive: true);
