--- conflicted
+++ resolved
@@ -333,11 +333,8 @@
       logger: logger,
       artifacts: artifacts,
       processManager: processManager,
-<<<<<<< HEAD
       engineVersion: engineVersion,
-=======
       inputs: inputs,
->>>>>>> 4b98c056
     );
   }
 
@@ -352,11 +349,8 @@
     Directory flutterRootDir,
     Directory buildDir,
     Map<String, String> defines = const <String, String>{},
-<<<<<<< HEAD
+    Map<String, String> inputs = const <String, String>{},
     String engineVersion = 'abcdefghijklmnop',
-=======
-    Map<String, String> inputs = const <String, String>{},
->>>>>>> 4b98c056
     @required FileSystem fileSystem,
     @required Logger logger,
     @required Artifacts artifacts,
@@ -390,11 +384,8 @@
     @required this.logger,
     @required this.fileSystem,
     @required this.artifacts,
-<<<<<<< HEAD
     @required this.engineVersion,
-=======
     @required this.inputs,
->>>>>>> 4b98c056
   });
 
   /// The [Source] value which is substituted with the path to [projectDir].
