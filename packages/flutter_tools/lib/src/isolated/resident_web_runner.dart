--- conflicted
+++ resolved
@@ -96,10 +96,7 @@
     @required SystemClock systemClock,
     @required Usage usage,
     @required UrlTunneller urlTunneller,
-<<<<<<< HEAD
-=======
     ResidentDevtoolsHandlerFactory devtoolsHandler = createDefaultHandler,
->>>>>>> f4c74a6e
   }) : _fileSystem = fileSystem,
        _logger = logger,
        _systemClock = systemClock,
@@ -120,15 +117,12 @@
   final SystemClock _systemClock;
   final Usage _usage;
   final UrlTunneller _urlTunneller;
-<<<<<<< HEAD
 
   @override
   Logger get logger => _logger;
 
   @override
   FileSystem get fileSystem => _fileSystem;
-=======
->>>>>>> f4c74a6e
 
   FlutterDevice get device => flutterDevices.first;
   final FlutterProject flutterProject;
@@ -173,12 +167,6 @@
   FlutterVmService _instance;
 
   @override
-<<<<<<< HEAD
-=======
-  bool get supportsRestart => true;
-
-  @override
->>>>>>> f4c74a6e
   Future<void> cleanupAfterSignal() async {
     await _cleanup();
   }
@@ -233,127 +221,6 @@
   }
 
   @override
-<<<<<<< HEAD
-=======
-  Future<bool> debugDumpApp() async {
-    if (!supportsServiceProtocol || _vmService == null) {
-      return false;
-    }
-    try {
-      final String data = await _vmService
-        .flutterDebugDumpApp(
-          isolateId: null,
-        );
-       _logger.printStatus(data);
-    } on vmservice.RPCError {
-      // do nothing.
-    }
-    return true;
-  }
-
-  @override
-  Future<bool> debugDumpRenderTree() async {
-    if (!supportsServiceProtocol || _vmService == null) {
-      return false;
-    }
-    try {
-      final String data = await _vmService
-        .flutterDebugDumpRenderTree(
-          isolateId: null,
-        );
-      _logger.printStatus(data);
-    } on vmservice.RPCError {
-      // do nothing.
-    }
-    return true;
-  }
-
-  @override
-  Future<bool> debugDumpLayerTree() async {
-    if (!supportsServiceProtocol || _vmService == null) {
-      return false;
-    }
-    try {
-      final String data = await _vmService
-        .flutterDebugDumpLayerTree(
-          isolateId: null,
-        );
-       _logger.printStatus(data);
-    } on vmservice.RPCError {
-      // do nothing.
-    }
-    return true;
-  }
-
-  @override
-  Future<bool> debugDumpSemanticsTreeInTraversalOrder() async {
-    if (!supportsServiceProtocol) {
-      return false;
-    }
-    try {
-      await _vmService
-        ?.flutterDebugDumpSemanticsTreeInTraversalOrder(
-          isolateId: null,
-        );
-    } on vmservice.RPCError {
-      // do nothing.
-    }
-    return true;
-  }
-
-  @override
-  Future<bool> debugTogglePlatform() async {
-    if (!supportsServiceProtocol) {
-      return false;
-    }
-    try {
-      final String currentPlatform = await _vmService
-        ?.flutterPlatformOverride(
-          isolateId: null,
-        );
-      final String platform = nextPlatform(currentPlatform);
-      await _vmService
-        ?.flutterPlatformOverride(
-            platform: platform,
-            isolateId: null,
-          );
-      _logger.printStatus('Switched operating system to $platform');
-    } on vmservice.RPCError {
-      // do nothing.
-    }
-    return true;
-  }
-
-  @override
-  Future<bool> debugToggleBrightness() async {
-    if (!supportsServiceProtocol) {
-      return false;
-    }
-    try {
-      final Brightness currentBrightness = await _vmService
-        ?.flutterBrightnessOverride(
-          isolateId: null,
-        );
-      Brightness next;
-      if (currentBrightness == Brightness.light) {
-        next = Brightness.dark;
-      } else if (currentBrightness == Brightness.dark) {
-        next = Brightness.light;
-      }
-      next = await _vmService
-        ?.flutterBrightnessOverride(
-            brightness: next,
-            isolateId: null,
-          );
-      _logger.printStatus('Changed brightness to $next.');
-    } on vmservice.RPCError {
-      // do nothing.
-    }
-    return true;
-  }
-
-  @override
->>>>>>> f4c74a6e
   Future<void> stopEchoingDeviceLog() async {
     // Do nothing for ResidentWebRunner
     await device.stopEchoingDeviceLog();
