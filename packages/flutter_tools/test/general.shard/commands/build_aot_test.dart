// Copyright 2014 The Flutter Authors. All rights reserved.
// Use of this source code is governed by a BSD-style license that can be
// found in the LICENSE file.

import 'package:file/memory.dart';
import 'package:flutter_tools/src/aot.dart';
import 'package:flutter_tools/src/artifacts.dart';
import 'package:flutter_tools/src/base/process.dart';
import 'package:flutter_tools/src/build_info.dart';
import 'package:flutter_tools/src/base/file_system.dart';
import 'package:flutter_tools/src/build_system/build_system.dart';
import 'package:flutter_tools/src/ios/bitcode.dart';
import 'package:flutter_tools/src/ios/plist_parser.dart';
import 'package:flutter_tools/src/macos/xcode.dart';
import 'package:mockito/mockito.dart';
import 'package:process/process.dart';
import 'package:flutter_tools/src/globals.dart' as globals;

import '../../src/common.dart';
import '../../src/context.dart';
import '../../src/mocks.dart';

void main() {
  MockXcode mockXcode;
  MemoryFileSystem memoryFileSystem;
  MockProcessManager mockProcessManager;
  MockPlistUtils mockPlistUtils;

  setUp(() {
    mockXcode = MockXcode();
    memoryFileSystem = MemoryFileSystem(style: FileSystemStyle.posix);
    mockProcessManager = MockProcessManager();
    mockPlistUtils = MockPlistUtils();
  });

  testUsingContext('build aot validates existence of Flutter.framework in engine', () async {
    await expectToolExitLater(
      validateBitcode(BuildMode.release, TargetPlatform.ios),
      equals('Flutter.framework not found at ios_profile/Flutter.framework'),
    );
  }, overrides: <Type, Generator>{
    Artifacts: () => LocalEngineArtifacts('ios_profile', 'host_profile',
      fileSystem: memoryFileSystem,
      cache: globals.cache,
      platform: globals.platform,
      processManager: mockProcessManager,
    ),
    FileSystem: () => memoryFileSystem,
    ProcessManager: () => FakeProcessManager.any(),
  });

  testUsingContext('build aot prints error if Clang version invalid', () async {
    final Directory flutterFramework = memoryFileSystem.directory('ios_profile/Flutter.framework')
      ..createSync(recursive: true);
    flutterFramework.childFile('Flutter').createSync();
    final File infoPlist = flutterFramework.childFile('Info.plist')..createSync();

    final RunResult clangResult = RunResult(
      FakeProcessResult(stdout: 'Apple pie version 10.1.0 (clang-4567.1.1.1)\nBlahBlah\n', stderr: ''),
      const <String>['foo'],
    );
    when(mockXcode.clang(any)).thenAnswer((_) => Future<RunResult>.value(clangResult));
    when(mockPlistUtils.getValueFromFile(infoPlist.path, 'ClangVersion')).thenReturn('Apple LLVM version 10.0.1 (clang-1234.1.12.1)');

    await expectToolExitLater(
      validateBitcode(BuildMode.profile, TargetPlatform.ios),
      equals('Unable to parse Clang version from "Apple pie version 10.1.0 (clang-4567.1.1.1)". '
             'Expected a string like "Apple (LLVM|clang) #.#.# (clang-####.#.##.#)".'),
    );
  }, overrides: <Type, Generator>{
    Artifacts: () => LocalEngineArtifacts('ios_profile', 'host_profile',
      fileSystem: memoryFileSystem,
      cache: globals.cache,
      platform: globals.platform,
      processManager: mockProcessManager,
    ),
    FileSystem: () => memoryFileSystem,
    ProcessManager: () => mockProcessManager,
    Xcode: () => mockXcode,
    PlistParser: () => mockPlistUtils,
  });

  testUsingContext('build aot can parse valid Xcode Clang version (10)', () async {
    final Directory flutterFramework = memoryFileSystem.directory('ios_profile/Flutter.framework')
      ..createSync(recursive: true);
    flutterFramework.childFile('Flutter').createSync();
    final File infoPlist = flutterFramework.childFile('Info.plist')..createSync();

    final RunResult clangResult = RunResult(
      FakeProcessResult(stdout: 'Apple LLVM version 10.1.0 (clang-4567.1.1.1)\nBlahBlah\n', stderr: ''),
      const <String>['foo'],
    );
    when(mockXcode.clang(any)).thenAnswer((_) => Future<RunResult>.value(clangResult));
    when(mockPlistUtils.getValueFromFile(infoPlist.path, 'ClangVersion')).thenReturn('Apple LLVM version 10.0.1 (clang-1234.1.12.1)');

    await validateBitcode(BuildMode.profile, TargetPlatform.ios);

  }, overrides: <Type, Generator>{
    Artifacts: () => LocalEngineArtifacts('ios_profile', 'host_profile',
      fileSystem: memoryFileSystem,
      cache: globals.cache,
      platform: globals.platform,
      processManager: mockProcessManager,
    ),
    FileSystem: () => memoryFileSystem,
    ProcessManager: () => mockProcessManager,
    Xcode: () => mockXcode,
    PlistParser: () => mockPlistUtils,
  });

  testUsingContext('build aot outputs timing info', () async {
<<<<<<< HEAD
    globals.fs.file('.dart_tool/flutter_build/01106ce5bd4acba2489ba78619e6dc39/app.so')
=======
    globals.fs
      .file('.dart_tool/flutter_build/0c21fd4ab3b8bde8b385ff01d08e0093/app.so')
>>>>>>> bd068f50
      .createSync(recursive: true);
    when(globals.buildSystem.build(any, any))
      .thenAnswer((Invocation invocation) async {
        return BuildResult(success: true, performance: <String, PerformanceMeasurement>{
          'kernel_snapshot': PerformanceMeasurement(
            analyicsName: 'kernel_snapshot',
            target: 'kernel_snapshot',
            elapsedMilliseconds: 1000,
            passed: true,
            skipped: false,
          ),
          'anything': PerformanceMeasurement(
            analyicsName: 'android_aot',
            target: 'anything',
            elapsedMilliseconds: 1000,
            passed: true,
            skipped: false,
          ),
        });
      });

    await AotBuilder().build(
      platform: TargetPlatform.android_arm64,
      outputPath: '/',
      buildInfo: BuildInfo.release,
      mainDartFile: globals.fs.path.join('lib', 'main.dart'),
      reportTimings: true,
    );

    expect(testLogger.statusText, allOf(
      contains('frontend(CompileTime): 1000 ms.'),
      contains('snapshot(CompileTime): 1000 ms.'),
    ));
  }, overrides: <Type, Generator>{
    BuildSystem: () => MockBuildSystem(),
    FileSystem: () => MemoryFileSystem.test(),
    ProcessManager: () => FakeProcessManager.any(),
  });


  testUsingContext('build aot can parse valid Xcode Clang version (11)', () async {
    final Directory flutterFramework = memoryFileSystem.directory('ios_profile/Flutter.framework')
      ..createSync(recursive: true);
    flutterFramework.childFile('Flutter').createSync();
    final File infoPlist = flutterFramework.childFile('Info.plist')..createSync();

    final RunResult clangResult = RunResult(
      FakeProcessResult(stdout: 'Apple clang version 11.0.0 (clang-4567.1.1.1)\nBlahBlah\n', stderr: ''),
      const <String>['foo'],
    );
    when(mockXcode.clang(any)).thenAnswer((_) => Future<RunResult>.value(clangResult));
    when(mockPlistUtils.getValueFromFile(infoPlist.path, 'ClangVersion')).thenReturn('Apple LLVM version 10.0.1 (clang-1234.1.12.1)');

    await validateBitcode(BuildMode.profile, TargetPlatform.ios);
  }, overrides: <Type, Generator>{
    Artifacts: () => LocalEngineArtifacts('ios_profile', 'host_profile',
      fileSystem: memoryFileSystem,
      cache: globals.cache,
      platform: globals.platform,
      processManager: mockProcessManager,
    ),
    FileSystem: () => memoryFileSystem,
    ProcessManager: () => mockProcessManager,
    Xcode: () => mockXcode,
    PlistParser: () => mockPlistUtils,
  });

  testUsingContext('build aot validates Flutter.framework/Flutter was built with same toolchain', () async {
    final Directory flutterFramework = memoryFileSystem.directory('ios_profile/Flutter.framework')
      ..createSync(recursive: true);
    flutterFramework.childFile('Flutter').createSync();
    final File infoPlist = flutterFramework.childFile('Info.plist')..createSync();

    final RunResult clangResult = RunResult(
      FakeProcessResult(stdout: 'Apple LLVM version 10.0.0 (clang-4567.1.1.1)\nBlahBlah\n', stderr: ''),
      const <String>['foo'],
    );
    when(mockXcode.clang(any)).thenAnswer((_) => Future<RunResult>.value(clangResult));
    when(mockPlistUtils.getValueFromFile(infoPlist.path, 'ClangVersion')).thenReturn('Apple LLVM version 10.0.1 (clang-1234.1.12.1)');

    await expectToolExitLater(
      validateBitcode(BuildMode.release, TargetPlatform.ios),
      equals('The Flutter.framework at ios_profile/Flutter.framework was built with "Apple LLVM version 10.0.1 '
             '(clang-1234.1.12.1)", but the current version of clang is "Apple LLVM version 10.0.0 (clang-4567.1.1.1)". '
             'This will result in failures when trying to archive an IPA. To resolve this issue, update your version '
             'of Xcode to at least 10.0.1.'),
    );
  }, overrides: <Type, Generator>{
    Artifacts: () => LocalEngineArtifacts('ios_profile', 'host_profile',
      fileSystem: memoryFileSystem,
      cache: globals.cache,
      platform: globals.platform,
      processManager: mockProcessManager,
    ),
    FileSystem: () => memoryFileSystem,
    ProcessManager: () => mockProcessManager,
    Xcode: () => mockXcode,
    PlistParser: () => mockPlistUtils,
  });

  testUsingContext('build aot validates and succeeds - same version of Xcode', () async {
    final Directory flutterFramework = memoryFileSystem.directory('ios_profile/Flutter.framework')
      ..createSync(recursive: true);
    flutterFramework.childFile('Flutter').createSync();
    final File infoPlist = flutterFramework.childFile('Info.plist')..createSync();

    final RunResult clangResult = RunResult(
      FakeProcessResult(stdout: 'Apple LLVM version 10.0.1 (clang-1234.1.12.1)\nBlahBlah\n', stderr: ''),
      const <String>['foo'],
    );
    when(mockXcode.clang(any)).thenAnswer((_) => Future<RunResult>.value(clangResult));
    when(mockPlistUtils.getValueFromFile(infoPlist.path, 'ClangVersion')).thenReturn('Apple LLVM version 10.0.1 (clang-1234.1.12.1)');

    await validateBitcode(BuildMode.release, TargetPlatform.ios);

    expect(testLogger.statusText, '');
  }, overrides: <Type, Generator>{
    Artifacts: () => LocalEngineArtifacts('ios_profile', 'host_profile',
      fileSystem: memoryFileSystem,
      cache: globals.cache,
      platform: globals.platform,
      processManager: mockProcessManager,
    ),
    FileSystem: () => memoryFileSystem,
    ProcessManager: () => mockProcessManager,
    Xcode: () => mockXcode,
    PlistParser: () => mockPlistUtils,
  });

  testUsingContext('build aot validates and succeeds when user has newer version of Xcode', () async {
    final Directory flutterFramework = memoryFileSystem.directory('ios_profile/Flutter.framework')
      ..createSync(recursive: true);
    flutterFramework.childFile('Flutter').createSync();
    final File infoPlist = flutterFramework.childFile('Info.plist')..createSync();

    final RunResult clangResult = RunResult(
      FakeProcessResult(stdout: 'Apple LLVM version 11.0.1 (clang-1234.1.12.1)\nBlahBlah\n', stderr: ''),
      const <String>['foo'],
    );
    when(mockXcode.clang(any)).thenAnswer((_) => Future<RunResult>.value(clangResult));
    when(mockPlistUtils.getValueFromFile(infoPlist.path, 'ClangVersion')).thenReturn('Apple LLVM version 10.0.1 (clang-1234.1.12.1)');

    await validateBitcode(BuildMode.release, TargetPlatform.ios);

    expect(testLogger.statusText, '');
  }, overrides: <Type, Generator>{
    Artifacts: () => LocalEngineArtifacts('ios_profile', 'host_profile',
      fileSystem: memoryFileSystem,
      cache: globals.cache,
      platform: globals.platform,
      processManager: mockProcessManager,
    ),
    FileSystem: () => memoryFileSystem,
    ProcessManager: () => mockProcessManager,
    Xcode: () => mockXcode,
    PlistParser: () => mockPlistUtils,
  });
}

class MockXcode extends Mock implements Xcode {}
class MockPlistUtils extends Mock implements PlistParser {}
class MockBuildSystem extends Mock implements BuildSystem {}<|MERGE_RESOLUTION|>--- conflicted
+++ resolved
@@ -109,12 +109,8 @@
   });
 
   testUsingContext('build aot outputs timing info', () async {
-<<<<<<< HEAD
-    globals.fs.file('.dart_tool/flutter_build/01106ce5bd4acba2489ba78619e6dc39/app.so')
-=======
     globals.fs
       .file('.dart_tool/flutter_build/0c21fd4ab3b8bde8b385ff01d08e0093/app.so')
->>>>>>> bd068f50
       .createSync(recursive: true);
     when(globals.buildSystem.build(any, any))
       .thenAnswer((Invocation invocation) async {
