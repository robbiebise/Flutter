--- conflicted
+++ resolved
@@ -722,14 +722,6 @@
   } else {
     cpus = 2; // Don't default to 1, otherwise we won't catch race conditions.
   }
-<<<<<<< HEAD
-  args.add('-j$cpus');
-  if (!hasColor)
-    args.add('--no-color');
-  if (testPath != null)
-    args.add(testPath);
-  args.add('--test-randomize-ordering-seed=random');
-=======
 
   final List<String> args = <String>[
     'run',
@@ -746,8 +738,8 @@
     if (testPaths != null)
       for (final String testPath in testPaths)
         testPath,
+    '--test-randomize-ordering-seed=random',
   ];
->>>>>>> 6ad807e3
   final Map<String, String> pubEnvironment = <String, String>{
     'FLUTTER_ROOT': flutterRoot,
   };
