--- conflicted
+++ resolved
@@ -21,15 +21,11 @@
 
 /// A class that's used to collect coverage data during tests.
 class CoverageCollector extends TestWatcher {
-<<<<<<< HEAD
+  CoverageCollector({this.flutterProject, this.coverageDirectory});
+
   Map<String, dynamic> globalHitmap;
-=======
-  CoverageCollector({this.flutterProject, this.coverageDirectory});
-
-  Map<String, dynamic> _globalHitmap;
   final Directory coverageDirectory;
   final FlutterProject flutterProject;
->>>>>>> e65e0ef7
 
   @override
   Future<void> handleFinishedTest(ProcessEvent event) async {
