// Copyright 2014 The Flutter Authors. All rights reserved.
// Use of this source code is governed by a BSD-style license that can be
// found in the LICENSE file.

import 'dart:async';
import 'dart:convert';
import 'dart:io';
import 'dart:math' as math;

import 'package:path/path.dart' as path;
import 'package:process/process.dart';
import 'package:stack_trace/stack_trace.dart';

import 'devices.dart';
import 'host_agent.dart';
import 'task_result.dart';

/// Virtual current working directory, which affect functions, such as [exec].
String cwd = Directory.current.path;

/// The local engine to use for [flutter] and [evalFlutter], if any.
///
/// This is set as an environment variable when running the task, see runTask in runner.dart.
String? get localEngineFromEnv {
  const bool isDefined = bool.hasEnvironment('localEngine');
  return isDefined ? const String.fromEnvironment('localEngine') : null;
}

/// The local engine host to use for [flutter] and [evalFlutter], if any.
///
/// This is set as an environment variable when running the task, see runTask in runner.dart.
String? get localEngineHostFromEnv {
  const bool isDefined = bool.hasEnvironment('localEngineHost');
  return isDefined ? const String.fromEnvironment('localEngineHost') : null;
}

/// The local engine source path to use if a local engine is used for [flutter]
/// and [evalFlutter].
///
/// This is set as an environment variable when running the task, see runTask in runner.dart.
String? get localEngineSrcPathFromEnv {
  const bool isDefined = bool.hasEnvironment('localEngineSrcPath');
  return isDefined ? const String.fromEnvironment('localEngineSrcPath') : null;
}

/// The local Web SDK to use for [flutter] and [evalFlutter], if any.
///
/// This is set as an environment variable when running the task, see runTask in runner.dart.
String? get localWebSdkFromEnv {
  const bool isDefined = bool.hasEnvironment('localWebSdk');
  return isDefined ? const String.fromEnvironment('localWebSdk') : null;
}

List<ProcessInfo> _runningProcesses = <ProcessInfo>[];
ProcessManager _processManager = const LocalProcessManager();

class ProcessInfo {
  ProcessInfo(this.command, this.process);

  final DateTime startTime = DateTime.now();
  final String command;
  final Process process;

  @override
  String toString() {
    return '''
  command: $command
  started: $startTime
  pid    : ${process.pid}
'''
        .trim();
  }
}

/// Result of a health check for a specific parameter.
class HealthCheckResult {
  HealthCheckResult.success([this.details]) : succeeded = true;
  HealthCheckResult.failure(this.details) : succeeded = false;
  HealthCheckResult.error(dynamic error, dynamic stackTrace)
      : succeeded = false,
        details = 'ERROR: $error${stackTrace != null ? '\n$stackTrace' : ''}';

  final bool succeeded;
  final String? details;

  @override
  String toString() {
    final StringBuffer buf = StringBuffer(succeeded ? 'succeeded' : 'failed');
    if (details != null && details!.trim().isNotEmpty) {
      buf.writeln();
      // Indent details by 4 spaces
      for (final String line in details!.trim().split('\n')) {
        buf.writeln('    $line');
      }
    }
    return '$buf';
  }
}

class BuildFailedError extends Error {
  BuildFailedError(this.message);

  final String message;

  @override
  String toString() => message;
}

void fail(String message) {
  throw BuildFailedError(message);
}

// Remove the given file or directory.
void rm(FileSystemEntity entity, { bool recursive = false}) {
  if (entity.existsSync()) {
    // This should not be necessary, but it turns out that
    // on Windows it's common for deletions to fail due to
    // bogus (we think) "access denied" errors.
    try {
      entity.deleteSync(recursive: recursive);
    } on FileSystemException catch (error) {
      print('Failed to delete ${entity.path}: $error');
    }
  }
}

/// Remove recursively.
void rmTree(FileSystemEntity entity) {
  rm(entity, recursive: true);
}

List<FileSystemEntity> ls(Directory directory) => directory.listSync();

Directory dir(String path) => Directory(path);

File file(String path) => File(path);

void copy(File sourceFile, Directory targetDirectory, {String? name}) {
  final File target = file(
      path.join(targetDirectory.path, name ?? path.basename(sourceFile.path)));
  target.writeAsBytesSync(sourceFile.readAsBytesSync());
}

void recursiveCopy(Directory source, Directory target) {
  if (!target.existsSync()) {
    target.createSync();
  }

  for (final FileSystemEntity entity in source.listSync(followLinks: false)) {
    final String name = path.basename(entity.path);
    if (entity is Directory && !entity.path.contains('.dart_tool')) {
      recursiveCopy(entity, Directory(path.join(target.path, name)));
    } else if (entity is File) {
      final File dest = File(path.join(target.path, name));
      dest.writeAsBytesSync(entity.readAsBytesSync());
      // Preserve executable bit
      final String modes = entity.statSync().modeString();
      if (modes.contains('x')) {
        makeExecutable(dest);
      }
    }
  }
}

FileSystemEntity move(FileSystemEntity whatToMove,
    {required Directory to, String? name}) {
  return whatToMove
      .renameSync(path.join(to.path, name ?? path.basename(whatToMove.path)));
}

/// Equivalent of `chmod a+x file`
void makeExecutable(File file) {
  // Windows files do not have an executable bit
  if (Platform.isWindows) {
    return;
  }
  final ProcessResult result = _processManager.runSync(<String>[
    'chmod',
    'a+x',
    file.path,
  ]);

  if (result.exitCode != 0) {
    throw FileSystemException(
      'Error making ${file.path} executable.\n'
      '${result.stderr}',
      file.path,
    );
  }
}

/// Equivalent of `mkdir directory`.
void mkdir(Directory directory) {
  directory.createSync();
}

/// Equivalent of `mkdir -p directory`.
void mkdirs(Directory directory) {
  directory.createSync(recursive: true);
}

bool exists(FileSystemEntity entity) => entity.existsSync();

void section(String title) {
  String output;
  if (Platform.isWindows) {
    // Windows doesn't cope well with characters produced for *nix systems, so
    // just output the title with no decoration.
    output = title;
  } else {
    title = '╡ ••• $title ••• ╞';
    final String line = '═' * math.max((80 - title.length) ~/ 2, 2);
    output = '$line$title$line';
    if (output.length == 79) {
      output += '═';
    }
  }
  print('\n\n$output\n');
}

Future<String> getDartVersion() async {
  // The Dart VM returns the version text to stderr.
  final ProcessResult result = _processManager.runSync(<String>[dartBin, '--version']);
  String version = (result.stderr as String).trim();

  // Convert:
  //   Dart VM version: 1.17.0-dev.2.0 (Tue May  3 12:14:52 2016) on "macos_x64"
  // to:
  //   1.17.0-dev.2.0
  if (version.contains('(')) {
    version = version.substring(0, version.indexOf('(')).trim();
  }
  if (version.contains(':')) {
    version = version.substring(version.indexOf(':') + 1).trim();
  }

  return version.replaceAll('"', "'");
}

Future<String?> getCurrentFlutterRepoCommit() {
  if (!dir('${flutterDirectory.path}/.git').existsSync()) {
    return Future<String?>.value();
  }

  return inDirectory<String>(flutterDirectory, () {
    return eval('git', <String>['rev-parse', 'HEAD']);
  });
}

Future<DateTime> getFlutterRepoCommitTimestamp(String commit) {
  // git show -s --format=%at 4b546df7f0b3858aaaa56c4079e5be1ba91fbb65
  return inDirectory<DateTime>(flutterDirectory, () async {
    final String unixTimestamp = await eval('git', <String>[
      'show',
      '-s',
      '--format=%at',
      commit,
    ]);
    final int secondsSinceEpoch = int.parse(unixTimestamp);
    return DateTime.fromMillisecondsSinceEpoch(secondsSinceEpoch * 1000);
  });
}

/// Starts a subprocess.
///
/// The first argument is the full path to the executable to run.
///
/// The second argument is the list of arguments to provide on the command line.
/// This argument can be null, indicating no arguments (same as the empty list).
///
/// The `environment` argument can be provided to configure environment variables
/// that will be made available to the subprocess. The `BOT` environment variable
/// is always set and overrides any value provided in the `environment` argument.
/// The `isBot` argument controls the value of the `BOT` variable. It will either
/// be "true", if `isBot` is true (the default), or "false" if it is false.
///
/// The `BOT` variable is in particular used by the `flutter` tool to determine
/// how verbose to be and whether to enable analytics by default.
///
/// The working directory can be provided using the `workingDirectory` argument.
/// By default it will default to the current working directory (see [cwd]).
///
/// Information regarding the execution of the subprocess is printed to the
/// console.
///
/// The actual process executes asynchronously. A handle to the subprocess is
/// returned in the form of a [Future] that completes to a [Process] object.
Future<Process> startProcess(
  String executable,
  List<String>? arguments, {
  Map<String, String>? environment,
  bool isBot = true, // set to false to pretend not to be on a bot (e.g. to test user-facing outputs)
  String? workingDirectory,
}) async {
  final String command = '$executable ${arguments?.join(" ") ?? ""}';
  final String finalWorkingDirectory = workingDirectory ?? cwd;
  final Map<String, String> newEnvironment = Map<String, String>.from(environment ?? <String, String>{});
  newEnvironment['BOT'] = isBot ? 'true' : 'false';
  newEnvironment['LANG'] = 'en_US.UTF-8';
  print('Executing "$command" in "$finalWorkingDirectory" with environment $newEnvironment');

  final Process process = await _processManager.start(
    <String>[executable, ...?arguments],
    environment: newEnvironment,
    workingDirectory: finalWorkingDirectory,
  );
  final ProcessInfo processInfo = ProcessInfo(command, process);
  _runningProcesses.add(processInfo);

  unawaited(process.exitCode.then<void>((int exitCode) {
    _runningProcesses.remove(processInfo);
  }));

  return process;
}

Future<void> forceQuitRunningProcesses() async {
  if (_runningProcesses.isEmpty) {
    return;
  }

  // Give normally quitting processes a chance to report their exit code.
  await Future<void>.delayed(const Duration(seconds: 1));

  // Whatever's left, kill it.
  for (final ProcessInfo p in _runningProcesses) {
    print('Force-quitting process:\n$p');
    if (!p.process.kill()) {
      print('Failed to force quit process.');
    }
  }
  _runningProcesses.clear();
}

/// Executes a command and returns its exit code.
Future<int> exec(
  String executable,
  List<String> arguments, {
  Map<String, String>? environment,
  bool canFail = false, // as in, whether failures are ok. False means that they are fatal.
  String? workingDirectory,
}) async {
  return _execute(
    executable,
    arguments,
    environment: environment,
    canFail : canFail,
    workingDirectory: workingDirectory,
  );
}

Future<int> _execute(
  String executable,
  List<String> arguments, {
  Map<String, String>? environment,
  bool canFail = false, // as in, whether failures are ok. False means that they are fatal.
  String? workingDirectory,
  StringBuffer? output, // if not null, the stdout will be written here
  StringBuffer? stderr, // if not null, the stderr will be written here
  bool printStdout = true,
  bool printStderr = true,
}) async {
  final Process process = await startProcess(
    executable,
    arguments,
    environment: environment,
    workingDirectory: workingDirectory,
  );
  await forwardStandardStreams(
    process,
    output: output,
    stderr: stderr,
    printStdout: printStdout,
    printStderr: printStderr,
  );
  final int exitCode = await process.exitCode;

  if (exitCode != 0 && !canFail) {
    fail('Executable "$executable" failed with exit code $exitCode.');
  }

  return exitCode;
}

/// Forwards standard out and standard error from [process] to this process'
/// respective outputs. Also writes stdout to [output] and stderr to [stderr]
/// if they are not null.
///
/// Returns a future that completes when both out and error streams a closed.
Future<void> forwardStandardStreams(
  Process process, {
  StringBuffer? output,
  StringBuffer? stderr,
  bool printStdout = true,
  bool printStderr = true,
  }) {
  final Completer<void> stdoutDone = Completer<void>();
  final Completer<void> stderrDone = Completer<void>();
  process.stdout
    .transform<String>(utf8.decoder)
    .transform<String>(const LineSplitter())
    .listen((String line) {
      if (printStdout) {
        print('stdout: $line');
      }
      output?.writeln(line);
    }, onDone: () { stdoutDone.complete(); });
  process.stderr
    .transform<String>(utf8.decoder)
    .transform<String>(const LineSplitter())
    .listen((String line) {
      if (printStderr) {
        print('stderr: $line');
      }
      stderr?.writeln(line);
    }, onDone: () { stderrDone.complete(); });

  return Future.wait<void>(<Future<void>>[
    stdoutDone.future,
    stderrDone.future,
  ]);
}

/// Executes a command and returns its standard output as a String.
///
/// For logging purposes, the command's output is also printed out by default.
Future<String> eval(
  String executable,
  List<String> arguments, {
  Map<String, String>? environment,
  bool canFail = false, // as in, whether failures are ok. False means that they are fatal.
  String? workingDirectory,
  StringBuffer? stdout, // if not null, the stdout will be written here
  StringBuffer? stderr, // if not null, the stderr will be written here
  bool printStdout = true,
  bool printStderr = true,
}) async {
  final StringBuffer output = stdout ?? StringBuffer();
  await _execute(
    executable,
    arguments,
    environment: environment,
    canFail: canFail,
    workingDirectory: workingDirectory,
    output: output,
    stderr: stderr,
    printStdout: printStdout,
    printStderr: printStderr,
  );
  return output.toString().trimRight();
}

List<String> _flutterCommandArgs(String command, List<String> options) {
  // Commands support the --device-timeout flag.
  final Set<String> supportedDeviceTimeoutCommands = <String>{
    'attach',
    'devices',
    'drive',
    'install',
    'logs',
    'run',
    'screenshot',
  };
  final String? localEngine = localEngineFromEnv;
  final String? localEngineHost = localEngineHostFromEnv;
  final String? localEngineSrcPath = localEngineSrcPathFromEnv;
  final String? localWebSdk = localWebSdkFromEnv;
  return <String>[
    command,
    if (deviceOperatingSystem == DeviceOperatingSystem.ios && supportedDeviceTimeoutCommands.contains(command))
      ...<String>[
        '--device-timeout',
        '5',
      ],

    if (command == 'drive' && hostAgent.dumpDirectory != null) ...<String>[
      '--screenshot',
      hostAgent.dumpDirectory!.path,
    ],
    if (localEngine != null) ...<String>['--local-engine', localEngine],
    if (localEngineHost != null) ...<String>['--local-engine-host', localEngineHost],
    if (localEngineSrcPath != null) ...<String>['--local-engine-src-path', localEngineSrcPath],
    if (localWebSdk != null) ...<String>['--local-web-sdk', localWebSdk],
    ...options,
    // Use CI flag when running devicelab tests, except for `packages`/`pub` commands.
    // `packages`/`pub` commands effectively runs the `pub` tool, which does not have
    // the same allowed args.
    if (!command.startsWith('packages') && !command.startsWith('pub')) '--ci',
  ];
}

/// Runs the flutter `command`, and returns the exit code.
/// If `canFail` is `false`, the future completes with an error.
Future<int> flutter(String command, {
  List<String> options = const <String>[],
  bool canFail = false, // as in, whether failures are ok. False means that they are fatal.
  Map<String, String>? environment,
<<<<<<< HEAD
}) async {
  final List<String> args = flutterCommandArgs(command, options);
  final int rc = await exec(path.join(flutterDirectory.path, 'bin', 'flutter'), args,
    canFail: canFail, environment: environment);

  return rc;
=======
  String? workingDirectory,
}) async {
  final List<String> args = _flutterCommandArgs(command, options);
  final int exitCode = await exec(path.join(flutterDirectory.path, 'bin', 'flutter'), args,
    canFail: canFail, environment: environment, workingDirectory: workingDirectory);

  if (exitCode != 0 && !canFail) {
    await _flutterScreenshot(workingDirectory: workingDirectory);
  }
  return exitCode;
>>>>>>> 4ae2e91c
}


// Future<void> waitForDevice() async {
//   final Device device = await devices.workingDevice;
//   await devices.deviceReady(device.deviceId);
// }



/// Starts a Flutter subprocess.
///
/// The first argument is the flutter command to run.
///
/// The second argument is the list of arguments to provide on the command line.
/// This argument can be null, indicating no arguments (same as the empty list).
///
/// The `environment` argument can be provided to configure environment variables
/// that will be made available to the subprocess. The `BOT` environment variable
/// is always set and overrides any value provided in the `environment` argument.
/// The `isBot` argument controls the value of the `BOT` variable. It will either
/// be "true", if `isBot` is true (the default), or "false" if it is false.
///
/// The `isBot` argument controls whether the `BOT` environment variable is set
/// to `true` or `false` and is used by the `flutter` tool to determine how
/// verbose to be and whether to enable analytics by default.
///
/// Information regarding the execution of the subprocess is printed to the
/// console.
///
/// The actual process executes asynchronously. A handle to the subprocess is
/// returned in the form of a [Future] that completes to a [Process] object.
Future<Process> startFlutter(String command, {
  List<String> options = const <String>[],
  Map<String, String> environment = const <String, String>{},
  bool isBot = true, // set to false to pretend not to be on a bot (e.g. to test user-facing outputs)
  String? workingDirectory,
}) async {
  final List<String> args = _flutterCommandArgs(command, options);
  final Process process = await startProcess(
    path.join(flutterDirectory.path, 'bin', 'flutter'),
    args,
    environment: environment,
    isBot: isBot,
    workingDirectory: workingDirectory,
  );

  unawaited(process.exitCode.then<void>((int exitCode) async {
    if (exitCode != 0) {
      await _flutterScreenshot(workingDirectory: workingDirectory);
    }
  }));
  return process;
}

/// Runs a `flutter` command and returns the standard output as a string.
Future<String> evalFlutter(String command, {
  List<String> options = const <String>[],
  bool canFail = false, // as in, whether failures are ok. False means that they are fatal.
  Map<String, String>? environment,
  StringBuffer? stderr, // if not null, the stderr will be written here.
  String? workingDirectory,
}) {
  final List<String> args = _flutterCommandArgs(command, options);
  return eval(path.join(flutterDirectory.path, 'bin', 'flutter'), args,
      canFail: canFail, environment: environment, stderr: stderr, workingDirectory: workingDirectory);
}

Future<ProcessResult> executeFlutter(String command, {
  List<String> options = const <String>[],
  bool canFail = false, // as in, whether failures are ok. False means that they are fatal.
}) async {
  final List<String> args = _flutterCommandArgs(command, options);
  final ProcessResult processResult = await _processManager.run(
    <String>[path.join(flutterDirectory.path, 'bin', 'flutter'), ...args],
    workingDirectory: cwd,
  );

  if (processResult.exitCode != 0 && !canFail) {
    await _flutterScreenshot();
  }
  return processResult;
}

Future<void> _flutterScreenshot({ String? workingDirectory }) async {
  try {
    final Directory? dumpDirectory = hostAgent.dumpDirectory;
    if (dumpDirectory == null) {
      return;
    }
    // On command failure try uploading screenshot of failing command.
    final String screenshotPath = path.join(
      dumpDirectory.path,
      'device-screenshot-${DateTime.now().toLocal().toIso8601String()}.png',
    );

    final String deviceId = (await devices.workingDevice).deviceId;
    print('Taking screenshot of working device $deviceId at $screenshotPath');
    final List<String> args = _flutterCommandArgs(
      'screenshot',
      <String>[
        '--out',
        screenshotPath,
        '-d', deviceId,
      ],
    );
    final ProcessResult screenshot = await _processManager.run(
      <String>[path.join(flutterDirectory.path, 'bin', 'flutter'), ...args],
      workingDirectory: workingDirectory ?? cwd,
    );

    if (screenshot.exitCode != 0) {
      print('Failed to take screenshot. Continuing.');
    }
  } catch (exception) {
    print('Failed to take screenshot. Continuing.\n$exception');
  }
}

String get dartBin =>
    path.join(flutterDirectory.path, 'bin', 'cache', 'dart-sdk', 'bin', 'dart');

String get pubBin =>
    path.join(flutterDirectory.path, 'bin', 'cache', 'dart-sdk', 'bin', 'pub');

Future<int> dart(List<String> args) => exec(dartBin, <String>['--disable-dart-dev', ...args]);

/// Returns a future that completes with a path suitable for JAVA_HOME
/// or with null, if Java cannot be found.
Future<String?> findJavaHome() async {
  if (_javaHome == null) {
    final Iterable<String> hits = grep(
      'Java binary at: ',
      from: await evalFlutter('doctor', options: <String>['-v']),
    );
    if (hits.isEmpty) {
      return null;
    }
    final String javaBinary = hits.first
        .split(': ')
        .last;
    // javaBinary == /some/path/to/java/home/bin/java
    _javaHome = path.dirname(path.dirname(javaBinary));
  }
  return _javaHome;
}
String? _javaHome;

Future<T> inDirectory<T>(dynamic directory, Future<T> Function() action) async {
  final String previousCwd = cwd;
  try {
    cd(directory);
    return await action();
  } finally {
    cd(previousCwd);
  }
}

void cd(dynamic directory) {
  Directory d;
  if (directory is String) {
    cwd = directory;
    d = dir(directory);
  } else if (directory is Directory) {
    cwd = directory.path;
    d = directory;
  } else {
    throw FileSystemException('Unsupported directory type ${directory.runtimeType}', directory.toString());
  }

  if (!d.existsSync()) {
    throw FileSystemException('Cannot cd into directory that does not exist', d.toString());
  }
}

Directory get flutterDirectory => Directory.current.parent.parent;

Directory get openpayDirectory => Directory(requireEnvVar('OPENPAY_CHECKOUT_PATH'));

String requireEnvVar(String name) {
  final String? value = Platform.environment[name];

  if (value == null) {
    fail('$name environment variable is missing. Quitting.');
  }

  return value!;
}

T requireConfigProperty<T>(Map<String, dynamic> map, String propertyName) {
  if (!map.containsKey(propertyName)) {
    fail('Configuration property not found: $propertyName');
  }
  final T result = map[propertyName] as T;
  return result;
}

String jsonEncode(dynamic data) {
  final String jsonValue = const JsonEncoder.withIndent('  ').convert(data);
  return '$jsonValue\n';
}

Future<void> getNewGallery(String revision, Directory galleryDir) async {
  section('Get New Flutter Gallery!');

  if (exists(galleryDir)) {
    galleryDir.deleteSync(recursive: true);
  }

  await inDirectory<void>(galleryDir.parent, () async {
    await exec('git', <String>['clone', 'https://github.com/flutter/gallery.git']);
  });

  await inDirectory<void>(galleryDir, () async {
    await exec('git', <String>['checkout', revision]);
  });
}

/// Splits [from] into lines and selects those that contain [pattern].
Iterable<String> grep(Pattern pattern, {required String from}) {
  return from.split('\n').where((String line) {
    return line.contains(pattern);
  });
}

/// Captures asynchronous stack traces thrown by [callback].
///
/// This is a convenience wrapper around [Chain] optimized for use with
/// `async`/`await`.
///
/// Example:
///
///     try {
///       await captureAsyncStacks(() { /* async things */ });
///     } catch (error, chain) {
///
///     }
Future<void> runAndCaptureAsyncStacks(Future<void> Function() callback) {
  final Completer<void> completer = Completer<void>();
  Chain.capture(() async {
    await callback();
    completer.complete();
  }, onError: completer.completeError);
  return completer.future;
}

bool canRun(String path) => _processManager.canRun(path);

final RegExp _obsRegExp =
  RegExp('A Dart VM Service .* is available at: ');
final RegExp _obsPortRegExp = RegExp(r'(\S+:(\d+)/\S*)$');
final RegExp _obsUriRegExp = RegExp(r'((http|//)[a-zA-Z0-9:/=_\-\.\[\]]+)');

/// Tries to extract a port from the string.
///
/// The `prefix`, if specified, is a regular expression pattern and must not contain groups.
/// `prefix` defaults to the RegExp: `A Dart VM Service .* is available at: `.
int? parseServicePort(String line, {
  Pattern? prefix,
}) {
  prefix ??= _obsRegExp;
  final Iterable<Match> matchesIter = prefix.allMatches(line);
  if (matchesIter.isEmpty) {
    return null;
  }
  final Match prefixMatch = matchesIter.first;
  final List<Match> matches =
    _obsPortRegExp.allMatches(line, prefixMatch.end).toList();
  return matches.isEmpty ? null : int.parse(matches[0].group(2)!);
}

/// Tries to extract a URL from the string.
///
/// The `prefix`, if specified, is a regular expression pattern and must not contain groups.
/// `prefix` defaults to the RegExp: `A Dart VM Service .* is available at: `.
Uri? parseServiceUri(String line, {
  Pattern? prefix,
}) {
  prefix ??= _obsRegExp;
  final Iterable<Match> matchesIter = prefix.allMatches(line);
  if (matchesIter.isEmpty) {
    return null;
  }
  final Match prefixMatch = matchesIter.first;
  final List<Match> matches =
    _obsUriRegExp.allMatches(line, prefixMatch.end).toList();
  return matches.isEmpty ? null : Uri.parse(matches[0].group(0)!);
}

/// Checks that the file exists, otherwise throws a [FileSystemException].
void checkFileExists(String file) {
  if (!exists(File(file))) {
    throw FileSystemException('Expected file to exist.', file);
  }
}

/// Checks that the file does not exists, otherwise throws a [FileSystemException].
void checkFileNotExists(String file) {
  if (exists(File(file))) {
    throw FileSystemException('Expected file to not exist.', file);
  }
}

/// Checks that the directory exists, otherwise throws a [FileSystemException].
void checkDirectoryExists(String directory) {
  if (!exists(Directory(directory))) {
    throw FileSystemException('Expected directory to exist.', directory);
  }
}

/// Checks that the directory does not exist, otherwise throws a [FileSystemException].
void checkDirectoryNotExists(String directory) {
  if (exists(Directory(directory))) {
    throw FileSystemException('Expected directory to not exist.', directory);
  }
}

/// Checks that the symlink exists, otherwise throws a [FileSystemException].
void checkSymlinkExists(String file) {
  if (!exists(Link(file))) {
    throw FileSystemException('Expected symlink to exist.', file);
  }
}

/// Check that `collection` contains all entries in `values`.
void checkCollectionContains<T>(Iterable<T> values, Iterable<T> collection) {
  for (final T value in values) {
    if (!collection.contains(value)) {
      throw TaskResult.failure('Expected to find `$value` in `$collection`.');
    }
  }
}

/// Check that `collection` does not contain any entries in `values`
void checkCollectionDoesNotContain<T>(Iterable<T> values, Iterable<T> collection) {
  for (final T value in values) {
    if (collection.contains(value)) {
      throw TaskResult.failure('Did not expect to find `$value` in `$collection`.');
    }
  }
}

/// Checks that the contents of a [File] at `filePath` contains the specified
/// [Pattern]s, otherwise throws a [TaskResult].
void checkFileContains(List<Pattern> patterns, String filePath) {
  final String fileContent = File(filePath).readAsStringSync();
  for (final Pattern pattern in patterns) {
    if (!fileContent.contains(pattern)) {
      throw TaskResult.failure(
        'Expected to find `$pattern` in `$filePath` '
        'instead it found:\n$fileContent'
      );
    }
  }
}

/// Clones a git repository.
///
/// Removes the directory [path], then clones the git repository
/// specified by [repo] to the directory [path].
Future<int> gitClone({required String path, required String repo}) async {
  rmTree(Directory(path));

  await Directory(path).create(recursive: true);

  return inDirectory<int>(
    path,
        () => exec('git', <String>['clone', repo]),
  );
}

/// Call [fn] retrying so long as [retryIf] return `true` for the exception
/// thrown and [maxAttempts] has not been reached.
///
/// If no [retryIf] function is given this will retry any for any [Exception]
/// thrown. To retry on an [Error], the error must be caught and _rethrown_
/// as an [Exception].
///
/// Waits a constant duration of [delayDuration] between every retry attempt.
Future<T> retry<T>(
  FutureOr<T> Function() fn, {
  FutureOr<bool> Function(Exception)? retryIf,
  int maxAttempts = 5,
  Duration delayDuration = const Duration(seconds: 3),
}) async {
  int attempt = 0;
  while (true) {
    attempt++; // first invocation is the first attempt
    try {
      return await fn();
    } on Exception catch (e) {
      if (attempt >= maxAttempts ||
          (retryIf != null && !(await retryIf(e)))) {
        rethrow;
      }
    }

    // Sleep for a delay
    await Future<void>.delayed(delayDuration);
  }
}<|MERGE_RESOLUTION|>--- conflicted
+++ resolved
@@ -495,14 +495,6 @@
   List<String> options = const <String>[],
   bool canFail = false, // as in, whether failures are ok. False means that they are fatal.
   Map<String, String>? environment,
-<<<<<<< HEAD
-}) async {
-  final List<String> args = flutterCommandArgs(command, options);
-  final int rc = await exec(path.join(flutterDirectory.path, 'bin', 'flutter'), args,
-    canFail: canFail, environment: environment);
-
-  return rc;
-=======
   String? workingDirectory,
 }) async {
   final List<String> args = _flutterCommandArgs(command, options);
@@ -513,7 +505,6 @@
     await _flutterScreenshot(workingDirectory: workingDirectory);
   }
   return exitCode;
->>>>>>> 4ae2e91c
 }
 
 
