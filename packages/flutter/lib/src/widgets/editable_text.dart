// Copyright 2014 The Flutter Authors. All rights reserved.
// Use of this source code is governed by a BSD-style license that can be
// found in the LICENSE file.

import 'dart:async';
import 'dart:math' as math;
import 'dart:ui' as ui hide TextStyle;

import 'package:flutter/foundation.dart';
import 'package:flutter/gestures.dart' show DragStartBehavior;
import 'package:flutter/painting.dart';
import 'package:flutter/rendering.dart';
import 'package:flutter/scheduler.dart';
import 'package:flutter/services.dart';

import 'autofill.dart';
import 'automatic_keep_alive.dart';
import 'basic.dart';
import 'binding.dart';
import 'constants.dart';
import 'debug.dart';
import 'focus_manager.dart';
import 'focus_scope.dart';
import 'framework.dart';
import 'localizations.dart';
import 'media_query.dart';
import 'scroll_controller.dart';
import 'scroll_physics.dart';
import 'scrollable.dart';
import 'text.dart';
import 'text_selection.dart';
import 'ticker_provider.dart';

export 'package:flutter/rendering.dart' show SelectionChangedCause;
export 'package:flutter/services.dart' show TextEditingValue, TextSelection, TextInputType, SmartQuotesType, SmartDashesType;

/// Signature for the callback that reports when the user changes the selection
/// (including the cursor location).
typedef SelectionChangedCallback = void Function(TextSelection selection, SelectionChangedCause? cause);

/// Signature for the callback that reports the app private command results.
typedef AppPrivateCommandCallback = void Function(String, Map<String, dynamic>);

// The time it takes for the cursor to fade from fully opaque to fully
// transparent and vice versa. A full cursor blink, from transparent to opaque
// to transparent, is twice this duration.
const Duration _kCursorBlinkHalfPeriod = Duration(milliseconds: 500);

// The time the cursor is static in opacity before animating to become
// transparent.
const Duration _kCursorBlinkWaitForStart = Duration(milliseconds: 150);

// Number of cursor ticks during which the most recently entered character
// is shown in an obscured text field.
const int _kObscureShowLatestCharCursorTicks = 3;

/// A controller for an editable text field.
///
/// Whenever the user modifies a text field with an associated
/// [TextEditingController], the text field updates [value] and the controller
/// notifies its listeners. Listeners can then read the [text] and [selection]
/// properties to learn what the user has typed or how the selection has been
/// updated.
///
/// Similarly, if you modify the [text] or [selection] properties, the text
/// field will be notified and will update itself appropriately.
///
/// A [TextEditingController] can also be used to provide an initial value for a
/// text field. If you build a text field with a controller that already has
/// [text], the text field will use that text as its initial value.
///
/// The [text] or [selection] properties can be set from within a listener
/// added to this controller. If both properties need to be changed then the
/// controller's [value] should be set instead.
///
/// Remember to [dispose] of the [TextEditingController] when it is no longer needed.
/// This will ensure we discard any resources used by the object.
/// {@tool dartpad --template=stateful_widget_material}
/// This example creates a [TextField] with a [TextEditingController] whose
/// change listener forces the entered text to be lower case and keeps the
/// cursor at the end of the input.
///
/// ```dart
/// final _controller = TextEditingController();
///
/// void initState() {
///   super.initState();
///   _controller.addListener(() {
///     final text = _controller.text.toLowerCase();
///     _controller.value = _controller.value.copyWith(
///       text: text,
///       selection: TextSelection(baseOffset: text.length, extentOffset: text.length),
///       composing: TextRange.empty,
///     );
///   });
/// }
///
/// void dispose() {
///   _controller.dispose();
///   super.dispose();
/// }
///
/// Widget build(BuildContext context) {
///   return Scaffold(
///     body: Container(
///      alignment: Alignment.center,
///       padding: const EdgeInsets.all(6),
///       child: TextFormField(
///         controller: _controller,
///         decoration: InputDecoration(border: OutlineInputBorder()),
///       ),
///     ),
///   );
/// }
/// ```
/// {@end-tool}
///
/// See also:
///
///  * [TextField], which is a Material Design text field that can be controlled
///    with a [TextEditingController].
///  * [EditableText], which is a raw region of editable text that can be
///    controlled with a [TextEditingController].
///  * Learn how to use a [TextEditingController] in one of our [cookbook recipes](https://flutter.dev/docs/cookbook/forms/text-field-changes#2-use-a-texteditingcontroller).
class TextEditingController extends ValueNotifier<TextEditingValue> {
  /// Creates a controller for an editable text field.
  ///
  /// This constructor treats a null [text] argument as if it were the empty
  /// string.
  TextEditingController({ String? text })
    : super(text == null ? TextEditingValue.empty : TextEditingValue(text: text));

  /// Creates a controller for an editable text field from an initial [TextEditingValue].
  ///
  /// This constructor treats a null [value] argument as if it were
  /// [TextEditingValue.empty].
  TextEditingController.fromValue(TextEditingValue? value)
    : assert(
        value == null || !value.composing.isValid || value.isComposingRangeValid,
        'New TextEditingValue $value has an invalid non-empty composing range '
        '${value.composing}. It is recommended to use a valid composing range, '
        'even for readonly text fields',
      ),
      super(value ?? TextEditingValue.empty);

  /// The current string the user is editing.
  String get text => value.text;
  /// Setting this will notify all the listeners of this [TextEditingController]
  /// that they need to update (it calls [notifyListeners]). For this reason,
  /// this value should only be set between frames, e.g. in response to user
  /// actions, not during the build, layout, or paint phases.
  ///
  /// This property can be set from a listener added to this
  /// [TextEditingController]; however, one should not also set [selection]
  /// in a separate statement. To change both the [text] and the [selection]
  /// change the controller's [value].
  set text(String? newText) {
    value = value.copyWith(
      text: newText,
      selection: const TextSelection.collapsed(offset: -1),
      composing: TextRange.empty,
    );
  }

  @override
  set value(TextEditingValue newValue) {
    assert(
      !newValue.composing.isValid || newValue.isComposingRangeValid,
      'New TextEditingValue $newValue has an invalid non-empty composing range '
      '${newValue.composing}. It is recommended to use a valid composing range, '
      'even for readonly text fields',
    );
    super.value = newValue;
  }

  /// Builds [TextSpan] from current editing value.
  ///
  /// By default makes text in composing range appear as underlined. Descendants
  /// can override this method to customize appearance of text.
  TextSpan buildTextSpan({TextStyle? style , required bool withComposing}) {
    assert(!value.composing.isValid || !withComposing || value.isComposingRangeValid);
    // If the composing range is out of range for the current text, ignore it to
    // preserve the tree integrity, otherwise in release mode a RangeError will
    // be thrown and this EditableText will be built with a broken subtree.
    if (!value.isComposingRangeValid || !withComposing) {
      return TextSpan(style: style, text: text);
    }
    final TextStyle composingStyle = style!.merge(
      const TextStyle(decoration: TextDecoration.underline),
    );
    return TextSpan(
      style: style,
      children: <TextSpan>[
        TextSpan(text: value.composing.textBefore(value.text)),
        TextSpan(
          style: composingStyle,
          text: value.composing.textInside(value.text),
        ),
        TextSpan(text: value.composing.textAfter(value.text)),
    ]);
  }

  /// The currently selected [text].
  ///
  /// If the selection is collapsed, then this property gives the offset of the
  /// cursor within the text.
  TextSelection get selection => value.selection;
  /// Setting this will notify all the listeners of this [TextEditingController]
  /// that they need to update (it calls [notifyListeners]). For this reason,
  /// this value should only be set between frames, e.g. in response to user
  /// actions, not during the build, layout, or paint phases.
  ///
  /// This property can be set from a listener added to this
  /// [TextEditingController]; however, one should not also set [text]
  /// in a separate statement. To change both the [text] and the [selection]
  /// change the controller's [value].
  set selection(TextSelection newSelection) {
    if (!isSelectionWithinTextBounds(newSelection))
      throw FlutterError('invalid text selection: $newSelection');
    value = value.copyWith(selection: newSelection, composing: TextRange.empty);
  }

  /// Set the [value] to empty.
  ///
  /// After calling this function, [text] will be the empty string and the
  /// selection will be invalid.
  ///
  /// Calling this will notify all the listeners of this [TextEditingController]
  /// that they need to update (it calls [notifyListeners]). For this reason,
  /// this method should only be called between frames, e.g. in response to user
  /// actions, not during the build, layout, or paint phases.
  void clear() {
    value = TextEditingValue.empty;
  }

  /// Set the composing region to an empty range.
  ///
  /// The composing region is the range of text that is still being composed.
  /// Calling this function indicates that the user is done composing that
  /// region.
  ///
  /// Calling this will notify all the listeners of this [TextEditingController]
  /// that they need to update (it calls [notifyListeners]). For this reason,
  /// this method should only be called between frames, e.g. in response to user
  /// actions, not during the build, layout, or paint phases.
  void clearComposing() {
    value = value.copyWith(composing: TextRange.empty);
  }

  /// Check that the [selection] is inside of the bounds of [text].
  bool isSelectionWithinTextBounds(TextSelection selection) {
    return selection.start <= text.length && selection.end <= text.length;
  }
}

/// Toolbar configuration for [EditableText].
///
/// Toolbar is a context menu that will show up when user right click or long
/// press the [EditableText]. It includes several options: cut, copy, paste,
/// and select all.
///
/// [EditableText] and its derived widgets have their own default [ToolbarOptions].
/// Create a custom [ToolbarOptions] if you want explicit control over the toolbar
/// option.
class ToolbarOptions {
  /// Create a toolbar configuration with given options.
  ///
  /// All options default to false if they are not explicitly set.
  const ToolbarOptions({
    this.copy = false,
    this.cut = false,
    this.paste = false,
    this.selectAll = false,
  }) : assert(copy != null),
       assert(cut != null),
       assert(paste != null),
       assert(selectAll != null);

  /// Whether to show copy option in toolbar.
  ///
  /// Defaults to false. Must not be null.
  final bool copy;

  /// Whether to show cut option in toolbar.
  ///
  /// If [EditableText.readOnly] is set to true, cut will be disabled regardless.
  ///
  /// Defaults to false. Must not be null.
  final bool cut;

  /// Whether to show paste option in toolbar.
  ///
  /// If [EditableText.readOnly] is set to true, paste will be disabled regardless.
  ///
  /// Defaults to false. Must not be null.
  final bool paste;

  /// Whether to show select all option in toolbar.
  ///
  /// Defaults to false. Must not be null.
  final bool selectAll;
}

/// A basic text input field.
///
/// This widget interacts with the [TextInput] service to let the user edit the
/// text it contains. It also provides scrolling, selection, and cursor
/// movement. This widget does not provide any focus management (e.g.,
/// tap-to-focus).
///
/// ## Input Actions
///
/// A [TextInputAction] can be provided to customize the appearance of the
/// action button on the soft keyboard for Android and iOS. The default action
/// is [TextInputAction.done].
///
/// Many [TextInputAction]s are common between Android and iOS. However, if a
/// [textInputAction] is provided that is not supported by the current
/// platform in debug mode, an error will be thrown when the corresponding
/// EditableText receives focus. For example, providing iOS's "emergencyCall"
/// action when running on an Android device will result in an error when in
/// debug mode. In release mode, incompatible [TextInputAction]s are replaced
/// either with "unspecified" on Android, or "default" on iOS. Appropriate
/// [textInputAction]s can be chosen by checking the current platform and then
/// selecting the appropriate action.
///
/// ## Lifecycle
///
/// Upon completion of editing, like pressing the "done" button on the keyboard,
/// two actions take place:
///
///   1st: Editing is finalized. The default behavior of this step includes
///   an invocation of [onChanged]. That default behavior can be overridden.
///   See [onEditingComplete] for details.
///
///   2nd: [onSubmitted] is invoked with the user's input value.
///
/// [onSubmitted] can be used to manually move focus to another input widget
/// when a user finishes with the currently focused input widget.
///
/// Rather than using this widget directly, consider using [TextField], which
/// is a full-featured, material-design text input field with placeholder text,
/// labels, and [Form] integration.
///
/// ## Gesture Events Handling
///
/// This widget provides rudimentary, platform-agnostic gesture handling for
/// user actions such as tapping, long-pressing and scrolling when
/// [rendererIgnoresPointer] is false (false by default). To tightly conform
/// to the platform behavior with respect to input gestures in text fields, use
/// [TextField] or [CupertinoTextField]. For custom selection behavior, call
/// methods such as [RenderEditable.selectPosition],
/// [RenderEditable.selectWord], etc. programmatically.
///
/// See also:
///
///  * [TextField], which is a full-featured, material-design text input field
///    with placeholder text, labels, and [Form] integration.
class EditableText extends StatefulWidget {
  /// Creates a basic text input control.
  ///
  /// The [maxLines] property can be set to null to remove the restriction on
  /// the number of lines. By default, it is one, meaning this is a single-line
  /// text field. [maxLines] must be null or greater than zero.
  ///
  /// If [keyboardType] is not set or is null, its value will be inferred from
  /// [autofillHints], if [autofillHints] is not empty. Otherwise it defaults to
  /// [TextInputType.text] if [maxLines] is exactly one, and
  /// [TextInputType.multiline] if [maxLines] is null or greater than one.
  ///
  /// The text cursor is not shown if [showCursor] is false or if [showCursor]
  /// is null (the default) and [readOnly] is true.
  ///
  /// The [controller], [focusNode], [obscureText], [autocorrect], [autofocus],
  /// [showSelectionHandles], [enableInteractiveSelection], [forceLine],
  /// [style], [cursorColor], [cursorOpacityAnimates],[backgroundCursorColor],
  /// [enableSuggestions], [paintCursorAboveText], [selectionHeightStyle],
  /// [selectionWidthStyle], [textAlign], [dragStartBehavior], [scrollPadding],
  /// [dragStartBehavior], [toolbarOptions], [rendererIgnoresPointer], and
  /// [readOnly] arguments must not be null.
  EditableText({
    Key? key,
    required this.controller,
    required this.focusNode,
    this.readOnly = false,
    this.obscuringCharacter = '•',
    this.obscureText = false,
    this.autocorrect = true,
    SmartDashesType? smartDashesType,
    SmartQuotesType? smartQuotesType,
    this.enableSuggestions = true,
    required this.style,
    StrutStyle? strutStyle,
    required this.cursorColor,
    required this.backgroundCursorColor,
    this.textAlign = TextAlign.start,
    this.textDirection,
    this.locale,
    this.textScaleFactor,
    this.maxLines = 1,
    this.minLines,
    this.expands = false,
    this.forceLine = true,
    this.textHeightBehavior,
    this.textWidthBasis = TextWidthBasis.parent,
    this.autofocus = false,
    bool? showCursor,
    this.showSelectionHandles = false,
    this.selectionColor,
    this.selectionControls,
    TextInputType? keyboardType,
    this.textInputAction,
    this.textCapitalization = TextCapitalization.none,
    this.onChanged,
    this.onEditingComplete,
    this.onSubmitted,
    this.onAppPrivateCommand,
    this.onSelectionChanged,
    this.onSelectionHandleTapped,
    List<TextInputFormatter>? inputFormatters,
    this.mouseCursor,
    this.rendererIgnoresPointer = false,
    this.cursorWidth = 2.0,
    this.cursorHeight,
    this.cursorRadius,
    this.cursorOpacityAnimates = false,
    this.cursorOffset,
    this.paintCursorAboveText = false,
    this.selectionHeightStyle = ui.BoxHeightStyle.tight,
    this.selectionWidthStyle = ui.BoxWidthStyle.tight,
    this.scrollPadding = const EdgeInsets.all(20.0),
    this.keyboardAppearance = Brightness.light,
    this.dragStartBehavior = DragStartBehavior.start,
    this.enableInteractiveSelection = true,
    this.scrollController,
    this.scrollPhysics,
    this.autocorrectionTextRectColor,
    this.toolbarOptions = const ToolbarOptions(
      copy: true,
      cut: true,
      paste: true,
      selectAll: true,
    ),
    this.autofillHints,
    this.clipBehavior = Clip.hardEdge,
    this.restorationId,
  }) : assert(controller != null),
       assert(focusNode != null),
       assert(obscuringCharacter != null && obscuringCharacter.length == 1),
       assert(obscureText != null),
       assert(autocorrect != null),
       smartDashesType = smartDashesType ?? (obscureText ? SmartDashesType.disabled : SmartDashesType.enabled),
       smartQuotesType = smartQuotesType ?? (obscureText ? SmartQuotesType.disabled : SmartQuotesType.enabled),
       assert(enableSuggestions != null),
       assert(showSelectionHandles != null),
       assert(enableInteractiveSelection != null),
       assert(readOnly != null),
       assert(forceLine != null),
       assert(style != null),
       assert(cursorColor != null),
       assert(cursorOpacityAnimates != null),
       assert(paintCursorAboveText != null),
       assert(backgroundCursorColor != null),
       assert(selectionHeightStyle != null),
       assert(selectionWidthStyle != null),
       assert(textAlign != null),
       assert(maxLines == null || maxLines > 0),
       assert(minLines == null || minLines > 0),
       assert(
         (maxLines == null) || (minLines == null) || (maxLines >= minLines),
         "minLines can't be greater than maxLines",
       ),
       assert(expands != null),
       assert(
         !expands || (maxLines == null && minLines == null),
         'minLines and maxLines must be null when expands is true.',
       ),
       assert(!obscureText || maxLines == 1, 'Obscured fields cannot be multiline.'),
       assert(autofocus != null),
       assert(rendererIgnoresPointer != null),
       assert(scrollPadding != null),
       assert(dragStartBehavior != null),
       assert(toolbarOptions != null),
       assert(clipBehavior != null),
       assert(
         !readOnly || autofillHints == null,
         "Read-only fields can't have autofill hints.",
       ),
       _strutStyle = strutStyle,
       keyboardType = keyboardType ?? _inferKeyboardType(autofillHints: autofillHints, maxLines: maxLines),
       inputFormatters = maxLines == 1
           ? <TextInputFormatter>[
               FilteringTextInputFormatter.singleLineFormatter,
               ...inputFormatters ?? const Iterable<TextInputFormatter>.empty(),
             ]
           : inputFormatters,
       showCursor = showCursor ?? !readOnly,
       super(key: key);

  /// Controls the text being edited.
  final TextEditingController controller;

  /// Controls whether this widget has keyboard focus.
  final FocusNode focusNode;

  /// {@template flutter.widgets.editableText.obscuringCharacter}
  /// Character used for obscuring text if [obscureText] is true.
  ///
  /// Must be only a single character.
  ///
  /// Defaults to the character U+2022 BULLET (•).
  /// {@endtemplate}
  final String obscuringCharacter;

  /// {@template flutter.widgets.editableText.obscureText}
  /// Whether to hide the text being edited (e.g., for passwords).
  ///
  /// When this is set to true, all the characters in the text field are
  /// replaced by [obscuringCharacter].
  ///
  /// Defaults to false. Cannot be null.
  /// {@endtemplate}
  final bool obscureText;

  /// {@macro flutter.dart:ui.textHeightBehavior}
  final TextHeightBehavior? textHeightBehavior;

  /// {@macro flutter.painting.textPainter.textWidthBasis}
  final TextWidthBasis textWidthBasis;

  /// {@template flutter.widgets.editableText.readOnly}
  /// Whether the text can be changed.
  ///
  /// When this is set to true, the text cannot be modified
  /// by any shortcut or keyboard operation. The text is still selectable.
  ///
  /// Defaults to false. Must not be null.
  /// {@endtemplate}
  final bool readOnly;

  /// Whether the text will take the full width regardless of the text width.
  ///
  /// When this is set to false, the width will be based on text width, which
  /// will also be affected by [textWidthBasis].
  ///
  /// Defaults to true. Must not be null.
  ///
  /// See also:
  ///
  ///  * [textWidthBasis], which controls the calculation of text width.
  final bool forceLine;

  /// Configuration of toolbar options.
  ///
  /// By default, all options are enabled. If [readOnly] is true,
  /// paste and cut will be disabled regardless.
  final ToolbarOptions toolbarOptions;

  /// Whether to show selection handles.
  ///
  /// When a selection is active, there will be two handles at each side of
  /// boundary, or one handle if the selection is collapsed. The handles can be
  /// dragged to adjust the selection.
  ///
  /// See also:
  ///
  ///  * [showCursor], which controls the visibility of the cursor.
  final bool showSelectionHandles;

  /// {@template flutter.widgets.editableText.showCursor}
  /// Whether to show cursor.
  ///
  /// The cursor refers to the blinking caret when the [EditableText] is focused.
  /// {@endtemplate}
  ///
  /// See also:
  ///
  ///  * [showSelectionHandles], which controls the visibility of the selection handles.
  final bool showCursor;

  /// {@template flutter.widgets.editableText.autocorrect}
  /// Whether to enable autocorrection.
  ///
  /// Defaults to true. Cannot be null.
  /// {@endtemplate}
  final bool autocorrect;

  /// {@macro flutter.services.textInput.smartDashesType}
  final SmartDashesType smartDashesType;

  /// {@macro flutter.services.textInput.smartQuotesType}
  final SmartQuotesType smartQuotesType;

  /// {@macro flutter.services.textInput.enableSuggestions}
  final bool enableSuggestions;

  /// The text style to use for the editable text.
  final TextStyle style;

  /// {@template flutter.widgets.editableText.strutStyle}
  /// The strut style used for the vertical layout.
  ///
  /// [StrutStyle] is used to establish a predictable vertical layout.
  /// Since fonts may vary depending on user input and due to font
  /// fallback, [StrutStyle.forceStrutHeight] is enabled by default
  /// to lock all lines to the height of the base [TextStyle], provided by
  /// [style]. This ensures the typed text fits within the allotted space.
  ///
  /// If null, the strut used will is inherit values from the [style] and will
  /// have [StrutStyle.forceStrutHeight] set to true. When no [style] is
  /// passed, the theme's [TextStyle] will be used to generate [strutStyle]
  /// instead.
  ///
  /// To disable strut-based vertical alignment and allow dynamic vertical
  /// layout based on the glyphs typed, use [StrutStyle.disabled].
  ///
  /// Flutter's strut is based on [typesetting strut](https://en.wikipedia.org/wiki/Strut_(typesetting))
  /// and CSS's [line-height](https://www.w3.org/TR/CSS2/visudet.html#line-height).
  /// {@endtemplate}
  ///
  /// Within editable text and text fields, [StrutStyle] will not use its standalone
  /// default values, and will instead inherit omitted/null properties from the
  /// [TextStyle] instead. See [StrutStyle.inheritFromTextStyle].
  StrutStyle get strutStyle {
    if (_strutStyle == null) {
      return StrutStyle.fromTextStyle(style, forceStrutHeight: true);
    }
    return _strutStyle!.inheritFromTextStyle(style);
  }
  final StrutStyle? _strutStyle;

  /// {@template flutter.widgets.editableText.textAlign}
  /// How the text should be aligned horizontally.
  ///
  /// Defaults to [TextAlign.start] and cannot be null.
  /// {@endtemplate}
  final TextAlign textAlign;

  /// {@template flutter.widgets.editableText.textDirection}
  /// The directionality of the text.
  ///
  /// This decides how [textAlign] values like [TextAlign.start] and
  /// [TextAlign.end] are interpreted.
  ///
  /// This is also used to disambiguate how to render bidirectional text. For
  /// example, if the text is an English phrase followed by a Hebrew phrase,
  /// in a [TextDirection.ltr] context the English phrase will be on the left
  /// and the Hebrew phrase to its right, while in a [TextDirection.rtl]
  /// context, the English phrase will be on the right and the Hebrew phrase on
  /// its left.
  ///
  /// When LTR text is entered into an RTL field, or RTL text is entered into an
  /// LTR field, [LRM](https://en.wikipedia.org/wiki/Left-to-right_mark) or
  /// [RLM](https://en.wikipedia.org/wiki/Right-to-left_mark) characters will be
  /// inserted alongside whitespace characters, respectively. This is to
  /// eliminate ambiguous directionality in whitespace and ensure proper caret
  /// placement. These characters will affect the length of the string and may
  /// need to be parsed out when doing things like string comparison with other
  /// text.
  ///
  /// Defaults to the ambient [Directionality], if any.
  /// {@endtemplate}
  final TextDirection? textDirection;

  /// {@template flutter.widgets.editableText.textCapitalization}
  /// Configures how the platform keyboard will select an uppercase or
  /// lowercase keyboard.
  ///
  /// Only supports text keyboards, other keyboard types will ignore this
  /// configuration. Capitalization is locale-aware.
  ///
  /// Defaults to [TextCapitalization.none]. Must not be null.
  ///
  /// See also:
  ///
  ///  * [TextCapitalization], for a description of each capitalization behavior.
  ///
  /// {@endtemplate}
  final TextCapitalization textCapitalization;

  /// Used to select a font when the same Unicode character can
  /// be rendered differently, depending on the locale.
  ///
  /// It's rarely necessary to set this property. By default its value
  /// is inherited from the enclosing app with `Localizations.localeOf(context)`.
  ///
  /// See [RenderEditable.locale] for more information.
  final Locale? locale;

  /// {@template flutter.widgets.editableText.textScaleFactor}
  /// The number of font pixels for each logical pixel.
  ///
  /// For example, if the text scale factor is 1.5, text will be 50% larger than
  /// the specified font size.
  ///
  /// Defaults to the [MediaQueryData.textScaleFactor] obtained from the ambient
  /// [MediaQuery], or 1.0 if there is no [MediaQuery] in scope.
  /// {@endtemplate}
  final double? textScaleFactor;

  /// The color to use when painting the cursor.
  ///
  /// Cannot be null.
  final Color cursorColor;

  /// The color to use when painting the autocorrection Rect.
  ///
  /// For [CupertinoTextField]s, the value is set to the ambient
  /// [CupertinoThemeData.primaryColor] with 20% opacity. For [TextField]s, the
  /// value is null on non-iOS platforms and the same color used in [CupertinoTextField]
  /// on iOS.
  ///
  /// Currently the autocorrection Rect only appears on iOS.
  ///
  /// Defaults to null, which disables autocorrection Rect painting.
  final Color? autocorrectionTextRectColor;

  /// The color to use when painting the background cursor aligned with the text
  /// while rendering the floating cursor.
  ///
  /// Cannot be null. By default it is the disabled grey color from
  /// CupertinoColors.
  final Color backgroundCursorColor;

  /// {@template flutter.widgets.editableText.maxLines}
  /// The maximum number of lines for the text to span, wrapping if necessary.
  ///
  /// If this is 1 (the default), the text will not wrap, but will scroll
  /// horizontally instead.
  ///
  /// If this is null, there is no limit to the number of lines, and the text
  /// container will start with enough vertical space for one line and
  /// automatically grow to accommodate additional lines as they are entered.
  ///
  /// If this is not null, the value must be greater than zero, and it will lock
  /// the input to the given number of lines and take up enough horizontal space
  /// to accommodate that number of lines. Setting [minLines] as well allows the
  /// input to grow between the indicated range.
  ///
  /// The full set of behaviors possible with [minLines] and [maxLines] are as
  /// follows. These examples apply equally to `TextField`, `TextFormField`, and
  /// `EditableText`.
  ///
  /// Input that occupies a single line and scrolls horizontally as needed.
  /// ```dart
  /// TextField()
  /// ```
  ///
  /// Input whose height grows from one line up to as many lines as needed for
  /// the text that was entered. If a height limit is imposed by its parent, it
  /// will scroll vertically when its height reaches that limit.
  /// ```dart
  /// TextField(maxLines: null)
  /// ```
  ///
  /// The input's height is large enough for the given number of lines. If
  /// additional lines are entered the input scrolls vertically.
  /// ```dart
  /// TextField(maxLines: 2)
  /// ```
  ///
  /// Input whose height grows with content between a min and max. An infinite
  /// max is possible with `maxLines: null`.
  /// ```dart
  /// TextField(minLines: 2, maxLines: 4)
  /// ```
  /// {@endtemplate}
  final int? maxLines;

  /// {@template flutter.widgets.editableText.minLines}
  /// The minimum number of lines to occupy when the content spans fewer lines.
  ///
  /// If this is null (default), text container starts with enough vertical space
  /// for one line and grows to accommodate additional lines as they are entered.
  ///
  /// This can be used in combination with [maxLines] for a varying set of behaviors.
  ///
  /// If the value is set, it must be greater than zero. If the value is greater
  /// than 1, [maxLines] should also be set to either null or greater than
  /// this value.
  ///
  /// When [maxLines] is set as well, the height will grow between the indicated
  /// range of lines. When [maxLines] is null, it will grow as high as needed,
  /// starting from [minLines].
  ///
  /// A few examples of behaviors possible with [minLines] and [maxLines] are as follows.
  /// These apply equally to `TextField`, `TextFormField`, `CupertinoTextField`,
  /// and `EditableText`.
  ///
  /// Input that always occupies at least 2 lines and has an infinite max.
  /// Expands vertically as needed.
  /// ```dart
  /// TextField(minLines: 2)
  /// ```
  ///
  /// Input whose height starts from 2 lines and grows up to 4 lines at which
  /// point the height limit is reached. If additional lines are entered it will
  /// scroll vertically.
  /// ```dart
  /// TextField(minLines:2, maxLines: 4)
  /// ```
  ///
  /// See the examples in [maxLines] for the complete picture of how [maxLines]
  /// and [minLines] interact to produce various behaviors.
  ///
  /// Defaults to null.
  /// {@endtemplate}
  final int? minLines;

  /// {@template flutter.widgets.editableText.expands}
  /// Whether this widget's height will be sized to fill its parent.
  ///
  /// If set to true and wrapped in a parent widget like [Expanded] or
  /// [SizedBox], the input will expand to fill the parent.
  ///
  /// [maxLines] and [minLines] must both be null when this is set to true,
  /// otherwise an error is thrown.
  ///
  /// Defaults to false.
  ///
  /// See the examples in [maxLines] for the complete picture of how [maxLines],
  /// [minLines], and [expands] interact to produce various behaviors.
  ///
  /// Input that matches the height of its parent:
  /// ```dart
  /// Expanded(
  ///   child: TextField(maxLines: null, expands: true),
  /// )
  /// ```
  /// {@endtemplate}
  final bool expands;

  /// {@template flutter.widgets.editableText.autofocus}
  /// Whether this text field should focus itself if nothing else is already
  /// focused.
  ///
  /// If true, the keyboard will open as soon as this text field obtains focus.
  /// Otherwise, the keyboard is only shown after the user taps the text field.
  ///
  /// Defaults to false. Cannot be null.
  /// {@endtemplate}
  // See https://github.com/flutter/flutter/issues/7035 for the rationale for this
  // keyboard behavior.
  final bool autofocus;

  /// The color to use when painting the selection.
  ///
  /// For [CupertinoTextField]s, the value is set to the ambient
  /// [CupertinoThemeData.primaryColor] with 20% opacity. For [TextField]s, the
  /// value is set to the ambient [ThemeData.textSelectionColor].
  final Color? selectionColor;

  /// Optional delegate for building the text selection handles and toolbar.
  ///
  /// The [EditableText] widget used on its own will not trigger the display
  /// of the selection toolbar by itself. The toolbar is shown by calling
  /// [EditableTextState.showToolbar] in response to an appropriate user event.
  ///
  /// See also:
  ///
  ///  * [CupertinoTextField], which wraps an [EditableText] and which shows the
  ///    selection toolbar upon user events that are appropriate on the iOS
  ///    platform.
  ///  * [TextField], a Material Design themed wrapper of [EditableText], which
  ///    shows the selection toolbar upon appropriate user events based on the
  ///    user's platform set in [ThemeData.platform].
  final TextSelectionControls? selectionControls;

  /// {@template flutter.widgets.editableText.keyboardType}
  /// The type of keyboard to use for editing the text.
  ///
  /// Defaults to [TextInputType.text] if [maxLines] is one and
  /// [TextInputType.multiline] otherwise.
  /// {@endtemplate}
  final TextInputType keyboardType;

  /// The type of action button to use with the soft keyboard.
  final TextInputAction? textInputAction;

  /// {@template flutter.widgets.editableText.onChanged}
  /// Called when the user initiates a change to the TextField's
  /// value: when they have inserted or deleted text.
  ///
  /// This callback doesn't run when the TextField's text is changed
  /// programmatically, via the TextField's [controller]. Typically it
  /// isn't necessary to be notified of such changes, since they're
  /// initiated by the app itself.
  ///
  /// To be notified of all changes to the TextField's text, cursor,
  /// and selection, one can add a listener to its [controller] with
  /// [TextEditingController.addListener].
  ///
  /// {@tool dartpad --template=stateful_widget_material}
  ///
  /// This example shows how onChanged could be used to check the TextField's
  /// current value each time the user inserts or deletes a character.
  ///
  /// ```dart
  /// TextEditingController _controller;
  ///
  /// void initState() {
  ///   super.initState();
  ///   _controller = TextEditingController();
  /// }
  ///
  /// void dispose() {
  ///   _controller.dispose();
  ///   super.dispose();
  /// }
  ///
  /// Widget build(BuildContext context) {
  ///   return Scaffold(
  ///     body: Column(
  ///       mainAxisAlignment: MainAxisAlignment.center,
  ///       children: <Widget>[
  ///         const Text('What number comes next in the sequence?'),
  ///         const Text('1, 1, 2, 3, 5, 8...?'),
  ///         TextField(
  ///           controller: _controller,
  ///           onChanged: (String value) async {
  ///             if (value != '13') {
  ///               return;
  ///             }
  ///             await showDialog<void>(
  ///               context: context,
  ///               builder: (BuildContext context) {
  ///                 return AlertDialog(
  ///                   title: const Text('Thats correct!'),
  ///                   content: Text ('13 is the right answer.'),
  ///                   actions: <Widget>[
  ///                     TextButton(
  ///                       onPressed: () { Navigator.pop(context); },
  ///                       child: const Text('OK'),
  ///                     ),
  ///                   ],
  ///                 );
  ///               },
  ///             );
  ///           },
  ///         ),
  ///       ],
  ///     ),
  ///   );
  /// }
  /// ```
  /// {@end-tool}
  /// {@endtemplate}
  ///
  /// See also:
  ///
  ///  * [inputFormatters], which are called before [onChanged]
  ///    runs and can validate and change ("format") the input value.
  ///  * [onEditingComplete], [onSubmitted], [onSelectionChanged]:
  ///    which are more specialized input change notifications.
  final ValueChanged<String>? onChanged;

  /// {@template flutter.widgets.editableText.onEditingComplete}
  /// Called when the user submits editable content (e.g., user presses the "done"
  /// button on the keyboard).
  ///
  /// The default implementation of [onEditingComplete] executes 2 different
  /// behaviors based on the situation:
  ///
  ///  - When a completion action is pressed, such as "done", "go", "send", or
  ///    "search", the user's content is submitted to the [controller] and then
  ///    focus is given up.
  ///
  ///  - When a non-completion action is pressed, such as "next" or "previous",
  ///    the user's content is submitted to the [controller], but focus is not
  ///    given up because developers may want to immediately move focus to
  ///    another input widget within [onSubmitted].
  ///
  /// Providing [onEditingComplete] prevents the aforementioned default behavior.
  /// {@endtemplate}
  final VoidCallback? onEditingComplete;

  /// {@template flutter.widgets.editableText.onSubmitted}
  /// Called when the user indicates that they are done editing the text in the
  /// field.
  /// {@endtemplate}
  ///
  /// {@tool dartpad --template=stateful_widget_material}
  /// When a non-completion action is pressed, such as "next" or "previous", it
  /// is often desirable to move the focus to the next or previous field.  To do
  /// this, handle it as in this example, by calling [FocusNode.nextFocus] in
  /// the `onFieldSubmitted` callback of [TextFormField]. ([TextFormField] wraps
  /// [EditableText] internally, and uses the value of `onFieldSubmitted` as its
  /// [onSubmitted]).
  ///
  /// ```dart
  /// FocusScopeNode _focusScopeNode = FocusScopeNode();
  /// final _controller1 = TextEditingController();
  /// final _controller2 = TextEditingController();
  ///
  /// void dispose() {
  ///   _focusScopeNode.dispose();
  ///   _controller1.dispose();
  ///   _controller2.dispose();
  ///   super.dispose();
  /// }
  ///
  /// void _handleSubmitted(String value) {
  ///   _focusScopeNode.nextFocus();
  /// }
  ///
  /// Widget build(BuildContext context) {
  ///   return Scaffold(
  ///     body: FocusScope(
  ///       node: _focusScopeNode,
  ///       child: Column(
  ///         mainAxisAlignment: MainAxisAlignment.center,
  ///         children: <Widget>[
  ///           Padding(
  ///             padding: const EdgeInsets.all(8.0),
  ///             child: TextFormField(
  ///               textInputAction: TextInputAction.next,
  ///               onFieldSubmitted: _handleSubmitted,
  ///               controller: _controller1,
  ///               decoration: InputDecoration(border: OutlineInputBorder()),
  ///             ),
  ///           ),
  ///           Padding(
  ///             padding: const EdgeInsets.all(8.0),
  ///             child: TextFormField(
  ///               textInputAction: TextInputAction.next,
  ///               onFieldSubmitted: _handleSubmitted,
  ///               controller: _controller2,
  ///               decoration: InputDecoration(border: OutlineInputBorder()),
  ///             ),
  ///           ),
  ///         ],
  ///       ),
  ///     ),
  ///   );
  /// }
  /// ```
  /// {@end-tool}
  final ValueChanged<String>? onSubmitted;

  /// {@template flutter.widgets.editableText.onAppPrivateCommand}
  /// Called when the result of an app private command is received.
  /// {@endtemplate}
  final AppPrivateCommandCallback? onAppPrivateCommand;

  /// {@template flutter.widgets.editableText.onSelectionChanged}
  /// Called when the user changes the selection of text (including the cursor
  /// location).
  /// {@endtemplate}
  final SelectionChangedCallback? onSelectionChanged;

  /// {@macro flutter.widgets.textSelection.onSelectionHandleTapped}
  final VoidCallback? onSelectionHandleTapped;

  /// {@template flutter.widgets.editableText.inputFormatters}
  /// Optional input validation and formatting overrides.
  ///
  /// Formatters are run in the provided order when the text input changes.
  /// {@endtemplate}
  final List<TextInputFormatter>? inputFormatters;

  /// The cursor for a mouse pointer when it enters or is hovering over the
  /// widget.
  ///
  /// If this property is null, [SystemMouseCursors.text] will be used.
  ///
  /// The [mouseCursor] is the only property of [EditableText] that controls the
  /// appearance of the mouse pointer. All other properties related to "cursor"
  /// stands for the text cursor, which is usually a blinking vertical line at
  /// the editing position.
  final MouseCursor? mouseCursor;

  /// If true, the [RenderEditable] created by this widget will not handle
  /// pointer events, see [RenderEditable] and [RenderEditable.ignorePointer].
  ///
  /// This property is false by default.
  final bool rendererIgnoresPointer;

  /// {@template flutter.widgets.editableText.cursorWidth}
  /// How thick the cursor will be.
  ///
  /// Defaults to 2.0.
  ///
  /// The cursor will draw under the text. The cursor width will extend
  /// to the right of the boundary between characters for left-to-right text
  /// and to the left for right-to-left text. This corresponds to extending
  /// downstream relative to the selected position. Negative values may be used
  /// to reverse this behavior.
  /// {@endtemplate}
  final double cursorWidth;

  /// {@template flutter.widgets.editableText.cursorHeight}
  /// How tall the cursor will be.
  ///
  /// If this property is null, [RenderEditable.preferredLineHeight] will be used.
  /// {@endtemplate}
  final double? cursorHeight;

  /// {@template flutter.widgets.editableText.cursorRadius}
  /// How rounded the corners of the cursor should be.
  ///
  /// By default, the cursor has no radius.
  /// {@endtemplate}
  final Radius? cursorRadius;

  /// Whether the cursor will animate from fully transparent to fully opaque
  /// during each cursor blink.
  ///
  /// By default, the cursor opacity will animate on iOS platforms and will not
  /// animate on Android platforms.
  final bool cursorOpacityAnimates;

  ///{@macro flutter.rendering.editable.cursorOffset}
  final Offset? cursorOffset;

  ///{@macro flutter.rendering.editable.paintCursorOnTop}
  final bool paintCursorAboveText;

  /// Controls how tall the selection highlight boxes are computed to be.
  ///
  /// See [ui.BoxHeightStyle] for details on available styles.
  final ui.BoxHeightStyle selectionHeightStyle;

  /// Controls how wide the selection highlight boxes are computed to be.
  ///
  /// See [ui.BoxWidthStyle] for details on available styles.
  final ui.BoxWidthStyle selectionWidthStyle;

  /// The appearance of the keyboard.
  ///
  /// This setting is only honored on iOS devices.
  ///
  /// Defaults to [Brightness.light].
  final Brightness keyboardAppearance;

  /// {@template flutter.widgets.editableText.scrollPadding}
  /// Configures padding to edges surrounding a [Scrollable] when the Textfield scrolls into view.
  ///
  /// When this widget receives focus and is not completely visible (for example scrolled partially
  /// off the screen or overlapped by the keyboard)
  /// then it will attempt to make itself visible by scrolling a surrounding [Scrollable], if one is present.
  /// This value controls how far from the edges of a [Scrollable] the TextField will be positioned after the scroll.
  ///
  /// Defaults to EdgeInsets.all(20.0).
  /// {@endtemplate}
  final EdgeInsets scrollPadding;

  /// {@template flutter.widgets.editableText.enableInteractiveSelection}
  /// Whether to enable user interface affordances for changing the
  /// text selection.
  ///
  /// For example, setting this to true will enable features such as
  /// long-pressing the TextField to select text and show the
  /// cut/copy/paste menu, and tapping to move the text caret.
  ///
  /// When this is false, the text selection cannot be adjusted by
  /// the user, text cannot be copied, and the user cannot paste into
  /// the text field from the clipboard.
  /// {@endtemplate}
  final bool enableInteractiveSelection;

  /// Setting this property to true makes the cursor stop blinking or fading
  /// on and off once the cursor appears on focus. This property is useful for
  /// testing purposes.
  ///
  /// It does not affect the necessity to focus the EditableText for the cursor
  /// to appear in the first place.
  ///
  /// Defaults to false, resulting in a typical blinking cursor.
  static bool debugDeterministicCursor = false;

  /// {@macro flutter.widgets.scrollable.dragStartBehavior}
  final DragStartBehavior dragStartBehavior;

  /// {@template flutter.widgets.editableText.scrollController}
  /// The [ScrollController] to use when vertically scrolling the input.
  ///
  /// If null, it will instantiate a new ScrollController.
  ///
  /// See [Scrollable.controller].
  /// {@endtemplate}
  final ScrollController? scrollController;

  /// {@template flutter.widgets.editableText.scrollPhysics}
  /// The [ScrollPhysics] to use when vertically scrolling the input.
  ///
  /// If not specified, it will behave according to the current platform.
  ///
  /// See [Scrollable.physics].
  /// {@endtemplate}
  final ScrollPhysics? scrollPhysics;

  /// {@template flutter.widgets.editableText.selectionEnabled}
  /// Same as [enableInteractiveSelection].
  ///
  /// This getter exists primarily for consistency with
  /// [RenderEditable.selectionEnabled].
  /// {@endtemplate}
  bool get selectionEnabled => enableInteractiveSelection;

  /// {@template flutter.widgets.editableText.autofillHints}
  /// A list of strings that helps the autofill service identify the type of this
  /// text input.
  ///
  /// When set to null or empty, the text input will not send any autofill related
  /// information to the platform. As a result, it will not participate in
  /// autofills triggered by a different [AutofillClient], even if they're in the
  /// same [AutofillScope]. Additionally, on Android and web, setting this to null
  /// or empty will disable autofill for this text field.
  ///
  /// The minimum platform SDK version that supports Autofill is API level 26
  /// for Android, and iOS 10.0 for iOS.
  ///
  /// ### iOS-specific Concerns:
  ///
  /// To provide the best user experience and ensure your app fully supports
  /// password autofill on iOS, follow these steps:
  ///
  /// * Set up your iOS app's
  ///   [associated domains](https://developer.apple.com/documentation/safariservices/supporting_associated_domains_in_your_app).
  /// * Some autofill hints only work with specific [keyboardType]s. For example,
  ///   [AutofillHints.name] requires [TextInputType.name] and [AutofillHints.email]
  ///   works only with [TextInputType.emailAddress]. Make sure the input field has a
  ///   compatible [keyboardType]. Empirically, [TextInputType.name] works well
  ///   with many autofill hints that are predefined on iOS.
  /// {@endtemplate}
  /// {@macro flutter.services.autofill.autofillHints}
  final Iterable<String>? autofillHints;

  /// {@macro flutter.widgets.Clip}
  ///
  /// Defaults to [Clip.hardEdge].
  final Clip clipBehavior;

  /// Restoration ID to save and restore the scroll offset of the
  /// [EditableText].
  ///
  /// If a restoration id is provided, the [EditableText] will persist its
  /// current scroll offset and restore it during state restoration.
  ///
  /// The scroll offset is persisted in a [RestorationBucket] claimed from
  /// the surrounding [RestorationScope] using the provided restoration ID.
  ///
  /// Persisting and restoring the content of the [EditableText] is the
  /// responsibilility of the owner of the [controller], who may use a
  /// [RestorableTextEditingController] for that purpose.
  ///
  /// See also:
  ///
  ///  * [RestorationManager], which explains how state restoration works in
  ///    Flutter.
  final String? restorationId;

  // Infer the keyboard type of an `EditableText` if it's not specified.
  static TextInputType _inferKeyboardType({
    required Iterable<String>? autofillHints,
    required int? maxLines,
  }) {
    if (autofillHints?.isEmpty ?? true) {
      return maxLines == 1 ? TextInputType.text : TextInputType.multiline;
    }

    TextInputType? returnValue;
    final String effectiveHint = autofillHints!.first;

    // On iOS oftentimes specifying a text content type is not enough to qualify
    // the input field for autofill. The keyboard type also needs to be compatible
    // with the content type. To get autofill to work by default on EditableText,
    // the keyboard type inference on iOS is done differently from other platforms.
    //
    // The entries with "autofill not working" comments are the iOS text content
    // types that should work with the specified keyboard type but won't trigger
    // (even within a native app). Tested on iOS 13.5.
    if (!kIsWeb) {
      switch (defaultTargetPlatform) {
        case TargetPlatform.iOS:
        case TargetPlatform.macOS:
          const Map<String, TextInputType> iOSKeyboardType = <String, TextInputType> {
            AutofillHints.addressCity : TextInputType.name,
            AutofillHints.addressCityAndState : TextInputType.name, // Autofill not working.
            AutofillHints.addressState : TextInputType.name,
            AutofillHints.countryName : TextInputType.name,
            AutofillHints.creditCardNumber : TextInputType.number,  // Couldn't test.
            AutofillHints.email : TextInputType.emailAddress,
            AutofillHints.familyName : TextInputType.name,
            AutofillHints.fullStreetAddress : TextInputType.name,
            AutofillHints.givenName : TextInputType.name,
            AutofillHints.jobTitle : TextInputType.name,            // Autofill not working.
            AutofillHints.location : TextInputType.name,            // Autofill not working.
            AutofillHints.middleName : TextInputType.name,          // Autofill not working.
            AutofillHints.name : TextInputType.name,
            AutofillHints.namePrefix : TextInputType.name,          // Autofill not working.
            AutofillHints.nameSuffix : TextInputType.name,          // Autofill not working.
            AutofillHints.newPassword : TextInputType.text,
            AutofillHints.newUsername : TextInputType.text,
            AutofillHints.nickname : TextInputType.name,            // Autofill not working.
            AutofillHints.oneTimeCode : TextInputType.number,
            AutofillHints.organizationName : TextInputType.text,    // Autofill not working.
            AutofillHints.password : TextInputType.text,
            AutofillHints.postalCode : TextInputType.name,
            AutofillHints.streetAddressLine1 : TextInputType.name,
            AutofillHints.streetAddressLine2 : TextInputType.name,  // Autofill not working.
            AutofillHints.sublocality : TextInputType.name,         // Autofill not working.
            AutofillHints.telephoneNumber : TextInputType.name,
            AutofillHints.url : TextInputType.url,                  // Autofill not working.
            AutofillHints.username : TextInputType.text,
          };

          returnValue = iOSKeyboardType[effectiveHint];
          break;
        case TargetPlatform.android:
        case TargetPlatform.fuchsia:
        case TargetPlatform.linux:
        case TargetPlatform.windows:
          break;
      }
    }

    if (returnValue != null || maxLines != 1)
      return returnValue ?? TextInputType.multiline;

    const Map<String, TextInputType> inferKeyboardType = <String, TextInputType> {
      AutofillHints.addressCity : TextInputType.streetAddress,
      AutofillHints.addressCityAndState : TextInputType.streetAddress,
      AutofillHints.addressState : TextInputType.streetAddress,
      AutofillHints.birthday : TextInputType.datetime,
      AutofillHints.birthdayDay : TextInputType.datetime,
      AutofillHints.birthdayMonth : TextInputType.datetime,
      AutofillHints.birthdayYear : TextInputType.datetime,
      AutofillHints.countryCode : TextInputType.number,
      AutofillHints.countryName : TextInputType.text,
      AutofillHints.creditCardExpirationDate : TextInputType.datetime,
      AutofillHints.creditCardExpirationDay : TextInputType.datetime,
      AutofillHints.creditCardExpirationMonth : TextInputType.datetime,
      AutofillHints.creditCardExpirationYear : TextInputType.datetime,
      AutofillHints.creditCardFamilyName : TextInputType.name,
      AutofillHints.creditCardGivenName : TextInputType.name,
      AutofillHints.creditCardMiddleName : TextInputType.name,
      AutofillHints.creditCardName : TextInputType.name,
      AutofillHints.creditCardNumber : TextInputType.number,
      AutofillHints.creditCardSecurityCode : TextInputType.number,
      AutofillHints.creditCardType : TextInputType.text,
      AutofillHints.email : TextInputType.emailAddress,
      AutofillHints.familyName : TextInputType.name,
      AutofillHints.fullStreetAddress : TextInputType.streetAddress,
      AutofillHints.gender : TextInputType.text,
      AutofillHints.givenName : TextInputType.name,
      AutofillHints.impp : TextInputType.url,
      AutofillHints.jobTitle : TextInputType.text,
      AutofillHints.language : TextInputType.text,
      AutofillHints.location : TextInputType.streetAddress,
      AutofillHints.middleInitial : TextInputType.name,
      AutofillHints.middleName : TextInputType.name,
      AutofillHints.name : TextInputType.name,
      AutofillHints.namePrefix : TextInputType.name,
      AutofillHints.nameSuffix : TextInputType.name,
      AutofillHints.newPassword : TextInputType.text,
      AutofillHints.newUsername : TextInputType.text,
      AutofillHints.nickname : TextInputType.text,
      AutofillHints.oneTimeCode : TextInputType.text,
      AutofillHints.organizationName : TextInputType.text,
      AutofillHints.password : TextInputType.text,
      AutofillHints.photo : TextInputType.text,
      AutofillHints.postalAddress : TextInputType.streetAddress,
      AutofillHints.postalAddressExtended : TextInputType.streetAddress,
      AutofillHints.postalAddressExtendedPostalCode : TextInputType.number,
      AutofillHints.postalCode : TextInputType.number,
      AutofillHints.streetAddressLevel1 : TextInputType.streetAddress,
      AutofillHints.streetAddressLevel2 : TextInputType.streetAddress,
      AutofillHints.streetAddressLevel3 : TextInputType.streetAddress,
      AutofillHints.streetAddressLevel4 : TextInputType.streetAddress,
      AutofillHints.streetAddressLine1 : TextInputType.streetAddress,
      AutofillHints.streetAddressLine2 : TextInputType.streetAddress,
      AutofillHints.streetAddressLine3 : TextInputType.streetAddress,
      AutofillHints.sublocality : TextInputType.streetAddress,
      AutofillHints.telephoneNumber : TextInputType.phone,
      AutofillHints.telephoneNumberAreaCode : TextInputType.phone,
      AutofillHints.telephoneNumberCountryCode : TextInputType.phone,
      AutofillHints.telephoneNumberDevice : TextInputType.phone,
      AutofillHints.telephoneNumberExtension : TextInputType.phone,
      AutofillHints.telephoneNumberLocal : TextInputType.phone,
      AutofillHints.telephoneNumberLocalPrefix : TextInputType.phone,
      AutofillHints.telephoneNumberLocalSuffix : TextInputType.phone,
      AutofillHints.telephoneNumberNational : TextInputType.phone,
      AutofillHints.transactionAmount : TextInputType.numberWithOptions(decimal: true),
      AutofillHints.transactionCurrency : TextInputType.text,
      AutofillHints.url : TextInputType.url,
      AutofillHints.username : TextInputType.text,
    };

    return inferKeyboardType[effectiveHint] ?? TextInputType.text;
  }

  @override
  EditableTextState createState() => EditableTextState();

  @override
  void debugFillProperties(DiagnosticPropertiesBuilder properties) {
    super.debugFillProperties(properties);
    properties.add(DiagnosticsProperty<TextEditingController>('controller', controller));
    properties.add(DiagnosticsProperty<FocusNode>('focusNode', focusNode));
    properties.add(DiagnosticsProperty<bool>('obscureText', obscureText, defaultValue: false));
    properties.add(DiagnosticsProperty<bool>('autocorrect', autocorrect, defaultValue: true));
    properties.add(EnumProperty<SmartDashesType>('smartDashesType', smartDashesType, defaultValue: obscureText ? SmartDashesType.disabled : SmartDashesType.enabled));
    properties.add(EnumProperty<SmartQuotesType>('smartQuotesType', smartQuotesType, defaultValue: obscureText ? SmartQuotesType.disabled : SmartQuotesType.enabled));
    properties.add(DiagnosticsProperty<bool>('enableSuggestions', enableSuggestions, defaultValue: true));
    style.debugFillProperties(properties);
    properties.add(EnumProperty<TextAlign>('textAlign', textAlign, defaultValue: null));
    properties.add(EnumProperty<TextDirection>('textDirection', textDirection, defaultValue: null));
    properties.add(DiagnosticsProperty<Locale>('locale', locale, defaultValue: null));
    properties.add(DoubleProperty('textScaleFactor', textScaleFactor, defaultValue: null));
    properties.add(IntProperty('maxLines', maxLines, defaultValue: 1));
    properties.add(IntProperty('minLines', minLines, defaultValue: null));
    properties.add(DiagnosticsProperty<bool>('expands', expands, defaultValue: false));
    properties.add(DiagnosticsProperty<bool>('autofocus', autofocus, defaultValue: false));
    properties.add(DiagnosticsProperty<TextInputType>('keyboardType', keyboardType, defaultValue: null));
    properties.add(DiagnosticsProperty<ScrollController>('scrollController', scrollController, defaultValue: null));
    properties.add(DiagnosticsProperty<ScrollPhysics>('scrollPhysics', scrollPhysics, defaultValue: null));
    properties.add(DiagnosticsProperty<Iterable<String>>('autofillHints', autofillHints, defaultValue: null));
    properties.add(DiagnosticsProperty<TextHeightBehavior>('textHeightBehavior', textHeightBehavior, defaultValue: null));
  }
}

/// State for a [EditableText].
class EditableTextState extends State<EditableText> with AutomaticKeepAliveClientMixin<EditableText>, WidgetsBindingObserver, TickerProviderStateMixin<EditableText> implements TextSelectionDelegate, TextInputClient, AutofillClient {
  Timer? _cursorTimer;
  bool _targetCursorVisibility = false;
  final ValueNotifier<bool> _cursorVisibilityNotifier = ValueNotifier<bool>(true);
  final GlobalKey _editableKey = GlobalKey();
  final ClipboardStatusNotifier? _clipboardStatus = kIsWeb ? null : ClipboardStatusNotifier();

  TextInputConnection? _textInputConnection;
  TextSelectionOverlay? _selectionOverlay;

  ScrollController? _scrollController;

  late AnimationController _cursorBlinkOpacityController;

  final LayerLink _toolbarLayerLink = LayerLink();
  final LayerLink _startHandleLayerLink = LayerLink();
  final LayerLink _endHandleLayerLink = LayerLink();

  bool _didAutoFocus = false;
  FocusAttachment? _focusAttachment;

  AutofillGroupState? _currentAutofillScope;
  @override
  AutofillScope? get currentAutofillScope => _currentAutofillScope;

  // Is this field in the current autofill context.
  bool _isInAutofillContext = false;

  /// Whether to create an input connection with the platform for text editing
  /// or not.
  ///
  /// Read-only input fields do not need a connection with the platform since
  /// there's no need for text editing capabilities (e.g. virtual keyboard).
  ///
  /// On the web, we always need a connection because we want some browser
  /// functionalities to continue to work on read-only input fields like:
  ///
  /// - Relevant context menu.
  /// - cmd/ctrl+c shortcut to copy.
  /// - cmd/ctrl+a to select all.
  /// - Changing the selection using a physical keyboard.
  bool get _shouldCreateInputConnection => kIsWeb || !widget.readOnly;

  // This value is an eyeball estimation of the time it takes for the iOS cursor
  // to ease in and out.
  static const Duration _fadeDuration = Duration(milliseconds: 250);

  // The time it takes for the floating cursor to snap to the text aligned
  // cursor position after the user has finished placing it.
  static const Duration _floatingCursorResetTime = Duration(milliseconds: 125);

  late AnimationController _floatingCursorResetController;

  @override
  bool get wantKeepAlive => widget.focusNode.hasFocus;

  Color get _cursorColor => widget.cursorColor.withOpacity(_cursorBlinkOpacityController.value);

  @override
  bool get cutEnabled => widget.toolbarOptions.cut && !widget.readOnly;

  @override
  bool get copyEnabled => widget.toolbarOptions.copy;

  @override
  bool get pasteEnabled => widget.toolbarOptions.paste && !widget.readOnly;

  @override
  bool get selectAllEnabled => widget.toolbarOptions.selectAll;

  void _onChangedClipboardStatus() {
    setState(() {
      // Inform the widget that the value of clipboardStatus has changed.
    });
  }

  // State lifecycle:

  @override
  void initState() {
    super.initState();
    _clipboardStatus?.addListener(_onChangedClipboardStatus);
    widget.controller.addListener(_didChangeTextEditingValue);
    _focusAttachment = widget.focusNode.attach(context);
    widget.focusNode.addListener(_handleFocusChanged);
    _scrollController = widget.scrollController ?? ScrollController();
    _scrollController!.addListener(() { _selectionOverlay?.updateForScroll(); });
    _cursorBlinkOpacityController = AnimationController(vsync: this, duration: _fadeDuration);
    _cursorBlinkOpacityController.addListener(_onCursorColorTick);
    _floatingCursorResetController = AnimationController(vsync: this);
    _floatingCursorResetController.addListener(_onFloatingCursorResetTick);
    _cursorVisibilityNotifier.value = widget.showCursor;
  }

  @override
  void didChangeDependencies() {
    super.didChangeDependencies();

    final AutofillGroupState? newAutofillGroup = AutofillGroup.of(context);
    if (currentAutofillScope != newAutofillGroup) {
      _currentAutofillScope?.unregister(autofillId);
      _currentAutofillScope = newAutofillGroup;
      newAutofillGroup?.register(this);
      _isInAutofillContext = _isInAutofillContext || _shouldBeInAutofillContext;
    }

    if (!_didAutoFocus && widget.autofocus) {
      _didAutoFocus = true;
      SchedulerBinding.instance!.addPostFrameCallback((_) {
        if (mounted) {
          FocusScope.of(context).autofocus(widget.focusNode);
        }
      });
    }
  }

  @override
  void didUpdateWidget(EditableText oldWidget) {
    super.didUpdateWidget(oldWidget);
    if (widget.controller != oldWidget.controller) {
      oldWidget.controller.removeListener(_didChangeTextEditingValue);
      widget.controller.addListener(_didChangeTextEditingValue);
      _updateRemoteEditingValueIfNeeded();
    }
    if (widget.controller.selection != oldWidget.controller.selection) {
      _selectionOverlay?.update(_value);
    }
    _selectionOverlay?.handlesVisible = widget.showSelectionHandles;
    _isInAutofillContext = _isInAutofillContext || _shouldBeInAutofillContext;

    if (widget.focusNode != oldWidget.focusNode) {
      oldWidget.focusNode.removeListener(_handleFocusChanged);
      _focusAttachment?.detach();
      _focusAttachment = widget.focusNode.attach(context);
      widget.focusNode.addListener(_handleFocusChanged);
      updateKeepAlive();
    }
    if (!_shouldCreateInputConnection) {
      _closeInputConnectionIfNeeded();
    } else {
      if (oldWidget.readOnly && _hasFocus)
        _openInputConnection();
    }

    if (widget.style != oldWidget.style) {
      final TextStyle style = widget.style;
      // The _textInputConnection will pick up the new style when it attaches in
      // _openInputConnection.
      if (_textInputConnection != null && _textInputConnection!.attached) {
        _textInputConnection!.setStyle(
          fontFamily: style.fontFamily,
          fontSize: style.fontSize,
          fontWeight: style.fontWeight,
          textDirection: _textDirection,
          textAlign: widget.textAlign,
        );
      }
    }
    if (widget.selectionEnabled && pasteEnabled && widget.selectionControls?.canPaste(this) == true) {
      _clipboardStatus?.update();
    }
  }

  @override
  void dispose() {
    _currentAutofillScope?.unregister(autofillId);
    widget.controller.removeListener(_didChangeTextEditingValue);
    _cursorBlinkOpacityController.removeListener(_onCursorColorTick);
    _floatingCursorResetController.removeListener(_onFloatingCursorResetTick);
    _closeInputConnectionIfNeeded();
    assert(!_hasInputConnection);
    _stopCursorTimer();
    assert(_cursorTimer == null);
    _selectionOverlay?.dispose();
    _selectionOverlay = null;
    _focusAttachment!.detach();
    widget.focusNode.removeListener(_handleFocusChanged);
    WidgetsBinding.instance!.removeObserver(this);
    _clipboardStatus?.removeListener(_onChangedClipboardStatus);
    _clipboardStatus?.dispose();
    super.dispose();
  }

  // TextInputClient implementation:

  // _lastFormattedUnmodifiedTextEditingValue tracks the last value
  // that the formatter ran on and is used to prevent double-formatting.
  TextEditingValue? _lastFormattedUnmodifiedTextEditingValue;
  // _lastFormattedValue tracks the last post-format value, so that it can be
  // reused without rerunning the formatter when the input value is repeated.
  TextEditingValue? _lastFormattedValue;
  // _receivedRemoteTextEditingValue is the direct value last passed in
  // updateEditingValue. This value does not get updated with the formatted
  // version.
  TextEditingValue? _receivedRemoteTextEditingValue;

  @override
  TextEditingValue get currentTextEditingValue => _value;

  bool _updateEditingValueInProgress = false;

  @override
  void updateEditingValue(TextEditingValue value) {
    _updateEditingValueInProgress = true;
    // Since we still have to support keyboard select, this is the best place
    // to disable text updating.
    if (!_shouldCreateInputConnection) {
      _updateEditingValueInProgress = false;
      return;
    }
    if (widget.readOnly) {
      // In the read-only case, we only care about selection changes, and reject
      // everything else.
      value = _value.copyWith(selection: value.selection);
    }
    _receivedRemoteTextEditingValue = value;
    if (value.text != _value.text) {
      hideToolbar();
      _showCaretOnScreen();
      _currentPromptRectRange = null;
      if (widget.obscureText && value.text.length == _value.text.length + 1) {
        _obscureShowCharTicksPending = _kObscureShowLatestCharCursorTicks;
        _obscureLatestCharIndex = _value.selection.baseOffset;
      }
    }

<<<<<<< HEAD
    if (_isSelectionOnlyChange(value)) {
      _handleSelectionChanged(value.selection, renderEditable, SelectionChangedCause.keyboard);
=======
    if (value == _value) {
      // This is possible, for example, when the numeric keyboard is input,
      // the engine will notify twice for the same value.
      // Track at https://github.com/flutter/flutter/issues/65811
      _updateEditingValueInProgress = false;
      return;
    } else if (value.text == _value.text && value.composing == _value.composing && value.selection != _value.selection) {
      // `selection` is the only change.
      _handleSelectionChanged(value.selection, renderEditable!, SelectionChangedCause.keyboard);
>>>>>>> 8cb09cf4
    } else {
      _formatAndSetValue(value);
    }

    if (_hasInputConnection) {
      // To keep the cursor from blinking while typing, we want to restart the
      // cursor timer every time a new character is typed.
      _stopCursorTimer(resetCharTicks: false);
      _startCursorTimer();
    }
    _updateEditingValueInProgress = false;
  }

  @override
  void performAction(TextInputAction action) {
    switch (action) {
      case TextInputAction.newline:
        // If this is a multiline EditableText, do nothing for a "newline"
        // action; The newline is already inserted. Otherwise, finalize
        // editing.
        if (!_isMultiline)
          _finalizeEditing(action, shouldUnfocus: true);
        break;
      case TextInputAction.done:
      case TextInputAction.go:
      case TextInputAction.next:
      case TextInputAction.previous:
      case TextInputAction.search:
      case TextInputAction.send:
        _finalizeEditing(action, shouldUnfocus: true);
        break;
      case TextInputAction.continueAction:
      case TextInputAction.emergencyCall:
      case TextInputAction.join:
      case TextInputAction.none:
      case TextInputAction.route:
      case TextInputAction.unspecified:
        // Finalize editing, but don't give up focus because this keyboard
        // action does not imply the user is done inputting information.
        _finalizeEditing(action, shouldUnfocus: false);
        break;
    }
  }

  @override
  void performPrivateCommand(String action, Map<String, dynamic> data) {
    widget.onAppPrivateCommand!(action, data);
  }

  // The original position of the caret on FloatingCursorDragState.start.
  Rect? _startCaretRect;

  // The most recent text position as determined by the location of the floating
  // cursor.
  TextPosition? _lastTextPosition;

  // The offset of the floating cursor as determined from the start call.
  Offset? _pointOffsetOrigin;

  // The most recent position of the floating cursor.
  Offset? _lastBoundedOffset;

  // Because the center of the cursor is preferredLineHeight / 2 below the touch
  // origin, but the touch origin is used to determine which line the cursor is
  // on, we need this offset to correctly render and move the cursor.
  Offset get _floatingCursorOffset => Offset(0, renderEditable.preferredLineHeight / 2);

  @override
  void updateFloatingCursor(RawFloatingCursorPoint point) {
    switch(point.state){
      case FloatingCursorDragState.Start:
        if (_floatingCursorResetController.isAnimating) {
          _floatingCursorResetController.stop();
          _onFloatingCursorResetTick();
        }
        // We want to send in points that are centered around a (0,0) origin, so
        // we cache the position.
        _pointOffsetOrigin = point.offset;

        final TextPosition currentTextPosition = TextPosition(offset: renderEditable.selection!.baseOffset);
        _startCaretRect = renderEditable.getLocalRectForCaret(currentTextPosition);

        _lastBoundedOffset = _startCaretRect!.center - _floatingCursorOffset;
        _lastTextPosition = currentTextPosition;
        renderEditable.setFloatingCursor(point.state, _lastBoundedOffset!, _lastTextPosition!);
        break;
      case FloatingCursorDragState.Update:
        final Offset centeredPoint = point.offset! - _pointOffsetOrigin!;
        final Offset rawCursorOffset = _startCaretRect!.center + centeredPoint - _floatingCursorOffset;

        _lastBoundedOffset = renderEditable.calculateBoundedFloatingCursorOffset(rawCursorOffset);
        _lastTextPosition = renderEditable.getPositionForPoint(renderEditable.localToGlobal(_lastBoundedOffset! + _floatingCursorOffset));
        renderEditable.setFloatingCursor(point.state, _lastBoundedOffset!, _lastTextPosition!);
        break;
      case FloatingCursorDragState.End:
        // We skip animation if no update has happened.
        if (_lastTextPosition != null && _lastBoundedOffset != null) {
          _floatingCursorResetController.value = 0.0;
          _floatingCursorResetController.animateTo(1.0, duration: _floatingCursorResetTime, curve: Curves.decelerate);
        }
        break;
    }
  }

  void _onFloatingCursorResetTick() {
    final Offset finalPosition = renderEditable.getLocalRectForCaret(_lastTextPosition!).centerLeft - _floatingCursorOffset;
    if (_floatingCursorResetController.isCompleted) {
      renderEditable.setFloatingCursor(FloatingCursorDragState.End, finalPosition, _lastTextPosition!);
      if (_lastTextPosition!.offset != renderEditable.selection!.baseOffset)
        // The cause is technically the force cursor, but the cause is listed as tap as the desired functionality is the same.
        _handleSelectionChanged(TextSelection.collapsed(offset: _lastTextPosition!.offset), renderEditable, SelectionChangedCause.forcePress);
      _startCaretRect = null;
      _lastTextPosition = null;
      _pointOffsetOrigin = null;
      _lastBoundedOffset = null;
    } else {
      final double lerpValue = _floatingCursorResetController.value;
      final double lerpX = ui.lerpDouble(_lastBoundedOffset!.dx, finalPosition.dx, lerpValue)!;
      final double lerpY = ui.lerpDouble(_lastBoundedOffset!.dy, finalPosition.dy, lerpValue)!;

      renderEditable.setFloatingCursor(FloatingCursorDragState.Update, Offset(lerpX, lerpY), _lastTextPosition!, resetLerpValue: lerpValue);
    }
  }

  void _finalizeEditing(TextInputAction action, {required bool shouldUnfocus}) {
    // Take any actions necessary now that the user has completed editing.
    if (widget.onEditingComplete != null) {
      widget.onEditingComplete!();
    } else {
      // Default behavior if the developer did not provide an
      // onEditingComplete callback: Finalize editing and remove focus, or move
      // it to the next/previous field, depending on the action.
      widget.controller.clearComposing();
      if (shouldUnfocus) {
        switch (action) {
          case TextInputAction.none:
          case TextInputAction.unspecified:
          case TextInputAction.done:
          case TextInputAction.go:
          case TextInputAction.search:
          case TextInputAction.send:
          case TextInputAction.continueAction:
          case TextInputAction.join:
          case TextInputAction.route:
          case TextInputAction.emergencyCall:
          case TextInputAction.newline:
            widget.focusNode.unfocus();
            break;
          case TextInputAction.next:
            widget.focusNode.nextFocus();
            break;
          case TextInputAction.previous:
            widget.focusNode.previousFocus();
            break;
        }
      }
    }

    // Invoke optional callback with the user's submitted content.
    if (widget.onSubmitted != null)
      widget.onSubmitted!(_value.text);
  }

  void _updateRemoteEditingValueIfNeeded() {
    if (!_hasInputConnection)
      return;
    final TextEditingValue localValue = _value;
    // We should not update back the value notified by the remote(engine) in reverse, this is redundant.
    // Unless we modify this value for some reason during processing, such as `TextInputFormatter`.
    if (_updateEditingValueInProgress && localValue == _receivedRemoteTextEditingValue)
      return;
    // In other cases, as long as the value of the [widget.controller.value] is modified,
    // `setEditingState` should be called as we do not want to skip sending real changes
    // to the engine.
    // Also see https://github.com/flutter/flutter/issues/65059#issuecomment-690254379
    _textInputConnection!.setEditingState(localValue);
  }

  TextEditingValue get _value => widget.controller.value;
  set _value(TextEditingValue value) {
    widget.controller.value = value;
  }

  bool get _hasFocus => widget.focusNode.hasFocus;
  bool get _isMultiline => widget.maxLines != 1;

  // Finds the closest scroll offset to the current scroll offset that fully
  // reveals the given caret rect. If the given rect's main axis extent is too
  // large to be fully revealed in `renderEditable`, it will be centered along
  // the main axis.
  //
  // If this is a multiline EditableText (which means the Editable can only
  // scroll vertically), the given rect's height will first be extended to match
  // `renderEditable.preferredLineHeight`, before the target scroll offset is
  // calculated.
  RevealedOffset _getOffsetToRevealCaret(Rect rect) {
    if (!_scrollController!.position.allowImplicitScrolling)
      return RevealedOffset(offset: _scrollController!.offset, rect: rect);

    final Size editableSize = renderEditable.size;
    double additionalOffset;
    Offset unitOffset;

    if (!_isMultiline) {
      additionalOffset = rect.width >= editableSize.width
        // Center `rect` if it's oversized.
        ? editableSize.width / 2 - rect.center.dx
        // Valid additional offsets range from (rect.right - size.width)
        // to (rect.left). Pick the closest one if out of range.
        : 0.0.clamp(rect.right - editableSize.width, rect.left);
      unitOffset = const Offset(1, 0);
    } else {
      // The caret is vertically centered within the line. Expand the caret's
      // height so that it spans the line because we're going to ensure that the
      // entire expanded caret is scrolled into view.
      final Rect expandedRect = Rect.fromCenter(
        center: rect.center,
        width: rect.width,
        height: math.max(rect.height, renderEditable.preferredLineHeight),
      );

      additionalOffset = expandedRect.height >= editableSize.height
        ? editableSize.height / 2 - expandedRect.center.dy
        : 0.0.clamp(expandedRect.bottom - editableSize.height, expandedRect.top);
      unitOffset = const Offset(0, 1);
    }

    // No overscrolling when encountering tall fonts/scripts that extend past
    // the ascent.
    final double targetOffset = (additionalOffset + _scrollController!.offset)
      .clamp(
        _scrollController!.position.minScrollExtent,
        _scrollController!.position.maxScrollExtent,
      );

    final double offsetDelta = _scrollController!.offset - targetOffset;
    return RevealedOffset(rect: rect.shift(unitOffset * offsetDelta), offset: targetOffset);
  }

  bool get _hasInputConnection => _textInputConnection != null && _textInputConnection!.attached;
  bool get _needsAutofill => widget.autofillHints?.isNotEmpty ?? false;
  bool get _shouldBeInAutofillContext => _needsAutofill && currentAutofillScope != null;

  void _openInputConnection() {
    if (!_shouldCreateInputConnection) {
      return;
    }
    if (!_hasInputConnection) {
      final TextEditingValue localValue = _value;
      _lastFormattedUnmodifiedTextEditingValue = localValue;

      // When _needsAutofill == true && currentAutofillScope == null, autofill
      // is allowed but saving the user input from the text field is
      // discouraged.
      //
      // In case the autofillScope changes from a non-null value to null, or
      // _needsAutofill changes to false from true, the platform needs to be
      // notified to exclude this field from the autofill context. So we need to
      // provide the autofillId.
      _textInputConnection = _needsAutofill && currentAutofillScope != null
        ? currentAutofillScope!.attach(this, textInputConfiguration)
        : TextInput.attach(this, _createTextInputConfiguration(_isInAutofillContext || _needsAutofill));
      _textInputConnection!.show();
      _updateSizeAndTransform();
      _updateComposingRectIfNeeded();
      if (_needsAutofill) {
        // Request autofill AFTER the size and the transform have been sent to
        // the platform text input plugin.
        _textInputConnection!.requestAutofill();
      }

      final TextStyle style = widget.style;
      _textInputConnection!
        ..setStyle(
          fontFamily: style.fontFamily,
          fontSize: style.fontSize,
          fontWeight: style.fontWeight,
          textDirection: _textDirection,
          textAlign: widget.textAlign,
        )
        ..setEditingState(localValue);
    } else {
      _textInputConnection!.show();
    }
  }

  void _closeInputConnectionIfNeeded() {
    if (_hasInputConnection) {
      _textInputConnection!.close();
      _textInputConnection = null;
      _lastFormattedUnmodifiedTextEditingValue = null;
      _receivedRemoteTextEditingValue = null;
    }
  }

  void _openOrCloseInputConnectionIfNeeded() {
    if (_hasFocus && widget.focusNode.consumeKeyboardToken()) {
      _openInputConnection();
    } else if (!_hasFocus) {
      _closeInputConnectionIfNeeded();
      widget.controller.clearComposing();
    }
  }

  @override
  void connectionClosed() {
    if (_hasInputConnection) {
      _textInputConnection!.connectionClosedReceived();
      _textInputConnection = null;
      _lastFormattedUnmodifiedTextEditingValue = null;
      _receivedRemoteTextEditingValue = null;
      _finalizeEditing(TextInputAction.done, shouldUnfocus: true);
    }
  }

  /// Express interest in interacting with the keyboard.
  ///
  /// If this control is already attached to the keyboard, this function will
  /// request that the keyboard become visible. Otherwise, this function will
  /// ask the focus system that it become focused. If successful in acquiring
  /// focus, the control will then attach to the keyboard and request that the
  /// keyboard become visible.
  void requestKeyboard() {
    if (_hasFocus) {
      _openInputConnection();
    } else {
      widget.focusNode.requestFocus();
    }
  }

  void _updateOrDisposeSelectionOverlayIfNeeded() {
    if (_selectionOverlay != null) {
      if (_hasFocus) {
        _selectionOverlay!.update(_value);
      } else {
        _selectionOverlay!.dispose();
        _selectionOverlay = null;
      }
    }
  }

  void _handleSelectionChanged(TextSelection selection, RenderEditable renderObject, SelectionChangedCause? cause) {
    // We return early if the selection is not valid. This can happen when the
    // text of [EditableText] is updated at the same time as the selection is
    // changed by a gesture event.
    if (!widget.controller.isSelectionWithinTextBounds(selection))
      return;

    widget.controller.selection = selection;

    // This will show the keyboard for all selection changes on the
    // EditableWidget, not just changes triggered by user gestures.
    requestKeyboard();

    _selectionOverlay?.hide();
    _selectionOverlay = null;

    if (widget.selectionControls != null) {
      _selectionOverlay = TextSelectionOverlay(
        clipboardStatus: _clipboardStatus,
        context: context,
        value: _value,
        debugRequiredFor: widget,
        toolbarLayerLink: _toolbarLayerLink,
        startHandleLayerLink: _startHandleLayerLink,
        endHandleLayerLink: _endHandleLayerLink,
        renderObject: renderObject,
        selectionControls: widget.selectionControls,
        selectionDelegate: this,
        dragStartBehavior: widget.dragStartBehavior,
        onSelectionHandleTapped: widget.onSelectionHandleTapped,
      );
      _selectionOverlay!.handlesVisible = widget.showSelectionHandles;
      _selectionOverlay!.showHandles();
      if (widget.onSelectionChanged != null)
        widget.onSelectionChanged!(selection, cause);
    }
  }

  bool _textChangedSinceLastCaretUpdate = false;
  Rect? _currentCaretRect;

  void _handleCaretChanged(Rect caretRect) {
    _currentCaretRect = caretRect;
    // If the caret location has changed due to an update to the text or
    // selection, then scroll the caret into view.
    if (_textChangedSinceLastCaretUpdate) {
      _textChangedSinceLastCaretUpdate = false;
      _showCaretOnScreen();
    }
  }

  // Animation configuration for scrolling the caret back on screen.
  static const Duration _caretAnimationDuration = Duration(milliseconds: 100);
  static const Curve _caretAnimationCurve = Curves.fastOutSlowIn;

  bool _showCaretOnScreenScheduled = false;

  void _showCaretOnScreen() {
    if (_showCaretOnScreenScheduled) {
      return;
    }
    _showCaretOnScreenScheduled = true;
    SchedulerBinding.instance!.addPostFrameCallback((Duration _) {
      _showCaretOnScreenScheduled = false;
      if (_currentCaretRect == null || !_scrollController!.hasClients) {
        return;
      }

      final double lineHeight = renderEditable.preferredLineHeight;

      // Enlarge the target rect by scrollPadding to ensure that caret is not
      // positioned directly at the edge after scrolling.
      double bottomSpacing = widget.scrollPadding.bottom;
      if (_selectionOverlay?.selectionControls != null) {
        final double handleHeight = _selectionOverlay!.selectionControls!
          .getHandleSize(lineHeight).height;
        final double interactiveHandleHeight = math.max(
          handleHeight,
          kMinInteractiveDimension,
        );
        final Offset anchor = _selectionOverlay!.selectionControls!
          .getHandleAnchor(
            TextSelectionHandleType.collapsed,
            lineHeight,
          );
        final double handleCenter = handleHeight / 2 - anchor.dy;
        bottomSpacing = math.max(
          handleCenter + interactiveHandleHeight / 2,
          bottomSpacing,
        );
      }

      final EdgeInsets caretPadding = widget.scrollPadding
        .copyWith(bottom: bottomSpacing);

      final RevealedOffset targetOffset = _getOffsetToRevealCaret(_currentCaretRect!);

      _scrollController!.animateTo(
        targetOffset.offset,
        duration: _caretAnimationDuration,
        curve: _caretAnimationCurve,
      );

      renderEditable.showOnScreen(
        rect: caretPadding.inflateRect(targetOffset.rect),
        duration: _caretAnimationDuration,
        curve: _caretAnimationCurve,
      );
    });
  }

  late double _lastBottomViewInset;

  @override
  void didChangeMetrics() {
    if (_lastBottomViewInset < WidgetsBinding.instance!.window.viewInsets.bottom) {
      _showCaretOnScreen();
    }
    _lastBottomViewInset = WidgetsBinding.instance!.window.viewInsets.bottom;
  }

  _WhitespaceDirectionalityFormatter? _whitespaceFormatter;

  void _formatAndSetValue(TextEditingValue value) {
    _whitespaceFormatter ??= _WhitespaceDirectionalityFormatter(textDirection: _textDirection);

    // Check if the new value is the same as the current local value, or is the same
    // as the pre-formatting value of the previous pass (repeat call).
    final bool textChanged = _value.text != value.text;
    final bool isRepeat = value == _lastFormattedUnmodifiedTextEditingValue;

    // There's no need to format when starting to compose or when continuing
    // an existing composition.
    final bool isComposing = value.composing.isValid;
    final bool isPreviouslyComposing = _lastFormattedUnmodifiedTextEditingValue?.composing.isValid ?? false;

    if ((textChanged || (!isComposing && isPreviouslyComposing)) &&
        widget.inputFormatters != null &&
        widget.inputFormatters!.isNotEmpty) {
      // Only format when the text has changed and there are available formatters.
      // Pass through the formatter regardless of repeat status if the input value is
      // different than the stored value.
      for (final TextInputFormatter formatter in widget.inputFormatters!) {
        value = formatter.formatEditUpdate(_value, value);
      }
      // Always pass the text through the whitespace directionality formatter to
      // maintain expected behavior with carets on trailing whitespace.
      value = _whitespaceFormatter!.formatEditUpdate(_value, value);
      _lastFormattedValue = value;
    }

    // Setting _value here ensures the selection and composing region info is passed.
    _value = value;
    // Use the last formatted value when an identical repeat pass is detected.
    if (isRepeat && textChanged && _lastFormattedValue != null) {
      _value = _lastFormattedValue!;
    }

    if (textChanged && widget.onChanged != null)
      widget.onChanged!(value.text);
    _lastFormattedUnmodifiedTextEditingValue = _receivedRemoteTextEditingValue;
  }

  void _onCursorColorTick() {
    renderEditable.cursorColor = widget.cursorColor.withOpacity(_cursorBlinkOpacityController.value);
    _cursorVisibilityNotifier.value = widget.showCursor && _cursorBlinkOpacityController.value > 0;
  }

  /// Whether the blinking cursor is actually visible at this precise moment
  /// (it's hidden half the time, since it blinks).
  @visibleForTesting
  bool get cursorCurrentlyVisible => _cursorBlinkOpacityController.value > 0;

  /// The cursor blink interval (the amount of time the cursor is in the "on"
  /// state or the "off" state). A complete cursor blink period is twice this
  /// value (half on, half off).
  @visibleForTesting
  Duration get cursorBlinkInterval => _kCursorBlinkHalfPeriod;

  /// The current status of the text selection handles.
  @visibleForTesting
  TextSelectionOverlay? get selectionOverlay => _selectionOverlay;

  int _obscureShowCharTicksPending = 0;
  int? _obscureLatestCharIndex;

  void _cursorTick(Timer timer) {
    _targetCursorVisibility = !_targetCursorVisibility;
    final double targetOpacity = _targetCursorVisibility ? 1.0 : 0.0;
    if (widget.cursorOpacityAnimates) {
      // If we want to show the cursor, we will animate the opacity to the value
      // of 1.0, and likewise if we want to make it disappear, to 0.0. An easing
      // curve is used for the animation to mimic the aesthetics of the native
      // iOS cursor.
      //
      // These values and curves have been obtained through eyeballing, so are
      // likely not exactly the same as the values for native iOS.
      _cursorBlinkOpacityController.animateTo(targetOpacity, curve: Curves.easeOut);
    } else {
      _cursorBlinkOpacityController.value = targetOpacity;
    }

    if (_obscureShowCharTicksPending > 0) {
      setState(() {
        _obscureShowCharTicksPending--;
      });
    }
  }

  void _cursorWaitForStart(Timer timer) {
    assert(_kCursorBlinkHalfPeriod > _fadeDuration);
    _cursorTimer?.cancel();
    _cursorTimer = Timer.periodic(_kCursorBlinkHalfPeriod, _cursorTick);
  }

  void _startCursorTimer() {
    _targetCursorVisibility = true;
    _cursorBlinkOpacityController.value = 1.0;
    if (EditableText.debugDeterministicCursor)
      return;
    if (widget.cursorOpacityAnimates) {
      _cursorTimer = Timer.periodic(_kCursorBlinkWaitForStart, _cursorWaitForStart);
    } else {
      _cursorTimer = Timer.periodic(_kCursorBlinkHalfPeriod, _cursorTick);
    }
  }

  void _stopCursorTimer({ bool resetCharTicks = true }) {
    _cursorTimer?.cancel();
    _cursorTimer = null;
    _targetCursorVisibility = false;
    _cursorBlinkOpacityController.value = 0.0;
    if (EditableText.debugDeterministicCursor)
      return;
    if (resetCharTicks)
      _obscureShowCharTicksPending = 0;
    if (widget.cursorOpacityAnimates) {
      _cursorBlinkOpacityController.stop();
      _cursorBlinkOpacityController.value = 0.0;
    }
  }

  void _startOrStopCursorTimerIfNeeded() {
    if (_cursorTimer == null && _hasFocus && _value.selection.isCollapsed)
      _startCursorTimer();
    else if (_cursorTimer != null && (!_hasFocus || !_value.selection.isCollapsed))
      _stopCursorTimer();
  }

  void _didChangeTextEditingValue() {
    _updateRemoteEditingValueIfNeeded();
    _startOrStopCursorTimerIfNeeded();
    _updateOrDisposeSelectionOverlayIfNeeded();
    _textChangedSinceLastCaretUpdate = true;
    // TODO(abarth): Teach RenderEditable about ValueNotifier<TextEditingValue>
    // to avoid this setState().
    setState(() { /* We use widget.controller.value in build(). */ });
  }

  void _handleFocusChanged() {
    _openOrCloseInputConnectionIfNeeded();
    _startOrStopCursorTimerIfNeeded();
    _updateOrDisposeSelectionOverlayIfNeeded();
    if (_hasFocus) {
      // Listen for changing viewInsets, which indicates keyboard showing up.
      WidgetsBinding.instance!.addObserver(this);
      _lastBottomViewInset = WidgetsBinding.instance!.window.viewInsets.bottom;
      _showCaretOnScreen();
      if (!_value.selection.isValid) {
        // Place cursor at the end if the selection is invalid when we receive focus.
        _handleSelectionChanged(TextSelection.collapsed(offset: _value.text.length), renderEditable, null);
      }
    } else {
      WidgetsBinding.instance!.removeObserver(this);
      // Clear the selection and composition state if this widget lost focus.
      _value = TextEditingValue(text: _value.text);
      _currentPromptRectRange = null;
    }
    updateKeepAlive();
  }

  void _updateSizeAndTransform() {
    if (_hasInputConnection) {
      final Size size = renderEditable.size;
      final Matrix4 transform = renderEditable.getTransformTo(null);
      _textInputConnection!.setEditableSizeAndTransform(size, transform);
      SchedulerBinding.instance!
          .addPostFrameCallback((Duration _) => _updateSizeAndTransform());
    }
  }

  // Sends the current composing rect to the iOS text input plugin via the text
  // input channel. We need to keep sending the information even if no text is
  // currently marked, as the information usually lags behind. The text input
  // plugin needs to estimate the composing rect based on the latest caret rect,
  // when the composing rect info didn't arrive in time.
  void _updateComposingRectIfNeeded() {
    final TextRange composingRange = _value.composing;
    if (_hasInputConnection) {
      assert(mounted);
      Rect? composingRect = renderEditable.getRectForComposingRange(composingRange);
      // Send the caret location instead if there's no marked text yet.
      if (composingRect == null) {
        assert(!composingRange.isValid || composingRange.isCollapsed);
        final int offset = composingRange.isValid ? composingRange.start : 0;
        composingRect = renderEditable.getLocalRectForCaret(TextPosition(offset: offset));
      }
      assert(composingRect != null);
      _textInputConnection!.setComposingRect(composingRect);
      SchedulerBinding.instance!
          .addPostFrameCallback((Duration _) => _updateComposingRectIfNeeded());
    }
  }

  TextDirection get _textDirection {
    final TextDirection? result = widget.textDirection ?? Directionality.of(context);
    assert(result != null, '$runtimeType created without a textDirection and with no ambient Directionality.');
    return result!;
  }

  /// The renderer for this widget's descendant.
  ///
  /// This property is typically used to notify the renderer of input gestures
  /// when [RenderEditable.ignorePointer] is true.
  RenderEditable get renderEditable => _editableKey.currentContext!.findRenderObject()! as RenderEditable;

  @override
  TextEditingValue get textEditingValue => _value;

  double get _devicePixelRatio => MediaQuery.of(context)?.devicePixelRatio ?? 1.0;

  @override
  set textEditingValue(TextEditingValue value) {
    _selectionOverlay?.update(value);
    _formatAndSetValue(value);
  }

  @override
  void bringIntoView(TextPosition position) {
    final Rect localRect = renderEditable.getLocalRectForCaret(position);
    final RevealedOffset targetOffset = _getOffsetToRevealCaret(localRect);

    _scrollController!.jumpTo(targetOffset.offset);
    renderEditable.showOnScreen(rect: targetOffset.rect);
  }

  /// Shows the selection toolbar at the location of the current cursor.
  ///
  /// Returns `false` if a toolbar couldn't be shown, such as when the toolbar
  /// is already shown, or when no text selection currently exists.
  bool showToolbar() {
    // Web is using native dom elements to enable clipboard functionality of the
    // toolbar: copy, paste, select, cut. It might also provide additional
    // functionality depending on the browser (such as translate). Due to this
    // we should not show a Flutter toolbar for the editable text elements.
    if (kIsWeb) {
      return false;
    }

    if (_selectionOverlay == null || _selectionOverlay!.toolbarIsVisible) {
      return false;
    }

    _selectionOverlay!.showToolbar();
    return true;
  }

  @override
  void hideToolbar() {
    _selectionOverlay?.hide();
  }

  /// Toggles the visibility of the toolbar.
  void toggleToolbar() {
    assert(_selectionOverlay != null);
    if (_selectionOverlay!.toolbarIsVisible) {
      hideToolbar();
    } else {
      showToolbar();
    }
  }

  @override
  String get autofillId => 'EditableText-$hashCode';

  TextInputConfiguration _createTextInputConfiguration(bool needsAutofillConfiguration) {
    assert(needsAutofillConfiguration != null);
    return TextInputConfiguration(
      inputType: widget.keyboardType,
      readOnly: widget.readOnly,
      obscureText: widget.obscureText,
      autocorrect: widget.autocorrect,
      smartDashesType: widget.smartDashesType,
      smartQuotesType: widget.smartQuotesType,
      enableSuggestions: widget.enableSuggestions,
      inputAction: widget.textInputAction ?? (widget.keyboardType == TextInputType.multiline
        ? TextInputAction.newline
        : TextInputAction.done
      ),
      textCapitalization: widget.textCapitalization,
      keyboardAppearance: widget.keyboardAppearance,
      autofillConfiguration: !needsAutofillConfiguration ? null : AutofillConfiguration(
        uniqueIdentifier: autofillId,
        autofillHints: widget.autofillHints?.toList(growable: false) ?? <String>[],
        currentEditingValue: currentTextEditingValue,
      ),
    );
  }

  @override
  TextInputConfiguration get textInputConfiguration {
    return _createTextInputConfiguration(_needsAutofill);
  }

  // null if no promptRect should be shown.
  TextRange? _currentPromptRectRange;

  @override
  void showAutocorrectionPromptRect(int start, int end) {
    setState(() {
      _currentPromptRectRange = TextRange(start: start, end: end);
    });
  }

  VoidCallback? _semanticsOnCopy(TextSelectionControls? controls) {
    return widget.selectionEnabled && copyEnabled && _hasFocus && controls?.canCopy(this) == true
      ? () => controls!.handleCopy(this, _clipboardStatus)
      : null;
  }

  VoidCallback? _semanticsOnCut(TextSelectionControls? controls) {
    return widget.selectionEnabled && cutEnabled && _hasFocus && controls?.canCut(this) == true
      ? () => controls!.handleCut(this)
      : null;
  }

  VoidCallback? _semanticsOnPaste(TextSelectionControls? controls) {
    return widget.selectionEnabled && pasteEnabled && _hasFocus && controls?.canPaste(this) == true && (_clipboardStatus == null || _clipboardStatus!.value == ClipboardStatus.pasteable)
      ? () => controls!.handlePaste(this)
      : null;
  }

  @override
  Widget build(BuildContext context) {
    assert(debugCheckHasMediaQuery(context));
    _focusAttachment!.reparent();
    super.build(context); // See AutomaticKeepAliveClientMixin.

    final TextSelectionControls? controls = widget.selectionControls;
    return MouseRegion(
      cursor: widget.mouseCursor ?? SystemMouseCursors.text,
      child: Scrollable(
        excludeFromSemantics: true,
        axisDirection: _isMultiline ? AxisDirection.down : AxisDirection.right,
        controller: _scrollController,
        physics: widget.scrollPhysics,
        dragStartBehavior: widget.dragStartBehavior,
        restorationId: widget.restorationId,
        viewportBuilder: (BuildContext context, ViewportOffset offset) {
          return CompositedTransformTarget(
            link: _toolbarLayerLink,
            child: Semantics(
              onCopy: _semanticsOnCopy(controls),
              onCut: _semanticsOnCut(controls),
              onPaste: _semanticsOnPaste(controls),
              child: _Editable(
                key: _editableKey,
                startHandleLayerLink: _startHandleLayerLink,
                endHandleLayerLink: _endHandleLayerLink,
                textSpan: buildTextSpan(),
                value: _value,
                cursorColor: _cursorColor,
                backgroundCursorColor: widget.backgroundCursorColor,
                showCursor: EditableText.debugDeterministicCursor
                    ? ValueNotifier<bool>(widget.showCursor)
                    : _cursorVisibilityNotifier,
                forceLine: widget.forceLine,
                readOnly: widget.readOnly,
                hasFocus: _hasFocus,
                maxLines: widget.maxLines,
                minLines: widget.minLines,
                expands: widget.expands,
                strutStyle: widget.strutStyle,
                selectionColor: widget.selectionColor,
                textScaleFactor: widget.textScaleFactor ?? MediaQuery.textScaleFactorOf(context),
                textAlign: widget.textAlign,
                textDirection: _textDirection,
                locale: widget.locale,
                textHeightBehavior: widget.textHeightBehavior ?? DefaultTextHeightBehavior.of(context),
                textWidthBasis: widget.textWidthBasis,
                obscuringCharacter: widget.obscuringCharacter,
                obscureText: widget.obscureText,
                autocorrect: widget.autocorrect,
                smartDashesType: widget.smartDashesType,
                smartQuotesType: widget.smartQuotesType,
                enableSuggestions: widget.enableSuggestions,
                offset: offset,
                onSelectionChanged: _handleSelectionChanged,
                onCaretChanged: _handleCaretChanged,
                rendererIgnoresPointer: widget.rendererIgnoresPointer,
                cursorWidth: widget.cursorWidth,
                cursorHeight: widget.cursorHeight,
                cursorRadius: widget.cursorRadius,
                cursorOffset: widget.cursorOffset,
                selectionHeightStyle: widget.selectionHeightStyle,
                selectionWidthStyle: widget.selectionWidthStyle,
                paintCursorAboveText: widget.paintCursorAboveText,
                enableInteractiveSelection: widget.enableInteractiveSelection,
                textSelectionDelegate: this,
                devicePixelRatio: _devicePixelRatio,
                promptRectRange: _currentPromptRectRange,
                promptRectColor: widget.autocorrectionTextRectColor,
                clipBehavior: widget.clipBehavior,
              ),
            ),
          );
        },
      ),
    );
  }

  /// Builds [TextSpan] from current editing value.
  ///
  /// By default makes text in composing range appear as underlined.
  /// Descendants can override this method to customize appearance of text.
  TextSpan buildTextSpan() {
    if (widget.obscureText) {
      String text = _value.text;
      text = widget.obscuringCharacter * text.length;
      // Reveal the latest character in an obscured field only on mobile.
      if ((defaultTargetPlatform == TargetPlatform.android ||
              defaultTargetPlatform == TargetPlatform.iOS ||
              defaultTargetPlatform == TargetPlatform.fuchsia) &&
          !kIsWeb) {
        final int? o =
            _obscureShowCharTicksPending > 0 ? _obscureLatestCharIndex : null;
        if (o != null && o >= 0 && o < text.length)
          text = text.replaceRange(o, o + 1, _value.text.substring(o, o + 1));
      }
      return TextSpan(style: widget.style, text: text);
    }
    // Read only mode should not paint text composing.
    return widget.controller.buildTextSpan(
      style: widget.style,
      withComposing: !widget.readOnly,
    );
  }
}

class _Editable extends LeafRenderObjectWidget {
  const _Editable({
    Key? key,
    required this.textSpan,
    required this.value,
    required this.startHandleLayerLink,
    required this.endHandleLayerLink,
    this.cursorColor,
    this.backgroundCursorColor,
    required this.showCursor,
    required this.forceLine,
    required this.readOnly,
    this.textHeightBehavior,
    required this.textWidthBasis,
    required this.hasFocus,
    required this.maxLines,
    this.minLines,
    required this.expands,
    this.strutStyle,
    this.selectionColor,
    required this.textScaleFactor,
    required this.textAlign,
    required this.textDirection,
    this.locale,
    required this.obscuringCharacter,
    required this.obscureText,
    required this.autocorrect,
    required this.smartDashesType,
    required this.smartQuotesType,
    required this.enableSuggestions,
    required this.offset,
    this.onSelectionChanged,
    this.onCaretChanged,
    this.rendererIgnoresPointer = false,
    required this.cursorWidth,
    this.cursorHeight,
    this.cursorRadius,
    this.cursorOffset,
    required this.paintCursorAboveText,
    this.selectionHeightStyle = ui.BoxHeightStyle.tight,
    this.selectionWidthStyle = ui.BoxWidthStyle.tight,
    this.enableInteractiveSelection = true,
    required this.textSelectionDelegate,
    required this.devicePixelRatio,
    this.promptRectRange,
    this.promptRectColor,
    required this.clipBehavior,
  }) : assert(textDirection != null),
       assert(rendererIgnoresPointer != null),
       super(key: key);

  final TextSpan textSpan;
  final TextEditingValue value;
  final Color? cursorColor;
  final LayerLink startHandleLayerLink;
  final LayerLink endHandleLayerLink;
  final Color? backgroundCursorColor;
  final ValueNotifier<bool> showCursor;
  final bool forceLine;
  final bool readOnly;
  final bool hasFocus;
  final int? maxLines;
  final int? minLines;
  final bool expands;
  final StrutStyle? strutStyle;
  final Color? selectionColor;
  final double textScaleFactor;
  final TextAlign textAlign;
  final TextDirection textDirection;
  final Locale? locale;
  final String obscuringCharacter;
  final bool obscureText;
  final TextHeightBehavior? textHeightBehavior;
  final TextWidthBasis textWidthBasis;
  final bool autocorrect;
  final SmartDashesType smartDashesType;
  final SmartQuotesType smartQuotesType;
  final bool enableSuggestions;
  final ViewportOffset offset;
  final SelectionChangedHandler? onSelectionChanged;
  final CaretChangedHandler? onCaretChanged;
  final bool rendererIgnoresPointer;
  final double cursorWidth;
  final double? cursorHeight;
  final Radius? cursorRadius;
  final Offset? cursorOffset;
  final bool paintCursorAboveText;
  final ui.BoxHeightStyle selectionHeightStyle;
  final ui.BoxWidthStyle selectionWidthStyle;
  final bool enableInteractiveSelection;
  final TextSelectionDelegate textSelectionDelegate;
  final double devicePixelRatio;
  final TextRange? promptRectRange;
  final Color? promptRectColor;
  final Clip clipBehavior;

  @override
  RenderEditable createRenderObject(BuildContext context) {
    return RenderEditable(
      text: textSpan,
      cursorColor: cursorColor,
      startHandleLayerLink: startHandleLayerLink,
      endHandleLayerLink: endHandleLayerLink,
      backgroundCursorColor: backgroundCursorColor,
      showCursor: showCursor,
      forceLine: forceLine,
      readOnly: readOnly,
      hasFocus: hasFocus,
      maxLines: maxLines,
      minLines: minLines,
      expands: expands,
      strutStyle: strutStyle,
      selectionColor: selectionColor,
      textScaleFactor: textScaleFactor,
      textAlign: textAlign,
      textDirection: textDirection,
      locale: locale ?? Localizations.localeOf(context, nullOk: true),
      selection: value.selection,
      offset: offset,
      onSelectionChanged: onSelectionChanged,
      onCaretChanged: onCaretChanged,
      ignorePointer: rendererIgnoresPointer,
      obscuringCharacter: obscuringCharacter,
      obscureText: obscureText,
      textHeightBehavior: textHeightBehavior,
      textWidthBasis: textWidthBasis,
      cursorWidth: cursorWidth,
      cursorHeight: cursorHeight,
      cursorRadius: cursorRadius,
      cursorOffset: cursorOffset,
      paintCursorAboveText: paintCursorAboveText,
      selectionHeightStyle: selectionHeightStyle,
      selectionWidthStyle: selectionWidthStyle,
      enableInteractiveSelection: enableInteractiveSelection,
      textSelectionDelegate: textSelectionDelegate,
      devicePixelRatio: devicePixelRatio,
      promptRectRange: promptRectRange,
      promptRectColor: promptRectColor,
      clipBehavior: clipBehavior,
    );
  }

  @override
  void updateRenderObject(BuildContext context, RenderEditable renderObject) {
    renderObject
      ..text = textSpan
      ..cursorColor = cursorColor
      ..startHandleLayerLink = startHandleLayerLink
      ..endHandleLayerLink = endHandleLayerLink
      ..showCursor = showCursor
      ..forceLine = forceLine
      ..readOnly = readOnly
      ..hasFocus = hasFocus
      ..maxLines = maxLines
      ..minLines = minLines
      ..expands = expands
      ..strutStyle = strutStyle
      ..selectionColor = selectionColor
      ..textScaleFactor = textScaleFactor
      ..textAlign = textAlign
      ..textDirection = textDirection
      ..locale = locale ?? Localizations.localeOf(context, nullOk: true)
      ..selection = value.selection
      ..offset = offset
      ..onSelectionChanged = onSelectionChanged
      ..onCaretChanged = onCaretChanged
      ..ignorePointer = rendererIgnoresPointer
      ..textHeightBehavior = textHeightBehavior
      ..textWidthBasis = textWidthBasis
      ..obscuringCharacter = obscuringCharacter
      ..obscureText = obscureText
      ..cursorWidth = cursorWidth
      ..cursorHeight = cursorHeight
      ..cursorRadius = cursorRadius
      ..cursorOffset = cursorOffset
      ..selectionHeightStyle = selectionHeightStyle
      ..selectionWidthStyle = selectionWidthStyle
      ..textSelectionDelegate = textSelectionDelegate
      ..devicePixelRatio = devicePixelRatio
      ..paintCursorAboveText = paintCursorAboveText
      ..promptRectColor = promptRectColor
      ..clipBehavior = clipBehavior
      ..setPromptRectRange(promptRectRange);
  }
}

// This formatter inserts [Unicode.RLM] and [Unicode.LRM] into the
// string in order to preserve expected caret behavior when trailing
// whitespace is inserted.
//
// When typing in a direction that opposes the base direction
// of the paragraph, un-enclosed whitespace gets the directionality
// of the paragraph. This is often at odds with what is immediately
// being typed causing the caret to jump to the wrong side of the text.
// This formatter makes use of the RLM and LRM to cause the text
// shaper to inherently treat the whitespace as being surrounded
// by the directionality of the previous non-whitespace codepoint.
class _WhitespaceDirectionalityFormatter extends TextInputFormatter {
  // The [textDirection] should be the base directionality of the
  // paragraph/editable.
  _WhitespaceDirectionalityFormatter({TextDirection? textDirection})
    : _baseDirection = textDirection,
      _previousNonWhitespaceDirection = textDirection;

  // Using regex here instead of ICU is suboptimal, but is enough
  // to produce the correct results for any reasonable input where this
  // is even relevant. Using full ICU would be a much heavier change,
  // requiring exposure of the C++ ICU API.
  //
  // LTR covers most scripts and symbols, including but not limited to Latin,
  // ideographic scripts (Chinese, Japanese, etc), Cyrilic, Indic, and
  // SE Asian scripts.
  final RegExp _ltrRegExp = RegExp(r'[A-Za-z\u00C0-\u00D6\u00D8-\u00F6\u00F8-\u02B8\u0300-\u0590\u0800-\u1FFF\u2C00-\uFB1C\uFDFE-\uFE6F\uFEFD-\uFFFF]');
  // RTL covers Arabic, Hebrew, and other RTL languages such as Urdu,
  // Aramic, Farsi, Dhivehi.
  final RegExp _rtlRegExp = RegExp(r'[\u0591-\u07FF\uFB1D-\uFDFD\uFE70-\uFEFC]');
  // Although whitespaces are not the only codepoints that have weak directionality,
  // these are the primary cause of the caret being misplaced.
  final RegExp _whitespaceRegExp = RegExp(r'\s');

  final TextDirection? _baseDirection;
  // Tracks the directionality of the most recently encountered
  // codepoint that was not whitespace. This becomes the direction of
  // marker inserted to fully surround ambiguous whitespace.
  TextDirection? _previousNonWhitespaceDirection;

  // Prevents the formatter from attempting more expensive formatting
  // operations mixed directionality is found.
  bool _hasOpposingDirection = false;

  // See [Unicode.RLM] and [Unicode.LRM].
  //
  // We do not directly use the [Unicode] constants since they are strings.
  static const int _rlm = 0x200F;
  static const int _lrm = 0x200E;

  @override
  TextEditingValue formatEditUpdate(
    TextEditingValue oldValue,
    TextEditingValue newValue,
  ) {
    // Skip formatting (which can be more expensive) if there are no cases of
    // mixing directionality. Once a case of mixed directionality is found,
    // always perform the formatting.
    if (!_hasOpposingDirection) {
      _hasOpposingDirection = _baseDirection == TextDirection.ltr ?
        _rtlRegExp.hasMatch(newValue.text) : _ltrRegExp.hasMatch(newValue.text);
    }

    if (_hasOpposingDirection) {
      _previousNonWhitespaceDirection = _baseDirection;

      final List<int> outputCodepoints = <int>[];

      // We add/subtract from these as we insert/remove markers.
      int selectionBase = newValue.selection.baseOffset;
      int selectionExtent = newValue.selection.extentOffset;
      int composingStart = newValue.composing.start;
      int composingEnd = newValue.composing.end;

      void addToLength() {
        selectionBase += outputCodepoints.length <= selectionBase ? 1 : 0;
        selectionExtent += outputCodepoints.length <= selectionExtent ? 1 : 0;

        composingStart += outputCodepoints.length <= composingStart ? 1 : 0;
        composingEnd += outputCodepoints.length <= composingEnd ? 1 : 0;
      }
      void subtractFromLength() {
        selectionBase -= outputCodepoints.length < selectionBase ? 1 : 0;
        selectionExtent -= outputCodepoints.length < selectionExtent ? 1 : 0;

        composingStart -= outputCodepoints.length < composingStart ? 1 : 0;
        composingEnd -= outputCodepoints.length < composingEnd ? 1 : 0;
      }

     final bool isBackspace = oldValue.text.runes.length - newValue.text.runes.length == 1 &&
                              isDirectionalityMarker(oldValue.text.runes.last) &&
                              oldValue.text.substring(0, oldValue.text.length - 1) == newValue.text;

      bool previousWasWhitespace = false;
      bool previousWasDirectionalityMarker = false;
      int? previousNonWhitespaceCodepoint;
      int index = 0;
      for (final int codepoint in newValue.text.runes) {
        if (isWhitespace(codepoint)) {
          // Only compute the directionality of the non-whitespace
          // when the value is needed.
          if (!previousWasWhitespace && previousNonWhitespaceCodepoint != null) {
            _previousNonWhitespaceDirection = getDirection(previousNonWhitespaceCodepoint);
          }
          // If we already added directionality for this run of whitespace,
          // "shift" the marker added to the end of the whitespace run.
          if (previousWasWhitespace) {
            subtractFromLength();
            outputCodepoints.removeLast();
          }
          // Handle trailing whitespace deleting the directionality char instead of the whitespace.
          if (isBackspace && index == newValue.text.runes.length - 1) {
            // Do not append the whitespace to the outputCodepoints.
            subtractFromLength();
          } else {
            outputCodepoints.add(codepoint);
            addToLength();
            outputCodepoints.add(_previousNonWhitespaceDirection == TextDirection.rtl ? _rlm : _lrm);
          }

          previousWasWhitespace = true;
          previousWasDirectionalityMarker = false;
        } else if (isDirectionalityMarker(codepoint)) {
          // Handle pre-existing directionality markers. Use pre-existing marker
          // instead of the one we add.
          if (previousWasWhitespace) {
            subtractFromLength();
            outputCodepoints.removeLast();
          }
          outputCodepoints.add(codepoint);

          previousWasWhitespace = false;
          previousWasDirectionalityMarker = true;
        } else {
          // If the whitespace was already enclosed by the same directionality,
          // we can remove the artificially added marker.
          if (!previousWasDirectionalityMarker &&
              previousWasWhitespace &&
              getDirection(codepoint) == _previousNonWhitespaceDirection) {
            subtractFromLength();
            outputCodepoints.removeLast();
          }
          // Normal character, track its codepoint add it to the string.
          previousNonWhitespaceCodepoint = codepoint;
          outputCodepoints.add(codepoint);

          previousWasWhitespace = false;
          previousWasDirectionalityMarker = false;
        }
        index++;
      }
      final String formatted = String.fromCharCodes(outputCodepoints);
      return TextEditingValue(
        text: formatted,
        selection: TextSelection(
          baseOffset: selectionBase,
          extentOffset: selectionExtent,
          affinity: newValue.selection.affinity,
          isDirectional: newValue.selection.isDirectional
        ),
        composing: TextRange(start: composingStart, end: composingEnd),
      );
    }
    return newValue;
  }

  bool isWhitespace(int value) {
    return _whitespaceRegExp.hasMatch(String.fromCharCode(value));
  }

  bool isDirectionalityMarker(int value) {
    return value == _rlm || value == _lrm;
  }

  TextDirection getDirection(int value) {
    // Use the LTR version as short-circuiting will be more efficient since
    // there are more LTR codepoints.
    return _ltrRegExp.hasMatch(String.fromCharCode(value)) ? TextDirection.ltr : TextDirection.rtl;
  }
}<|MERGE_RESOLUTION|>--- conflicted
+++ resolved
@@ -1647,10 +1647,6 @@
       }
     }
 
-<<<<<<< HEAD
-    if (_isSelectionOnlyChange(value)) {
-      _handleSelectionChanged(value.selection, renderEditable, SelectionChangedCause.keyboard);
-=======
     if (value == _value) {
       // This is possible, for example, when the numeric keyboard is input,
       // the engine will notify twice for the same value.
@@ -1659,8 +1655,7 @@
       return;
     } else if (value.text == _value.text && value.composing == _value.composing && value.selection != _value.selection) {
       // `selection` is the only change.
-      _handleSelectionChanged(value.selection, renderEditable!, SelectionChangedCause.keyboard);
->>>>>>> 8cb09cf4
+      _handleSelectionChanged(value.selection, renderEditable, SelectionChangedCause.keyboard);
     } else {
       _formatAndSetValue(value);
     }
