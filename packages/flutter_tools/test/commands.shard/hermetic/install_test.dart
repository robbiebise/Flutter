--- conflicted
+++ resolved
@@ -2,13 +2,11 @@
 // Use of this source code is governed by a BSD-style license that can be
 // found in the LICENSE file.
 
-<<<<<<< HEAD
+
 import 'package:flutter_tools/src/application_package.dart';
 import 'package:flutter_tools/src/base/file_system.dart';
-=======
+
 import 'package:file/file.dart';
-import 'package:flutter_tools/src/application_package.dart';
->>>>>>> ef119187
 import 'package:flutter_tools/src/build_info.dart';
 import 'package:flutter_tools/src/cache.dart';
 import 'package:flutter_tools/src/commands/install.dart';
@@ -74,20 +72,6 @@
 }
 
 class FakeApplicationPackageFactory extends Fake implements ApplicationPackageFactory {
-<<<<<<< HEAD
-  FakeApplicationPackageFactory(this.applicationPackage);
-
-  final ApplicationPackage applicationPackage;
-
-  @override
-  Future<ApplicationPackage> getPackageForPlatform(TargetPlatform platform, {BuildInfo buildInfo, File applicationBinary}) async {
-    return applicationPackage;
-  }
-}
-
-class FakeAndroidApk extends Fake implements AndroidApk {}
-class FakeIOSApp extends Fake implements IOSApp {}
-=======
   FakeApplicationPackageFactory(this.app);
 
   final ApplicationPackage app;
@@ -99,4 +83,3 @@
 }
 class FakeIOSApp extends Fake implements IOSApp {}
 class FakeAndroidApk extends Fake implements AndroidApk {}
->>>>>>> ef119187
