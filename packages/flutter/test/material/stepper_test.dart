// Copyright 2014 The Flutter Authors. All rights reserved.
// Use of this source code is governed by a BSD-style license that can be
// found in the LICENSE file.

import 'package:flutter/foundation.dart';
import 'package:flutter/material.dart';
import 'package:flutter_test/flutter_test.dart';

void main() {
  testWidgets('Stepper tap callback test', (WidgetTester tester) async {
    int index = 0;

    await tester.pumpWidget(
      MaterialApp(
        home: Material(
          child: Stepper(
            onStepTapped: (int i) {
              index = i;
            },
            steps: const <Step>[
              Step(
                title: Text('Step 1'),
                content: SizedBox(
                  width: 100.0,
                  height: 100.0,
                ),
              ),
              Step(
                title: Text('Step 2'),
                content: SizedBox(
                  width: 100.0,
                  height: 100.0,
                ),
              ),
            ],
          ),
        ),
      ),
    );
    await tester.tap(find.text('Step 2'));
    expect(index, 1);
  });

  testWidgets('Stepper expansion test', (WidgetTester tester) async {
    await tester.pumpWidget(
      MaterialApp(
        home: Center(
          child: Material(
            child: Stepper(
              steps: const <Step>[
                Step(
                  title: Text('Step 1'),
                  content: SizedBox(
                    width: 100.0,
                    height: 100.0,
                  ),
                ),
                Step(
                  title: Text('Step 2'),
                  content: SizedBox(
                    width: 200.0,
                    height: 200.0,
                  ),
                ),
              ],
            ),
          ),
        ),
      ),
    );

    RenderBox box = tester.renderObject(find.byType(Stepper));
    expect(box.size.height, 332.0);

    await tester.pumpWidget(
      MaterialApp(
        home: Center(
          child: Material(
            child: Stepper(
              currentStep: 1,
              steps: const <Step>[
                Step(
                  title: Text('Step 1'),
                  content: SizedBox(
                    width: 100.0,
                    height: 100.0,
                  ),
                ),
                Step(
                  title: Text('Step 2'),
                  content: SizedBox(
                    width: 200.0,
                    height: 200.0,
                  ),
                ),
              ],
            ),
          ),
        ),
      ),
    );

    await tester.pump(const Duration(milliseconds: 100));
    box = tester.renderObject(find.byType(Stepper));
    expect(box.size.height, greaterThan(332.0));
    await tester.pump(const Duration(milliseconds: 100));
    box = tester.renderObject(find.byType(Stepper));
    expect(box.size.height, 432.0);
  });

  testWidgets('Stepper horizontal size test', (WidgetTester tester) async {
    await tester.pumpWidget(
      MaterialApp(
        home: Center(
          child: Material(
            child: Stepper(
              type: StepperType.horizontal,
              steps: const <Step>[
                Step(
                  title: Text('Step 1'),
                  content: SizedBox(
                    width: 100.0,
                    height: 100.0,
                  ),
                ),
              ],
            ),
          ),
        ),
      ),
    );

    final RenderBox box = tester.renderObject(find.byType(Stepper));
    expect(box.size.height, 600.0);
  });

  testWidgets('Stepper visibility test', (WidgetTester tester) async {
    await tester.pumpWidget(
      MaterialApp(
        home: Material(
          child: Stepper(
            type: StepperType.horizontal,
            steps: const <Step>[
              Step(
                title: Text('Step 1'),
                content: Text('A'),
              ),
              Step(
                title: Text('Step 2'),
                content: Text('B'),
              ),
            ],
          ),
        ),
      ),
    );

    expect(find.text('A'), findsOneWidget);
    expect(find.text('B'), findsNothing);

    await tester.pumpWidget(
      MaterialApp(
        home: Material(
          child: Stepper(
            currentStep: 1,
            type: StepperType.horizontal,
            steps: const <Step>[
              Step(
                title: Text('Step 1'),
                content: Text('A'),
              ),
              Step(
                title: Text('Step 2'),
                content: Text('B'),
              ),
            ],
          ),
        ),
      ),
    );

    expect(find.text('A'), findsNothing);
    expect(find.text('B'), findsOneWidget);
  });

  testWidgets('Stepper button test', (WidgetTester tester) async {
    bool continuePressed = false;
    bool cancelPressed = false;

    await tester.pumpWidget(
      MaterialApp(
        home: Material(
          child: Stepper(
            type: StepperType.horizontal,
            onStepContinue: () {
              continuePressed = true;
            },
            onStepCancel: () {
              cancelPressed = true;
            },
            steps: const <Step>[
              Step(
                title: Text('Step 1'),
                content: SizedBox(
                  width: 100.0,
                  height: 100.0,
                ),
              ),
              Step(
                title: Text('Step 2'),
                content: SizedBox(
                  width: 200.0,
                  height: 200.0,
                ),
              ),
            ],
          ),
        ),
      ),
    );

    await tester.tap(find.text('CONTINUE'));
    await tester.tap(find.text('CANCEL'));

    expect(continuePressed, isTrue);
    expect(cancelPressed, isTrue);
  });

  testWidgets('Stepper disabled step test', (WidgetTester tester) async {
    int index = 0;

    await tester.pumpWidget(
      MaterialApp(
        home: Material(
          child: Stepper(
            onStepTapped: (int i) {
              index = i;
            },
            steps: const <Step>[
              Step(
                title: Text('Step 1'),
                content: SizedBox(
                  width: 100.0,
                  height: 100.0,
                ),
              ),
              Step(
                title: Text('Step 2'),
                state: StepState.disabled,
                content: SizedBox(
                  width: 100.0,
                  height: 100.0,
                ),
              ),
            ],
          ),
        ),
      ),
    );

    await tester.tap(find.text('Step 2'));
    expect(index, 0);
  });

  testWidgets('Stepper scroll test', (WidgetTester tester) async {
    await tester.pumpWidget(
      MaterialApp(
        home: Material(
          child: Stepper(
            steps: const <Step>[
              Step(
                title: Text('Step 1'),
                content: SizedBox(
                  width: 100.0,
                  height: 300.0,
                ),
              ),
              Step(
                title: Text('Step 2'),
                content: SizedBox(
                  width: 100.0,
                  height: 300.0,
                ),
              ),
              Step(
                title: Text('Step 3'),
                content: SizedBox(
                  width: 100.0,
                  height: 100.0,
                ),
              ),
            ],
          ),
        ),
      ),
    );

    final ScrollableState scrollableState =
        tester.firstState(find.byType(Scrollable));
    expect(scrollableState.position.pixels, 0.0);

    await tester.tap(find.text('Step 3'));
    await tester.pumpWidget(
      MaterialApp(
        home: Material(
          child: Stepper(
            currentStep: 2,
            steps: const <Step>[
              Step(
                title: Text('Step 1'),
                content: SizedBox(
                  width: 100.0,
                  height: 300.0,
                ),
              ),
              Step(
                title: Text('Step 2'),
                content: SizedBox(
                  width: 100.0,
                  height: 300.0,
                ),
              ),
              Step(
                title: Text('Step 3'),
                content: SizedBox(
                  width: 100.0,
                  height: 100.0,
                ),
              ),
            ],
          ),
        ),
      ),
    );

    await tester.pump(const Duration(milliseconds: 100));
    expect(scrollableState.position.pixels, greaterThan(0.0));
  });

  testWidgets('Stepper index test', (WidgetTester tester) async {
    await tester.pumpWidget(
      MaterialApp(
        home: Center(
          child: Material(
            child: Stepper(
              steps: const <Step>[
                Step(
                  title: Text('A'),
                  state: StepState.complete,
                  content: SizedBox(
                    width: 100.0,
                    height: 100.0,
                  ),
                ),
                Step(
                  title: Text('B'),
                  content: SizedBox(
                    width: 100.0,
                    height: 100.0,
                  ),
                ),
              ],
            ),
          ),
        ),
      ),
    );

    expect(find.text('1'), findsNothing);
    expect(find.text('2'), findsOneWidget);
  });

  testWidgets('Stepper custom controls test', (WidgetTester tester) async {
    bool continuePressed = false;
    void setContinue() {
      continuePressed = true;
    }

    bool canceledPressed = false;
    void setCanceled() {
      canceledPressed = true;
    }

    final ControlsWidgetBuilder builder = (BuildContext context,
        {VoidCallback? onStepContinue, VoidCallback? onStepCancel}) {
      return Container(
        margin: const EdgeInsets.only(top: 16.0),
        child: ConstrainedBox(
          constraints: const BoxConstraints.tightFor(height: 48.0),
          child: Row(
            children: <Widget>[
              TextButton(
                onPressed: onStepContinue,
                child: const Text('Let us continue!'),
              ),
              Container(
                margin: const EdgeInsetsDirectional.only(start: 8.0),
                child: TextButton(
                  onPressed: onStepCancel,
                  child: const Text('Cancel This!'),
                ),
              ),
            ],
          ),
        ),
      );
    };

    await tester.pumpWidget(
      MaterialApp(
        home: Center(
          child: Material(
            child: Stepper(
              controlsBuilder: builder,
              onStepCancel: setCanceled,
              onStepContinue: setContinue,
              steps: const <Step>[
                Step(
                  title: Text('A'),
                  state: StepState.complete,
                  content: SizedBox(
                    width: 100.0,
                    height: 100.0,
                  ),
                ),
                Step(
                  title: Text('B'),
                  content: SizedBox(
                    width: 100.0,
                    height: 100.0,
                  ),
                ),
              ],
            ),
          ),
        ),
      ),
    );

    // 2 because stepper creates a set of controls for each step
    expect(find.text('Let us continue!'), findsNWidgets(2));
    expect(find.text('Cancel This!'), findsNWidgets(2));

    await tester.tap(find.text('Cancel This!').first);
    await tester.pumpAndSettle();
    await tester.tap(find.text('Let us continue!').first);
    await tester.pumpAndSettle();

    expect(canceledPressed, isTrue);
    expect(continuePressed, isTrue);
  });

  testWidgets('Stepper error test', (WidgetTester tester) async {
    await tester.pumpWidget(
      MaterialApp(
        home: Center(
          child: Material(
            child: Stepper(
              steps: const <Step>[
                Step(
                  title: Text('A'),
                  state: StepState.error,
                  content: SizedBox(
                    width: 100.0,
                    height: 100.0,
                  ),
                ),
              ],
            ),
          ),
        ),
      ),
    );

    expect(find.text('!'), findsOneWidget);
  });

  testWidgets('Nested stepper error test', (WidgetTester tester) async {
    late FlutterErrorDetails errorDetails;
    final FlutterExceptionHandler? oldHandler = FlutterError.onError;
    FlutterError.onError = (FlutterErrorDetails details) {
      errorDetails = details;
    };
    try {
      await tester.pumpWidget(
        MaterialApp(
          home: Material(
            child: Stepper(
              type: StepperType.horizontal,
              steps: <Step>[
                Step(
                  title: const Text('Step 2'),
                  content: Stepper(
                    type: StepperType.vertical,
                    steps: const <Step>[
                      Step(
                        title: Text('Nested step 1'),
                        content: Text('A'),
                      ),
                      Step(
                        title: Text('Nested step 2'),
                        content: Text('A'),
                      ),
                    ],
                  ),
                ),
                const Step(
                  title: Text('Step 1'),
                  content: Text('A'),
                ),
              ],
            ),
          ),
        ),
      );
    } finally {
      FlutterError.onError = oldHandler;
    }

    expect(errorDetails.stack, isNotNull);
    // Check the ErrorDetails without the stack trace
    final String fullErrorMessage = errorDetails.toString();
    final List<String> lines = fullErrorMessage.split('\n');
    // The lines in the middle of the error message contain the stack trace
    // which will change depending on where the test is run.
    final String errorMessage = lines
        .takeWhile(
          (String line) => line != '',
        )
        .join('\n');
    expect(errorMessage.length, lessThan(fullErrorMessage.length));
    expect(
        errorMessage,
        startsWith(
            '══╡ EXCEPTION CAUGHT BY WIDGETS LIBRARY ╞════════════════════════\n'
            'The following assertion was thrown building Stepper('));
    // The description string of the stepper looks slightly different depending
    // on the platform and is omitted here.
    expect(
        errorMessage,
        endsWith('):\n'
            'Steppers must not be nested.\n'
            'The material specification advises that one should avoid\n'
            'embedding steppers within steppers.\n'
            'https://material.io/archive/guidelines/components/steppers.html#steppers-usage'));
  });

  ///https://github.com/flutter/flutter/issues/16920
  testWidgets('Stepper icons size test', (WidgetTester tester) async {
    await tester.pumpWidget(
      MaterialApp(
        home: Material(
          child: Stepper(
            steps: const <Step>[
              Step(
                title: Text('A'),
                state: StepState.editing,
                content: SizedBox(width: 100.0, height: 100.0),
              ),
              Step(
                title: Text('B'),
                state: StepState.complete,
                content: SizedBox(width: 100.0, height: 100.0),
              ),
            ],
          ),
        ),
      ),
    );

    RenderBox renderObject = tester.renderObject(find.byIcon(Icons.edit));
    expect(renderObject.size, equals(const Size.square(18.0)));

    renderObject = tester.renderObject(find.byIcon(Icons.check));
    expect(renderObject.size, equals(const Size.square(18.0)));
  });

  testWidgets('Stepper physics scroll error test', (WidgetTester tester) async {
    await tester.pumpWidget(
      MaterialApp(
        home: Material(
          child: ListView(
            children: <Widget>[
              Stepper(
                steps: const <Step>[
                  Step(title: Text('Step 1'), content: Text('Text 1')),
                  Step(title: Text('Step 2'), content: Text('Text 2')),
                  Step(title: Text('Step 3'), content: Text('Text 3')),
                  Step(title: Text('Step 4'), content: Text('Text 4')),
                  Step(title: Text('Step 5'), content: Text('Text 5')),
                  Step(title: Text('Step 6'), content: Text('Text 6')),
                  Step(title: Text('Step 7'), content: Text('Text 7')),
                  Step(title: Text('Step 8'), content: Text('Text 8')),
                  Step(title: Text('Step 9'), content: Text('Text 9')),
                  Step(title: Text('Step 10'), content: Text('Text 10')),
                ],
              ),
              const Text('Text After Stepper'),
            ],
          ),
        ),
      ),
    );

    await tester.fling(find.byType(Stepper), const Offset(0.0, -100.0), 1000.0);
    await tester.pumpAndSettle();

    expect(find.text('Text After Stepper'), findsNothing);
  });

  testWidgets("Vertical Stepper can't be focused when disabled.",
      (WidgetTester tester) async {
    await tester.pumpWidget(
      MaterialApp(
        home: Material(
          child: Stepper(
            currentStep: 0,
            type: StepperType.vertical,
            steps: const <Step>[
              Step(
                title: Text('Step 0'),
                state: StepState.disabled,
                content: Text('Text 0'),
              ),
            ],
          ),
        ),
      ),
    );
    await tester.pump();

<<<<<<< HEAD
    final FocusNode disabledNode = Focus.of(tester.element(find.text('Step 0')),
        nullOk: true, scopeOk: true)!;
=======
    final FocusNode disabledNode = Focus.of(tester.element(find.text('Step 0')), scopeOk: true);
>>>>>>> e444b1e3
    disabledNode.requestFocus();
    await tester.pump();
    expect(disabledNode.hasPrimaryFocus, isFalse);
  });

  testWidgets("Horizontal Stepper can't be focused when disabled.",
      (WidgetTester tester) async {
    await tester.pumpWidget(
      MaterialApp(
        home: Material(
          child: Stepper(
            currentStep: 0,
            type: StepperType.horizontal,
            steps: const <Step>[
              Step(
                title: Text('Step 0'),
                state: StepState.disabled,
                content: Text('Text 0'),
              ),
            ],
          ),
        ),
      ),
    );
    await tester.pump();

<<<<<<< HEAD
    final FocusNode disabledNode = Focus.of(tester.element(find.text('Step 0')),
        nullOk: true, scopeOk: true)!;
=======
    final FocusNode disabledNode = Focus.of(tester.element(find.text('Step 0')), scopeOk: true);
>>>>>>> e444b1e3
    disabledNode.requestFocus();
    await tester.pump();
    expect(disabledNode.hasPrimaryFocus, isFalse);
  });

  testWidgets('Stepper header title should not overflow',
      (WidgetTester tester) async {
    const String longText =
        'A long long long long long long long long long long long long text';

    await tester.pumpWidget(
      MaterialApp(
        home: Material(
          child: ListView(
            children: <Widget>[
              Stepper(
                steps: const <Step>[
                  Step(title: Text(longText), content: Text('Text content')),
                ],
              ),
            ],
          ),
        ),
      ),
    );

    expect(tester.takeException(), isNull);
  });

  testWidgets('Stepper header subtitle should not overflow',
      (WidgetTester tester) async {
    const String longText =
        'A long long long long long long long long long long long long text';

    await tester.pumpWidget(
      MaterialApp(
        home: Material(
          child: ListView(
            children: <Widget>[
              Stepper(
                steps: const <Step>[
                  Step(
                      title: Text('Regular title'),
                      subtitle: Text(longText),
                      content: Text('Text content')),
                ],
              ),
            ],
          ),
        ),
      ),
    );

    expect(tester.takeException(), isNull);
  });

  testWidgets('Stepper enabled button styles', (WidgetTester tester) async {
    Widget buildFrame(ThemeData theme) {
      return MaterialApp(
        theme: theme,
        home: Material(
          child: Stepper(
            type: StepperType.horizontal,
            onStepCancel: () {},
            onStepContinue: () {},
            steps: const <Step>[
              Step(
                title: Text('step1'),
                content: SizedBox(width: 100, height: 100),
              ),
            ],
          ),
        ),
      );
    }

    Material buttonMaterial(String label) {
      return tester.widget<Material>(find.descendant(
          of: find.widgetWithText(TextButton, label),
          matching: find.byType(Material)));
    }

    // The checks that follow verify that the layout and appearance of
    // the default enabled Stepper buttons have not changed even
    // though the FlatButtons have been replaced by TextButtons.

    const OutlinedBorder buttonShape = RoundedRectangleBorder(
        borderRadius: BorderRadius.all(Radius.circular(2)));
    const Rect continueButtonRect = Rect.fromLTRB(24.0, 212.0, 168.0, 260.0);
    const Rect cancelButtonRect = Rect.fromLTRB(176.0, 212.0, 292.0, 260.0);

    await tester.pumpWidget(buildFrame(ThemeData.light()));

    expect(buttonMaterial('CONTINUE').color!.value, 0xff2196f3);
    expect(buttonMaterial('CONTINUE').textStyle!.color!.value, 0xffffffff);
    expect(buttonMaterial('CONTINUE').shape, buttonShape);
    expect(tester.getRect(find.widgetWithText(TextButton, 'CONTINUE')),
        continueButtonRect);

    expect(buttonMaterial('CANCEL').color!.value, 0);
    expect(buttonMaterial('CANCEL').textStyle!.color!.value, 0x8a000000);
    expect(buttonMaterial('CANCEL').shape, buttonShape);
    expect(tester.getRect(find.widgetWithText(TextButton, 'CANCEL')),
        cancelButtonRect);

    await tester.pumpWidget(buildFrame(ThemeData.dark()));
    await tester.pumpAndSettle(); // Complete the theme animation.

    expect(buttonMaterial('CONTINUE').color!.value, 0);
    expect(buttonMaterial('CONTINUE').textStyle!.color!.value, 0xffffffff);
    expect(buttonMaterial('CONTINUE').shape, buttonShape);
    expect(tester.getRect(find.widgetWithText(TextButton, 'CONTINUE')),
        continueButtonRect);

    expect(buttonMaterial('CANCEL').color!.value, 0);
    expect(buttonMaterial('CANCEL').textStyle!.color!.value, 0xb3ffffff);
    expect(buttonMaterial('CANCEL').shape, buttonShape);
    expect(tester.getRect(find.widgetWithText(TextButton, 'CANCEL')),
        cancelButtonRect);
  });

  testWidgets('Stepper disabled button styles', (WidgetTester tester) async {
    Widget buildFrame(ThemeData theme) {
      return MaterialApp(
        theme: theme,
        home: Material(
          child: Stepper(
            type: StepperType.horizontal,
            steps: const <Step>[
              Step(
                title: Text('step1'),
                content: SizedBox(width: 100, height: 100),
              ),
            ],
          ),
        ),
      );
    }

    Material buttonMaterial(String label) {
      return tester.widget<Material>(find.descendant(
          of: find.widgetWithText(TextButton, label),
          matching: find.byType(Material)));
    }

    // The checks that follow verify that the appearance of the
    // default disabled Stepper buttons have not changed even though
    // the FlatButtons have been replaced by TextButtons.

    await tester.pumpWidget(buildFrame(ThemeData.light()));

    expect(buttonMaterial('CONTINUE').color!.value, 0);
    expect(buttonMaterial('CONTINUE').textStyle!.color!.value, 0x61000000);

    expect(buttonMaterial('CANCEL').color!.value, 0);
    expect(buttonMaterial('CANCEL').textStyle!.color!.value, 0x61000000);

    await tester.pumpWidget(buildFrame(ThemeData.dark()));
    await tester.pumpAndSettle(); // Complete the theme animation.

    expect(buttonMaterial('CONTINUE').color!.value, 0);
    expect(buttonMaterial('CONTINUE').textStyle!.color!.value, 0x61ffffff);

    expect(buttonMaterial('CANCEL').color!.value, 0);
    expect(buttonMaterial('CANCEL').textStyle!.color!.value, 0x61ffffff);
  });

  testWidgets('Vertical Stepper physics test', (WidgetTester tester) async {
    const ScrollPhysics physics = NeverScrollableScrollPhysics();

    await tester.pumpWidget(
      MaterialApp(
        home: Material(
          child: Stepper(
            physics: physics,
            steps: const <Step>[
              Step(
                title: Text('Step 1'),
                content: SizedBox(
                  width: 100.0,
                  height: 100.0,
                ),
              ),
            ],
          ),
        ),
      ),
    );

    final ListView listView = tester.widget<ListView>(find.descendant(
        of: find.byType(Stepper), matching: find.byType(ListView)));
    expect(listView.physics, physics);
  });

  testWidgets('Horizontal Stepper physics test', (WidgetTester tester) async {
    const ScrollPhysics physics = NeverScrollableScrollPhysics();

    await tester.pumpWidget(
      MaterialApp(
        home: Material(
          child: Stepper(
            physics: physics,
            type: StepperType.horizontal,
            steps: const <Step>[
              Step(
                title: Text('Step 1'),
                content: SizedBox(
                  width: 100.0,
                  height: 100.0,
                ),
              ),
            ],
          ),
        ),
      ),
    );

    final Iterable<ListView> listView = tester.widgetList(find.descendant(
        of: find.byType(Stepper), matching: find.byType(ListView)));
    expect(listView.elementAt(listView.length - 1).physics, physics);
  });

  testWidgets('Horizontal stepper header showed as currentStep',
      (WidgetTester tester) async {
    int currentStep = 0;
    await tester.pumpWidget(
      MaterialApp(
        home: StatefulBuilder(
            builder: (BuildContext context, StateSetter setState) {
          return Material(
            child: Stepper(
              type: StepperType.horizontal,
              currentStep: currentStep,
              onStepContinue: () {
                if (currentStep < 10)
                  setState(() {
                    currentStep += 1;
                  });
              },
              onStepCancel: () {
                if (currentStep > 0)
                  setState(() {
                    currentStep -= 1;
                  });
              },
              steps: const <Step>[
                Step(title: Text('Step 1'), content: Text('Text 1')),
                Step(title: Text('Step 2'), content: Text('Text 2')),
                Step(title: Text('Step 3'), content: Text('Text 3')),
                Step(title: Text('Step 4'), content: Text('Text 4')),
                Step(title: Text('Step 5'), content: Text('Text 5')),
                Step(title: Text('Step 6'), content: Text('Text 6')),
                Step(title: Text('Step 7'), content: Text('Text 7')),
                Step(title: Text('Step 8'), content: Text('Text 8')),
                Step(title: Text('Step 9'), content: Text('Text 9')),
                Step(title: Text('Step 10'), content: Text('Text 10')),
              ],
            ),
          );
        }),
      ),
    );

    for (int index = 0; index < 8; index += 1) {
      await tester.tap(find.text('CONTINUE'));
      await tester.pumpAndSettle();
      expect(find.text('Step ${index + 2}'), findsOneWidget);
    }
    for (int index = 8; index > 1; index -= 1) {
      await tester.tap(find.text('CANCEL'));
      await tester.pumpAndSettle();
      expect(find.text('Step ${index - 1}'), findsOneWidget);
    }
  });
}<|MERGE_RESOLUTION|>--- conflicted
+++ resolved
@@ -629,12 +629,8 @@
     );
     await tester.pump();
 
-<<<<<<< HEAD
-    final FocusNode disabledNode = Focus.of(tester.element(find.text('Step 0')),
-        nullOk: true, scopeOk: true)!;
-=======
     final FocusNode disabledNode = Focus.of(tester.element(find.text('Step 0')), scopeOk: true);
->>>>>>> e444b1e3
+
     disabledNode.requestFocus();
     await tester.pump();
     expect(disabledNode.hasPrimaryFocus, isFalse);
@@ -661,12 +657,9 @@
     );
     await tester.pump();
 
-<<<<<<< HEAD
-    final FocusNode disabledNode = Focus.of(tester.element(find.text('Step 0')),
-        nullOk: true, scopeOk: true)!;
-=======
+
     final FocusNode disabledNode = Focus.of(tester.element(find.text('Step 0')), scopeOk: true);
->>>>>>> e444b1e3
+
     disabledNode.requestFocus();
     await tester.pump();
     expect(disabledNode.hasPrimaryFocus, isFalse);
