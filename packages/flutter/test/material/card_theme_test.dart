// Copyright 2014 The Flutter Authors. All rights reserved.
// Use of this source code is governed by a BSD-style license that can be
// found in the LICENSE file.

// This file is run as part of a reduced test set in CI on Mac and Windows
// machines.
@Tags(<String>['reduced-test-set'])
library;

import 'package:flutter/material.dart';
import 'package:flutter_test/flutter_test.dart';

import '../foundation/leak_tracking.dart';

void main() {
  test('CardTheme copyWith, ==, hashCode basics', () {
    expect(const CardTheme(), const CardTheme().copyWith());
    expect(const CardTheme().hashCode, const CardTheme().copyWith().hashCode);
  });

  test('CardTheme lerp special cases', () {
    expect(CardTheme.lerp(null, null, 0), const CardTheme());
    const CardTheme theme = CardTheme();
    expect(identical(CardTheme.lerp(theme, theme, 0.5), theme), true);
  });

<<<<<<< HEAD
  testWidgetsWithLeakTracking('Passing no CardTheme returns defaults', (WidgetTester tester) async {
=======
  testWidgets('Material3 - Passing no CardTheme returns defaults', (WidgetTester tester) async {
>>>>>>> 5e5b0263
    final ThemeData theme = ThemeData(useMaterial3: true);
    await tester.pumpWidget(MaterialApp(
      theme: theme,
      home: const Scaffold(
        body: Card(),
      ),
    ));

    final Container container = _getCardContainer(tester);
    final Material material = _getCardMaterial(tester);

    expect(material.clipBehavior, Clip.none);
    expect(material.color, theme.colorScheme.surface);
    expect(material.shadowColor, theme.colorScheme.shadow);
    expect(material.surfaceTintColor, theme.colorScheme.surfaceTint); // Default primary color
    expect(material.elevation, 1.0);
    expect(container.margin, const EdgeInsets.all(4.0));
    expect(material.shape, const RoundedRectangleBorder(
      borderRadius: BorderRadius.all(Radius.circular(12.0)),
    ));
  });

  testWidgetsWithLeakTracking('Card uses values from CardTheme', (WidgetTester tester) async {
    final CardTheme cardTheme = _cardTheme();

    await tester.pumpWidget(MaterialApp(
      theme: ThemeData(cardTheme: cardTheme),
      home: const Scaffold(
        body: Card(),
      ),
    ));

    final Container container = _getCardContainer(tester);
    final Material material = _getCardMaterial(tester);

    expect(material.clipBehavior, cardTheme.clipBehavior);
    expect(material.color, cardTheme.color);
    expect(material.shadowColor, cardTheme.shadowColor);
    expect(material.surfaceTintColor, cardTheme.surfaceTintColor);
    expect(material.elevation, cardTheme.elevation);
    expect(container.margin, cardTheme.margin);
    expect(material.shape, cardTheme.shape);
  });

  testWidgetsWithLeakTracking('Card widget properties take priority over theme', (WidgetTester tester) async {
    const Clip clip = Clip.hardEdge;
    const Color color = Colors.orange;
    const Color shadowColor = Colors.pink;
    const double elevation = 7.0;
    const EdgeInsets margin = EdgeInsets.all(3.0);
    const ShapeBorder shape = RoundedRectangleBorder(
      borderRadius: BorderRadius.all(Radius.circular(9.0)),
    );

    await tester.pumpWidget(MaterialApp(
      theme: _themeData().copyWith(cardTheme: _cardTheme()),
      home: const Scaffold(
        body: Card(
          clipBehavior: clip,
          color: color,
          shadowColor: shadowColor,
          elevation: elevation,
          margin: margin,
          shape: shape,
        ),
      ),
    ));

    final Container container = _getCardContainer(tester);
    final Material material = _getCardMaterial(tester);

    expect(material.clipBehavior, clip);
    expect(material.color, color);
    expect(material.shadowColor, shadowColor);
    expect(material.elevation, elevation);
    expect(container.margin, margin);
    expect(material.shape, shape);
  });

  testWidgetsWithLeakTracking('CardTheme properties take priority over ThemeData properties', (WidgetTester tester) async {
    final CardTheme cardTheme = _cardTheme();
    final ThemeData themeData = _themeData().copyWith(cardTheme: cardTheme);

    await tester.pumpWidget(MaterialApp(
      theme: themeData,
      home: const Scaffold(
        body: Card(),
      ),
    ));

    final Material material = _getCardMaterial(tester);
    expect(material.color, cardTheme.color);
  });

<<<<<<< HEAD
  testWidgetsWithLeakTracking('ThemeData properties are used when no CardTheme is set', (WidgetTester tester) async {
    final ThemeData themeData = _themeData();
    final bool material3 = themeData.useMaterial3;
=======
  testWidgets('Material3 - ThemeData properties are used when no CardTheme is set', (WidgetTester tester) async {
    final ThemeData themeData = ThemeData(useMaterial3: true);
>>>>>>> 5e5b0263

    await tester.pumpWidget(MaterialApp(
      theme: themeData,
      home: const Scaffold(
        body: Card(),
      ),
    ));

    final Material material = _getCardMaterial(tester);
    expect(material.color, themeData.colorScheme.surface);
  });

<<<<<<< HEAD
  testWidgetsWithLeakTracking('CardTheme customizes shape', (WidgetTester tester) async {
=======
  testWidgets('Material3 - CardTheme customizes shape', (WidgetTester tester) async {
>>>>>>> 5e5b0263
    const CardTheme cardTheme = CardTheme(
      color: Colors.white,
      shape: BeveledRectangleBorder(borderRadius: BorderRadius.all(Radius.circular(7))),
      elevation: 1.0,
    );

    final Key painterKey = UniqueKey();

    await tester.pumpWidget(MaterialApp(
      theme: ThemeData(cardTheme: cardTheme, useMaterial3: true),
      home: Scaffold(
        body: RepaintBoundary(
          key: painterKey,
          child: Center(
            child: Card(
              child: SizedBox.fromSize(size: const Size(200, 300)),
            ),
          ),
        ),
      ),
    ));

    await expectLater(
      find.byKey(painterKey),
      matchesGoldenFile('card_theme.custom_shape.png'),
    );
  });

  group('Material 2', () {
    // These tests are only relevant for Material 2. Once Material 2
    // support is deprecated and the APIs are removed, these tests
    // can be deleted.

<<<<<<< HEAD
    testWidgetsWithLeakTracking('Passing no CardTheme returns defaults - M2', (WidgetTester tester) async {
=======
    testWidgets('Material2 - ThemeData properties are used when no CardTheme is set', (WidgetTester tester) async {
      final ThemeData themeData = ThemeData(useMaterial3: false);

      await tester.pumpWidget(MaterialApp(
        theme: themeData,
        home: const Scaffold(
          body: Card(),
        ),
      ));

      final Material material = _getCardMaterial(tester);
      expect(material.color, themeData.cardColor);
    });

    testWidgets('Material2 - Passing no CardTheme returns defaults', (WidgetTester tester) async {
>>>>>>> 5e5b0263
      await tester.pumpWidget(MaterialApp(
        theme: ThemeData(useMaterial3: false),
        home: const Scaffold(
          body: Card(),
        ),
      ));

      final Container container = _getCardContainer(tester);
      final Material material = _getCardMaterial(tester);

      expect(material.clipBehavior, Clip.none);
      expect(material.color, Colors.white);
      expect(material.shadowColor, Colors.black);
      expect(material.surfaceTintColor, null);
      expect(material.elevation, 1.0);
      expect(container.margin, const EdgeInsets.all(4.0));
      expect(material.shape, const RoundedRectangleBorder(
        borderRadius: BorderRadius.all(Radius.circular(4.0)),
      ));
    });

<<<<<<< HEAD
    testWidgetsWithLeakTracking('CardTheme customizes shape - M2', (WidgetTester tester) async {
=======
    testWidgets('Material2 - CardTheme customizes shape', (WidgetTester tester) async {
>>>>>>> 5e5b0263
      const CardTheme cardTheme = CardTheme(
        color: Colors.white,
        shape: BeveledRectangleBorder(borderRadius: BorderRadius.all(Radius.circular(7))),
        elevation: 1.0,
      );

      final Key painterKey = UniqueKey();

      await tester.pumpWidget(MaterialApp(
        theme: ThemeData(cardTheme: cardTheme, useMaterial3: false),
        home: Scaffold(
          body: RepaintBoundary(
            key: painterKey,
            child: Center(
              child: Card(
                child: SizedBox.fromSize(size: const Size(200, 300)),
              ),
            ),
          ),
        ),
      ));

      await expectLater(
        find.byKey(painterKey),
        matchesGoldenFile('card_theme.custom_shape_m2.png'),
      );
    });
  });
}

CardTheme _cardTheme() {
  return const CardTheme(
    clipBehavior: Clip.antiAlias,
    color: Colors.green,
    shadowColor: Colors.red,
    surfaceTintColor: Colors.purple,
    elevation: 6.0,
    margin: EdgeInsets.all(7.0),
    shape: RoundedRectangleBorder(
      borderRadius: BorderRadius.all(Radius.circular(5.0)),
    ),
  );
}

ThemeData _themeData() {
  return ThemeData(
    cardColor: Colors.pink,
  );
}

Material _getCardMaterial(WidgetTester tester) {
  return tester.widget<Material>(
    find.descendant(
      of: find.byType(Card),
      matching: find.byType(Material),
    ),
  );
}

Container _getCardContainer(WidgetTester tester) {
  return tester.widget<Container>(
    find.descendant(
      of: find.byType(Card),
      matching: find.byType(Container),
    ),
  );
}<|MERGE_RESOLUTION|>--- conflicted
+++ resolved
@@ -10,8 +10,6 @@
 import 'package:flutter/material.dart';
 import 'package:flutter_test/flutter_test.dart';
 
-import '../foundation/leak_tracking.dart';
-
 void main() {
   test('CardTheme copyWith, ==, hashCode basics', () {
     expect(const CardTheme(), const CardTheme().copyWith());
@@ -24,11 +22,7 @@
     expect(identical(CardTheme.lerp(theme, theme, 0.5), theme), true);
   });
 
-<<<<<<< HEAD
-  testWidgetsWithLeakTracking('Passing no CardTheme returns defaults', (WidgetTester tester) async {
-=======
   testWidgets('Material3 - Passing no CardTheme returns defaults', (WidgetTester tester) async {
->>>>>>> 5e5b0263
     final ThemeData theme = ThemeData(useMaterial3: true);
     await tester.pumpWidget(MaterialApp(
       theme: theme,
@@ -51,7 +45,7 @@
     ));
   });
 
-  testWidgetsWithLeakTracking('Card uses values from CardTheme', (WidgetTester tester) async {
+  testWidgets('Card uses values from CardTheme', (WidgetTester tester) async {
     final CardTheme cardTheme = _cardTheme();
 
     await tester.pumpWidget(MaterialApp(
@@ -73,7 +67,7 @@
     expect(material.shape, cardTheme.shape);
   });
 
-  testWidgetsWithLeakTracking('Card widget properties take priority over theme', (WidgetTester tester) async {
+  testWidgets('Card widget properties take priority over theme', (WidgetTester tester) async {
     const Clip clip = Clip.hardEdge;
     const Color color = Colors.orange;
     const Color shadowColor = Colors.pink;
@@ -108,7 +102,7 @@
     expect(material.shape, shape);
   });
 
-  testWidgetsWithLeakTracking('CardTheme properties take priority over ThemeData properties', (WidgetTester tester) async {
+  testWidgets('CardTheme properties take priority over ThemeData properties', (WidgetTester tester) async {
     final CardTheme cardTheme = _cardTheme();
     final ThemeData themeData = _themeData().copyWith(cardTheme: cardTheme);
 
@@ -123,14 +117,8 @@
     expect(material.color, cardTheme.color);
   });
 
-<<<<<<< HEAD
-  testWidgetsWithLeakTracking('ThemeData properties are used when no CardTheme is set', (WidgetTester tester) async {
-    final ThemeData themeData = _themeData();
-    final bool material3 = themeData.useMaterial3;
-=======
   testWidgets('Material3 - ThemeData properties are used when no CardTheme is set', (WidgetTester tester) async {
     final ThemeData themeData = ThemeData(useMaterial3: true);
->>>>>>> 5e5b0263
 
     await tester.pumpWidget(MaterialApp(
       theme: themeData,
@@ -143,11 +131,7 @@
     expect(material.color, themeData.colorScheme.surface);
   });
 
-<<<<<<< HEAD
-  testWidgetsWithLeakTracking('CardTheme customizes shape', (WidgetTester tester) async {
-=======
   testWidgets('Material3 - CardTheme customizes shape', (WidgetTester tester) async {
->>>>>>> 5e5b0263
     const CardTheme cardTheme = CardTheme(
       color: Colors.white,
       shape: BeveledRectangleBorder(borderRadius: BorderRadius.all(Radius.circular(7))),
@@ -181,9 +165,6 @@
     // support is deprecated and the APIs are removed, these tests
     // can be deleted.
 
-<<<<<<< HEAD
-    testWidgetsWithLeakTracking('Passing no CardTheme returns defaults - M2', (WidgetTester tester) async {
-=======
     testWidgets('Material2 - ThemeData properties are used when no CardTheme is set', (WidgetTester tester) async {
       final ThemeData themeData = ThemeData(useMaterial3: false);
 
@@ -199,7 +180,6 @@
     });
 
     testWidgets('Material2 - Passing no CardTheme returns defaults', (WidgetTester tester) async {
->>>>>>> 5e5b0263
       await tester.pumpWidget(MaterialApp(
         theme: ThemeData(useMaterial3: false),
         home: const Scaffold(
@@ -221,11 +201,7 @@
       ));
     });
 
-<<<<<<< HEAD
-    testWidgetsWithLeakTracking('CardTheme customizes shape - M2', (WidgetTester tester) async {
-=======
     testWidgets('Material2 - CardTheme customizes shape', (WidgetTester tester) async {
->>>>>>> 5e5b0263
       const CardTheme cardTheme = CardTheme(
         color: Colors.white,
         shape: BeveledRectangleBorder(borderRadius: BorderRadius.all(Radius.circular(7))),
