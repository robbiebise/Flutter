// Copyright 2015 The Chromium Authors. All rights reserved.
// Use of this source code is governed by a BSD-style license that can be
// found in the LICENSE file.

import 'dart:math' as math;
import 'dart:ui' as ui show TextBox, lerpDouble;

import 'package:flutter/foundation.dart';
import 'package:flutter/gestures.dart';
import 'package:flutter/semantics.dart';
import 'package:flutter/services.dart';

import 'box.dart';
import 'object.dart';
import 'viewport_offset.dart';

const double _kCaretGap = 1.0; // pixels
const double _kCaretHeightOffset = 2.0; // pixels

// The additional size on the x and y axis with which to expand the prototype
// cursor to render the floating cursor in pixels.
const Offset _kFloatingCaretSizeIncrease = Offset(0.5, 1.0);

// The corner radius of the floating cursor in pixels.
const double _kFloatingCaretRadius = 1.0;

/// Signature for the callback that reports when the user changes the selection
/// (including the cursor location).
///
/// Used by [RenderEditable.onSelectionChanged].
typedef SelectionChangedHandler = void Function(TextSelection selection, RenderEditable renderObject, SelectionChangedCause cause);

/// Indicates what triggered the change in selected text (including changes to
/// the cursor location).
enum SelectionChangedCause {
  /// The user tapped on the text and that caused the selection (or the location
  /// of the cursor) to change.
  tap,

  /// The user tapped twice in quick succession on the text and that caused
  /// the selection (or the location of the cursor) to change.
  doubleTap,

  /// The user long-pressed the text and that caused the selection (or the
  /// location of the cursor) to change.
  longPress,

  /// The user force-pressed the text and that caused the selection (or the
  /// location of the cursor) to change.
  forcePress,

  /// The user used the keyboard to change the selection or the location of the
  /// cursor.
  ///
  /// Keyboard-triggered selection changes may be caused by the IME as well as
  /// by accessibility tools (e.g. TalkBack on Android).
  keyboard,
}

/// Signature for the callback that reports when the caret location changes.
///
/// Used by [RenderEditable.onCaretChanged].
typedef CaretChangedHandler = void Function(Rect caretRect);

/// Represents the coordinates of the point in a selection, and the text
/// direction at that point, relative to top left of the [RenderEditable] that
/// holds the selection.
@immutable
class TextSelectionPoint {
  /// Creates a description of a point in a text selection.
  ///
  /// The [point] argument must not be null.
  const TextSelectionPoint(this.point, this.direction)
    : assert(point != null);

  /// Coordinates of the lower left or lower right corner of the selection,
  /// relative to the top left of the [RenderEditable] object.
  final Offset point;

  /// Direction of the text at this edge of the selection.
  final TextDirection direction;

  @override
  String toString() {
    switch (direction) {
      case TextDirection.ltr:
        return '$point-ltr';
      case TextDirection.rtl:
        return '$point-rtl';
    }
    return '$point';
  }
}

/// Displays some text in a scrollable container with a potentially blinking
/// cursor and with gesture recognizers.
///
/// This is the renderer for an editable text field. It does not directly
/// provide affordances for editing the text, but it does handle text selection
/// and manipulation of the text cursor.
///
/// The [text] is displayed, scrolled by the given [offset], aligned according
/// to [textAlign]. The [maxLines] property controls whether the text displays
/// on one line or many. The [selection], if it is not collapsed, is painted in
/// the [selectionColor]. If it _is_ collapsed, then it represents the cursor
/// position. The cursor is shown while [showCursor] is true. It is painted in
/// the [cursorColor].
///
/// If, when the render object paints, the caret is found to have changed
/// location, [onCaretChanged] is called.
///
/// The user may interact with the render object by tapping or long-pressing.
/// When the user does so, the selection is updated, and [onSelectionChanged] is
/// called.
///
/// Keyboard handling, IME handling, scrolling, toggling the [showCursor] value
/// to actually blink the cursor, and other features not mentioned above are the
/// responsibility of higher layers and not handled by this object.
class RenderEditable extends RenderBox {
  /// Creates a render object that implements the visual aspects of a text field.
  ///
  /// The [textAlign] argument must not be null. It defaults to [TextAlign.start].
  ///
  /// The [textDirection] argument must not be null.
  ///
  /// If [showCursor] is not specified, then it defaults to hiding the cursor.
  ///
  /// The [maxLines] property can be set to null to remove the restriction on
  /// the number of lines. By default, it is 1, meaning this is a single-line
  /// text field. If it is not null, it must be greater than zero.
  ///
  /// The [offset] is required and must not be null. You can use [new
  /// ViewportOffset.zero] if you have no need for scrolling.
  RenderEditable({
    TextSpan text,
    @required TextDirection textDirection,
    TextAlign textAlign = TextAlign.start,
    Color cursorColor,
    Color backgroundCursorColor,
    ValueNotifier<bool> showCursor,
    bool hasFocus,
    int maxLines = 1,
    Color selectionColor,
    double textScaleFactor = 1.0,
    TextSelection selection,
    @required ViewportOffset offset,
    this.onSelectionChanged,
    this.onCaretChanged,
    this.ignorePointer = false,
    bool obscureText = false,
    Locale locale,
    double cursorWidth = 1.0,
    Radius cursorRadius,
    bool paintCursorAboveText = false,
    Offset cursorOffset,
    double devicePixelRatio = 1.0,
    bool enableInteractiveSelection,
    EdgeInsets floatingCursorAddedMargin = const EdgeInsets.fromLTRB(4, 4, 4, 5),
    @required this.textSelectionDelegate,
  }) : assert(textAlign != null),
       assert(textDirection != null, 'RenderEditable created without a textDirection.'),
       assert(maxLines == null || maxLines > 0),
       assert(textScaleFactor != null),
       assert(offset != null),
       assert(ignorePointer != null),
       assert(paintCursorAboveText != null),
       assert(obscureText != null),
       assert(textSelectionDelegate != null),
       assert(cursorWidth != null && cursorWidth >= 0.0),
        assert(devicePixelRatio != null),
       _textPainter = TextPainter(
         text: text,
         textAlign: textAlign,
         textDirection: textDirection,
         textScaleFactor: textScaleFactor,
         locale: locale,
       ),
       _cursorColor = cursorColor,
       _backgroundCursorColor = backgroundCursorColor,
       _showCursor = showCursor ?? ValueNotifier<bool>(false),
       _hasFocus = hasFocus ?? false,
       _maxLines = maxLines,
       _selectionColor = selectionColor,
       _selection = selection,
       _offset = offset,
       _cursorWidth = cursorWidth,
       _cursorRadius = cursorRadius,
       _paintCursorOnTop = paintCursorAboveText,
       _cursorOffset = cursorOffset,
       _floatingCursorAddedMargin = floatingCursorAddedMargin,
       _enableInteractiveSelection = enableInteractiveSelection,
       _devicePixelRatio = devicePixelRatio,
       _obscureText = obscureText {
    assert(_showCursor != null);
    assert(!_showCursor.value || cursorColor != null);
    _tap = TapGestureRecognizer(debugOwner: this)
      ..onTapDown = _handleTapDown
      ..onTap = _handleTap;
    _longPress = LongPressGestureRecognizer(debugOwner: this)
      ..onLongPress = _handleLongPress;
  }

  /// Character used to obscure text if [obscureText] is true.
  static const String obscuringCharacter = '•';

  /// Called when the selection changes.
  SelectionChangedHandler onSelectionChanged;

  double _textLayoutLastWidth;

  /// Called during the paint phase when the caret location changes.
  CaretChangedHandler onCaretChanged;

  /// If true [handleEvent] does nothing and it's assumed that this
  /// renderer will be notified of input gestures via [handleTapDown],
  /// [handleTap], [handleDoubleTap], and [handleLongPress].
  ///
  /// The default value of this property is false.
  bool ignorePointer;

  /// The pixel ratio of the current device.
  ///
  /// Should be obtained by querying MediaQuery for the devicePixelRatio.
  double get devicePixelRatio => _devicePixelRatio;
  double _devicePixelRatio;
  set devicePixelRatio(double value) {
    if (devicePixelRatio == value)
      return;
    _devicePixelRatio = value;
    markNeedsTextLayout();
  }

  /// Whether to hide the text being edited (e.g., for passwords).
  bool get obscureText => _obscureText;
  bool _obscureText;
  set obscureText(bool value) {
    if (_obscureText == value)
      return;
    _obscureText = value;
    markNeedsSemanticsUpdate();
  }

  /// The object that controls the text selection, used by this render object
  /// for implementing cut, copy, and paste keyboard shortcuts.
  ///
  /// It must not be null. It will make cut, copy and paste functionality work
  /// with the most recently set [TextSelectionDelegate].
  TextSelectionDelegate textSelectionDelegate;

  Rect _lastCaretRect;

  static const int _kLeftArrowCode = 21;
  static const int _kRightArrowCode = 22;
  static const int _kUpArrowCode = 19;
  static const int _kDownArrowCode = 20;
  static const int _kXKeyCode = 52;
  static const int _kCKeyCode = 31;
  static const int _kVKeyCode = 50;
  static const int _kAKeyCode = 29;
  static const int _kDelKeyCode = 112;

  // The extent offset of the current selection
  int _extentOffset = -1;

  // The base offset of the current selection
  int _baseOffset = -1;

  // Holds the last location the user selected in the case that he selects all
  // the way to the end or beginning of the field.
  int _previousCursorLocation = -1;

  // Whether we should reset the location of the cursor in the case the user
  // selects all the way to the end or the beginning of a field.
  bool _resetCursor = false;

  static const int _kShiftMask = 1; // https://developer.android.com/reference/android/view/KeyEvent.html#META_SHIFT_ON
  static const int _kControlMask = 1 << 12; // https://developer.android.com/reference/android/view/KeyEvent.html#META_CTRL_ON

  // TODO(goderbauer): doesn't handle extended grapheme clusters with more than one Unicode scalar value (https://github.com/flutter/flutter/issues/13404).
  void _handleKeyEvent(RawKeyEvent keyEvent) {
    // Only handle key events on Android.
    switch (defaultTargetPlatform) {
      case TargetPlatform.android:
        break;
      case TargetPlatform.iOS:
      case TargetPlatform.fuchsia:
        return;
    }

    if (keyEvent is RawKeyUpEvent)
      return;

    final RawKeyEventDataAndroid rawAndroidEvent = keyEvent.data;
    final int pressedKeyCode = rawAndroidEvent.keyCode;
    final int pressedKeyMetaState = rawAndroidEvent.metaState;

    if (selection.isCollapsed) {
      _extentOffset = selection.extentOffset;
      _baseOffset = selection.baseOffset;
    }

    // Update current key states
    final bool shift = pressedKeyMetaState & _kShiftMask > 0;
    final bool ctrl = pressedKeyMetaState & _kControlMask > 0;

    final bool rightArrow = pressedKeyCode == _kRightArrowCode;
    final bool leftArrow = pressedKeyCode == _kLeftArrowCode;
    final bool upArrow = pressedKeyCode == _kUpArrowCode;
    final bool downArrow = pressedKeyCode == _kDownArrowCode;
    final bool arrow = leftArrow || rightArrow || upArrow || downArrow;
    final bool aKey = pressedKeyCode == _kAKeyCode;
    final bool xKey = pressedKeyCode == _kXKeyCode;
    final bool vKey = pressedKeyCode == _kVKeyCode;
    final bool cKey = pressedKeyCode == _kCKeyCode;
    final bool del = pressedKeyCode == _kDelKeyCode;

    // We will only move select or more the caret if an arrow is pressed
    if (arrow) {
      int newOffset = _extentOffset;

      // Because the user can use multiple keys to change how he selects
      // the new offset variable is threaded through these four functions
      // and potentially changes after each one.
      if (ctrl)
        newOffset = _handleControl(rightArrow, leftArrow, ctrl, newOffset);
      newOffset = _handleHorizontalArrows(rightArrow, leftArrow, shift, newOffset);
      if (downArrow || upArrow)
        newOffset = _handleVerticalArrows(upArrow, downArrow, shift, newOffset);
      newOffset = _handleShift(rightArrow, leftArrow, shift, newOffset);

      _extentOffset = newOffset;
    } else if (ctrl && (xKey || vKey || cKey || aKey)) {
      // _handleShortcuts depends on being started in the same stack invocation as the _handleKeyEvent method
      _handleShortcuts(pressedKeyCode);
    }
    if (del)
      _handleDelete();
  }

  // Handles full word traversal using control.
  int _handleControl(bool rightArrow, bool leftArrow, bool ctrl, int newOffset) {
    // If control is pressed, we will decide which way to look for a word
    // based on which arrow is pressed.
    if (leftArrow && _extentOffset > 2) {
      final TextSelection textSelection = _selectWordAtOffset(TextPosition(offset: _extentOffset - 2));
      newOffset = textSelection.baseOffset + 1;
    } else if (rightArrow && _extentOffset < text.text.length - 2) {
      final TextSelection textSelection = _selectWordAtOffset(TextPosition(offset: _extentOffset + 1));
      newOffset = textSelection.extentOffset - 1;
    }
    return newOffset;
  }

  int _handleHorizontalArrows(bool rightArrow, bool leftArrow, bool shift, int newOffset) {
    // Set the new offset to be +/- 1 depending on which arrow is pressed
    // If shift is down, we also want to update the previous cursor location
    if (rightArrow && _extentOffset < text.text.length) {
      newOffset += 1;
      if (shift)
        _previousCursorLocation += 1;
    }
    if (leftArrow && _extentOffset > 0) {
      newOffset -= 1;
      if (shift)
        _previousCursorLocation -= 1;
    }
    return newOffset;
  }

  // Handles moving the cursor vertically as well as taking care of the
  // case where the user moves the cursor to the end or beginning of the text
  // and then back up or down.
  int _handleVerticalArrows(bool upArrow, bool downArrow, bool shift, int newOffset) {
    // The caret offset gives a location in the upper left hand corner of
    // the caret so the middle of the line above is a half line above that
    // point and the line below is 1.5 lines below that point.
    final double plh = _textPainter.preferredLineHeight;
    final double verticalOffset = upArrow ? -0.5 * plh : 1.5 * plh;

    final Offset caretOffset = _textPainter.getOffsetForCaret(TextPosition(offset: _extentOffset), _caretPrototype);
    final Offset caretOffsetTranslated = caretOffset.translate(0.0, verticalOffset);
    final TextPosition position = _textPainter.getPositionForOffset(caretOffsetTranslated);

    // To account for the possibility where the user vertically highlights
    // all the way to the top or bottom of the text, we hold the previous
    // cursor location. This allows us to restore to this position in the
    // case that the user wants to unhighlight some text.
    if (position.offset == _extentOffset) {
      if (downArrow)
        newOffset = text.text.length;
      else if (upArrow)
        newOffset = 0;
      _resetCursor = shift;
    } else if (_resetCursor && shift) {
      newOffset = _previousCursorLocation;
      _resetCursor = false;
    } else {
      newOffset = position.offset;
      _previousCursorLocation = newOffset;
    }
    return newOffset;
  }

  // Handles the selection of text or removal of the selection and placing
  // of the caret.
  int _handleShift(bool rightArrow, bool leftArrow, bool shift, int newOffset) {
    if (onSelectionChanged == null)
      return newOffset;
    // In the text_selection class, a TextSelection is defined such that the
    // base offset is always less than the extent offset.
    if (shift) {
      if (_baseOffset < newOffset) {
        onSelectionChanged(
          TextSelection(
            baseOffset: _baseOffset,
            extentOffset: newOffset
          ),
          this,
          SelectionChangedCause.keyboard,
        );
      } else {
        onSelectionChanged(
          TextSelection(
            baseOffset: newOffset,
            extentOffset: _baseOffset
          ),
          this,
          SelectionChangedCause.keyboard,
        );
      }
    } else {
      // We want to put the cursor at the correct location depending on which
      // arrow is used while there is a selection.
      if (!selection.isCollapsed) {
        if (leftArrow)
          newOffset = _baseOffset < _extentOffset ? _baseOffset : _extentOffset;
        else if (rightArrow)
          newOffset = _baseOffset > _extentOffset ? _baseOffset : _extentOffset;
      }
      onSelectionChanged(
        TextSelection.fromPosition(
          TextPosition(
            offset: newOffset
          )
        ),
        this,
        SelectionChangedCause.keyboard,
      );
    }
    return newOffset;
  }

  // Handles shortcut functionality including cut, copy, paste and select all
  // using control + (X, C, V, A).
  Future<void> _handleShortcuts(int pressedKeyCode) async {
    switch (pressedKeyCode) {
      case _kCKeyCode:
        if (!selection.isCollapsed) {
          Clipboard.setData(
            ClipboardData(text: selection.textInside(text.text)));
        }
        break;
      case _kXKeyCode:
        if (!selection.isCollapsed) {
          Clipboard.setData(
            ClipboardData(text: selection.textInside(text.text)));
          textSelectionDelegate.textEditingValue = TextEditingValue(
            text: selection.textBefore(text.text)
              + selection.textAfter(text.text),
            selection: TextSelection.collapsed(offset: selection.start),
          );
        }
        break;
      case _kVKeyCode:
        // Snapshot the input before using `await`.
        // See https://github.com/flutter/flutter/issues/11427
        final TextEditingValue value = textSelectionDelegate.textEditingValue;
        final ClipboardData data = await Clipboard.getData(Clipboard.kTextPlain);
        if (data != null) {
          textSelectionDelegate.textEditingValue = TextEditingValue(
            text: value.selection.textBefore(value.text)
              + data.text
              + value.selection.textAfter(value.text),
            selection: TextSelection.collapsed(
              offset: value.selection.start + data.text.length
            ),
          );
        }
        break;
      case _kAKeyCode:
        _baseOffset = 0;
        _extentOffset = textSelectionDelegate.textEditingValue.text.length;
        onSelectionChanged(
          TextSelection(
            baseOffset: 0,
            extentOffset: textSelectionDelegate.textEditingValue.text.length,
          ),
          this,
          SelectionChangedCause.keyboard,
        );
        break;
      default:
        assert(false);
    }
  }

  void _handleDelete() {
    if (selection.textAfter(text.text).isNotEmpty) {
      textSelectionDelegate.textEditingValue = TextEditingValue(
        text: selection.textBefore(text.text)
          + selection.textAfter(text.text).substring(1),
        selection: TextSelection.collapsed(offset: selection.start)
      );
    } else {
      textSelectionDelegate.textEditingValue = TextEditingValue(
        text: selection.textBefore(text.text),
        selection: TextSelection.collapsed(offset: selection.start)
      );
    }
  }

  /// Marks the render object as needing to be laid out again and have its text
  /// metrics recomputed.
  ///
  /// Implies [markNeedsLayout].
  @protected
  void markNeedsTextLayout() {
    _textLayoutLastWidth = null;
    markNeedsLayout();
  }

  /// The text to display.
  TextSpan get text => _textPainter.text;
  final TextPainter _textPainter;
  set text(TextSpan value) {
    if (_textPainter.text == value)
      return;
    _textPainter.text = value;
    markNeedsTextLayout();
    markNeedsSemanticsUpdate();
  }

  /// How the text should be aligned horizontally.
  ///
  /// This must not be null.
  TextAlign get textAlign => _textPainter.textAlign;
  set textAlign(TextAlign value) {
    assert(value != null);
    if (_textPainter.textAlign == value)
      return;
    _textPainter.textAlign = value;
    markNeedsPaint();
  }

  /// The directionality of the text.
  ///
  /// This decides how the [TextAlign.start], [TextAlign.end], and
  /// [TextAlign.justify] values of [textAlign] are interpreted.
  ///
  /// This is also used to disambiguate how to render bidirectional text. For
  /// example, if the [text] is an English phrase followed by a Hebrew phrase,
  /// in a [TextDirection.ltr] context the English phrase will be on the left
  /// and the Hebrew phrase to its right, while in a [TextDirection.rtl]
  /// context, the English phrase will be on the right and the Hebrew phrase on
  /// its left.
  ///
  /// This must not be null.
  TextDirection get textDirection => _textPainter.textDirection;
  set textDirection(TextDirection value) {
    assert(value != null);
    if (_textPainter.textDirection == value)
      return;
    _textPainter.textDirection = value;
    markNeedsTextLayout();
    markNeedsSemanticsUpdate();
  }

  /// Used by this renderer's internal [TextPainter] to select a locale-specific
  /// font.
  ///
  /// In some cases the same Unicode character may be rendered differently depending
  /// on the locale. For example the '骨' character is rendered differently in
  /// the Chinese and Japanese locales. In these cases the [locale] may be used
  /// to select a locale-specific font.
  ///
  /// If this value is null, a system-dependent algorithm is used to select
  /// the font.
  Locale get locale => _textPainter.locale;
  set locale(Locale value) {
    if (_textPainter.locale == value)
      return;
    _textPainter.locale = value;
    markNeedsTextLayout();
  }

  /// The color to use when painting the cursor.
  Color get cursorColor => _cursorColor;
  Color _cursorColor;
  set cursorColor(Color value) {
    if (_cursorColor == value)
      return;
    _cursorColor = value;
    markNeedsPaint();
  }

  /// The color to use when painting the cursor aligned to the text while
  /// rendering the floating cursor.
  ///
  /// The default is light grey.
  Color get backgroundCursorColor => _backgroundCursorColor;
  Color _backgroundCursorColor;
  set backgroundCursorColor(Color value) {
    if (backgroundCursorColor == value)
      return;
    _backgroundCursorColor = value;
    markNeedsPaint();
  }

  /// Whether to paint the cursor.
  ValueNotifier<bool> get showCursor => _showCursor;
  ValueNotifier<bool> _showCursor;
  set showCursor(ValueNotifier<bool> value) {
    assert(value != null);
    if (_showCursor == value)
      return;
    if (attached)
      _showCursor.removeListener(markNeedsPaint);
    _showCursor = value;
    if (attached)
      _showCursor.addListener(markNeedsPaint);
    markNeedsPaint();
  }

  /// Whether the editable is currently focused.
  bool get hasFocus => _hasFocus;
  bool _hasFocus;
  bool _listenerAttached = false;
  set hasFocus(bool value) {
    assert(value != null);
    if (_hasFocus == value)
      return;
    _hasFocus = value;
    if (_hasFocus) {
      assert(!_listenerAttached);
      RawKeyboard.instance.addListener(_handleKeyEvent);
      _listenerAttached = true;
    }
    else {
      assert(_listenerAttached);
      RawKeyboard.instance.removeListener(_handleKeyEvent);
      _listenerAttached = false;
    }

    markNeedsSemanticsUpdate();
  }

  /// The maximum number of lines for the text to span, wrapping if necessary.
  ///
  /// If this is 1 (the default), the text will not wrap, but will extend
  /// indefinitely instead.
  ///
  /// If this is null, there is no limit to the number of lines.
  ///
  /// When this is not null, the intrinsic height of the render object is the
  /// height of one line of text multiplied by this value. In other words, this
  /// also controls the height of the actual editing widget.
  int get maxLines => _maxLines;
  int _maxLines;
  /// The value may be null. If it is not null, then it must be greater than zero.
  set maxLines(int value) {
    assert(value == null || value > 0);
    if (maxLines == value)
      return;
    _maxLines = value;
    markNeedsTextLayout();
  }

  /// The color to use when painting the selection.
  Color get selectionColor => _selectionColor;
  Color _selectionColor;
  set selectionColor(Color value) {
    if (_selectionColor == value)
      return;
    _selectionColor = value;
    markNeedsPaint();
  }

  /// The number of font pixels for each logical pixel.
  ///
  /// For example, if the text scale factor is 1.5, text will be 50% larger than
  /// the specified font size.
  double get textScaleFactor => _textPainter.textScaleFactor;
  set textScaleFactor(double value) {
    assert(value != null);
    if (_textPainter.textScaleFactor == value)
      return;
    _textPainter.textScaleFactor = value;
    markNeedsTextLayout();
  }

  List<ui.TextBox> _selectionRects;

  /// The region of text that is selected, if any.
  TextSelection get selection => _selection;
  TextSelection _selection;
  set selection(TextSelection value) {
    if (_selection == value)
      return;
    _selection = value;
    _selectionRects = null;
    markNeedsPaint();
    markNeedsSemanticsUpdate();
  }

  /// The offset at which the text should be painted.
  ///
  /// If the text content is larger than the editable line itself, the editable
  /// line clips the text. This property controls which part of the text is
  /// visible by shifting the text by the given offset before clipping.
  ViewportOffset get offset => _offset;
  ViewportOffset _offset;
  set offset(ViewportOffset value) {
    assert(value != null);
    if (_offset == value)
      return;
    if (attached)
      _offset.removeListener(markNeedsPaint);
    _offset = value;
    if (attached)
      _offset.addListener(markNeedsPaint);
    markNeedsLayout();
  }

  /// How thick the cursor will be.
  double get cursorWidth => _cursorWidth;
  double _cursorWidth = 1.0;
  set cursorWidth(double value) {
    if (_cursorWidth == value)
      return;
    _cursorWidth = value;
    markNeedsLayout();
  }

  /// {@template flutter.rendering.editable.paintCursorOnTop}
  /// If the cursor should be painted on top of the text or underneath it.
  ///
  /// By default, the cursor should be painted on top for iOS platforms and
  /// underneath for Android platforms.
  /// {@endtemplate}
  bool get paintCursorAboveText => _paintCursorOnTop;
  bool _paintCursorOnTop;
  set paintCursorAboveText(bool value) {
    if (_paintCursorOnTop == value)
      return;
    _paintCursorOnTop = value;
    markNeedsLayout();
  }

  /// {@template flutter.rendering.editable.cursorOffset}
  /// The offset that is used, in pixels, when painting the cursor on screen.
  ///
  /// By default, the cursor position should be set to an offset of
  /// (-[cursorWidth] * 0.5, 0.0) on iOS platforms and (0, 0) on Android
  /// platforms. The origin from where the offset is applied to is the arbitrary
  /// location where the cursor ends up being rendered from by default.
  /// {@endtemplate}
  Offset get cursorOffset => _cursorOffset;
  Offset _cursorOffset;
  set cursorOffset(Offset value) {
    if (_cursorOffset == value)
      return;
    _cursorOffset = value;
    markNeedsLayout();
  }

  /// How rounded the corners of the cursor should be.
  Radius get cursorRadius => _cursorRadius;
  Radius _cursorRadius;
  set cursorRadius(Radius value) {
    if (_cursorRadius == value)
      return;
    _cursorRadius = value;
    markNeedsPaint();
  }

  /// The padding applied to text field. Used to determine the bounds when
  /// moving the floating cursor.
  ///
  /// Defaults to a padding with left, top and right set to 4, bottom to 5.
  EdgeInsets get floatingCursorAddedMargin => _floatingCursorAddedMargin;
  EdgeInsets _floatingCursorAddedMargin;
  set floatingCursorAddedMargin(EdgeInsets value) {
    if (_floatingCursorAddedMargin == value)
      return;
    _floatingCursorAddedMargin = value;
    markNeedsPaint();
  }

  bool _floatingCursorOn = false;
  Offset _floatingCursorOffset;
  TextPosition _floatingCursorTextPosition;

  /// If false, [describeSemanticsConfiguration] will not set the
  /// configuration's cursor motion or set selection callbacks.
  ///
  /// True by default.
  bool get enableInteractiveSelection => _enableInteractiveSelection;
  bool _enableInteractiveSelection;
  set enableInteractiveSelection(bool value) {
    if (_enableInteractiveSelection == value)
      return;
    _enableInteractiveSelection = value;
    markNeedsTextLayout();
    markNeedsSemanticsUpdate();
  }

  /// {@template flutter.rendering.editable.selectionEnabled}
  /// True if interactive selection is enabled based on the values of
  /// [enableInteractiveSelection] and [obscureText].
  ///
  /// By default [enableInteractiveSelection] is null, obscureText is false,
  /// and this method returns true.
  /// If [enableInteractiveSelection] is null and obscureText is true, then this
  /// method returns false. This is the common case for password fields.
  /// If [enableInteractiveSelection] is non-null then its value is returned. An
  /// app might set it to true to enable interactive selection for a password
  /// field, or to false to unconditionally disable interactive selection.
  /// {@endtemplate}
  bool get selectionEnabled {
    return enableInteractiveSelection ?? !obscureText;
  }

  @override
  void describeSemanticsConfiguration(SemanticsConfiguration config) {
    super.describeSemanticsConfiguration(config);

    config
      ..value = obscureText
          ? obscuringCharacter * text.toPlainText().length
          : text.toPlainText()
      ..isObscured = obscureText
      ..textDirection = textDirection
      ..isFocused = hasFocus
      ..isTextField = true;

    if (hasFocus && selectionEnabled)
      config.onSetSelection = _handleSetSelection;

    if (selectionEnabled && _selection?.isValid == true) {
      config.textSelection = _selection;
      if (_textPainter.getOffsetBefore(_selection.extentOffset) != null) {
        config
          ..onMoveCursorBackwardByWord = _handleMoveCursorBackwardByWord
          ..onMoveCursorBackwardByCharacter = _handleMoveCursorBackwardByCharacter;
      }
      if (_textPainter.getOffsetAfter(_selection.extentOffset) != null) {
        config
          ..onMoveCursorForwardByWord = _handleMoveCursorForwardByWord
          ..onMoveCursorForwardByCharacter = _handleMoveCursorForwardByCharacter;
      }
    }
  }

  void _handleSetSelection(TextSelection selection) {
    onSelectionChanged(selection, this, SelectionChangedCause.keyboard);
  }

  void _handleMoveCursorForwardByCharacter(bool extentSelection) {
    final int extentOffset = _textPainter.getOffsetAfter(_selection.extentOffset);
    if (extentOffset == null)
      return;
    final int baseOffset = !extentSelection ? extentOffset : _selection.baseOffset;
    onSelectionChanged(
      TextSelection(baseOffset: baseOffset, extentOffset: extentOffset), this, SelectionChangedCause.keyboard,
    );
  }

  void _handleMoveCursorBackwardByCharacter(bool extentSelection) {
    final int extentOffset = _textPainter.getOffsetBefore(_selection.extentOffset);
    if (extentOffset == null)
      return;
    final int baseOffset = !extentSelection ? extentOffset : _selection.baseOffset;
    onSelectionChanged(
      TextSelection(baseOffset: baseOffset, extentOffset: extentOffset), this, SelectionChangedCause.keyboard,
    );
  }

  void _handleMoveCursorForwardByWord(bool extentSelection) {
    final TextRange currentWord = _textPainter.getWordBoundary(_selection.extent);
    if (currentWord == null)
      return;
    final TextRange nextWord = _getNextWord(currentWord.end);
    if (nextWord == null)
      return;
    final int baseOffset = extentSelection ? _selection.baseOffset : nextWord.start;
    onSelectionChanged(
      TextSelection(
        baseOffset: baseOffset,
        extentOffset: nextWord.start,
      ),
      this,
      SelectionChangedCause.keyboard,
    );
  }

  void _handleMoveCursorBackwardByWord(bool extentSelection) {
    final TextRange currentWord = _textPainter.getWordBoundary(_selection.extent);
    if (currentWord == null)
      return;
    final TextRange previousWord = _getPreviousWord(currentWord.start - 1);
    if (previousWord == null)
      return;
    final int baseOffset = extentSelection ?  _selection.baseOffset : previousWord.start;
    onSelectionChanged(
      TextSelection(
        baseOffset: baseOffset,
        extentOffset: previousWord.start,
      ),
      this,
      SelectionChangedCause.keyboard,
    );
  }

  TextRange _getNextWord(int offset) {
    while (true) {
      final TextRange range = _textPainter.getWordBoundary(TextPosition(offset: offset));
      if (range == null || !range.isValid || range.isCollapsed)
        return null;
      if (!_onlyWhitespace(range))
        return range;
      offset = range.end;
    }
  }

  TextRange _getPreviousWord(int offset) {
    while (offset >= 0) {
      final TextRange range = _textPainter.getWordBoundary(TextPosition(offset: offset));
      if (range == null || !range.isValid || range.isCollapsed)
        return null;
      if (!_onlyWhitespace(range))
        return range;
      offset = range.start - 1;
    }
    return null;
  }

  // Check if the given text range only contains white space or separator
  // characters.
  //
  // newline characters from ascii and separators from the
  // [unicode separator category](https://www.compart.com/en/unicode/category/Zs)
  // TODO(jonahwilliams): replace when we expose this ICU information.
  bool _onlyWhitespace(TextRange range) {
    for (int i = range.start; i < range.end; i++) {
      final int codeUnit = text.codeUnitAt(i);
      switch (codeUnit) {
        case 0x9: // horizontal tab
        case 0xA: // line feed
        case 0xB: // vertical tab
        case 0xC: // form feed
        case 0xD: // carriage return
        case 0x1C: // file separator
        case 0x1D: // group separator
        case 0x1E: // record separator
        case 0x1F: // unit separator
        case 0x20: // space
        case 0xA0: // no-break space
        case 0x1680: // ogham space mark
        case 0x2000: // en quad
        case 0x2001: // em quad
        case 0x2002: // en space
        case 0x2003: // em space
        case 0x2004: // three-per-em space
        case 0x2005: // four-er-em space
        case 0x2006: // six-per-em space
        case 0x2007: // figure space
        case 0x2008: // punctuation space
        case 0x2009: // thin space
        case 0x200A: // hair space
        case 0x202F: // narrow no-break space
        case 0x205F: // medium mathematical space
        case 0x3000: // ideographic space
          break;
        default:
          return false;
      }
    }
    return true;
  }

  @override
  void attach(PipelineOwner owner) {
    super.attach(owner);
    _offset.addListener(markNeedsPaint);
    _showCursor.addListener(markNeedsPaint);
  }

  @override
  void detach() {
    _offset.removeListener(markNeedsPaint);
    _showCursor.removeListener(markNeedsPaint);
    if (_listenerAttached)
      RawKeyboard.instance.removeListener(_handleKeyEvent);
    super.detach();
  }

  bool get _isMultiline => maxLines != 1;

  Axis get _viewportAxis => _isMultiline ? Axis.vertical : Axis.horizontal;

  Offset get _paintOffset {
    switch (_viewportAxis) {
      case Axis.horizontal:
        return Offset(-offset.pixels, 0.0);
      case Axis.vertical:
        return Offset(0.0, -offset.pixels);
    }
    return null;
  }

  double get _viewportExtent {
    assert(hasSize);
    switch (_viewportAxis) {
      case Axis.horizontal:
        return size.width;
      case Axis.vertical:
        return size.height;
    }
    return null;
  }

  double _getMaxScrollExtent(Size contentSize) {
    assert(hasSize);
    switch (_viewportAxis) {
      case Axis.horizontal:
        return math.max(0.0, contentSize.width - size.width);
      case Axis.vertical:
        return math.max(0.0, contentSize.height - size.height);
    }
    return null;
  }

  double _maxScrollExtent = 0;

  // We need to check the paint offset here because during animation, the start of
  // the text may position outside the visible region even when the text fits.
  bool get _hasVisualOverflow => _maxScrollExtent > 0 || _paintOffset != Offset.zero;

  /// Returns the local coordinates of the endpoints of the given selection.
  ///
  /// If the selection is collapsed (and therefore occupies a single point), the
  /// returned list is of length one. Otherwise, the selection is not collapsed
  /// and the returned list is of length two. In this case, however, the two
  /// points might actually be co-located (e.g., because of a bidirectional
  /// selection that contains some text but whose ends meet in the middle).
  ///
  /// See also:
  ///
  ///  * [getLocalRectForCaret], which is the equivalent but for
  ///    a [TextPosition] rather than a [TextSelection].
  List<TextSelectionPoint> getEndpointsForSelection(TextSelection selection) {
    assert(constraints != null);
    _layoutText(constraints.maxWidth);

    final Offset paintOffset = _paintOffset;

    if (selection.isCollapsed) {
      // TODO(mpcomplete): This doesn't work well at an RTL/LTR boundary.
      final Offset caretOffset = _textPainter.getOffsetForCaret(selection.extent, _caretPrototype);
      final Offset start = Offset(0.0, preferredLineHeight) + caretOffset + paintOffset;
      return <TextSelectionPoint>[TextSelectionPoint(start, null)];
    } else {
      final List<ui.TextBox> boxes = _textPainter.getBoxesForSelection(selection);
      final Offset start = Offset(boxes.first.start, boxes.first.bottom) + paintOffset;
      final Offset end = Offset(boxes.last.end, boxes.last.bottom) + paintOffset;
      return <TextSelectionPoint>[
        TextSelectionPoint(start, boxes.first.direction),
        TextSelectionPoint(end, boxes.last.direction),
      ];
    }
  }

  /// Returns the position in the text for the given global coordinate.
  ///
  /// See also:
  ///
  ///  * [getLocalRectForCaret], which is the reverse operation, taking
  ///    a [TextPosition] and returning a [Rect].
  ///  * [TextPainter.getPositionForOffset], which is the equivalent method
  ///    for a [TextPainter] object.
  TextPosition getPositionForPoint(Offset globalPosition) {
    _layoutText(constraints.maxWidth);
    globalPosition += -_paintOffset;
    return _textPainter.getPositionForOffset(globalToLocal(globalPosition));
  }

  /// Returns the [Rect] in local coordinates for the caret at the given text
  /// position.
  ///
  /// See also:
  ///
  ///  * [getPositionForPoint], which is the reverse operation, taking
  ///    an [Offset] in global coordinates and returning a [TextPosition].
  ///  * [getEndpointsForSelection], which is the equivalent but for
  ///    a selection rather than a particular text position.
  ///  * [TextPainter.getOffsetForCaret], the equivalent method for a
  ///    [TextPainter] object.
  Rect getLocalRectForCaret(TextPosition caretPosition) {
    _layoutText(constraints.maxWidth);
    final Offset caretOffset = _textPainter.getOffsetForCaret(caretPosition, _caretPrototype);
    // This rect is the same as _caretPrototype but without the vertical padding.
    Rect rect = Rect.fromLTWH(0.0, 0.0, cursorWidth, preferredLineHeight).shift(caretOffset + _paintOffset);
    // Add additional cursor offset (generally only if on iOS).
    if (_cursorOffset != null)
      rect = rect.shift(_cursorOffset);

    return rect.shift(_getPixelPerfectCursorOffset(rect));
  }

  @override
  double computeMinIntrinsicWidth(double height) {
    _layoutText(double.infinity);
    return _textPainter.minIntrinsicWidth;
  }

  @override
  double computeMaxIntrinsicWidth(double height) {
    _layoutText(double.infinity);
    return _textPainter.maxIntrinsicWidth + cursorWidth;
  }

  /// An estimate of the height of a line in the text. See [TextPainter.preferredLineHeight].
  /// This does not required the layout to be updated.
  double get preferredLineHeight => _textPainter.preferredLineHeight;

  double _preferredHeight(double width) {
    if (maxLines != null)
      return preferredLineHeight * maxLines;
    if (width == double.infinity) {
      final String text = _textPainter.text.toPlainText();
      int lines = 1;
      for (int index = 0; index < text.length; index += 1) {
        if (text.codeUnitAt(index) == 0x0A) // count explicit line breaks
          lines += 1;
      }
      return preferredLineHeight * lines;
    }
    _layoutText(width);
    return math.max(preferredLineHeight, _textPainter.height);
  }

  @override
  double computeMinIntrinsicHeight(double width) {
    return _preferredHeight(width);
  }

  @override
  double computeMaxIntrinsicHeight(double width) {
    return _preferredHeight(width);
  }

  @override
  double computeDistanceToActualBaseline(TextBaseline baseline) {
    _layoutText(constraints.maxWidth);
    return _textPainter.computeDistanceToActualBaseline(baseline);
  }

  @override
  bool hitTestSelf(Offset position) => true;

  TapGestureRecognizer _tap;
  LongPressGestureRecognizer _longPress;

  @override
  void handleEvent(PointerEvent event, BoxHitTestEntry entry) {
    if (ignorePointer)
      return;
    assert(debugHandleEvent(event, entry));
    if (event is PointerDownEvent && onSelectionChanged != null) {
      _tap.addPointer(event);
      _longPress.addPointer(event);
    }
  }

  Offset _lastTapDownPosition;

  /// If [ignorePointer] is false (the default) then this method is called by
  /// the internal gesture recognizer's [TapGestureRecognizer.onTapDown]
  /// callback.
  ///
  /// When [ignorePointer] is true, an ancestor widget must respond to tap
  /// down events by calling this method.
  void handleTapDown(TapDownDetails details) {
    _lastTapDownPosition = details.globalPosition + -_paintOffset;
  }
  void _handleTapDown(TapDownDetails details) {
    assert(!ignorePointer);
    handleTapDown(details);
  }

  /// If [ignorePointer] is false (the default) then this method is called by
  /// the internal gesture recognizer's [TapGestureRecognizer.onTap]
  /// callback.
  ///
  /// When [ignorePointer] is true, an ancestor widget must respond to tap
  /// events by calling this method.
  void handleTap() {
    selectPosition(cause: SelectionChangedCause.tap);
  }
  void _handleTap() {
    assert(!ignorePointer);
    handleTap();
  }

  /// If [ignorePointer] is false (the default) then this method is called by
  /// the internal gesture recognizer's [DoubleTapGestureRecognizer.onDoubleTap]
  /// callback.
  ///
  /// When [ignorePointer] is true, an ancestor widget must respond to double
  /// tap events by calling this method.
  void handleDoubleTap() {
    selectWord(cause: SelectionChangedCause.doubleTap);
  }

  /// If [ignorePointer] is false (the default) then this method is called by
  /// the internal gesture recognizer's [LongPressRecognizer.onLongPress]
  /// callback.
  ///
  /// When [ignorePointer] is true, an ancestor widget must respond to long
  /// press events by calling this method.
  void handleLongPress() {
    selectWord(cause: SelectionChangedCause.longPress);
  }
  void _handleLongPress() {
    assert(!ignorePointer);
    handleLongPress();
  }

  /// Move selection to the location of the last tap down.
<<<<<<< HEAD
  void selectPosition({ @required SelectionChangedCause cause }) {
=======
  ///
  /// {@template flutter.rendering.editable.select}
  /// This method is mainly used to translate user inputs in global positions
  /// into a [TextSelection]. When used in conjunction with a [EditableText],
  /// the selection change is fed back into [TextEditingController.selection].
  ///
  /// If you have a [TextEditingController], it's generally easier to
  /// programmatically manipulate its `value` or `selection` directly.
  /// {@endtemplate}
  void selectPosition({@required SelectionChangedCause cause}) {
>>>>>>> 2aad5931
    assert(cause != null);
    _layoutText(constraints.maxWidth);
    assert(_lastTapDownPosition != null);
    if (onSelectionChanged != null) {
      final TextPosition position = _textPainter.getPositionForOffset(globalToLocal(_lastTapDownPosition));
      onSelectionChanged(TextSelection.fromPosition(position), this, cause);
    }
  }

  /// Select a word around the location of the last tap down.
<<<<<<< HEAD
  void selectWord({ @required SelectionChangedCause cause }) {
=======
  ///
  /// {@macro flutter.rendering.editable.select}
  void selectWord({@required SelectionChangedCause cause}) {
>>>>>>> 2aad5931
    selectWordsInRange(from: _lastTapDownPosition, cause: cause);
  }

  /// Selects the set words of a paragraph in a given range of global positions.
  ///
  /// The first and last endpoints of the selection will always be at the
  /// beginning and end of a word respectively.
<<<<<<< HEAD
  void selectWordsInRange({ @required Offset from, Offset to, @required SelectionChangedCause cause }) {
=======
  ///
  /// {@macro flutter.rendering.editable.select}
  void selectWordsInRange({@required Offset from, Offset to, @required SelectionChangedCause cause}) {
>>>>>>> 2aad5931
    assert(cause != null);
    _layoutText(constraints.maxWidth);
    if (onSelectionChanged != null) {
      final TextPosition firstPosition = _textPainter.getPositionForOffset(globalToLocal(from + -_paintOffset));
      final TextSelection firstWord = _selectWordAtOffset(firstPosition);
      final TextSelection lastWord = to == null ?
        firstWord : _selectWordAtOffset(_textPainter.getPositionForOffset(globalToLocal(to + -_paintOffset)));

      onSelectionChanged(
        TextSelection(
          baseOffset: firstWord.base.offset,
          extentOffset: lastWord.extent.offset,
          affinity: firstWord.affinity,
        ), this, cause,
      );
    }
  }

  /// Move the selection to the beginning or end of a word.
<<<<<<< HEAD
  void selectWordEdge({ @required SelectionChangedCause cause }) {
=======
  ///
  /// {@macro flutter.rendering.editable.select}
  void selectWordEdge({@required SelectionChangedCause cause}) {
>>>>>>> 2aad5931
    assert(cause != null);
    _layoutText(constraints.maxWidth);
    assert(_lastTapDownPosition != null);
    if (onSelectionChanged != null) {
      final TextPosition position = _textPainter.getPositionForOffset(globalToLocal(_lastTapDownPosition));
      final TextRange word = _textPainter.getWordBoundary(position);
      if (position.offset - word.start <= 1) {
        onSelectionChanged(
          TextSelection.collapsed(offset: word.start, affinity: TextAffinity.downstream),
          this,
          cause,
        );
      } else {
        onSelectionChanged(
          TextSelection.collapsed(offset: word.end, affinity: TextAffinity.upstream),
          this,
          cause,
        );
      }
    }
  }

  TextSelection _selectWordAtOffset(TextPosition position) {
    assert(_textLayoutLastWidth == constraints.maxWidth);
    final TextRange word = _textPainter.getWordBoundary(position);
    // When long-pressing past the end of the text, we want a collapsed cursor.
    if (position.offset >= word.end)
      return TextSelection.fromPosition(position);
    return TextSelection(baseOffset: word.start, extentOffset: word.end);
  }

  Rect _caretPrototype;

  void _layoutText(double constraintWidth) {
    assert(constraintWidth != null);
    if (_textLayoutLastWidth == constraintWidth)
      return;
    final double caretMargin = _kCaretGap + cursorWidth;
    final double availableWidth = math.max(0.0, constraintWidth - caretMargin);
    final double maxWidth = _isMultiline ? availableWidth : double.infinity;
    _textPainter.layout(minWidth: availableWidth, maxWidth: maxWidth);
    _textLayoutLastWidth = constraintWidth;
  }

  /// On iOS, the cursor is taller than the the cursor on Android. The height
  /// of the cursor for iOS is approximate and obtained through an eyeball
  /// comparison.
  Rect get _getCaretPrototype {
    switch(defaultTargetPlatform){
      case TargetPlatform.iOS:
        return Rect.fromLTWH(0.0, -_kCaretHeightOffset + .5, cursorWidth, preferredLineHeight + 2);
      default:
        return Rect.fromLTWH(0.0, _kCaretHeightOffset, cursorWidth, preferredLineHeight - 2.0 * _kCaretHeightOffset);
    }
  }
  @override
  void performLayout() {
    _layoutText(constraints.maxWidth);
    _caretPrototype = _getCaretPrototype;
    _selectionRects = null;
    // We grab _textPainter.size here because assigning to `size` on the next
    // line will trigger us to validate our intrinsic sizes, which will change
    // _textPainter's layout because the intrinsic size calculations are
    // destructive, which would mean we would get different results if we later
    // used properties on _textPainter in this method.
    // Other _textPainter state like didExceedMaxLines will also be affected,
    // though we currently don't use those here.
    // See also RenderParagraph which has a similar issue.
    final Size textPainterSize = _textPainter.size;
    size = Size(constraints.maxWidth, constraints.constrainHeight(_preferredHeight(constraints.maxWidth)));
    final Size contentSize = Size(textPainterSize.width + _kCaretGap + cursorWidth, textPainterSize.height);
    _maxScrollExtent = _getMaxScrollExtent(contentSize);
    offset.applyViewportDimension(_viewportExtent);
    offset.applyContentDimensions(0.0, _maxScrollExtent);
  }

  Offset _getPixelPerfectCursorOffset(Rect caretRect) {
    final Offset caretPosition = localToGlobal(caretRect.topLeft);
    final double pixelMultiple = 1.0 / _devicePixelRatio;
    final int quotientX = (caretPosition.dx / pixelMultiple).round();
    final int quotientY = (caretPosition.dy / pixelMultiple).round();
    final double pixelPerfectOffsetX = quotientX * pixelMultiple - caretPosition.dx;
    final double pixelPerfectOffsetY = quotientY * pixelMultiple - caretPosition.dy;
    return Offset(pixelPerfectOffsetX, pixelPerfectOffsetY);
  }

  void _paintCaret(Canvas canvas, Offset effectiveOffset, TextPosition textPosition) {
    assert(_textLayoutLastWidth == constraints.maxWidth);
    final Offset caretOffset = _textPainter.getOffsetForCaret(textPosition, _caretPrototype);

    // If the floating cursor is enabled, the text cursor's color is [backgroundCursorColor] while
    // the floating cursor's color is _cursorColor;
    final Paint paint = Paint()
      ..color = _floatingCursorOn ? backgroundCursorColor : _cursorColor;

    Rect caretRect = _caretPrototype.shift(caretOffset + effectiveOffset);
    if (_cursorOffset != null)
      caretRect = caretRect.shift(_cursorOffset);

    caretRect = caretRect.shift(_getPixelPerfectCursorOffset(caretRect));

    if (cursorRadius == null) {
      canvas.drawRect(caretRect, paint);
    } else {
      final RRect caretRRect = RRect.fromRectAndRadius(caretRect, cursorRadius);
      canvas.drawRRect(caretRRect, paint);
    }

    if (caretRect != _lastCaretRect) {
      _lastCaretRect = caretRect;
      if (onCaretChanged != null)
        onCaretChanged(caretRect);
    }
  }

  /// Sets the screen position of the floating cursor and the text position
  /// closest to the cursor.
  void setFloatingCursor(FloatingCursorDragState state, Offset boundedOffset, TextPosition lastTextPosition, { double resetLerpValue }) {
    assert(state != null);
    assert(boundedOffset != null);
    assert(lastTextPosition != null);
    if (state == FloatingCursorDragState.Start) {
      _relativeOrigin = const Offset(0, 0);
      _previousOffset = null;
      _resetOriginOnBottom = false;
      _resetOriginOnTop = false;
      _resetOriginOnRight = false;
      _resetOriginOnBottom = false;
    }
    _floatingCursorOn = state != FloatingCursorDragState.End;
    _resetFloatingCursorAnimationValue = resetLerpValue;
    if(_floatingCursorOn) {
      _floatingCursorOffset = boundedOffset;
      _floatingCursorTextPosition = lastTextPosition;
    }
    markNeedsPaint();
  }

  void _paintFloatingCaret(Canvas canvas, Offset effectiveOffset) {
    assert(_textLayoutLastWidth == constraints.maxWidth);
    assert(_floatingCursorOn);

    // We always want the floating cursor to render at full opacity.
    final Paint paint = Paint()..color = _cursorColor.withOpacity(0.75);

    double sizeAdjustmentX = _kFloatingCaretSizeIncrease.dx;
    double sizeAdjustmentY = _kFloatingCaretSizeIncrease.dy;

    if(_resetFloatingCursorAnimationValue != null) {
      sizeAdjustmentX = ui.lerpDouble(sizeAdjustmentX, 0, _resetFloatingCursorAnimationValue);
      sizeAdjustmentY = ui.lerpDouble(sizeAdjustmentY, 0, _resetFloatingCursorAnimationValue);
    }

    final Rect floatingCaretPrototype = Rect.fromLTRB(
      _caretPrototype.left - sizeAdjustmentX,
      _caretPrototype.top - sizeAdjustmentY,
      _caretPrototype.right + sizeAdjustmentX,
      _caretPrototype.bottom + sizeAdjustmentY
    );

    final Rect caretRect = floatingCaretPrototype.shift(effectiveOffset);
    const Radius floatingCursorRadius = Radius.circular(_kFloatingCaretRadius);
    final RRect caretRRect = RRect.fromRectAndRadius(caretRect, floatingCursorRadius);
    canvas.drawRRect(caretRRect, paint);
  }

  // The relative origin in relation to the distance the user has theoretically
  // dragged the floating cursor offscreen. This value is used to account for the
  // difference in the rendering position and the raw offset value.
  Offset _relativeOrigin = const Offset(0, 0);
  Offset _previousOffset;
  bool _resetOriginOnLeft = false;
  bool _resetOriginOnRight = false;
  bool _resetOriginOnTop = false;
  bool _resetOriginOnBottom = false;
  double _resetFloatingCursorAnimationValue;

  /// Returns the position within the text field closest to the raw cursor offset.
  Offset calculateBoundedFloatingCursorOffset(Offset rawCursorOffset) {
    Offset deltaPosition = const Offset(0, 0);
    final double topBound = -floatingCursorAddedMargin.top;
    final double bottomBound = _textPainter.height - preferredLineHeight + floatingCursorAddedMargin.bottom;
    final double leftBound = -floatingCursorAddedMargin.left;
    final double rightBound = _textPainter.width + floatingCursorAddedMargin.right;

    if (_previousOffset != null)
      deltaPosition = rawCursorOffset - _previousOffset;

    // If the raw cursor offset has gone off an edge, we want to reset the relative
    // origin of the dragging when the user drags back into the field.
    if (_resetOriginOnLeft && deltaPosition.dx > 0) {
      _relativeOrigin = Offset(rawCursorOffset.dx - leftBound, _relativeOrigin.dy);
      _resetOriginOnLeft = false;
    } else if (_resetOriginOnRight && deltaPosition.dx < 0) {
      _relativeOrigin = Offset(rawCursorOffset.dx - rightBound, _relativeOrigin.dy);
      _resetOriginOnRight = false;
    }
    if (_resetOriginOnTop && deltaPosition.dy > 0) {
      _relativeOrigin = Offset(_relativeOrigin.dx, rawCursorOffset.dy - topBound);
      _resetOriginOnTop = false;
    } else if (_resetOriginOnBottom && deltaPosition.dy < 0) {
      _relativeOrigin = Offset(_relativeOrigin.dx, rawCursorOffset.dy - bottomBound);
      _resetOriginOnBottom = false;
    }

    final double currentX = rawCursorOffset.dx - _relativeOrigin.dx;
    final double currentY = rawCursorOffset.dy - _relativeOrigin.dy;
    final double adjustedX = math.min(math.max(currentX, leftBound), rightBound);
    final double adjustedY = math.min(math.max(currentY, topBound), bottomBound);
    final Offset adjustedOffset = Offset(adjustedX, adjustedY);

    if (currentX < leftBound && deltaPosition.dx < 0) {
      _resetOriginOnLeft = true;
    } else if(currentX > rightBound && deltaPosition.dx > 0)
      _resetOriginOnRight = true;
    if (currentY < topBound && deltaPosition.dy < 0)
      _resetOriginOnTop = true;
    else if (currentY > bottomBound && deltaPosition.dy > 0)
      _resetOriginOnBottom = true;

    _previousOffset = rawCursorOffset;

    return adjustedOffset;
  }

  void _paintSelection(Canvas canvas, Offset effectiveOffset) {
    assert(_textLayoutLastWidth == constraints.maxWidth);
    assert(_selectionRects != null);
    final Paint paint = Paint()..color = _selectionColor;
    for (ui.TextBox box in _selectionRects)
      canvas.drawRect(box.toRect().shift(effectiveOffset), paint);
  }

  void _paintContents(PaintingContext context, Offset offset) {
    assert(_textLayoutLastWidth == constraints.maxWidth);
    final Offset effectiveOffset = offset + _paintOffset;

    // On iOS, the cursor is painted over the text, on Android, it's painted
    // under it.
    if (paintCursorAboveText)
      _textPainter.paint(context.canvas, effectiveOffset);

    if (_selection != null && !_floatingCursorOn) {
      if (_selection.isCollapsed && _showCursor.value && cursorColor != null) {
        _paintCaret(context.canvas, effectiveOffset, _selection.extent);
      } else if (!_selection.isCollapsed && _selectionColor != null) {
        _selectionRects ??= _textPainter.getBoxesForSelection(_selection);
        _paintSelection(context.canvas, effectiveOffset);
      }
    }

    if (!paintCursorAboveText)
      _textPainter.paint(context.canvas, effectiveOffset);

    if (_floatingCursorOn) {
      if (_resetFloatingCursorAnimationValue == null)
        _paintCaret(context.canvas, effectiveOffset, _floatingCursorTextPosition);
      _paintFloatingCaret(context.canvas, _floatingCursorOffset);
    }
  }

  @override
  void paint(PaintingContext context, Offset offset) {
    _layoutText(constraints.maxWidth);
    if (_hasVisualOverflow)
      context.pushClipRect(needsCompositing, offset, Offset.zero & size, _paintContents);
    else
      _paintContents(context, offset);
  }

  @override
  Rect describeApproximatePaintClip(RenderObject child) => _hasVisualOverflow ? Offset.zero & size : null;

  @override
  void debugFillProperties(DiagnosticPropertiesBuilder properties) {
    super.debugFillProperties(properties);
    properties.add(DiagnosticsProperty<Color>('cursorColor', cursorColor));
    properties.add(DiagnosticsProperty<ValueNotifier<bool>>('showCursor', showCursor));
    properties.add(IntProperty('maxLines', maxLines));
    properties.add(DiagnosticsProperty<Color>('selectionColor', selectionColor));
    properties.add(DoubleProperty('textScaleFactor', textScaleFactor));
    properties.add(DiagnosticsProperty<Locale>('locale', locale, defaultValue: null));
    properties.add(DiagnosticsProperty<TextSelection>('selection', selection));
    properties.add(DiagnosticsProperty<ViewportOffset>('offset', offset));
  }

  @override
  List<DiagnosticsNode> debugDescribeChildren() {
    return <DiagnosticsNode>[
      text.toDiagnosticsNode(
        name: 'text',
        style: DiagnosticsTreeStyle.transition,
      ),
    ];
  }
}<|MERGE_RESOLUTION|>--- conflicted
+++ resolved
@@ -1237,9 +1237,6 @@
   }
 
   /// Move selection to the location of the last tap down.
-<<<<<<< HEAD
-  void selectPosition({ @required SelectionChangedCause cause }) {
-=======
   ///
   /// {@template flutter.rendering.editable.select}
   /// This method is mainly used to translate user inputs in global positions
@@ -1249,8 +1246,7 @@
   /// If you have a [TextEditingController], it's generally easier to
   /// programmatically manipulate its `value` or `selection` directly.
   /// {@endtemplate}
-  void selectPosition({@required SelectionChangedCause cause}) {
->>>>>>> 2aad5931
+  void selectPosition({ @required SelectionChangedCause cause }) {
     assert(cause != null);
     _layoutText(constraints.maxWidth);
     assert(_lastTapDownPosition != null);
@@ -1261,13 +1257,9 @@
   }
 
   /// Select a word around the location of the last tap down.
-<<<<<<< HEAD
+  ///
+  /// {@macro flutter.rendering.editable.select}
   void selectWord({ @required SelectionChangedCause cause }) {
-=======
-  ///
-  /// {@macro flutter.rendering.editable.select}
-  void selectWord({@required SelectionChangedCause cause}) {
->>>>>>> 2aad5931
     selectWordsInRange(from: _lastTapDownPosition, cause: cause);
   }
 
@@ -1275,13 +1267,9 @@
   ///
   /// The first and last endpoints of the selection will always be at the
   /// beginning and end of a word respectively.
-<<<<<<< HEAD
+  ///
+  /// {@macro flutter.rendering.editable.select}
   void selectWordsInRange({ @required Offset from, Offset to, @required SelectionChangedCause cause }) {
-=======
-  ///
-  /// {@macro flutter.rendering.editable.select}
-  void selectWordsInRange({@required Offset from, Offset to, @required SelectionChangedCause cause}) {
->>>>>>> 2aad5931
     assert(cause != null);
     _layoutText(constraints.maxWidth);
     if (onSelectionChanged != null) {
@@ -1301,13 +1289,9 @@
   }
 
   /// Move the selection to the beginning or end of a word.
-<<<<<<< HEAD
+  ///
+  /// {@macro flutter.rendering.editable.select}
   void selectWordEdge({ @required SelectionChangedCause cause }) {
-=======
-  ///
-  /// {@macro flutter.rendering.editable.select}
-  void selectWordEdge({@required SelectionChangedCause cause}) {
->>>>>>> 2aad5931
     assert(cause != null);
     _layoutText(constraints.maxWidth);
     assert(_lastTapDownPosition != null);
