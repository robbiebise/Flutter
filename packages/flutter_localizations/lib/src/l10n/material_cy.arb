{
  "scriptCategory": "English-like",
  "timeOfDayFormat": "HH:mm",
  "remainingTextFieldCharacterCountMany": "$remainingCount nod ar ôl",
  "licensesPackageDetailTextTwo": "$licenseCount drwydded",
  "licensesPackageDetailTextFew": "$licenseCount trwydded",
  "licensesPackageDetailTextMany": "$licenseCount thrwydded",
  "selectedRowCountTitleTwo": "Mae $selectedRowCount eitem wedi'u dewis",
  "selectedRowCountTitleFew": "Mae $selectedRowCount eitem wedi'u dewis",
  "selectedRowCountTitleMany": "Mae $selectedRowCount eitem wedi'u dewis",
  "remainingTextFieldCharacterCountFew": "$remainingCount nod ar ôl",
  "remainingTextFieldCharacterCountTwo": "$remainingCount nod ar ôl",
  "openAppDrawerTooltip": "Agor y ddewislen llywio",
  "backButtonTooltip": "Nôl",
  "closeButtonTooltip": "Cau",
  "deleteButtonTooltip": "Dileu",
  "moreButtonTooltip": "Rhagor",
  "nextMonthTooltip": "Mis nesaf",
  "previousMonthTooltip": "Mis blaenorol",
  "nextPageTooltip": "Tudalen nesaf",
  "previousPageTooltip": "Tudalen flaenorol",
  "firstPageTooltip": "Tudalen gyntaf",
  "lastPageTooltip": "Tudalen olaf",
  "showMenuTooltip": "Dangos y ddewislen",
  "scrimLabel": "Scrim",
  "bottomSheetLabel": "Taflen Gwaelod",
  "scrimOnTapHint": "Cau $modalRouteContentName",
  "aboutListTileTitle": "Ynghylch $applicationName",
  "licensesPageTitle": "Trwyddedau",
  "licensesPackageDetailTextZero": "Dim trwydded",
  "licensesPackageDetailTextOne": "1 trwydded",
  "licensesPackageDetailTextOther": "$licenseCount trwydded",
  "pageRowsInfoTitle": "$firstRow–$lastRow o $rowCount",
  "pageRowsInfoTitleApproximate": "$firstRow–$lastRow o tua $rowCount",
  "rowsPerPageTitle": "Rhesi fesul tudalen:",
  "tabLabel": "Tab $tabIndex o $tabCount",
  "selectedRowCountTitleZero": "Nid oes unrhyw eitemau wedi'u dewis",
  "selectedRowCountTitleOne": "Mae 1 eitem wedi'i dewis",
  "selectedRowCountTitleOther": "Mae $selectedRowCount eitem wedi'u dewis",
  "cancelButtonLabel": "Canslo",
  "closeButtonLabel": "Cau",
  "continueButtonLabel": "Parhau",
  "copyButtonLabel": "Copïo",
  "cutButtonLabel": "Torri",
  "okButtonLabel": "Iawn",
  "pasteButtonLabel": "Gludo",
  "selectAllButtonLabel": "Dewis y Cyfan",
  "viewLicensesButtonLabel": "Gweld trwyddedau",
  "anteMeridiemAbbreviation": "AM",
  "postMeridiemAbbreviation": "PM",
  "timePickerHourModeAnnouncement": "Dewis oriau",
  "timePickerMinuteModeAnnouncement": "Dewis munudau",
  "modalBarrierDismissLabel": "Diystyru",
  "dateSeparator": "/",
  "dateHelpText": "dd/mm/bbbb",
  "selectYearSemanticsLabel": "Dewiswch flwyddyn",
  "unspecifiedDate": "Dyddiad",
  "unspecifiedDateRange": "Ystod Dyddiadau",
  "dateInputLabel": "Rhowch Ddyddiad",
  "dateRangeStartLabel": "Dyddiad Dechrau",
  "dateRangeEndLabel": "Dyddiad Gorffen",
  "dateRangeStartDateSemanticLabel": "Dyddiad dechrau $fullDate",
  "dateRangeEndDateSemanticLabel": "Dyddiad gorffen $fullDate",
  "invalidDateFormatLabel": "Fformat annilys.",
  "invalidDateRangeLabel": "Ystod annilys.",
  "dateOutOfRangeLabel": "Allan o'r ystod.",
  "saveButtonLabel": "Cadw",
  "datePickerHelpText": "Dewiswch ddyddiad",
  "dateRangePickerHelpText": "Dewis ystod",
  "calendarModeButtonLabel": "Newid i galendr",
  "inputDateModeButtonLabel": "Newid i fewnbwn",
  "timePickerDialHelpText": "Dewiswch amser",
  "timePickerInputHelpText": "Rhowch amser",
  "timePickerHourLabel": "Awr",
  "timePickerMinuteLabel": "Munud",
  "invalidTimeLabel": "Rhowch amser dilys",
  "dialModeButtonLabel": "Newid i fodd deialu dewiswr",
  "inputTimeModeButtonLabel": "Newid i fodd mewnbwn testun",
  "signedInLabel": "Wedi mewngofnodi",
  "hideAccountsLabel": "Cuddio cyfrifon",
  "showAccountsLabel": "Dangos cyfrifon",
  "drawerLabel": "Dewislen llywio",
  "menuBarMenuLabel": "Dewislen bar dewislen",
  "popupMenuLabel": "Dewislen ffenestr naid",
  "dialogLabel": "Deialog",
  "alertDialogLabel": "Rhybudd",
  "searchFieldLabel": "Chwilio",
  "currentDateLabel": "Heddiw",
  "reorderItemToStart": "Symud i'r dechrau",
  "reorderItemToEnd": "Symud i'r diwedd",
  "reorderItemUp": "Symud i fyny",
  "reorderItemDown": "Symud i lawr",
  "reorderItemLeft": "Symud i'r chwith",
  "reorderItemRight": "Symud i'r dde",
  "expandedIconTapHint": "Crebachu",
  "collapsedIconTapHint": "Ehangu",
  "remainingTextFieldCharacterCountZero": "Dim nodau ar ôl",
  "remainingTextFieldCharacterCountOne": "1 nod ar ôl",
  "remainingTextFieldCharacterCountOther": "$remainingCount nod ar ôl",
  "refreshIndicatorSemanticLabel": "Ail-lwytho",
  "keyboardKeyAlt": "Alt",
  "keyboardKeyAltGraph": "AltGr",
  "keyboardKeyBackspace": "Backspace",
  "keyboardKeyCapsLock": "Caps Lock",
  "keyboardKeyChannelDown": "Channel Down",
  "keyboardKeyChannelUp": "Channel Up",
  "keyboardKeyControl": "Ctrl",
  "keyboardKeyDelete": "Del",
  "keyboardKeyEject": "Eject",
  "keyboardKeyEnd": "Gorffen",
  "keyboardKeyEscape": "Esc",
  "keyboardKeyFn": "Fn",
  "keyboardKeyHome": "Home",
  "keyboardKeyInsert": "Insert",
  "keyboardKeyMeta": "Meta",
  "keyboardKeyMetaMacOs": "Command",
  "keyboardKeyMetaWindows": "Win",
  "keyboardKeyNumLock": "Num Lock",
  "keyboardKeyNumpad1": "Num 1",
  "keyboardKeyNumpad2": "Num 2",
  "keyboardKeyNumpad3": "Num 3",
  "keyboardKeyNumpad4": "Num 4",
  "keyboardKeyNumpad5": "Num 5",
  "keyboardKeyNumpad6": "Num 6",
  "keyboardKeyNumpad7": "Num 7",
  "keyboardKeyNumpad8": "Num 8",
  "keyboardKeyNumpad9": "Num 9",
  "keyboardKeyNumpad0": "Num 0",
  "keyboardKeyNumpadAdd": "Num +",
  "keyboardKeyNumpadComma": "Num ,",
  "keyboardKeyNumpadDecimal": "Num .",
  "keyboardKeyNumpadDivide": "Num /",
  "keyboardKeyNumpadEnter": "Num Enter",
  "keyboardKeyNumpadEqual": "Num =",
  "keyboardKeyNumpadMultiply": "Num *",
  "keyboardKeyNumpadParenLeft": "Num (",
  "keyboardKeyNumpadParenRight": "Num )",
  "keyboardKeyNumpadSubtract": "Num -",
  "keyboardKeyPageDown": "PgDown",
  "keyboardKeyPageUp": "PgUp",
  "keyboardKeyPower": "Power",
  "keyboardKeyPowerOff": "Power Off",
  "keyboardKeyPrintScreen": "Print Screen",
  "keyboardKeyScrollLock": "Scroll Lock",
  "keyboardKeySelect": "Select",
  "keyboardKeyShift": "Shift",
  "keyboardKeySpace": "Space",
<<<<<<< HEAD
  "expansionTileExpandedHint": "tapiwch ddwywaith i grebachu",
  "expansionTileCollapsedHint": "tapiwch ddwywaith i ehangu",
  "expansionTileExpandedTapHint": "Crebachu",
  "expansionTileCollapsedTapHint": "Ehangwch am ragor o fanylion",
  "expandedHint": "Wedi'i grebachu",
  "collapsedHint": "Wedi'i ehangu",
  "scanTextButtonLabel": "Sganio testun",
  "menuDismissLabel": "Diystyru'r ddewislen"
=======
  "expansionTileExpandedHint": "double tap to collapse'",
  "expansionTileCollapsedHint": "double tap to expand",
  "expansionTileExpandedTapHint": "Collapse",
  "expansionTileCollapsedTapHint": "Expand for more details",
  "expandedHint": "Collapsed",
  "collapsedHint": "Expanded",
  "scanTextButtonLabel": "Scan text",
  "menuDismissLabel": "Dismiss menu",
  "lookUpButtonLabel": "Look Up"
>>>>>>> 9cda3092
}<|MERGE_RESOLUTION|>--- conflicted
+++ resolved
@@ -145,7 +145,6 @@
   "keyboardKeySelect": "Select",
   "keyboardKeyShift": "Shift",
   "keyboardKeySpace": "Space",
-<<<<<<< HEAD
   "expansionTileExpandedHint": "tapiwch ddwywaith i grebachu",
   "expansionTileCollapsedHint": "tapiwch ddwywaith i ehangu",
   "expansionTileExpandedTapHint": "Crebachu",
@@ -153,16 +152,6 @@
   "expandedHint": "Wedi'i grebachu",
   "collapsedHint": "Wedi'i ehangu",
   "scanTextButtonLabel": "Sganio testun",
-  "menuDismissLabel": "Diystyru'r ddewislen"
-=======
-  "expansionTileExpandedHint": "double tap to collapse'",
-  "expansionTileCollapsedHint": "double tap to expand",
-  "expansionTileExpandedTapHint": "Collapse",
-  "expansionTileCollapsedTapHint": "Expand for more details",
-  "expandedHint": "Collapsed",
-  "collapsedHint": "Expanded",
-  "scanTextButtonLabel": "Scan text",
-  "menuDismissLabel": "Dismiss menu",
+  "menuDismissLabel": "Diystyru'r ddewislen",
   "lookUpButtonLabel": "Look Up"
->>>>>>> 9cda3092
 }