// Copyright 2016 The Chromium Authors. All rights reserved.
// Use of this source code is governed by a BSD-style license that can be
// found in the LICENSE file.

import 'dart:async';

import 'package:meta/meta.dart';

import 'application_package.dart';
import 'artifacts.dart';
import 'asset.dart';
import 'base/common.dart';
import 'base/file_system.dart';
import 'base/io.dart';
import 'base/logger.dart';
import 'base/terminal.dart';
import 'base/utils.dart';
import 'build_info.dart';
import 'codegen.dart';
import 'compile.dart';
import 'dart/package_map.dart';
import 'devfs.dart';
import 'device.dart';
import 'globals.dart';
import 'project.dart';
import 'run_cold.dart';
import 'run_hot.dart';
import 'vmservice.dart';

class FlutterDevice {
  FlutterDevice(this.device, {
    @required this.trackWidgetCreation,
    this.dillOutputPath,
    this.fileSystemRoots,
    this.fileSystemScheme,
    this.viewFilter,
    TargetModel targetModel = TargetModel.flutter,
    List<String> experimentalFlags,
    ResidentCompiler generator,
  }) : assert(trackWidgetCreation != null),
       generator = generator ?? ResidentCompiler(
         artifacts.getArtifactPath(Artifact.flutterPatchedSdkPath),
         trackWidgetCreation: trackWidgetCreation,
         fileSystemRoots: fileSystemRoots,
         fileSystemScheme: fileSystemScheme,
         targetModel: targetModel,
         experimentalFlags: experimentalFlags,
       );

  /// Create a [FlutterDevice] with optional code generation enabled.
  static Future<FlutterDevice> create(Device device, {
    @required bool trackWidgetCreation,
    String dillOutputPath,
    List<String> fileSystemRoots,
    String fileSystemScheme,
    String viewFilter,
    @required String target,
    TargetModel targetModel = TargetModel.flutter,
    List<String> experimentalFlags,
    ResidentCompiler generator,
  }) async {
    ResidentCompiler generator;
    final FlutterProject flutterProject = await FlutterProject.current();
    if (flutterProject.hasBuilders) {
      generator = await CodeGeneratingResidentCompiler.create(
        flutterProject: flutterProject,
      );
    } else {
      generator = ResidentCompiler(
        artifacts.getArtifactPath(Artifact.flutterPatchedSdkPath),
        trackWidgetCreation: trackWidgetCreation,
        fileSystemRoots: fileSystemRoots,
        fileSystemScheme: fileSystemScheme,
        targetModel: targetModel,
        experimentalFlags: experimentalFlags,
      );
    }
    return FlutterDevice(
      device,
      trackWidgetCreation: trackWidgetCreation,
      dillOutputPath: dillOutputPath,
      fileSystemRoots: fileSystemRoots,
      fileSystemScheme:fileSystemScheme,
      viewFilter: viewFilter,
      experimentalFlags: experimentalFlags,
      targetModel: targetModel,
      generator: generator,
    );
  }

  final Device device;
  final ResidentCompiler generator;
  List<Uri> observatoryUris;
  List<VMService> vmServices;
  DevFS devFS;
  ApplicationPackage package;
  String dillOutputPath;
  List<String> fileSystemRoots;
  String fileSystemScheme;
  StreamSubscription<String> _loggingSubscription;
  final String viewFilter;
  final bool trackWidgetCreation;

  /// If the [reloadSources] parameter is not null the 'reloadSources' service
  /// will be registered.
  /// The 'reloadSources' service can be used by other Service Protocol clients
  /// connected to the VM (e.g. Observatory) to request a reload of the source
  /// code of the running application (a.k.a. HotReload).
  /// The 'compileExpression' service can be used to compile user-provided
  /// expressions requested during debugging of the application.
  /// This ensures that the reload process follows the normal orchestration of
  /// the Flutter Tools and not just the VM internal service.
  Future<void> _connect({
    ReloadSources reloadSources,
    Restart restart,
    CompileExpression compileExpression,
  }) async {
    if (vmServices != null)
      return;
    final List<VMService> localVmServices = List<VMService>(observatoryUris.length);
    for (int i = 0; i < observatoryUris.length; i += 1) {
      printTrace('Connecting to service protocol: ${observatoryUris[i]}');
      localVmServices[i] = await VMService.connect(
        observatoryUris[i],
        reloadSources: reloadSources,
        restart: restart,
        compileExpression: compileExpression,
      );
      printTrace('Successfully connected to service protocol: ${observatoryUris[i]}');
    }
    vmServices = localVmServices;
  }

  Future<void> refreshViews() async {
    if (vmServices == null || vmServices.isEmpty)
      return Future<void>.value(null);
    final List<Future<void>> futures = <Future<void>>[];
    for (VMService service in vmServices)
      futures.add(service.vm.refreshViews(waitForViews: true));
    await Future.wait(futures);
  }

  List<FlutterView> get views {
    if (vmServices == null)
      return <FlutterView>[];

    return vmServices
      .where((VMService service) => !service.isClosed)
      .expand<FlutterView>(
        (VMService service) {
          return viewFilter != null
               ? service.vm.allViewsWithName(viewFilter)
               : service.vm.views;
        },
      )
      .toList();
  }

  Future<void> getVMs() async {
    for (VMService service in vmServices)
      await service.getVM();
  }

  Future<void> stopApps() async {
    if (!device.supportsStopApp) {
      return;
    }
    final List<FlutterView> flutterViews = views;
    if (flutterViews == null || flutterViews.isEmpty)
      return;
    final List<Future<void>> futures = <Future<void>>[];
    for (FlutterView view in flutterViews) {
      if (view != null && view.uiIsolate != null) {
        futures.add(view.uiIsolate.flutterExit());
      }
    }
    // The flutterExit message only returns if it fails, so just wait a few
    // seconds then assume it worked.
    // TODO(ianh): We should make this return once the VM service disconnects.
    await Future.wait(futures).timeout(const Duration(seconds: 2), onTimeout: () { });
  }

  Future<Uri> setupDevFS(
    String fsName,
    Directory rootDirectory, {
    String packagesFilePath,
  }) {
    // One devFS per device. Shared by all running instances.
    devFS = DevFS(
      vmServices[0],
      fsName,
      rootDirectory,
      packagesFilePath: packagesFilePath,
    );
    return devFS.create();
  }

  List<Future<Map<String, dynamic>>> reloadSources(
    String entryPath, {
    bool pause = false,
  }) {
    final Uri deviceEntryUri = devFS.baseUri.resolveUri(fs.path.toUri(entryPath));
    final Uri devicePackagesUri = devFS.baseUri.resolve('.packages');
    final List<Future<Map<String, dynamic>>> reports = <Future<Map<String, dynamic>>>[];
    for (FlutterView view in views) {
      final Future<Map<String, dynamic>> report = view.uiIsolate.reloadSources(
        pause: pause,
        rootLibUri: deviceEntryUri,
        packagesUri: devicePackagesUri,
      );
      reports.add(report);
    }
    return reports;
  }

  Future<void> resetAssetDirectory() async {
    final Uri deviceAssetsDirectoryUri = devFS.baseUri.resolveUri(
        fs.path.toUri(getAssetBuildDirectory()));
    assert(deviceAssetsDirectoryUri != null);
    await Future.wait<void>(views.map<Future<void>>(
      (FlutterView view) => view.setAssetDirectory(deviceAssetsDirectoryUri)
    ));
  }

  // Lists program elements changed in the most recent reload that have not
  // since executed.
  Future<List<ProgramElement>> unusedChangesInLastReload() async {
    final List<Future<List<ProgramElement>>> reports =
      <Future<List<ProgramElement>>>[];
    for (FlutterView view in views)
      reports.add(view.uiIsolate.getUnusedChangesInLastReload());
    final List<ProgramElement> elements = <ProgramElement>[];
    for (Future<List<ProgramElement>> report in reports) {
      for (ProgramElement element in await report)
        elements.add(ProgramElement(element.qualifiedName,
                                        devFS.deviceUriToHostUri(element.uri),
                                        element.line,
                                        element.column));
    }
    return elements;
  }

  Future<void> debugDumpApp() async {
    for (FlutterView view in views)
      await view.uiIsolate.flutterDebugDumpApp();
  }

  Future<void> debugDumpRenderTree() async {
    for (FlutterView view in views)
      await view.uiIsolate.flutterDebugDumpRenderTree();
  }

  Future<void> debugDumpLayerTree() async {
    for (FlutterView view in views)
      await view.uiIsolate.flutterDebugDumpLayerTree();
  }

  Future<void> debugDumpSemanticsTreeInTraversalOrder() async {
    for (FlutterView view in views)
      await view.uiIsolate.flutterDebugDumpSemanticsTreeInTraversalOrder();
  }

  Future<void> debugDumpSemanticsTreeInInverseHitTestOrder() async {
    for (FlutterView view in views)
      await view.uiIsolate.flutterDebugDumpSemanticsTreeInInverseHitTestOrder();
  }

  Future<void> toggleDebugPaintSizeEnabled() async {
    for (FlutterView view in views)
      await view.uiIsolate.flutterToggleDebugPaintSizeEnabled();
  }

  Future<void> debugTogglePerformanceOverlayOverride() async {
    for (FlutterView view in views)
      await view.uiIsolate.flutterTogglePerformanceOverlayOverride();
  }

  Future<void> toggleWidgetInspector() async {
    for (FlutterView view in views)
      await view.uiIsolate.flutterToggleWidgetInspector();
  }

  Future<String> togglePlatform({ String from }) async {
    String to;
    switch (from) {
      case 'iOS':
        to = 'android';
        break;
      case 'android':
      default:
        to = 'iOS';
        break;
    }
    for (FlutterView view in views)
      await view.uiIsolate.flutterPlatformOverride(to);
    return to;
  }

  void startEchoingDeviceLog() {
    if (_loggingSubscription != null)
      return;
    _loggingSubscription = device.getLogReader(app: package).logLines.listen((String line) {
      if (!line.contains('Observatory listening on http'))
        printStatus(line, wrap: false);
    });
  }

  Future<void> stopEchoingDeviceLog() async {
    if (_loggingSubscription == null)
      return;
    await _loggingSubscription.cancel();
    _loggingSubscription = null;
  }

  void initLogReader() {
    device.getLogReader(app: package).appPid = vmServices.first.vm.pid;
  }

  Future<int> runHot({
    HotRunner hotRunner,
    String route,
    bool shouldBuild,
  }) async {
    final bool prebuiltMode = hotRunner.applicationBinary != null;
    final String modeName = hotRunner.debuggingOptions.buildInfo.friendlyModeName;
    printStatus('Launching ${getDisplayPath(hotRunner.mainPath)} on ${device.name} in $modeName mode...');

    final TargetPlatform targetPlatform = await device.targetPlatform;
    package = await ApplicationPackageFactory.instance.getPackageForPlatform(
      targetPlatform,
      applicationBinary: hotRunner.applicationBinary,
    );

    if (package == null) {
      String message = 'No application found for $targetPlatform.';
      final String hint = await getMissingPackageHintForPlatform(targetPlatform);
      if (hint != null)
        message += '\n$hint';
      printError(message);
      return 1;
    }

    final Map<String, dynamic> platformArgs = <String, dynamic>{};

    startEchoingDeviceLog();

    // Start the application.
    final Future<LaunchResult> futureResult = device.startApp(
      package,
      mainPath: hotRunner.mainPath,
      debuggingOptions: hotRunner.debuggingOptions,
      platformArgs: platformArgs,
      route: route,
      prebuiltApplication: prebuiltMode,
      usesTerminalUi: hotRunner.usesTerminalUI,
      ipv6: hotRunner.ipv6,
    );

    final LaunchResult result = await futureResult;

    if (!result.started) {
      printError('Error launching application on ${device.name}.');
      await stopEchoingDeviceLog();
      return 2;
    }
    if (result.hasObservatory) {
      observatoryUris = <Uri>[result.observatoryUri];
    } else {
      observatoryUris = <Uri>[];
    }
    return 0;
  }


  Future<int> runCold({
    ColdRunner coldRunner,
    String route,
    bool shouldBuild = true,
  }) async {
    final TargetPlatform targetPlatform = await device.targetPlatform;
    package = await ApplicationPackageFactory.instance.getPackageForPlatform(
      targetPlatform,
      applicationBinary: coldRunner.applicationBinary,
    );

    final String modeName = coldRunner.debuggingOptions.buildInfo.friendlyModeName;
    final bool prebuiltMode = coldRunner.applicationBinary != null;
    if (coldRunner.mainPath == null) {
      assert(prebuiltMode);
      printStatus('Launching ${package.displayName} on ${device.name} in $modeName mode...');
    } else {
      printStatus('Launching ${getDisplayPath(coldRunner.mainPath)} on ${device.name} in $modeName mode...');
    }

    if (package == null) {
      String message = 'No application found for $targetPlatform.';
      final String hint = await getMissingPackageHintForPlatform(targetPlatform);
      if (hint != null)
        message += '\n$hint';
      printError(message);
      return 1;
    }

    final Map<String, dynamic> platformArgs = <String, dynamic>{};
    if (coldRunner.traceStartup != null)
      platformArgs['trace-startup'] = coldRunner.traceStartup;

    startEchoingDeviceLog();

    final LaunchResult result = await device.startApp(
      package,
      mainPath: coldRunner.mainPath,
      debuggingOptions: coldRunner.debuggingOptions,
      platformArgs: platformArgs,
      route: route,
      prebuiltApplication: prebuiltMode,
      usesTerminalUi: coldRunner.usesTerminalUI,
      ipv6: coldRunner.ipv6,
    );

    if (!result.started) {
      printError('Error running application on ${device.name}.');
      await stopEchoingDeviceLog();
      return 2;
    }
    if (result.hasObservatory) {
      observatoryUris = <Uri>[result.observatoryUri];
    } else {
      observatoryUris = <Uri>[];
    }
    return 0;
  }

  Future<UpdateFSReport> updateDevFS({
    String mainPath,
    String target,
    AssetBundle bundle,
    DateTime firstBuildTime,
    bool bundleFirstUpload = false,
    bool bundleDirty = false,
    bool fullRestart = false,
    String projectRootPath,
    String pathToReload,
    @required List<Uri> invalidatedFiles,
  }) async {
    final Status devFSStatus = logger.startProgress(
      'Syncing files to device ${device.name}...',
      timeout: kFastOperation,
    );
    UpdateFSReport report;
    try {
      report = await devFS.update(
        mainPath: mainPath,
        target: target,
        bundle: bundle,
        firstBuildTime: firstBuildTime,
        bundleFirstUpload: bundleFirstUpload,
        bundleDirty: bundleDirty,
        generator: generator,
        fullRestart: fullRestart,
        dillOutputPath: dillOutputPath,
        trackWidgetCreation: trackWidgetCreation,
        projectRootPath: projectRootPath,
        pathToReload: pathToReload,
        invalidatedFiles: invalidatedFiles,
      );
    } on DevFSException {
      devFSStatus.cancel();
      return UpdateFSReport(success: false);
    }
    devFSStatus.stop();
    printTrace('Synced ${getSizeAsMB(report.syncedBytes)}.');
    return report;
  }

  Future<void> updateReloadStatus(bool wasReloadSuccessful) async {
    if (wasReloadSuccessful)
      generator?.accept();
    else
      await generator?.reject();
  }
}

// Shared code between different resident application runners.
abstract class ResidentRunner {
  ResidentRunner(this.flutterDevices, {
    this.target,
    this.debuggingOptions,
    this.usesTerminalUI = true,
    String projectRootPath,
    String packagesFilePath,
    this.saveCompilationTrace,
    this.stayResident,
    this.ipv6,
  }) {
    _mainPath = findMainDartFile(target);
    _projectRootPath = projectRootPath ?? fs.currentDirectory.path;
    _packagesFilePath =
        packagesFilePath ?? fs.path.absolute(PackageMap.globalPackagesPath);
    _assetBundle = AssetBundleFactory.instance.createBundle();
  }

  final List<FlutterDevice> flutterDevices;
  final String target;
  final DebuggingOptions debuggingOptions;
  final bool usesTerminalUI;
  final bool saveCompilationTrace;
  final bool stayResident;
  final bool ipv6;
  final Completer<int> _finished = Completer<int>();
  bool _stopped = false;
  String _packagesFilePath;
  String get packagesFilePath => _packagesFilePath;
  String _projectRootPath;
  String get projectRootPath => _projectRootPath;
  String _mainPath;
  String get mainPath => _mainPath;
  String getReloadPath({ bool fullRestart }) => mainPath + (fullRestart ? '' : '.incremental') + '.dill';

  AssetBundle _assetBundle;
  AssetBundle get assetBundle => _assetBundle;

  bool get isRunningDebug => debuggingOptions.buildInfo.isDebug;
  bool get isRunningProfile => debuggingOptions.buildInfo.isProfile;
  bool get isRunningRelease => debuggingOptions.buildInfo.isRelease;
  bool get supportsServiceProtocol => isRunningDebug || isRunningProfile;

  /// Whether this runner can hot restart.
  ///
  /// To prevent scenarios where only a subset of devices are hot restarted,
  /// the runner requires that all attached devices can support hot restart
  /// before enabling it.
  bool get canHotRestart {
    return flutterDevices.every((FlutterDevice device) {
      return device.device.supportsHotRestart;
    });
  }

  /// Start the app and keep the process running during its lifetime.
  ///
  /// Returns the exit code that we should use for the flutter tool process; 0
  /// for success, 1 for user error (e.g. bad arguments), 2 for other failures.
  Future<int> run({
    Completer<DebugConnectionInfo> connectionInfoCompleter,
    Completer<void> appStartedCompleter,
    String route,
    bool shouldBuild = true,
  });

  Future<int> attach({
    Completer<DebugConnectionInfo> connectionInfoCompleter,
    Completer<void> appStartedCompleter,
  });

  bool get supportsRestart => false;

  Future<OperationResult> restart({ bool fullRestart = false, bool pauseAfterRestart = false, String reason }) {
    final String mode = isRunningProfile ? 'profile' :
        isRunningRelease ? 'release' : 'this';
    throw '${fullRestart ? 'Restart' : 'Reload'} is not supported in $mode mode';
  }

  Future<void> stop() async {
    _stopped = true;
    if (saveCompilationTrace)
      await _debugSaveCompilationTrace();
    await stopEchoingDeviceLog();
    await preStop();
    await stopApp();
  }

  Future<void> detach() async {
    await stopEchoingDeviceLog();
    await preStop();
    appFinished();
  }

  Future<void> refreshViews() async {
    final List<Future<void>> futures = <Future<void>>[];
    for (FlutterDevice device in flutterDevices)
      futures.add(device.refreshViews());
    await Future.wait(futures);
  }

  Future<void> _debugDumpApp() async {
    await refreshViews();
    for (FlutterDevice device in flutterDevices)
      await device.debugDumpApp();
  }

  Future<void> _debugDumpRenderTree() async {
    await refreshViews();
    for (FlutterDevice device in flutterDevices)
      await device.debugDumpRenderTree();
  }

  Future<void> _debugDumpLayerTree() async {
    await refreshViews();
    for (FlutterDevice device in flutterDevices)
      await device.debugDumpLayerTree();
  }

  Future<void> _debugDumpSemanticsTreeInTraversalOrder() async {
    await refreshViews();
    for (FlutterDevice device in flutterDevices)
      await device.debugDumpSemanticsTreeInTraversalOrder();
  }

  Future<void> _debugDumpSemanticsTreeInInverseHitTestOrder() async {
    await refreshViews();
    for (FlutterDevice device in flutterDevices)
      await device.debugDumpSemanticsTreeInInverseHitTestOrder();
  }

  Future<void> _debugToggleDebugPaintSizeEnabled() async {
    await refreshViews();
    for (FlutterDevice device in flutterDevices)
      await device.toggleDebugPaintSizeEnabled();
  }

  Future<void> _debugTogglePerformanceOverlayOverride() async {
    await refreshViews();
    for (FlutterDevice device in flutterDevices)
      await device.debugTogglePerformanceOverlayOverride();
  }

  Future<void> _debugToggleWidgetInspector() async {
    await refreshViews();
    for (FlutterDevice device in flutterDevices)
      await device.toggleWidgetInspector();
  }

  Future<void> _screenshot(FlutterDevice device) async {
    final Status status = logger.startProgress('Taking screenshot for ${device.device.name}...', timeout: kFastOperation);
    final File outputFile = getUniqueFile(fs.currentDirectory, 'flutter', 'png');
    try {
      if (supportsServiceProtocol && isRunningDebug) {
        await device.refreshViews();
        try {
          for (FlutterView view in device.views)
            await view.uiIsolate.flutterDebugAllowBanner(false);
        } catch (error) {
          status.cancel();
          printError('Error communicating with Flutter on the device: $error');
          return;
        }
      }
      try {
        await device.device.takeScreenshot(outputFile);
      } finally {
        if (supportsServiceProtocol && isRunningDebug) {
          try {
            for (FlutterView view in device.views)
              await view.uiIsolate.flutterDebugAllowBanner(true);
          } catch (error) {
            status.cancel();
            printError('Error communicating with Flutter on the device: $error');
            return;
          }
        }
      }
      final int sizeKB = (await outputFile.length()) ~/ 1024;
      status.stop();
      printStatus('Screenshot written to ${fs.path.relative(outputFile.path)} (${sizeKB}kB).');
    } catch (error) {
      status.cancel();
      printError('Error taking screenshot: $error');
    }
  }

  Future<void> _debugSaveCompilationTrace() async {
    if (!supportsServiceProtocol)
      return;

    for (FlutterDevice device in flutterDevices) {
      for (FlutterView view in device.views) {
        final int index = device.views.indexOf(view);
        final File outputFile = fs.currentDirectory
            .childFile('compilation${index == 0 ? '' : index}.txt');

        printStatus('Saving compilation training data '
            'for ${device.device.name}${index == 0 ? '' :'/Isolate$index'} '
            'to ${fs.path.relative(outputFile.path)}...');

        List<int> buffer;
        try {
          buffer = await view.uiIsolate.flutterDebugSaveCompilationTrace();
          assert(buffer != null);
        } catch (error) {
          printError('Error communicating with Flutter on the device: $error');
          continue;
        }

        outputFile.parent.createSync(recursive: true);
        outputFile.writeAsBytesSync(buffer);
      }
    }
  }

  Future<void> _debugTogglePlatform() async {
    await refreshViews();
    final String from = await flutterDevices[0].views[0].uiIsolate.flutterPlatformOverride();
    String to;
    for (FlutterDevice device in flutterDevices)
      to = await device.togglePlatform(from: from);
    printStatus('Switched operating system to $to');
  }

  void registerSignalHandlers() {
    assert(stayResident);
    ProcessSignal.SIGINT.watch().listen(_cleanUpAndExit);
    ProcessSignal.SIGTERM.watch().listen(_cleanUpAndExit);
    if (!supportsServiceProtocol || !supportsRestart)
      return;
    ProcessSignal.SIGUSR1.watch().listen(_handleSignal);
    ProcessSignal.SIGUSR2.watch().listen(_handleSignal);
  }

  Future<void> _cleanUpAndExit(ProcessSignal signal) async {
    _resetTerminal();
    await cleanupAfterSignal();
    exit(0);
  }

  bool _processingUserRequest = false;
  Future<void> _handleSignal(ProcessSignal signal) async {
    if (_processingUserRequest) {
      printTrace('Ignoring signal: "$signal" because we are busy.');
      return;
    }
    _processingUserRequest = true;

    final bool fullRestart = signal == ProcessSignal.SIGUSR2;

    try {
      await restart(fullRestart: fullRestart);
    } finally {
      _processingUserRequest = false;
    }
  }

  Future<void> stopEchoingDeviceLog() async {
    await Future.wait<void>(
      flutterDevices.map<Future<void>>((FlutterDevice device) => device.stopEchoingDeviceLog())
    );
  }

  /// If the [reloadSources] parameter is not null the 'reloadSources' service
  /// will be registered.
  //
  // Failures should be indicated by completing the future with an error, using
  // a string as the error object, which will be used by the caller (attach())
  // to display an error message.
  Future<void> connectToServiceProtocol({
    ReloadSources reloadSources,
    Restart restart,
    CompileExpression compileExpression,
  }) async {
    if (!debuggingOptions.debuggingEnabled)
      throw 'The service protocol is not enabled.';

    bool viewFound = false;
    for (FlutterDevice device in flutterDevices) {
      await device._connect(
        reloadSources: reloadSources,
        restart: restart,
        compileExpression: compileExpression,
      );
      await device.getVMs();
      await device.refreshViews();
      if (device.views.isNotEmpty)
        viewFound = true;
    }
    if (!viewFound) {
      if (flutterDevices.length == 1)
        throw 'No Flutter view is available on ${flutterDevices.first.device.name}.';
      throw 'No Flutter view is available on any device '
            '(${flutterDevices.map<String>((FlutterDevice device) => device.device.name).join(', ')}).';
    }

    // Listen for service protocol connection to close.
    for (FlutterDevice device in flutterDevices) {
      for (VMService service in device.vmServices) {
        // This hooks up callbacks for when the connection stops in the future.
        // We don't want to wait for them. We don't handle errors in those callbacks'
        // futures either because they just print to logger and is not critical.
        unawaited(service.done.then<void>(
          _serviceProtocolDone,
          onError: _serviceProtocolError,
        ).whenComplete(_serviceDisconnected));
      }
    }
  }

  Future<void> _serviceProtocolDone(dynamic object) {
    printTrace('Service protocol connection closed.');
    return Future<void>.value(object);
  }

  Future<void> _serviceProtocolError(dynamic error, StackTrace stack) {
    printTrace('Service protocol connection closed with an error: $error\n$stack');
    return Future<void>.error(error, stack);
  }

  /// Returns [true] if the input has been handled by this function.
  Future<bool> _commonTerminalInputHandler(String character) async {
    final String lower = character.toLowerCase();

    printStatus(''); // the key the user tapped might be on this line

    if (lower == 'h' || lower == '?') {
      // help
      printHelp(details: true);
      return true;
    } else if (lower == 'w') {
      if (supportsServiceProtocol) {
        await _debugDumpApp();
        return true;
      }
    } else if (lower == 't') {
      if (supportsServiceProtocol) {
        await _debugDumpRenderTree();
        return true;
      }
    } else if (character == 'L') {
      if (supportsServiceProtocol) {
        await _debugDumpLayerTree();
        return true;
      }
    } else if (character == 'S') {
      if (supportsServiceProtocol) {
        await _debugDumpSemanticsTreeInTraversalOrder();
        return true;
      }
    } else if (character == 'U') {
      if (supportsServiceProtocol) {
        await _debugDumpSemanticsTreeInInverseHitTestOrder();
        return true;
      }
    } else if (character == 'p') {
      if (supportsServiceProtocol && isRunningDebug) {
        await _debugToggleDebugPaintSizeEnabled();
        return true;
      }
    } else if (character == 'P') {
      if (supportsServiceProtocol) {
        await _debugTogglePerformanceOverlayOverride();
      }
    } else if (lower == 'i') {
      if (supportsServiceProtocol) {
        await _debugToggleWidgetInspector();
        return true;
      }
    } else if (character == 's') {
      for (FlutterDevice device in flutterDevices) {
        if (device.device.supportsScreenshot)
          await _screenshot(device);
      }
      return true;
    } else if (lower == 'o') {
      if (supportsServiceProtocol && isRunningDebug) {
        await _debugTogglePlatform();
        return true;
      }
    } else if (lower == 'q') {
      // exit
      await stop();
      return true;
    } else if (lower == 'd') {
      await detach();
      return true;
    }

    return false;
  }

  Future<void> processTerminalInput(String command) async {
    // When terminal doesn't support line mode, '\n' can sneak into the input.
    command = command.trim();
    if (_processingUserRequest) {
      printTrace('Ignoring terminal input: "$command" because we are busy.');
      return;
    }
    _processingUserRequest = true;
    try {
      final bool handled = await _commonTerminalInputHandler(command);
      if (!handled)
        await handleTerminalCommand(command);
    } catch (error, st) {
      printError('$error\n$st');
      await _cleanUpAndExit(null);
    } finally {
      _processingUserRequest = false;
    }
  }

  void _serviceDisconnected() {
    if (_stopped) {
      // User requested the application exit.
      return;
    }
    if (_finished.isCompleted)
      return;
    printStatus('Lost connection to device.');
    _resetTerminal();
    _finished.complete(0);
  }

  void appFinished() {
    if (_finished.isCompleted)
      return;
    printStatus('Application finished.');
    _resetTerminal();
    _finished.complete(0);
  }

  void _resetTerminal() {
    if (usesTerminalUI)
      terminal.singleCharMode = false;
  }

  void setupTerminal() {
    assert(stayResident);
    if (usesTerminalUI) {
      if (!logger.quiet) {
        printStatus('');
        printHelp(details: false);
      }
      terminal.singleCharMode = true;
      terminal.keystrokes.listen(processTerminalInput);
    }
  }

  Future<int> waitForAppToFinish() async {
    final int exitCode = await _finished.future;
    assert(exitCode != null);
    await cleanupAtFinish();
    return exitCode;
  }

<<<<<<< HEAD
  bool hasDirtyDependencies(FlutterDevice device) {
    if (device.package.packagesFile == null || !device.package.packagesFile.existsSync()) {
      return true;
    }
    // why is this sometimes an APK.
    if (!device.package.packagesFile.path.contains('.packages')) {
      return true;
    }
    // Leave pubspec null to check all dependencies.
    final ProjectFileInvalidator projectFileInvalidator = ProjectFileInvalidator(
      device.package.packagesFile.path,
      null,
    );
    projectFileInvalidator.findInvalidated();
    final int lastBuildTime = device.package.packagesFile.statSync().modified.millisecondsSinceEpoch;
    for (int updateTime in projectFileInvalidator.updateTime.values) {
      if (updateTime > lastBuildTime) {
        return true;
      }
    }
    return false;
  }

=======
>>>>>>> 479be444
  Future<void> preStop() async { }

  Future<void> stopApp() async {
    final List<Future<void>> futures = <Future<void>>[];
    for (FlutterDevice device in flutterDevices)
      futures.add(device.stopApps());
    await Future.wait(futures);
    appFinished();
  }

  /// Called to print help to the terminal.
  void printHelp({ @required bool details });

  void printHelpDetails() {
    if (supportsServiceProtocol) {
      printStatus('You can dump the widget hierarchy of the app (debugDumpApp) by pressing "w".');
      printStatus('To dump the rendering tree of the app (debugDumpRenderTree), press "t".');
      if (isRunningDebug) {
        printStatus('For layers (debugDumpLayerTree), use "L"; for accessibility (debugDumpSemantics), use "S" (for traversal order) or "U" (for inverse hit test order).');
        printStatus('To toggle the widget inspector (WidgetsApp.showWidgetInspectorOverride), press "i".');
        printStatus('To toggle the display of construction lines (debugPaintSizeEnabled), press "p".');
        printStatus('To simulate different operating systems, (defaultTargetPlatform), press "o".');
      } else {
        printStatus('To dump the accessibility tree (debugDumpSemantics), press "S" (for traversal order) or "U" (for inverse hit test order).');
      }
      printStatus('To display the performance overlay (WidgetsApp.showPerformanceOverlay), press "P".');
    }
    if (flutterDevices.any((FlutterDevice d) => d.device.supportsScreenshot)) {
      printStatus('To save a screenshot to flutter.png, press "s".');
    }
  }

  /// Called when a signal has requested we exit.
  Future<void> cleanupAfterSignal();
  /// Called right before we exit.
  Future<void> cleanupAtFinish();
  /// Called when the runner should handle a terminal command.
  Future<void> handleTerminalCommand(String code);
}

class OperationResult {
  OperationResult(this.code, this.message, { this.hintMessage, this.hintId });

  /// The result of the operation; a non-zero code indicates a failure.
  final int code;

  /// A user facing message about the results of the operation.
  final String message;

  /// An optional hint about the results of the operation. This is used to provide
  /// sidecar data about the operation results. For example, this is used when
  /// a reload is successful but some changed program elements where not run after a
  /// reassemble.
  final String hintMessage;

  /// A key used by tools to discriminate between different kinds of operation results.
  /// For example, a successful reload might have a [code] of 0 and a [hintId] of
  /// `'restartRecommended'`.
  final String hintId;

  bool get isOk => code == 0;

  static final OperationResult ok = OperationResult(0, '');
}

/// Given the value of the --target option, return the path of the Dart file
/// where the app's main function should be.
String findMainDartFile([ String target ]) {
  target ??= '';
  final String targetPath = fs.path.absolute(target);
  if (fs.isDirectorySync(targetPath))
    return fs.path.join(targetPath, 'lib', 'main.dart');
  else
    return targetPath;
}

Future<String> getMissingPackageHintForPlatform(TargetPlatform platform) async {
  switch (platform) {
    case TargetPlatform.android_arm:
    case TargetPlatform.android_arm64:
    case TargetPlatform.android_x64:
    case TargetPlatform.android_x86:
      final FlutterProject project = await FlutterProject.current();
      final String manifestPath = fs.path.relative(project.android.appManifestFile.path);
      return 'Is your project missing an $manifestPath?\nConsider running "flutter create ." to create one.';
    case TargetPlatform.ios:
      return 'Is your project missing an ios/Runner/Info.plist?\nConsider running "flutter create ." to create one.';
    default:
      return null;
  }
}

class DebugConnectionInfo {
  DebugConnectionInfo({ this.httpUri, this.wsUri, this.baseUri });

  // TODO(danrubel): the httpUri field should be removed as part of
  // https://github.com/flutter/flutter/issues/7050
  final Uri httpUri;
  final Uri wsUri;
  final String baseUri;
}<|MERGE_RESOLUTION|>--- conflicted
+++ resolved
@@ -938,32 +938,6 @@
     return exitCode;
   }
 
-<<<<<<< HEAD
-  bool hasDirtyDependencies(FlutterDevice device) {
-    if (device.package.packagesFile == null || !device.package.packagesFile.existsSync()) {
-      return true;
-    }
-    // why is this sometimes an APK.
-    if (!device.package.packagesFile.path.contains('.packages')) {
-      return true;
-    }
-    // Leave pubspec null to check all dependencies.
-    final ProjectFileInvalidator projectFileInvalidator = ProjectFileInvalidator(
-      device.package.packagesFile.path,
-      null,
-    );
-    projectFileInvalidator.findInvalidated();
-    final int lastBuildTime = device.package.packagesFile.statSync().modified.millisecondsSinceEpoch;
-    for (int updateTime in projectFileInvalidator.updateTime.values) {
-      if (updateTime > lastBuildTime) {
-        return true;
-      }
-    }
-    return false;
-  }
-
-=======
->>>>>>> 479be444
   Future<void> preStop() async { }
 
   Future<void> stopApp() async {
