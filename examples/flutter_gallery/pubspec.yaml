--- conflicted
+++ resolved
@@ -277,8 +277,4 @@
       - asset: packages/rally_assets/Eczar-Bold.ttf
         weight: 700
 
-<<<<<<< HEAD
-# PUBSPEC CHECKSUM: 1477
-=======
-# PUBSPEC CHECKSUM: 013b
->>>>>>> 90006720
+# PUBSPEC CHECKSUM: 013b