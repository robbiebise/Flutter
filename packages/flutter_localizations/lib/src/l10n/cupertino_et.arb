--- conflicted
+++ resolved
@@ -22,14 +22,8 @@
   "tabSemanticsLabel": "$tabIndex. vaheleht $tabCount-st",
   "modalBarrierDismissLabel": "Loobu",
   "searchTextFieldPlaceholderLabel": "Otsige",
-<<<<<<< HEAD
-  "noSpellCheckReplacementsLabel": "Asendusi ei leitud",
-  "menuDismissLabel": "Sulge menüü",
-  "lookUpButtonLabel": "Look Up"
-=======
   "noSpellCheckReplacementsLabel": "No Replacements Found",
   "menuDismissLabel": "Dismiss menu",
   "lookUpButtonLabel": "Look Up",
   "searchWebButtonLabel": "Search Web"
->>>>>>> f10a6ef7
 }