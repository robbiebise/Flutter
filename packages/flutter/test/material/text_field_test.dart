// Copyright 2014 The Flutter Authors. All rights reserved.
// Use of this source code is governed by a BSD-style license that can be
// found in the LICENSE file.

// no-shuffle:
//   //TODO(gspencergoog): Remove this tag once this test's state leaks/test
//   dependencies have been fixed.
//   https://github.com/flutter/flutter/issues/85160
//   Fails with "flutter test --test-randomize-ordering-seed=456"
// reduced-test-set:
//   This file is run as part of a reduced test set in CI on Mac and Windows
//   machines.
@Tags(<String>['reduced-test-set', 'no-shuffle'])

import 'dart:math' as math;
import 'dart:ui' as ui show BoxHeightStyle, BoxWidthStyle, WindowPadding;

import 'package:flutter/cupertino.dart';
import 'package:flutter/foundation.dart';
import 'package:flutter/gestures.dart';
import 'package:flutter/material.dart';
import 'package:flutter/rendering.dart';
import 'package:flutter/services.dart';
import 'package:flutter_test/flutter_test.dart';

import '../widgets/clipboard_utils.dart';
import '../widgets/editable_text_utils.dart' show OverflowWidgetTextEditingController, findRenderEditable, globalize, textOffsetToPosition;
import '../widgets/semantics_tester.dart';
import 'feedback_tester.dart';

typedef FormatEditUpdateCallback = void Function(TextEditingValue, TextEditingValue);

// On web, the context menu (aka toolbar) is provided by the browser.
const bool isContextMenuProvidedByPlatform = isBrowser;

// On web, key events in text fields are handled by the browser.
const bool areKeyEventsHandledByPlatform = isBrowser;

class MaterialLocalizationsDelegate extends LocalizationsDelegate<MaterialLocalizations> {
  @override
  bool isSupported(Locale locale) => true;

  @override
  Future<MaterialLocalizations> load(Locale locale) => DefaultMaterialLocalizations.load(locale);

  @override
  bool shouldReload(MaterialLocalizationsDelegate old) => false;
}

class WidgetsLocalizationsDelegate extends LocalizationsDelegate<WidgetsLocalizations> {
  @override
  bool isSupported(Locale locale) => true;

  @override
  Future<WidgetsLocalizations> load(Locale locale) => DefaultWidgetsLocalizations.load(locale);

  @override
  bool shouldReload(WidgetsLocalizationsDelegate old) => false;
}

Widget overlay({ required Widget child }) {
  final OverlayEntry entry = OverlayEntry(
    builder: (BuildContext context) {
      return Center(
        child: Material(
          child: child,
        ),
      );
    },
  );
  return overlayWithEntry(entry);
}

Widget overlayWithEntry(OverlayEntry entry) {
  return Localizations(
    locale: const Locale('en', 'US'),
    delegates: <LocalizationsDelegate<dynamic>>[
      WidgetsLocalizationsDelegate(),
      MaterialLocalizationsDelegate(),
    ],
    child: DefaultTextEditingShortcuts(
      child: Directionality(
        textDirection: TextDirection.ltr,
        child: MediaQuery(
          data: const MediaQueryData(size: Size(800.0, 600.0)),
          child: Overlay(
            initialEntries: <OverlayEntry>[
              entry,
            ],
          ),
        ),
      ),
    ),
  );
}

Widget boilerplate({ required Widget child, ThemeData? theme }) {
  return MaterialApp(
    theme: theme,
    home: Localizations(
      locale: const Locale('en', 'US'),
      delegates: <LocalizationsDelegate<dynamic>>[
        WidgetsLocalizationsDelegate(),
        MaterialLocalizationsDelegate(),
      ],
      child: Directionality(
        textDirection: TextDirection.ltr,
        child: MediaQuery(
          data: const MediaQueryData(size: Size(800.0, 600.0)),
          child: Center(
            child: Material(
              child: child,
            ),
          ),
        ),
      ),
    ),
  );
}

Future<void> skipPastScrollingAnimation(WidgetTester tester) async {
  await tester.pump();
  await tester.pump(const Duration(milliseconds: 200));
}

double getOpacity(WidgetTester tester, Finder finder) {
  return tester.widget<FadeTransition>(
    find.ancestor(
      of: finder,
      matching: find.byType(FadeTransition),
    ),
  ).opacity.value;
}

class TestFormatter extends TextInputFormatter {
  TestFormatter(this.onFormatEditUpdate);
  FormatEditUpdateCallback onFormatEditUpdate;
  @override
  TextEditingValue formatEditUpdate(TextEditingValue oldValue, TextEditingValue newValue) {
    onFormatEditUpdate(oldValue, newValue);
    return newValue;
  }
}

// Used to set window.viewInsets since the real ui.WindowPadding has only a
// private constructor.
class _TestWindowPadding implements ui.WindowPadding {
  const _TestWindowPadding({
    required this.bottom,
  });

  @override
  final double bottom;

  @override
  double get top => 0.0;

  @override
  double get left => 0.0;

  @override
  double get right => 0.0;
}

void main() {
  TestWidgetsFlutterBinding.ensureInitialized();
  final MockClipboard mockClipboard = MockClipboard();

  const String kThreeLines =
    'First line of text is\n'
    'Second line goes until\n'
    'Third line of stuff';
  const String kMoreThanFourLines =
    '$kThreeLines\n'
    "Fourth line won't display and ends at";
  // Gap between caret and edge of input, defined in editable.dart.
  const int kCaretGap = 1;

  setUp(() async {
    debugResetSemanticsIdCounter();
    TestDefaultBinaryMessengerBinding.instance!.defaultBinaryMessenger.setMockMethodCallHandler(
      SystemChannels.platform,
      mockClipboard.handleMethodCall,
    );
    // Fill the clipboard so that the Paste option is available in the text
    // selection menu.
    await Clipboard.setData(const ClipboardData(text: 'Clipboard data'));
  });

  tearDown(() {
    TestDefaultBinaryMessengerBinding.instance!.defaultBinaryMessenger.setMockMethodCallHandler(
      SystemChannels.platform,
      null,
    );
  });

  final Key textFieldKey = UniqueKey();
  Widget textFieldBuilder({
    int? maxLines = 1,
    int? minLines,
  }) {
    return boilerplate(
      child: TextField(
        key: textFieldKey,
        style: const TextStyle(color: Colors.black, fontSize: 34.0),
        maxLines: maxLines,
        minLines: minLines,
        decoration: const InputDecoration(
          hintText: 'Placeholder',
        ),
      ),
    );
  }

  testWidgets('text field selection toolbar should hide when the user starts typing', (WidgetTester tester) async {
    await tester.pumpWidget(
      const MaterialApp(
        home: Scaffold(
          body: Center(
            child: SizedBox(
              width: 100,
              height: 100,
              child: TextField(
                decoration: InputDecoration(hintText: 'Placeholder'),
              ),
            ),
          ),
        ),
      ),
    );

    await tester.showKeyboard(find.byType(TextField));

    const String testValue = 'A B C';
    tester.testTextInput.updateEditingValue(
      const TextEditingValue(
        text: testValue,
      ),
    );
    await tester.pump();

    // The selectWordsInRange with SelectionChangedCause.tap seems to be needed to show the toolbar.
    // (This is true even if we provide selection parameter to the TextEditingValue above.)
    final EditableTextState state = tester.state<EditableTextState>(find.byType(EditableText));
    state.renderEditable.selectWordsInRange(from: Offset.zero, cause: SelectionChangedCause.tap);

    expect(state.showToolbar(), true);

    // This is needed for the AnimatedOpacity to turn from 0 to 1 so the toolbar is visible.
    await tester.pumpAndSettle();

    // Sanity check that the toolbar widget exists.
    expect(find.text('Paste'), findsOneWidget);

    const String newValue = 'A B C D';
    tester.testTextInput.updateEditingValue(
      const TextEditingValue(
        text: newValue,
      ),
    );
    await tester.pump();

    expect(state.selectionOverlay!.toolbarIsVisible, isFalse);
  }, skip: isContextMenuProvidedByPlatform); // [intended] only applies to platforms where we supply the context menu.

  testWidgets('Composing change does not hide selection handle caret', (WidgetTester tester) async {
    // Regression test for https://github.com/flutter/flutter/issues/108673
    final TextEditingController controller = TextEditingController();

    await tester.pumpWidget(
      overlay(
        child: TextField(
          controller: controller,
        ),
      ),
    );

    const String testValue = 'I Love Flutter!';
    await tester.enterText(find.byType(TextField), testValue);
    expect(controller.value.text, testValue);
    await skipPastScrollingAnimation(tester);

    // Handle not shown.
    expect(controller.selection.isCollapsed, true);
    final Finder fadeFinder = find.byType(FadeTransition);
    FadeTransition handle = tester.widget(fadeFinder.at(0));
    expect(handle.opacity.value, equals(0.0));

    // Tap on the text field to show the handle.
    await tester.tap(find.byType(TextField));
    await tester.pumpAndSettle();

    expect(fadeFinder, findsNWidgets(1));
    handle = tester.widget(fadeFinder.at(0));
    expect(handle.opacity.value, equals(1.0));
    final RenderObject handleRenderObjectBegin = tester.renderObject(fadeFinder.at(0));

    expect(
      controller.value,
      const TextEditingValue(
        text: 'I Love Flutter!',
        selection: TextSelection.collapsed(offset: 15, affinity: TextAffinity.upstream),
      ),
    );

    // Simulate text composing change.
    tester.testTextInput.updateEditingValue(
      controller.value.copyWith(
        composing: const TextRange(start: 7, end: 15),
      ),
    );
    await skipPastScrollingAnimation(tester);

    expect(
      controller.value,
      const TextEditingValue(
        text: 'I Love Flutter!',
        selection: TextSelection.collapsed(offset: 15, affinity: TextAffinity.upstream),
        composing: TextRange(start: 7, end: 15),
      ),
    );

    // Handle still shown.
    expect(controller.selection.isCollapsed, true);
    handle = tester.widget(fadeFinder.at(0));
    expect(handle.opacity.value, equals(1.0));

    // Simulate text composing and affinity change.
    tester.testTextInput.updateEditingValue(
      controller.value.copyWith(
        selection: controller.value.selection.copyWith(affinity: TextAffinity.downstream),
        composing: const TextRange(start: 8, end: 15),
      ),
    );
    await skipPastScrollingAnimation(tester);

    expect(
      controller.value,
      const TextEditingValue(
        text: 'I Love Flutter!',
        selection: TextSelection.collapsed(offset: 15, affinity: TextAffinity.upstream),
        composing: TextRange(start: 8, end: 15),
      ),
    );

    // Handle still shown.
    expect(controller.selection.isCollapsed, true);
    handle = tester.widget(fadeFinder.at(0));
    expect(handle.opacity.value, equals(1.0));

    final RenderObject handleRenderObjectEnd = tester.renderObject(fadeFinder.at(0));
    // The RenderObject sub-tree should not be unmounted.
    expect(identical(handleRenderObjectBegin, handleRenderObjectEnd), true);
  });

  testWidgets('can use the desktop cut/copy/paste buttons on Mac', (WidgetTester tester) async {
    final TextEditingController controller = TextEditingController(
      text: 'blah1 blah2',
    );
    await tester.pumpWidget(
      MaterialApp(
        home: Material(
          child: TextField(
            controller: controller,
          ),
        ),
      ),
    );

    // Initially, the menu is not shown and there is no selection.
    expect(find.byType(CupertinoButton), findsNothing);
    expect(controller.selection, const TextSelection(baseOffset: -1, extentOffset: -1));

    final Offset midBlah1 = textOffsetToPosition(tester, 2);

    // Right clicking shows the menu.
    final TestGesture gesture = await tester.startGesture(
      midBlah1,
      kind: PointerDeviceKind.mouse,
      buttons: kSecondaryMouseButton,
    );
    await tester.pump();
    await gesture.up();
    await tester.pumpAndSettle();

    expect(controller.selection, const TextSelection(baseOffset: 0, extentOffset: 5));
    expect(find.text('Cut'), findsOneWidget);
    expect(find.text('Copy'), findsOneWidget);
    expect(find.text('Paste'), findsOneWidget);

    // Copy the first word.
    await tester.tap(find.text('Copy'));
    await tester.pumpAndSettle();
    expect(controller.text, 'blah1 blah2');
    expect(controller.selection, const TextSelection(baseOffset: 0, extentOffset: 5));
    expect(find.byType(CupertinoButton), findsNothing);

    // Paste it at the end.
    await gesture.down(textOffsetToPosition(tester, controller.text.length));
    await tester.pump();
    await gesture.up();
    await tester.pumpAndSettle();
    expect(controller.selection, const TextSelection.collapsed(offset: 11, affinity: TextAffinity.upstream));
    expect(find.text('Cut'), findsNothing);
    expect(find.text('Copy'), findsNothing);
    expect(find.text('Paste'), findsOneWidget);
    await tester.tap(find.text('Paste'));
    await tester.pumpAndSettle();
    expect(controller.text, 'blah1 blah2blah1');
    expect(controller.selection, const TextSelection.collapsed(offset: 16));

    // Cut the first word.
    await gesture.down(midBlah1);
    await tester.pump();
    await gesture.up();
    await tester.pumpAndSettle();
    expect(find.text('Cut'), findsOneWidget);
    expect(find.text('Copy'), findsOneWidget);
    expect(find.text('Paste'), findsOneWidget);
    expect(controller.selection, const TextSelection(baseOffset: 0, extentOffset: 5));
    await tester.tap(find.text('Cut'));
    await tester.pumpAndSettle();
    expect(controller.text, ' blah2blah1');
    expect(controller.selection, const TextSelection(baseOffset: 0, extentOffset: 0));
    expect(find.byType(CupertinoButton), findsNothing);
  },
    variant: const TargetPlatformVariant(<TargetPlatform>{ TargetPlatform.macOS }),
    skip: isContextMenuProvidedByPlatform, // [intended] only applies to platforms where we supply the context menu.
  );

  testWidgets('can use the desktop cut/copy/paste buttons on Windows and Linux', (WidgetTester tester) async {
    final TextEditingController controller = TextEditingController(
      text: 'blah1 blah2',
    );
    await tester.pumpWidget(
      MaterialApp(
        home: Material(
          child: TextField(
            controller: controller,
          ),
        ),
      ),
    );

    // Initially, the menu is not shown and there is no selection.
    expect(find.byType(CupertinoButton), findsNothing);
    expect(controller.selection, const TextSelection(baseOffset: -1, extentOffset: -1));

    final Offset midBlah1 = textOffsetToPosition(tester, 2);

    // Right clicking shows the menu.
    TestGesture gesture = await tester.startGesture(
      midBlah1,
      kind: PointerDeviceKind.mouse,
      buttons: kSecondaryMouseButton,
    );
    await tester.pump();
    await gesture.up();
    await gesture.removePointer();
    await tester.pumpAndSettle();
    expect(controller.selection, const TextSelection.collapsed(offset: 2));
    expect(find.text('Cut'), findsNothing);
    expect(find.text('Copy'), findsNothing);
    expect(find.text('Paste'), findsOneWidget);
    expect(find.text('Select all'), findsOneWidget);

    // Double tap to select the first word, then right click to show the menu.
    final Offset startBlah1 = textOffsetToPosition(tester, 0);
    gesture = await tester.startGesture(
      startBlah1,
      kind: PointerDeviceKind.mouse,
    );
    await tester.pump();
    await gesture.up();
    await tester.pump(const Duration(milliseconds: 100));
    await gesture.down(startBlah1);
    await tester.pump();
    await gesture.up();
    await gesture.removePointer();
    await tester.pumpAndSettle();
    expect(controller.selection, const TextSelection(baseOffset: 0, extentOffset: 5));
    expect(find.text('Cut'), findsNothing);
    expect(find.text('Copy'), findsNothing);
    expect(find.text('Paste'), findsNothing);
    expect(find.text('Select all'), findsNothing);
    gesture = await tester.startGesture(
      midBlah1,
      kind: PointerDeviceKind.mouse,
      buttons: kSecondaryMouseButton,
    );
    await tester.pump();
    await gesture.up();
    await gesture.removePointer();
    await tester.pumpAndSettle();
    expect(controller.selection, const TextSelection(baseOffset: 0, extentOffset: 5));
    expect(find.text('Cut'), findsOneWidget);
    expect(find.text('Copy'), findsOneWidget);
    expect(find.text('Paste'), findsOneWidget);

    // Copy the first word.
    await tester.tap(find.text('Copy'));
    await tester.pumpAndSettle();
    expect(controller.text, 'blah1 blah2');
    expect(controller.selection, const TextSelection(baseOffset: 0, extentOffset: 5));
    expect(find.byType(CupertinoButton), findsNothing);

    // Paste it at the end.
    gesture = await tester.startGesture(
      textOffsetToPosition(tester, controller.text.length),
      kind: PointerDeviceKind.mouse,
    );
    await tester.pump();
    await gesture.up();
    await gesture.removePointer();
    expect(controller.selection, const TextSelection.collapsed(offset: 11, affinity: TextAffinity.upstream));
    gesture = await tester.startGesture(
      textOffsetToPosition(tester, controller.text.length),
      kind: PointerDeviceKind.mouse,
      buttons: kSecondaryMouseButton,
    );
    await tester.pump();
    await gesture.up();
    await gesture.removePointer();
    await tester.pumpAndSettle();
    expect(controller.selection, const TextSelection.collapsed(offset: 11, affinity: TextAffinity.upstream));
    expect(find.text('Cut'), findsNothing);
    expect(find.text('Copy'), findsNothing);
    expect(find.text('Paste'), findsOneWidget);
    await tester.tap(find.text('Paste'));
    await tester.pumpAndSettle();
    expect(controller.text, 'blah1 blah2blah1');
    expect(controller.selection, const TextSelection.collapsed(offset: 16));

    // Cut the first word.
    gesture = await tester.startGesture(
      midBlah1,
      kind: PointerDeviceKind.mouse,
    );
    await tester.pump();
    await gesture.up();
    await tester.pump(const Duration(milliseconds: 100));
    await gesture.down(startBlah1);
    await tester.pump();
    await gesture.up();
    await gesture.removePointer();
    await tester.pumpAndSettle();
    expect(controller.selection, const TextSelection(baseOffset: 0, extentOffset: 5));
    expect(find.text('Cut'), findsNothing);
    expect(find.text('Copy'), findsNothing);
    expect(find.text('Paste'), findsNothing);
    expect(find.text('Select all'), findsNothing);
    gesture = await tester.startGesture(
      textOffsetToPosition(tester, controller.text.length),
      kind: PointerDeviceKind.mouse,
      buttons: kSecondaryMouseButton,
    );
    await tester.pump();
    await gesture.up();
    await gesture.removePointer();
    await tester.pumpAndSettle();
    expect(controller.selection, const TextSelection(baseOffset: 0, extentOffset: 5));
    expect(find.text('Cut'), findsOneWidget);
    expect(find.text('Copy'), findsOneWidget);
    expect(find.text('Paste'), findsOneWidget);
    await tester.tap(find.text('Cut'));
    await tester.pumpAndSettle();
    expect(controller.text, ' blah2blah1');
    expect(controller.selection, const TextSelection(baseOffset: 0, extentOffset: 0));
    expect(find.byType(CupertinoButton), findsNothing);
  },
    variant: const TargetPlatformVariant(<TargetPlatform>{ TargetPlatform.linux, TargetPlatform.windows }),
    skip: isContextMenuProvidedByPlatform, // [intended] only applies to platforms where we supply the context menu.
  );

  testWidgets('uses DefaultSelectionStyle for selection and cursor colors if provided', (WidgetTester tester) async {
    const Color selectionColor = Colors.orange;
    const Color cursorColor = Colors.red;

    await tester.pumpWidget(
      const MaterialApp(
        home: Material(
          child: DefaultSelectionStyle(
            selectionColor: selectionColor,
            cursorColor: cursorColor,
            child: TextField(autofocus: true),
          ),
        ),
      ),
    );
    await tester.pump();
    final EditableTextState state = tester.state<EditableTextState>(find.byType(EditableText));
    expect(state.widget.selectionColor, selectionColor);
    expect(state.widget.cursorColor, cursorColor);
  });

  testWidgets('Activates the text field when receives semantics focus on Mac, Windows', (WidgetTester tester) async {
    final SemanticsTester semantics = SemanticsTester(tester);
    final SemanticsOwner semanticsOwner = tester.binding.pipelineOwner.semanticsOwner!;
    final FocusNode focusNode = FocusNode();
    await tester.pumpWidget(
      MaterialApp(
        home: Material(
          child: TextField(focusNode: focusNode),
        ),
      ),
    );
    expect(semantics, hasSemantics(
      TestSemantics.root(
        children: <TestSemantics>[
          TestSemantics(
            id: 1,
            textDirection: TextDirection.ltr,
            children: <TestSemantics>[
              TestSemantics(
                id: 2,
                children: <TestSemantics>[
                  TestSemantics(
                    id: 3,
                    flags: <SemanticsFlag>[SemanticsFlag.scopesRoute],
                    children: <TestSemantics>[
                      TestSemantics(
                        id: 4,
                        flags: <SemanticsFlag>[SemanticsFlag.isTextField],
                        actions: <SemanticsAction>[
                          SemanticsAction.tap,
                          SemanticsAction.didGainAccessibilityFocus,
                        ],
                        textDirection: TextDirection.ltr,
                      ),
                    ],
                  ),
                ],
              ),
            ],
          ),
        ],
      ),
      ignoreRect: true,
      ignoreTransform: true,
    ));

    expect(focusNode.hasFocus, isFalse);
    semanticsOwner.performAction(4, SemanticsAction.didGainAccessibilityFocus);
    await tester.pumpAndSettle();
    expect(focusNode.hasFocus, isTrue);
    semantics.dispose();
  }, variant: const TargetPlatformVariant(<TargetPlatform>{ TargetPlatform.macOS, TargetPlatform.windows }));

  testWidgets('TextField passes onEditingComplete to EditableText', (WidgetTester tester) async {
    void onEditingComplete() { }

    await tester.pumpWidget(
      MaterialApp(
        home: Material(
          child: TextField(
            onEditingComplete: onEditingComplete,
          ),
        ),
      ),
    );

    final Finder editableTextFinder = find.byType(EditableText);
    expect(editableTextFinder, findsOneWidget);

    final EditableText editableTextWidget = tester.widget(editableTextFinder);
    expect(editableTextWidget.onEditingComplete, onEditingComplete);
  });

  testWidgets('TextField has consistent size', (WidgetTester tester) async {
    final Key textFieldKey = UniqueKey();
    String? textFieldValue;

    await tester.pumpWidget(
      overlay(
        child: TextField(
          key: textFieldKey,
          decoration: const InputDecoration(
            hintText: 'Placeholder',
          ),
          onChanged: (String value) {
            textFieldValue = value;
          },
        ),
      ),
    );

    RenderBox findTextFieldBox() => tester.renderObject(find.byKey(textFieldKey));

    final RenderBox inputBox = findTextFieldBox();
    final Size emptyInputSize = inputBox.size;

    Future<void> checkText(String testValue) async {
      return TestAsyncUtils.guard(() async {
        expect(textFieldValue, isNull);
        await tester.enterText(find.byType(TextField), testValue);
        // Check that the onChanged event handler fired.
        expect(textFieldValue, equals(testValue));
        textFieldValue = null;
        await skipPastScrollingAnimation(tester);
      });
    }

    await checkText(' ');
    expect(findTextFieldBox(), equals(inputBox));
    expect(inputBox.size, equals(emptyInputSize));

    await checkText('Test');
    expect(findTextFieldBox(), equals(inputBox));
    expect(inputBox.size, equals(emptyInputSize));
  });

  testWidgets('Cursor blinks', (WidgetTester tester) async {
    await tester.pumpWidget(
      overlay(
        child: const TextField(
          decoration: InputDecoration(
            hintText: 'Placeholder',
          ),
        ),
      ),
    );
    await tester.showKeyboard(find.byType(TextField));

    final EditableTextState editableText = tester.state(find.byType(EditableText));

    // Check that the cursor visibility toggles after each blink interval.
    Future<void> checkCursorToggle() async {
      final bool initialShowCursor = editableText.cursorCurrentlyVisible;
      await tester.pump(editableText.cursorBlinkInterval);
      expect(editableText.cursorCurrentlyVisible, equals(!initialShowCursor));
      await tester.pump(editableText.cursorBlinkInterval);
      expect(editableText.cursorCurrentlyVisible, equals(initialShowCursor));
      await tester.pump(editableText.cursorBlinkInterval ~/ 10);
      expect(editableText.cursorCurrentlyVisible, equals(initialShowCursor));
      await tester.pump(editableText.cursorBlinkInterval);
      expect(editableText.cursorCurrentlyVisible, equals(!initialShowCursor));
      await tester.pump(editableText.cursorBlinkInterval);
      expect(editableText.cursorCurrentlyVisible, equals(initialShowCursor));
    }

    await checkCursorToggle();
    await tester.showKeyboard(find.byType(TextField));

    // Try the test again with a nonempty EditableText.
    tester.testTextInput.updateEditingValue(const TextEditingValue(
      text: 'X',
      selection: TextSelection.collapsed(offset: 1),
    ));
    await tester.idle();
    expect(tester.state(find.byType(EditableText)), editableText);
    await checkCursorToggle();
  });

  // Regression test for https://github.com/flutter/flutter/issues/78918.
  testWidgets('RenderEditable sets correct text editing value', (WidgetTester tester) async {
    final TextEditingController controller = TextEditingController(text: 'how are you');
    final UniqueKey icon = UniqueKey();
    await tester.pumpWidget(
      MaterialApp(
        home: Material(
          child: TextField(
            controller: controller,
            decoration: InputDecoration(
              suffixIcon: IconButton(
                key: icon,
                icon: const Icon(Icons.cancel),
                onPressed: () => controller.clear(),
              ),
            ),
          ),
        ),
      ),
    );

    await tester.tap(find.byKey(icon));
    await tester.pump();
    expect(controller.text, '');
    expect(controller.selection, const TextSelection.collapsed(offset: 0));
  });

  testWidgets('Cursor radius is 2.0', (WidgetTester tester) async {
    await tester.pumpWidget(
      const MaterialApp(
        home: Material(
          child: TextField(),
        ),
      ),
    );

    final EditableTextState editableTextState = tester.firstState(find.byType(EditableText));
    final RenderEditable renderEditable = editableTextState.renderEditable;

    expect(renderEditable.cursorRadius, const Radius.circular(2.0));
  }, variant: const TargetPlatformVariant(<TargetPlatform>{ TargetPlatform.iOS,  TargetPlatform.macOS }));

  testWidgets('cursor has expected defaults', (WidgetTester tester) async {
    await tester.pumpWidget(
        overlay(
          child: const TextField(
          ),
        ),
    );

    final TextField textField = tester.firstWidget(find.byType(TextField));
    expect(textField.cursorWidth, 2.0);
    expect(textField.cursorHeight, null);
    expect(textField.cursorRadius, null);
  });

  testWidgets('cursor has expected radius value', (WidgetTester tester) async {
    await tester.pumpWidget(
        overlay(
          child: const TextField(
            cursorRadius: Radius.circular(3.0),
          ),
        ),
    );

    final TextField textField = tester.firstWidget(find.byType(TextField));
    expect(textField.cursorWidth, 2.0);
    expect(textField.cursorRadius, const Radius.circular(3.0));
  });

  testWidgets('clipBehavior has expected defaults', (WidgetTester tester) async {
    await tester.pumpWidget(
      overlay(
        child: const TextField(
        ),
      ),
    );

    final TextField textField = tester.firstWidget(find.byType(TextField));
    expect(textField.clipBehavior, Clip.hardEdge);
  });

  testWidgets('Overflow clipBehavior none golden', (WidgetTester tester) async {
    final Widget widget = overlay(
      child: RepaintBoundary(
        key: const ValueKey<int>(1),
        child: SizedBox(
          height: 200,
          width: 200,
          child: Center(
            child: TextField(
              controller: OverflowWidgetTextEditingController(),
              clipBehavior: Clip.none,
            ),
          ),
        ),
      ),
    );
    await tester.pumpWidget(widget);

    final TextField textField = tester.firstWidget(find.byType(TextField));
    expect(textField.clipBehavior, Clip.none);

    final EditableText editableText = tester.firstWidget(find.byType(EditableText));
    expect(editableText.clipBehavior, Clip.none);

    await expectLater(
      find.byKey(const ValueKey<int>(1)),
      matchesGoldenFile('overflow_clipbehavior_none.material.0.png'),
    );
  });

  testWidgets('Material cursor android golden', (WidgetTester tester) async {
    final Widget widget = overlay(
      child: const RepaintBoundary(
        key: ValueKey<int>(1),
        child: TextField(
          cursorColor: Colors.blue,
          cursorWidth: 15,
          cursorRadius: Radius.circular(3.0),
        ),
      ),
    );
    await tester.pumpWidget(widget);

    const String testValue = 'A short phrase';
    await tester.enterText(find.byType(TextField), testValue);
    await skipPastScrollingAnimation(tester);

    await tester.tapAt(textOffsetToPosition(tester, testValue.length));
    await tester.pump();

    await expectLater(
      find.byKey(const ValueKey<int>(1)),
      matchesGoldenFile('text_field_cursor_test.material.0.png'),
    );
  });

  testWidgets('Material cursor golden', (WidgetTester tester) async {
    final Widget widget = overlay(
      child: const RepaintBoundary(
        key: ValueKey<int>(1),
        child: TextField(
          cursorColor: Colors.blue,
          cursorWidth: 15,
          cursorRadius: Radius.circular(3.0),
        ),
      ),
    );
    await tester.pumpWidget(widget);

    const String testValue = 'A short phrase';
    await tester.enterText(find.byType(TextField), testValue);
    await skipPastScrollingAnimation(tester);

    await tester.tapAt(textOffsetToPosition(tester, testValue.length));
    await tester.pump();

    await expectLater(
      find.byKey(const ValueKey<int>(1)),
      matchesGoldenFile(
        'text_field_cursor_test_${debugDefaultTargetPlatformOverride!.name.toLowerCase()}.material.1.png',
      ),
    );
  }, variant: const TargetPlatformVariant(<TargetPlatform>{ TargetPlatform.iOS,  TargetPlatform.macOS }));

  testWidgets('TextInputFormatter gets correct selection value', (WidgetTester tester) async {
    late TextEditingValue actualOldValue;
    late TextEditingValue actualNewValue;
    void callBack(TextEditingValue oldValue, TextEditingValue newValue) {
      actualOldValue = oldValue;
      actualNewValue = newValue;
    }
    final FocusNode focusNode = FocusNode();
    final TextEditingController controller = TextEditingController(text: '123');
    await tester.pumpWidget(
      boilerplate(
        child: TextField(
          controller: controller,
          focusNode: focusNode,
          inputFormatters: <TextInputFormatter>[TestFormatter(callBack)],
        ),
      ),
    );

    await tester.tap(find.byType(TextField));
    await tester.pumpAndSettle();

    await tester.sendKeyEvent(LogicalKeyboardKey.backspace);
    await tester.pumpAndSettle();

    expect(
      actualOldValue,
      const TextEditingValue(
        text: '123',
        selection: TextSelection.collapsed(offset: 3, affinity: TextAffinity.upstream),
      ),
    );
    expect(
      actualNewValue,
      const TextEditingValue(
        text: '12',
        selection: TextSelection.collapsed(offset: 2),
      ),
    );
  }, skip: areKeyEventsHandledByPlatform); // [intended] only applies to platforms where we handle key events.

  testWidgets('text field selection toolbar renders correctly inside opacity', (WidgetTester tester) async {
    await tester.pumpWidget(
      const MaterialApp(
        home: Scaffold(
          body: Center(
            child: SizedBox(
              width: 100,
              height: 100,
              child: Opacity(
                opacity: 0.5,
                child: TextField(
                  decoration: InputDecoration(hintText: 'Placeholder'),
                ),
              ),
            ),
          ),
        ),
      ),
    );

    await tester.showKeyboard(find.byType(TextField));

    const String testValue = 'A B C';
    tester.testTextInput.updateEditingValue(
      const TextEditingValue(
        text: testValue,
      ),
    );
    await tester.pump();

    // The selectWordsInRange with SelectionChangedCause.tap seems to be needed to show the toolbar.
    // (This is true even if we provide selection parameter to the TextEditingValue above.)
    final EditableTextState state = tester.state<EditableTextState>(find.byType(EditableText));
    state.renderEditable.selectWordsInRange(from: Offset.zero, cause: SelectionChangedCause.tap);

    expect(state.showToolbar(), true);

    // This is needed for the AnimatedOpacity to turn from 0 to 1 so the toolbar is visible.
    await tester.pumpAndSettle();
    await tester.pump(const Duration(seconds: 1));

    // Sanity check that the toolbar widget exists.
    expect(find.text('Paste'), findsOneWidget);

    await expectLater(
      // The toolbar exists in the Overlay above the MaterialApp.
      find.byType(Overlay),
      matchesGoldenFile('text_field_opacity_test.0.png'),
    );
  }, skip: isContextMenuProvidedByPlatform); // [intended] only applies to platforms where we supply the context menu.

  testWidgets('text field toolbar options correctly changes options',
      (WidgetTester tester) async {
    final TextEditingController controller = TextEditingController(
      text: 'Atwater Peel Sherbrooke Bonaventure',
    );
    // On iOS/iPadOS, during a tap we select the edge of the word closest to the tap.
    // On macOS, we select the precise position of the tap.
    final bool isTargetPlatformMobile = defaultTargetPlatform == TargetPlatform.iOS;
    await tester.pumpWidget(
      MaterialApp(
        home: Material(
          child: Center(
            child: TextField(
              controller: controller,
              toolbarOptions: const ToolbarOptions(copy: true),
            ),
          ),
        ),
      ),
    );

    final Offset textfieldStart = tester.getTopLeft(find.byType(TextField));

    // This tap just puts the cursor somewhere different than where the double
    // tap will occur to test that the double tap moves the existing cursor first.
    await tester.tapAt(textfieldStart + const Offset(50.0, 9.0));
    await tester.pump(const Duration(milliseconds: 500));

    await tester.tapAt(textfieldStart + const Offset(150.0, 9.0));
    await tester.pump(const Duration(milliseconds: 50));
    // First tap moved the cursor.
    expect(
      controller.selection,
      TextSelection.collapsed(offset: isTargetPlatformMobile ? 8 : 9),
    );
    await tester.tapAt(textfieldStart + const Offset(150.0, 9.0));
    await tester.pump();

    // Second tap selects the word around the cursor.
    expect(
      controller.selection,
      const TextSelection(baseOffset: 8, extentOffset: 12),
    );

    // Selected text shows 'Copy', and not 'Paste', 'Cut', 'Select All'.
    expect(find.text('Paste'), findsNothing);
    expect(find.text('Copy'), findsOneWidget);
    expect(find.text('Cut'), findsNothing);
    expect(find.text('Select All'), findsNothing);
  },
    variant: const TargetPlatformVariant(<TargetPlatform>{ TargetPlatform.iOS,  TargetPlatform.macOS }),
    skip: isContextMenuProvidedByPlatform, // [intended] only applies to platforms where we supply the context menu.
  );

  testWidgets('text selection style 1', (WidgetTester tester) async {
    final TextEditingController controller = TextEditingController(
      text: 'Atwater Peel Sherbrooke Bonaventure\nhi\nwasssup!',
    );
    await tester.pumpWidget(
      MaterialApp(
        home: Material(
          child: Center(
            child: RepaintBoundary(
              child: Container(
                width: 650.0,
                height: 600.0,
                decoration: const BoxDecoration(
                  color: Color(0xff00ff00),
                ),
                child: Column(
                  children: <Widget>[
                    TextField(
                      key: const Key('field0'),
                      controller: controller,
                      style: const TextStyle(height: 4, color: Colors.black45),
                      toolbarOptions: const ToolbarOptions(copy: true, selectAll: true),
                      selectionHeightStyle: ui.BoxHeightStyle.includeLineSpacingTop,
                      selectionWidthStyle: ui.BoxWidthStyle.max,
                      maxLines: 3,
                    ),
                  ],
                ),
              ),
            ),
          ),
        ),
      ),
    );

    final Offset textfieldStart = tester.getTopLeft(find.byKey(const Key('field0')));

    await tester.longPressAt(textfieldStart + const Offset(50.0, 2.0));
    await tester.pump(const Duration(milliseconds: 50));
    await tester.tapAt(textfieldStart + const Offset(100.0, 107.0));
    await tester.pump(const Duration(milliseconds: 300));

    await expectLater(
      find.byType(MaterialApp),
      matchesGoldenFile('text_field_golden.TextSelectionStyle.1.png'),
    );
  });

  testWidgets('text selection style 2', (WidgetTester tester) async {
    final TextEditingController controller = TextEditingController(
      text: 'Atwater Peel Sherbrooke Bonaventure\nhi\nwasssup!',
    );
    await tester.pumpWidget(
      MaterialApp(
        home: Material(
          child: Center(
            child: RepaintBoundary(
              child: Container(
                width: 650.0,
                height: 600.0,
                decoration: const BoxDecoration(
                  color: Color(0xff00ff00),
                ),
                child: Column(
                  children: <Widget>[
                    TextField(
                      key: const Key('field0'),
                      controller: controller,
                      style: const TextStyle(height: 4, color: Colors.black45),
                      toolbarOptions: const ToolbarOptions(copy: true, selectAll: true),
                      selectionHeightStyle: ui.BoxHeightStyle.includeLineSpacingBottom,
                      maxLines: 3,
                    ),
                  ],
                ),
              ),
            ),
          ),
        ),
      ),
    );
    final EditableTextState editableTextState = tester.state(find.byType(EditableText));

    // Double tap to select the first word.
    const int index = 4;
    await tester.tapAt(textOffsetToPosition(tester, index));
    await tester.pump(const Duration(milliseconds: 50));
    await tester.tapAt(textOffsetToPosition(tester, index));
    await tester.pumpAndSettle();
    expect(editableTextState.selectionOverlay!.handlesAreVisible, isTrue);
    expect(controller.selection.baseOffset, 0);
    expect(controller.selection.extentOffset, 7);

    // Use toolbar to select all text.
    if (isContextMenuProvidedByPlatform) {
      controller.selection = TextSelection(baseOffset: 0, extentOffset: controller.text.length);
      expect(controller.selection.extentOffset, controller.text.length);
    } else {
      await tester.tap(find.text('Select all'));
      await tester.pump();
      expect(controller.selection.baseOffset, 0);
      expect(controller.selection.extentOffset, controller.text.length);
    }

    await expectLater(
      find.byType(MaterialApp),
      matchesGoldenFile('text_field_golden.TextSelectionStyle.2.png'),
    );
    // Text selection styles are not fully supported on web.
  }, skip: isBrowser); // https://github.com/flutter/flutter/issues/93723

  testWidgets(
    'text field toolbar options correctly changes options',
    (WidgetTester tester) async {
      final TextEditingController controller = TextEditingController(
        text: 'Atwater Peel Sherbrooke Bonaventure',
      );
      await tester.pumpWidget(
        MaterialApp(
          home: Material(
            child: Center(
              child: TextField(
                controller: controller,
                toolbarOptions: const ToolbarOptions(copy: true),
              ),
            ),
          ),
        ),
      );

      final Offset pos = textOffsetToPosition(tester, 9); // Index of 'P|eel'

      await tester.tapAt(pos);
      await tester.pump(const Duration(milliseconds: 50));

      await tester.tapAt(pos);
      await tester.pump();

      // Selected text shows 'Copy', and not 'Paste', 'Cut', 'Select all'.
      expect(find.text('Paste'), findsNothing);
      expect(find.text('Copy'), findsOneWidget);
      expect(find.text('Cut'), findsNothing);
      expect(find.text('Select all'), findsNothing);
    },
    variant: const TargetPlatformVariant(<TargetPlatform>{
      TargetPlatform.android,
      TargetPlatform.fuchsia,
      TargetPlatform.linux,
      TargetPlatform.windows,
    }),
    skip: isContextMenuProvidedByPlatform, // [intended] only applies to platforms where we supply the context menu.
  );

  testWidgets('cursor layout has correct width', (WidgetTester tester) async {
    final TextEditingController controller = TextEditingController.fromValue(
      const TextEditingValue(selection: TextSelection.collapsed(offset: 0)),
    );
    final FocusNode focusNode = FocusNode();
    EditableText.debugDeterministicCursor = true;
    await tester.pumpWidget(
      overlay(
        child: RepaintBoundary(
          child: TextField(
            cursorWidth: 15.0,
            controller: controller,
            focusNode: focusNode,
          ),
        ),
      ),
    );
    focusNode.requestFocus();
    await tester.pump();

    await expectLater(
      find.byType(TextField),
      matchesGoldenFile('text_field_cursor_width_test.0.png'),
    );
    EditableText.debugDeterministicCursor = false;
  });

  testWidgets('cursor layout has correct radius', (WidgetTester tester) async {
    final TextEditingController controller = TextEditingController.fromValue(
      const TextEditingValue(selection: TextSelection.collapsed(offset: 0)),
    );
    final FocusNode focusNode = FocusNode();
    EditableText.debugDeterministicCursor = true;
    await tester.pumpWidget(
      overlay(
        child: RepaintBoundary(
          child: TextField(
            cursorWidth: 15.0,
            cursorRadius: const Radius.circular(3.0),
            controller: controller,
            focusNode: focusNode,
          ),
        ),
      ),
    );
    focusNode.requestFocus();
    await tester.pump();

    await expectLater(
      find.byType(TextField),
      matchesGoldenFile('text_field_cursor_width_test.1.png'),
    );
    EditableText.debugDeterministicCursor = false;
  });

  testWidgets('cursor layout has correct height', (WidgetTester tester) async {
    final TextEditingController controller = TextEditingController.fromValue(
      const TextEditingValue(selection: TextSelection.collapsed(offset: 0)),
    );
    final FocusNode focusNode = FocusNode();
    EditableText.debugDeterministicCursor = true;
    await tester.pumpWidget(
      overlay(
        child: RepaintBoundary(
          child: TextField(
            cursorWidth: 15.0,
            cursorHeight: 30.0,
            controller: controller,
            focusNode: focusNode,
          ),
        ),
      ),
    );
    focusNode.requestFocus();
    await tester.pump();

    await expectLater(
      find.byType(TextField),
      matchesGoldenFile('text_field_cursor_width_test.2.png'),
    );
    EditableText.debugDeterministicCursor = false;
  });

  testWidgets('Overflowing a line with spaces stops the cursor at the end', (WidgetTester tester) async {
    final TextEditingController controller = TextEditingController();

    await tester.pumpWidget(
      overlay(
        child: TextField(
          key: textFieldKey,
          controller: controller,
          maxLines: null,
        ),
      ),
    );
    expect(controller.selection.baseOffset, -1);
    expect(controller.selection.extentOffset, -1);

    const String testValueOneLine = 'enough text to be exactly at the end of the line.';
    await tester.enterText(find.byType(TextField), testValueOneLine);
    await skipPastScrollingAnimation(tester);

    RenderBox findInputBox() => tester.renderObject(find.byKey(textFieldKey));

    RenderBox inputBox = findInputBox();
    final Size oneLineInputSize = inputBox.size;

    await tester.tapAt(textOffsetToPosition(tester, testValueOneLine.length));
    await tester.pump();

    const String testValueTwoLines = 'enough text to overflow the first line and go to the second';
    await tester.enterText(find.byType(TextField), testValueTwoLines);
    await skipPastScrollingAnimation(tester);

    expect(inputBox, findInputBox());
    inputBox = findInputBox();
    expect(inputBox.size.height, greaterThan(oneLineInputSize.height));
    final Size twoLineInputSize = inputBox.size;

    // Enter a string with the same number of characters as testValueTwoLines,
    // but where the overflowing part is all spaces. Assert that it only renders
    // on one line.
    const String testValueSpaces = '$testValueOneLine          ';
    expect(testValueSpaces.length, testValueTwoLines.length);
    await tester.enterText(find.byType(TextField), testValueSpaces);
    await skipPastScrollingAnimation(tester);

    expect(inputBox, findInputBox());
    inputBox = findInputBox();
    expect(inputBox.size.height, oneLineInputSize.height);

    // Swapping the final space for a letter causes it to wrap to 2 lines.
    const String testValueSpacesOverflow = '$testValueOneLine         a';
    expect(testValueSpacesOverflow.length, testValueTwoLines.length);
    await tester.enterText(find.byType(TextField), testValueSpacesOverflow);
    await skipPastScrollingAnimation(tester);

    expect(inputBox, findInputBox());
    inputBox = findInputBox();
    expect(inputBox.size.height, twoLineInputSize.height);

    // Positioning the cursor at the end of a line overflowing with spaces puts
    // it inside the input still.
    await tester.enterText(find.byType(TextField), testValueSpaces);
    await skipPastScrollingAnimation(tester);
    await tester.tapAt(textOffsetToPosition(tester, testValueSpaces.length));
    await tester.pump();

    final double inputWidth = findRenderEditable(tester).size.width;
    final Offset cursorOffsetSpaces = findRenderEditable(tester).getLocalRectForCaret(
      const TextPosition(offset: testValueSpaces.length),
    ).bottomRight;

    expect(cursorOffsetSpaces.dx, inputWidth - kCaretGap);
  });

  testWidgets('Overflowing a line with spaces stops the cursor at the end (rtl direction)', (WidgetTester tester) async {
    await tester.pumpWidget(
      overlay(
        child: const TextField(
          textDirection: TextDirection.rtl,
          maxLines: null,
        ),
      ),
    );

    const String testValueOneLine = 'enough text to be exactly at the end of the line.';
    const String testValueSpaces = '$testValueOneLine          ';

    // Positioning the cursor at the end of a line overflowing with spaces puts
    // it inside the input still.
    await tester.enterText(find.byType(TextField), testValueSpaces);
    await skipPastScrollingAnimation(tester);
    await tester.tapAt(textOffsetToPosition(tester, testValueSpaces.length));
    await tester.pump();

    final Offset cursorOffsetSpaces = findRenderEditable(tester).getLocalRectForCaret(
      const TextPosition(offset: testValueSpaces.length),
    ).topLeft;

    expect(cursorOffsetSpaces.dx >= 0, isTrue);
  });

  testWidgets('mobile obscureText control test', (WidgetTester tester) async {
    await tester.pumpWidget(
      overlay(
        child: const TextField(
          obscureText: true,
          decoration: InputDecoration(
            hintText: 'Placeholder',
          ),
        ),
      ),
    );
    await tester.showKeyboard(find.byType(TextField));

    const String testValue = 'ABC';
    tester.testTextInput.updateEditingValue(const TextEditingValue(
      text: testValue,
      selection: TextSelection.collapsed(offset: testValue.length),
    ));

    await tester.pump();

    // Enter a character into the obscured field and verify that the character
    // is temporarily shown to the user and then changed to a bullet.
    const String newChar = 'X';
    tester.testTextInput.updateEditingValue(const TextEditingValue(
      text: testValue + newChar,
      selection: TextSelection.collapsed(offset: testValue.length + 1),
    ));

    await tester.pump();

    String editText = (findRenderEditable(tester).text! as TextSpan).text!;
    expect(editText.substring(editText.length - 1), newChar);

    await tester.pump(const Duration(seconds: 2));

    editText = (findRenderEditable(tester).text! as TextSpan).text!;
    expect(editText.substring(editText.length - 1), '\u2022');
  }, variant: const TargetPlatformVariant(<TargetPlatform>{ TargetPlatform.android }));

  testWidgets('desktop obscureText control test', (WidgetTester tester) async {
    await tester.pumpWidget(
      overlay(
        child: const TextField(
          obscureText: true,
          decoration: InputDecoration(
            hintText: 'Placeholder',
          ),
        ),
      ),
    );
    await tester.showKeyboard(find.byType(TextField));

    const String testValue = 'ABC';
    tester.testTextInput.updateEditingValue(const TextEditingValue(
      text: testValue,
      selection: TextSelection.collapsed(offset: testValue.length),
    ));

    await tester.pump();

    // Enter a character into the obscured field and verify that the character
    // isn't shown to the user.
    const String newChar = 'X';
    tester.testTextInput.updateEditingValue(const TextEditingValue(
      text: testValue + newChar,
      selection: TextSelection.collapsed(offset: testValue.length + 1),
    ));

    await tester.pump();

    final String editText = (findRenderEditable(tester).text! as TextSpan).text!;
    expect(editText.substring(editText.length - 1), '\u2022');
  }, variant: const TargetPlatformVariant(<TargetPlatform>{
      TargetPlatform.macOS,
      TargetPlatform.linux,
      TargetPlatform.windows,
  }));

  testWidgets('Caret position is updated on tap', (WidgetTester tester) async {
    final TextEditingController controller = TextEditingController();

    await tester.pumpWidget(
      overlay(
        child: TextField(
          controller: controller,
        ),
      ),
    );
    expect(controller.selection.baseOffset, -1);
    expect(controller.selection.extentOffset, -1);

    const String testValue = 'abc def ghi';
    await tester.enterText(find.byType(TextField), testValue);
    await skipPastScrollingAnimation(tester);

    // Tap to reposition the caret.
    final int tapIndex = testValue.indexOf('e');
    final Offset ePos = textOffsetToPosition(tester, tapIndex);
    await tester.tapAt(ePos);
    await tester.pump();

    expect(controller.selection.baseOffset, tapIndex);
    expect(controller.selection.extentOffset, tapIndex);
  });

  testWidgets('enableInteractiveSelection = false, tap', (WidgetTester tester) async {
    final TextEditingController controller = TextEditingController();

    await tester.pumpWidget(
      overlay(
        child: TextField(
          controller: controller,
          enableInteractiveSelection: false,
        ),
      ),
    );
    expect(controller.selection.baseOffset, -1);
    expect(controller.selection.extentOffset, -1);

    const String testValue = 'abc def ghi';
    await tester.enterText(find.byType(TextField), testValue);
    await skipPastScrollingAnimation(tester);

    // Tap would ordinarily reposition the caret.
    final int tapIndex = testValue.indexOf('e');
    final Offset ePos = textOffsetToPosition(tester, tapIndex);
    await tester.tapAt(ePos);
    await tester.pump();

    expect(controller.selection.baseOffset, testValue.length);
    expect(controller.selection.isCollapsed, isTrue);
  });

  testWidgets('Can long press to select', (WidgetTester tester) async {
    final TextEditingController controller = TextEditingController();

    await tester.pumpWidget(
      overlay(
        child: TextField(
          controller: controller,
        ),
      ),
    );

    const String testValue = 'abc def ghi';
    await tester.enterText(find.byType(TextField), testValue);
    expect(controller.value.text, testValue);
    await skipPastScrollingAnimation(tester);

    expect(controller.selection.isCollapsed, true);

    // Long press the 'e' to select 'def'.
    final Offset ePos = textOffsetToPosition(tester, testValue.indexOf('e'));
    await tester.longPressAt(ePos, pointer: 7);
    await tester.pump();

    // 'def' is selected.
    expect(controller.selection.baseOffset, testValue.indexOf('d'));
    expect(controller.selection.extentOffset, testValue.indexOf('f')+1);

    // Tapping elsewhere immediately collapses and moves the cursor.
    await tester.tapAt(textOffsetToPosition(tester, testValue.indexOf('h')));
    await tester.pump();

    expect(controller.selection.isCollapsed, true);
    expect(controller.selection.baseOffset, testValue.indexOf('h'));
  });

  testWidgets("Slight movements in longpress don't hide/show handles", (WidgetTester tester) async {
    final TextEditingController controller = TextEditingController();

    await tester.pumpWidget(
      overlay(
        child: TextField(
          controller: controller,
        ),
      ),
    );

    const String testValue = 'abc def ghi';
    await tester.enterText(find.byType(TextField), testValue);
    expect(controller.value.text, testValue);
    await skipPastScrollingAnimation(tester);

    expect(controller.selection.isCollapsed, true);

    // Long press the 'e' to select 'def', but don't release the gesture.
    final Offset ePos = textOffsetToPosition(tester, testValue.indexOf('e'));
    final TestGesture gesture = await tester.startGesture(ePos, pointer: 7);
    await tester.pump(const Duration(seconds: 2));
    await tester.pumpAndSettle();

    // Handles are shown
    final Finder fadeFinder = find.byType(FadeTransition);
    expect(fadeFinder, findsNWidgets(2)); // 2 handles, 1 toolbar
    FadeTransition handle = tester.widget(fadeFinder.at(0));
    expect(handle.opacity.value, equals(1.0));

    // Move the gesture very slightly
    await gesture.moveBy(const Offset(1.0, 1.0));
    await tester.pump(SelectionOverlay.fadeDuration * 0.5);
    handle = tester.widget(fadeFinder.at(0));

    // The handle should still be fully opaque.
    expect(handle.opacity.value, equals(1.0));
  });

  testWidgets('Long pressing a field with selection 0,0 shows the selection menu', (WidgetTester tester) async {
    await tester.pumpWidget(overlay(
      child: TextField(
        controller: TextEditingController.fromValue(
          const TextEditingValue(
            selection: TextSelection(baseOffset: 0, extentOffset: 0),
          ),
        ),
      ),
    ));

    expect(find.text('Paste'), findsNothing);
    final Offset emptyPos = textOffsetToPosition(tester, 0);
    await tester.longPressAt(emptyPos, pointer: 7);
    await tester.pumpAndSettle();
    expect(find.text('Paste'), findsOneWidget);
  }, skip: isContextMenuProvidedByPlatform); // [intended] only applies to platforms where we supply the context menu.

  testWidgets('Entering text hides selection handle caret', (WidgetTester tester) async {
    final TextEditingController controller = TextEditingController();

    await tester.pumpWidget(
      overlay(
        child: TextField(
          controller: controller,
        ),
      ),
    );

    const String testValue = 'abcdefghi';
    await tester.enterText(find.byType(TextField), testValue);
    expect(controller.value.text, testValue);
    await skipPastScrollingAnimation(tester);

    // Handle not shown.
    expect(controller.selection.isCollapsed, true);
    final Finder fadeFinder = find.byType(FadeTransition);
    FadeTransition handle = tester.widget(fadeFinder.at(0));
    expect(handle.opacity.value, equals(0.0));

    // Tap on the text field to show the handle.
    await tester.tap(find.byType(TextField));
    await tester.pumpAndSettle();
    expect(controller.selection.isCollapsed, true);
    expect(fadeFinder, findsNWidgets(1));
    handle = tester.widget(fadeFinder.at(0));
    expect(handle.opacity.value, equals(1.0));

    // Enter more text.
    const String testValueAddition = 'jklmni';
    await tester.enterText(find.byType(TextField), testValueAddition);
    expect(controller.value.text, testValueAddition);
    await skipPastScrollingAnimation(tester);

    // Handle not shown.
    expect(controller.selection.isCollapsed, true);
    handle = tester.widget(fadeFinder.at(0));
    expect(handle.opacity.value, equals(0.0));
  });

  testWidgets('selection handles are excluded from the semantics', (WidgetTester tester) async {
    final SemanticsTester semantics = SemanticsTester(tester);
    final TextEditingController controller = TextEditingController();

    await tester.pumpWidget(
      overlay(
        child: TextField(
          controller: controller,
        ),
      ),
    );

    const String testValue = 'abcdefghi';
    await tester.enterText(find.byType(TextField), testValue);
    expect(controller.value.text, testValue);
    await skipPastScrollingAnimation(tester);
    // Tap on the text field to show the handle.
    await tester.tap(find.byType(TextField));
    await tester.pumpAndSettle();
    // The semantics should only have the text field.
    expect(semantics, hasSemantics(
      TestSemantics.root(
        children: <TestSemantics>[
          TestSemantics(
            id: 1,
            flags: <SemanticsFlag>[SemanticsFlag.isTextField, SemanticsFlag.isFocused],
            actions: <SemanticsAction>[
              SemanticsAction.tap,
              SemanticsAction.moveCursorBackwardByCharacter,
              SemanticsAction.setSelection,
              SemanticsAction.paste,
              SemanticsAction.setText,
              SemanticsAction.moveCursorBackwardByWord,
            ],
            value: 'abcdefghi',
            textDirection: TextDirection.ltr,
            textSelection: const TextSelection.collapsed(offset: 9),
          ),
        ],
      ),
      ignoreRect: true,
      ignoreTransform: true,
    ));
    semantics.dispose();
  });

  testWidgets('Mouse long press is just like a tap', (WidgetTester tester) async {
    final TextEditingController controller = TextEditingController();

    await tester.pumpWidget(
      overlay(
        child: TextField(
          controller: controller,
        ),
      ),
    );

    const String testValue = 'abc def ghi';
    await tester.enterText(find.byType(TextField), testValue);
    expect(controller.value.text, testValue);
    await skipPastScrollingAnimation(tester);

    expect(controller.selection.isCollapsed, true);

    // Long press the 'e' using a mouse device.
    final int eIndex = testValue.indexOf('e');
    final Offset ePos = textOffsetToPosition(tester, eIndex);
    final TestGesture gesture = await tester.startGesture(ePos, kind: PointerDeviceKind.mouse);
    await tester.pump(const Duration(seconds: 2));
    await gesture.up();
    await tester.pump();

    // The cursor is placed just like a regular tap.
    expect(controller.selection.baseOffset, eIndex);
    expect(controller.selection.extentOffset, eIndex);
  });

  testWidgets('Read only text field basic', (WidgetTester tester) async {
    final TextEditingController controller = TextEditingController(text: 'readonly');

    await tester.pumpWidget(
        overlay(
          child: TextField(
            controller: controller,
            readOnly: true,
          ),
        ),
    );
    // Read only text field cannot open keyboard.
    await tester.showKeyboard(find.byType(TextField));
    // On web, we always create a client connection to the engine.
    expect(tester.testTextInput.hasAnyClients, isBrowser ? isTrue : isFalse);
    await skipPastScrollingAnimation(tester);

    expect(controller.selection.isCollapsed, true);

    await tester.tap(find.byType(TextField));
    await tester.pump();
    // On web, we always create a client connection to the engine.
    expect(tester.testTextInput.hasAnyClients, isBrowser ? isTrue : isFalse);
    final EditableTextState editableText = tester.state(find.byType(EditableText));
    // Collapse selection should not paint.
    expect(editableText.selectionOverlay!.handlesAreVisible, isFalse);
    // Long press on the 'd' character of text 'readOnly' to show context menu.
    const int dIndex = 3;
    final Offset dPos = textOffsetToPosition(tester, dIndex);
    await tester.longPressAt(dPos);
    await tester.pumpAndSettle();

    // Context menu should not have paste and cut.
    expect(find.text('Copy'), isContextMenuProvidedByPlatform ? findsNothing : findsOneWidget);
    expect(find.text('Paste'), findsNothing);
    expect(find.text('Cut'), findsNothing);
  });

  testWidgets('does not paint toolbar when no options available', (WidgetTester tester) async {
    await tester.pumpWidget(
        const MaterialApp(
          home: Material(
            child: TextField(
              readOnly: true,
            ),
          ),
        ),
    );

    await tester.tap(find.byType(TextField));
    await tester.pump(const Duration(milliseconds: 50));

    await tester.tap(find.byType(TextField));
    // Wait for context menu to be built.
    await tester.pumpAndSettle();

    expect(find.byType(CupertinoTextSelectionToolbar), findsNothing);
  }, variant: const TargetPlatformVariant(<TargetPlatform>{ TargetPlatform.iOS,  TargetPlatform.macOS }));

  testWidgets('text field build empty toolbar when no options available', (WidgetTester tester) async {
    await tester.pumpWidget(
        const MaterialApp(
          home: Material(
            child: TextField(
              readOnly: true,
            ),
          ),
        ),
    );

    await tester.tap(find.byType(TextField));
    await tester.pump(const Duration(milliseconds: 50));

    await tester.tap(find.byType(TextField));
    // Wait for context menu to be built.
    await tester.pumpAndSettle();
    final RenderBox container = tester.renderObject(find.descendant(
      of: find.byType(RasterWidget),
      matching: find.byType(SizedBox),
    ).first);
    expect(container.size, Size.zero);
  }, variant: const TargetPlatformVariant(<TargetPlatform>{ TargetPlatform.android, TargetPlatform.fuchsia, TargetPlatform.linux, TargetPlatform.windows }));

  testWidgets('Swapping controllers should update selection', (WidgetTester tester) async {
    TextEditingController controller = TextEditingController(text: 'readonly');
    final OverlayEntry entry = OverlayEntry(
      builder: (BuildContext context) {
        return Center(
          child: Material(
            child: TextField(
              controller: controller,
              readOnly: true,
            ),
          ),
        );
      },
    );
    await tester.pumpWidget(overlayWithEntry(entry));
    const int dIndex = 3;
    final Offset dPos = textOffsetToPosition(tester, dIndex);
    await tester.longPressAt(dPos);
    await tester.pumpAndSettle();
    final EditableTextState state = tester.state(find.byType(EditableText));
    TextSelection currentOverlaySelection =
        state.selectionOverlay!.value.selection;
    expect(currentOverlaySelection.baseOffset, 0);
    expect(currentOverlaySelection.extentOffset, 8);

    // Update selection from [0 to 8] to [1 to 7].
    controller = TextEditingController.fromValue(
      controller.value.copyWith(selection: const TextSelection(
        baseOffset: 1,
        extentOffset: 7,
      )),
    );

    // Mark entry to be dirty in order to trigger overlay update.
    entry.markNeedsBuild();

    await tester.pump();
    currentOverlaySelection = state.selectionOverlay!.value.selection;
    expect(currentOverlaySelection.baseOffset, 1);
    expect(currentOverlaySelection.extentOffset, 7);
  });

  testWidgets('Read only text should not compose', (WidgetTester tester) async {
    final TextEditingController controller = TextEditingController.fromValue(
        const TextEditingValue(
            text: 'readonly',
            composing: TextRange(start: 0, end: 8), // Simulate text composing.
        ),
    );

    await tester.pumpWidget(
        overlay(
          child: TextField(
            controller: controller,
            readOnly: true,
          ),
        ),
    );

    final RenderEditable renderEditable = findRenderEditable(tester);
    // There should be no composing.
    expect(renderEditable.text, TextSpan(text:'readonly', style: renderEditable.text!.style));
  });

  testWidgets('Dynamically switching between read only and not read only should hide or show collapse cursor', (WidgetTester tester) async {
    final TextEditingController controller = TextEditingController(text: 'readonly');
    bool readOnly = true;
    final OverlayEntry entry = OverlayEntry(
      builder: (BuildContext context) {
        return Center(
          child: Material(
            child: TextField(
              controller: controller,
              readOnly: readOnly,
            ),
          ),
        );
      },
    );
    await tester.pumpWidget(overlayWithEntry(entry));
    await tester.tap(find.byType(TextField));
    await tester.pump();

    final EditableTextState editableText = tester.state(find.byType(EditableText));
    // Collapse selection should not paint.
    expect(editableText.selectionOverlay!.handlesAreVisible, isFalse);

    readOnly = false;
    // Mark entry to be dirty in order to trigger overlay update.
    entry.markNeedsBuild();
    await tester.pumpAndSettle();
    expect(editableText.selectionOverlay!.handlesAreVisible, isTrue);

    readOnly = true;
    entry.markNeedsBuild();
    await tester.pumpAndSettle();
    expect(editableText.selectionOverlay!.handlesAreVisible, isFalse);
  });

  testWidgets('Dynamically switching to read only should close input connection', (WidgetTester tester) async {
    final TextEditingController controller = TextEditingController(text: 'readonly');
    bool readOnly = false;
    final OverlayEntry entry = OverlayEntry(
      builder: (BuildContext context) {
        return Center(
          child: Material(
            child: TextField(
              controller: controller,
              readOnly: readOnly,
            ),
          ),
        );
      },
    );
    await tester.pumpWidget(overlayWithEntry(entry));
    await tester.tap(find.byType(TextField));
    await tester.pump();
    expect(tester.testTextInput.hasAnyClients, true);

    readOnly = true;
    // Mark entry to be dirty in order to trigger overlay update.
    entry.markNeedsBuild();
    await tester.pump();
    // On web, we always have a client connection to the engine.
    expect(tester.testTextInput.hasAnyClients, isBrowser ? isTrue : isFalse);
  });

  testWidgets('Dynamically switching to non read only should open input connection', (WidgetTester tester) async {
    final TextEditingController controller = TextEditingController(text: 'readonly');
    bool readOnly = true;
    final OverlayEntry entry = OverlayEntry(
      builder: (BuildContext context) {
        return Center(
          child: Material(
            child: TextField(
              controller: controller,
              readOnly: readOnly,
            ),
          ),
        );
      },
    );
    await tester.pumpWidget(overlayWithEntry(entry));
    await tester.tap(find.byType(TextField));
    await tester.pump();
    // On web, we always have a client connection to the engine.
    expect(tester.testTextInput.hasAnyClients, isBrowser ? isTrue : isFalse);

    readOnly = false;
    // Mark entry to be dirty in order to trigger overlay update.
    entry.markNeedsBuild();
    await tester.pump();
    expect(tester.testTextInput.hasAnyClients, true);
  });

  testWidgets('enableInteractiveSelection = false, long-press', (WidgetTester tester) async {
    final TextEditingController controller = TextEditingController();

    await tester.pumpWidget(
      overlay(
        child: TextField(
          controller: controller,
          enableInteractiveSelection: false,
        ),
      ),
    );

    const String testValue = 'abc def ghi';
    await tester.enterText(find.byType(TextField), testValue);
    expect(controller.value.text, testValue);
    await skipPastScrollingAnimation(tester);

    expect(controller.selection.isCollapsed, true);

    // Long press the 'e' to select 'def'.
    final Offset ePos = textOffsetToPosition(tester, testValue.indexOf('e'));
    await tester.longPressAt(ePos, pointer: 7);
    await tester.pump();

    expect(controller.selection.isCollapsed, true);
    expect(controller.selection.baseOffset, testValue.length);
  });

  testWidgets('Selection updates on tap down (Desktop platforms)', (WidgetTester tester) async {
    final TextEditingController controller = TextEditingController();

    await tester.pumpWidget(
      MaterialApp(
        home: Material(
          child: TextField(controller: controller),
        ),
      ),
    );

    const String testValue = 'abc def ghi';
    await tester.enterText(find.byType(TextField), testValue);
    await skipPastScrollingAnimation(tester);

    final Offset ePos = textOffsetToPosition(tester, 5);
    final Offset gPos = textOffsetToPosition(tester, 8);

    final TestGesture gesture = await tester.startGesture(ePos, kind: PointerDeviceKind.mouse);
    await tester.pumpAndSettle();
    expect(controller.selection.baseOffset, 5);
    expect(controller.selection.extentOffset, 5);

    await gesture.up();
    await tester.pumpAndSettle(kDoubleTapTimeout);

    await gesture.down(gPos);
    await tester.pumpAndSettle();
    expect(controller.selection.baseOffset, 8);
    expect(controller.selection.extentOffset, 8);

    // This should do nothing. The selection is set on tap down on desktop platforms.
    await gesture.up();
    expect(controller.selection.baseOffset, 8);
    expect(controller.selection.extentOffset, 8);
  },
      variant: TargetPlatformVariant.desktop(),
  );

  testWidgets('Selection updates on tap up (Mobile platforms)', (WidgetTester tester) async {
    final TextEditingController controller = TextEditingController();
    final bool isTargetPlatformApple = defaultTargetPlatform == TargetPlatform.iOS;

    await tester.pumpWidget(
      MaterialApp(
        home: Material(
          child: TextField(controller: controller),
        ),
      ),
    );

    const String testValue = 'abc def ghi';
    await tester.enterText(find.byType(TextField), testValue);
    await skipPastScrollingAnimation(tester);

    final Offset ePos = textOffsetToPosition(tester, 5);
    final Offset gPos = textOffsetToPosition(tester, 8);

    final TestGesture gesture = await tester.startGesture(ePos, kind: PointerDeviceKind.mouse);
    await gesture.up();
    await tester.pumpAndSettle(kDoubleTapTimeout);

    await gesture.down(gPos);
    await tester.pumpAndSettle();
    expect(controller.selection.baseOffset, 5);
    expect(controller.selection.extentOffset, 5);

    await gesture.up();
    await tester.pumpAndSettle(kDoubleTapTimeout);
    expect(controller.selection.baseOffset, 8);
    expect(controller.selection.extentOffset, 8);

    final TestGesture touchGesture = await tester.startGesture(ePos);
    await touchGesture.up();
    await tester.pumpAndSettle(kDoubleTapTimeout);
    // On iOS a tap to select, selects the word edge instead of the exact tap position.
    expect(controller.selection.baseOffset, isTargetPlatformApple ? 4 : 5);
    expect(controller.selection.extentOffset, isTargetPlatformApple ? 4 : 5);

    // Selection should stay the same since it is set on tap up for mobile platforms.
    await touchGesture.down(gPos);
    await tester.pump();
    expect(controller.selection.baseOffset, isTargetPlatformApple ? 4 : 5);
    expect(controller.selection.extentOffset, isTargetPlatformApple ? 4 : 5);

    await touchGesture.up();
    await tester.pumpAndSettle();
    expect(controller.selection.baseOffset, 8);
    expect(controller.selection.extentOffset, 8);
  },
      variant: TargetPlatformVariant.mobile(),
  );

  testWidgets('Can select text by dragging with a mouse', (WidgetTester tester) async {
    final TextEditingController controller = TextEditingController();

    await tester.pumpWidget(
      MaterialApp(
        home: Material(
          child: TextField(
            dragStartBehavior: DragStartBehavior.down,
            controller: controller,
          ),
        ),
      ),
    );

    const String testValue = 'abc def ghi';
    await tester.enterText(find.byType(TextField), testValue);
    await skipPastScrollingAnimation(tester);

    final Offset ePos = textOffsetToPosition(tester, testValue.indexOf('e'));
    final Offset gPos = textOffsetToPosition(tester, testValue.indexOf('g'));

    final TestGesture gesture = await tester.startGesture(ePos, kind: PointerDeviceKind.mouse);
    await tester.pump();
    await gesture.moveTo(gPos);
    await tester.pump();
    await gesture.up();
    await tester.pumpAndSettle();

    expect(controller.selection.baseOffset, testValue.indexOf('e'));
    expect(controller.selection.extentOffset, testValue.indexOf('g'));
  });

  testWidgets('Continuous dragging does not cause flickering', (WidgetTester tester) async {
    int selectionChangedCount = 0;
    const String testValue = 'abc def ghi';
    final TextEditingController controller = TextEditingController(text: testValue);

    controller.addListener(() {
      selectionChangedCount++;
    });

    await tester.pumpWidget(
      MaterialApp(
        home: Material(
          child: TextField(
            dragStartBehavior: DragStartBehavior.down,
            controller: controller,
            style: const TextStyle(fontFamily: 'Ahem', fontSize: 10.0),
          ),
        ),
      ),
    );

    final Offset cPos = textOffsetToPosition(tester, 2); // Index of 'c'.
    final Offset gPos = textOffsetToPosition(tester, 8); // Index of 'g'.
    final Offset hPos = textOffsetToPosition(tester, 9); // Index of 'h'.

    // Drag from 'c' to 'g'.
    final TestGesture gesture = await tester.startGesture(cPos, kind: PointerDeviceKind.mouse);
    await tester.pump();
    await gesture.moveTo(gPos);
    await tester.pumpAndSettle();

    expect(selectionChangedCount, isNonZero);
    selectionChangedCount = 0;
    expect(controller.selection.baseOffset, 2);
    expect(controller.selection.extentOffset, 8);

    // Tiny movement shouldn't cause text selection to change.
    await gesture.moveTo(gPos + const Offset(4.0, 0.0));
    await tester.pumpAndSettle();
    expect(selectionChangedCount, 0);

    // Now a text selection change will occur after a significant movement.
    await gesture.moveTo(hPos);
    await tester.pump();
    await gesture.up();
    await tester.pumpAndSettle();

    expect(selectionChangedCount, 1);
    expect(controller.selection.baseOffset, 2);
    expect(controller.selection.extentOffset, 9);
  });

  testWidgets('Dragging in opposite direction also works', (WidgetTester tester) async {
    final TextEditingController controller = TextEditingController();

    await tester.pumpWidget(
      MaterialApp(
        home: Material(
          child: TextField(
            dragStartBehavior: DragStartBehavior.down,
            controller: controller,
          ),
        ),
      ),
    );

    const String testValue = 'abc def ghi';
    await tester.enterText(find.byType(TextField), testValue);
    await skipPastScrollingAnimation(tester);

    final Offset ePos = textOffsetToPosition(tester, testValue.indexOf('e'));
    final Offset gPos = textOffsetToPosition(tester, testValue.indexOf('g'));

    final TestGesture gesture = await tester.startGesture(gPos, kind: PointerDeviceKind.mouse);
    await tester.pump();
    await gesture.moveTo(ePos);
    await tester.pump();
    await gesture.up();
    await tester.pumpAndSettle();

    expect(controller.selection.baseOffset, testValue.indexOf('g'));
    expect(controller.selection.extentOffset, testValue.indexOf('e'));
  });

  testWidgets('Slow mouse dragging also selects text', (WidgetTester tester) async {
    final TextEditingController controller = TextEditingController();

    await tester.pumpWidget(
      MaterialApp(
        home: Material(
          child: TextField(
            dragStartBehavior: DragStartBehavior.down,
            controller: controller,
          ),
        ),
      ),
    );

    const String testValue = 'abc def ghi';
    await tester.enterText(find.byType(TextField), testValue);
    await skipPastScrollingAnimation(tester);

    final Offset ePos = textOffsetToPosition(tester, testValue.indexOf('e'));
    final Offset gPos = textOffsetToPosition(tester, testValue.indexOf('g'));

    final TestGesture gesture = await tester.startGesture(ePos, kind: PointerDeviceKind.mouse);
    await tester.pump(const Duration(seconds: 2));
    await gesture.moveTo(gPos);
    await tester.pump();
    await gesture.up();

    expect(controller.selection.baseOffset, testValue.indexOf('e'));
    expect(controller.selection.extentOffset, testValue.indexOf('g'));
  });

  testWidgets('Can drag handles to change selection', (WidgetTester tester) async {
    final TextEditingController controller = TextEditingController();

    await tester.pumpWidget(
      overlay(
        child: TextField(
          dragStartBehavior: DragStartBehavior.down,
          controller: controller,
        ),
      ),
    );

    const String testValue = 'abc def ghi';
    await tester.enterText(find.byType(TextField), testValue);
    await skipPastScrollingAnimation(tester);

    // Long press the 'e' to select 'def'.
    final Offset ePos = textOffsetToPosition(tester, testValue.indexOf('e'));
    TestGesture gesture = await tester.startGesture(ePos, pointer: 7);
    await tester.pump(const Duration(seconds: 2));
    await gesture.up();
    await tester.pump();
    await tester.pump(const Duration(milliseconds: 200)); // skip past the frame where the opacity is zero

    final TextSelection selection = controller.selection;
    expect(selection.baseOffset, 4);
    expect(selection.extentOffset, 7);

    final RenderEditable renderEditable = findRenderEditable(tester);
    List<TextSelectionPoint> endpoints = globalize(
      renderEditable.getEndpointsForSelection(selection),
      renderEditable,
    );
    expect(endpoints.length, 2);

    // Drag the right handle 2 letters to the right.
    // We use a small offset because the endpoint is on the very corner
    // of the handle.
    Offset handlePos = endpoints[1].point + const Offset(1.0, 1.0);
    Offset newHandlePos = textOffsetToPosition(tester, testValue.length);
    gesture = await tester.startGesture(handlePos, pointer: 7);
    await tester.pump();
    await gesture.moveTo(newHandlePos);
    await tester.pump();
    await gesture.up();
    await tester.pump();

    expect(controller.selection.baseOffset, 4);
    expect(controller.selection.extentOffset, 11);

    // Drag the left handle 2 letters to the left.
    handlePos = endpoints[0].point + const Offset(-1.0, 1.0);
    newHandlePos = textOffsetToPosition(tester, 2);
    gesture = await tester.startGesture(handlePos, pointer: 7);
    await tester.pump();
    await gesture.moveTo(newHandlePos);
    await tester.pump();
    await gesture.up();
    await tester.pump();

    switch (defaultTargetPlatform) {
      // On Apple platforms, dragging the base handle makes it the extent.
      case TargetPlatform.iOS:
      case TargetPlatform.macOS:
        expect(controller.selection.baseOffset, 11);
        expect(controller.selection.extentOffset, 2);
        break;
      case TargetPlatform.android:
      case TargetPlatform.fuchsia:
      case TargetPlatform.linux:
      case TargetPlatform.windows:
        expect(controller.selection.baseOffset, 2);
        expect(controller.selection.extentOffset, 11);
        break;
    }

    // Drag the left handle 2 letters to the left again.
    endpoints = globalize(
      renderEditable.getEndpointsForSelection(controller.selection),
      renderEditable,
    );
    handlePos = endpoints[0].point + const Offset(-1.0, 1.0);
    newHandlePos = textOffsetToPosition(tester, 0);
    gesture = await tester.startGesture(handlePos, pointer: 7);
    await tester.pump();
    await gesture.moveTo(newHandlePos);
    await tester.pump();
    await gesture.up();
    await tester.pump();

    switch (defaultTargetPlatform) {
      case TargetPlatform.iOS:
      case TargetPlatform.macOS:
        // The left handle was already the extent, and it remains so.
        expect(controller.selection.baseOffset, 11);
        expect(controller.selection.extentOffset, 0);
        break;
      case TargetPlatform.android:
      case TargetPlatform.fuchsia:
      case TargetPlatform.linux:
      case TargetPlatform.windows:
        expect(controller.selection.baseOffset, 0);
        expect(controller.selection.extentOffset, 11);
        break;
    }
  },
    variant: TargetPlatformVariant.all(),
  );

  testWidgets('Cannot drag one handle past the other', (WidgetTester tester) async {
    final TextEditingController controller = TextEditingController();

    await tester.pumpWidget(
      overlay(
        child: TextField(
          dragStartBehavior: DragStartBehavior.down,
          controller: controller,
        ),
      ),
    );

    const String testValue = 'abc def ghi';
    await tester.enterText(find.byType(TextField), testValue);
    await skipPastScrollingAnimation(tester);

    // Long press the 'e' to select 'def'.
    final Offset ePos = textOffsetToPosition(tester, 5); // Position before 'e'.
    TestGesture gesture = await tester.startGesture(ePos, pointer: 7);
    await tester.pump(const Duration(seconds: 2));
    await gesture.up();
    await tester.pump();
    await tester.pump(const Duration(milliseconds: 200)); // skip past the frame where the opacity is zero

    final TextSelection selection = controller.selection;
    expect(selection.baseOffset, 4);
    expect(selection.extentOffset, 7);

    final RenderEditable renderEditable = findRenderEditable(tester);
    final List<TextSelectionPoint> endpoints = globalize(
      renderEditable.getEndpointsForSelection(selection),
      renderEditable,
    );
    expect(endpoints.length, 2);

    // Drag the right handle until there's only 1 char selected.
    // We use a small offset because the endpoint is on the very corner
    // of the handle.
    final Offset handlePos = endpoints[1].point + const Offset(4.0, 0.0);
    Offset newHandlePos = textOffsetToPosition(tester, 5); // Position before 'e'.
    gesture = await tester.startGesture(handlePos, pointer: 7);
    await tester.pump();
    await gesture.moveTo(newHandlePos);
    await tester.pump();

    expect(controller.selection.baseOffset, 4);
    expect(controller.selection.extentOffset, 5);

    newHandlePos = textOffsetToPosition(tester, 2); // Position before 'c'.
    await gesture.moveTo(newHandlePos);
    await tester.pump();
    await gesture.up();
    await tester.pump();

    expect(controller.selection.baseOffset, 4);
    // The selection doesn't move beyond the left handle. There's always at
    // least 1 char selected.
    expect(controller.selection.extentOffset, 5);
  });

  testWidgets("dragging caret within a word doesn't affect composing region", (WidgetTester tester) async {
    const String testValue = 'abc def ghi';
    final TextEditingController controller = TextEditingController.fromValue(
      const TextEditingValue(
        text: testValue,
        selection: TextSelection(
          baseOffset: 4,
          extentOffset: 4,
          affinity: TextAffinity.upstream,
        ),
        composing: TextRange(
          start: 4,
          end: 7,
        ),
      ),
    );
    await tester.pumpWidget(
      overlay(
        child: TextField(
          dragStartBehavior: DragStartBehavior.down,
          controller: controller,
        ),
      ),
    );

    await tester.pump();
    expect(controller.selection.isCollapsed, true);
    expect(controller.selection.baseOffset, 4);
    expect(controller.value.composing.start, 4);
    expect(controller.value.composing.end, 7);

    // Tap the caret to show the handle.
    final Offset ePos = textOffsetToPosition(tester, 4);
    await tester.tapAt(ePos);
    await tester.pumpAndSettle();

    final TextSelection selection = controller.selection;
    expect(controller.selection.isCollapsed, true);
    expect(selection.baseOffset, 4);
    expect(controller.value.composing.start, 4);
    expect(controller.value.composing.end, 7);

    final RenderEditable renderEditable = findRenderEditable(tester);
    final List<TextSelectionPoint> endpoints = globalize(
      renderEditable.getEndpointsForSelection(selection),
      renderEditable,
    );
    expect(endpoints.length, 1);

    // Drag the right handle 2 letters to the right.
    // We use a small offset because the endpoint is on the very corner
    // of the handle.
    final Offset handlePos = endpoints[0].point + const Offset(1.0, 1.0);
    final Offset newHandlePos = textOffsetToPosition(tester, 7);
    final TestGesture gesture = await tester.startGesture(handlePos, pointer: 7);
    await tester.pump();
    await gesture.moveTo(newHandlePos);
    await tester.pump();
    await gesture.up();
    await tester.pump();

    expect(controller.selection.isCollapsed, true);
    expect(controller.selection.baseOffset, 7);
    expect(controller.value.composing.start, 4);
    expect(controller.value.composing.end, 7);
  },
    skip: kIsWeb, // [intended] text selection is handled by the browser
    variant: const TargetPlatformVariant(<TargetPlatform>{ TargetPlatform.android, TargetPlatform.iOS })
  );

  testWidgets('Can use selection toolbar', (WidgetTester tester) async {
    final TextEditingController controller = TextEditingController();

    await tester.pumpWidget(
      overlay(
        child: TextField(
          controller: controller,
        ),
      ),
    );

    const String testValue = 'abc def ghi';
    await tester.enterText(find.byType(TextField), testValue);
    await skipPastScrollingAnimation(tester);

    // Tap the selection handle to bring up the "paste / select all" menu.
    await tester.tapAt(textOffsetToPosition(tester, testValue.indexOf('e')));
    await tester.pump();
    await tester.pump(const Duration(milliseconds: 200)); // skip past the frame where the opacity is zero
    RenderEditable renderEditable = findRenderEditable(tester);
    List<TextSelectionPoint> endpoints = globalize(
      renderEditable.getEndpointsForSelection(controller.selection),
      renderEditable,
    );
    // Tapping on the part of the handle's GestureDetector where it overlaps
    // with the text itself does not show the menu, so add a small vertical
    // offset to tap below the text.
    await tester.tapAt(endpoints[0].point + const Offset(1.0, 13.0));
    await tester.pump();
    await tester.pump(const Duration(milliseconds: 200)); // skip past the frame where the opacity is zero

    // Select all should select all the text.
    await tester.tap(find.text('Select all'));
    await tester.pump();
    expect(controller.selection.baseOffset, 0);
    expect(controller.selection.extentOffset, testValue.length);

    // Copy should reset the selection.
    await tester.tap(find.text('Copy'));
    await skipPastScrollingAnimation(tester);
    expect(controller.selection.isCollapsed, true);

    // Tap again to bring back the menu.
    await tester.tapAt(textOffsetToPosition(tester, testValue.indexOf('e')));
    await tester.pump();
    // Allow time for handle to appear and double tap to time out.
    await tester.pump(const Duration(milliseconds: 300));
    expect(controller.selection.isCollapsed, true);
    expect(controller.selection.baseOffset, testValue.indexOf('e'));
    expect(controller.selection.extentOffset, testValue.indexOf('e'));
    renderEditable = findRenderEditable(tester);
    endpoints = globalize(
      renderEditable.getEndpointsForSelection(controller.selection),
      renderEditable,
    );
    await tester.tapAt(endpoints[0].point + const Offset(1.0, 1.0));
    await tester.pump();
    await tester.pump(const Duration(milliseconds: 200)); // skip past the frame where the opacity is zero
    expect(controller.selection.isCollapsed, true);
    expect(controller.selection.baseOffset, testValue.indexOf('e'));
    expect(controller.selection.extentOffset, testValue.indexOf('e'));

    // Paste right before the 'e'.
    await tester.tap(find.text('Paste'));
    await tester.pump();
    expect(controller.text, 'abc d${testValue}ef ghi');
  }, skip: isContextMenuProvidedByPlatform); // [intended] only applies to platforms where we supply the context menu.

  // Show the selection menu at the given index into the text by tapping to
  // place the cursor and then tapping on the handle.
  Future<void> showSelectionMenuAt(WidgetTester tester, TextEditingController controller, int index) async {
    await tester.tapAt(tester.getCenter(find.byType(EditableText)));
    await tester.pump();
    await tester.pump(const Duration(milliseconds: 200)); // skip past the frame where the opacity is zero
    expect(find.text('Select all'), findsNothing);

    // Tap the selection handle to bring up the "paste / select all" menu for
    // the last line of text.
    await tester.tapAt(textOffsetToPosition(tester, index));
    await tester.pump();
    await tester.pump(const Duration(milliseconds: 200)); // skip past the frame where the opacity is zero
    final RenderEditable renderEditable = findRenderEditable(tester);
    final List<TextSelectionPoint> endpoints = globalize(
      renderEditable.getEndpointsForSelection(controller.selection),
      renderEditable,
    );
    // Tapping on the part of the handle's GestureDetector where it overlaps
    // with the text itself does not show the menu, so add a small vertical
    // offset to tap below the text.
    await tester.tapAt(endpoints[0].point + const Offset(1.0, 13.0));
    await tester.pump();
    await tester.pump(const Duration(milliseconds: 200)); // skip past the frame where the opacity is zero
  }

  testWidgets(
    'Check the toolbar appears below the TextField when there is not enough space above the TextField to show it',
    (WidgetTester tester) async {
      // This is a regression test for
      // https://github.com/flutter/flutter/issues/29808
      final TextEditingController controller = TextEditingController();

      await tester.pumpWidget(MaterialApp(
        home: Scaffold(
          body: Padding(
            padding: const EdgeInsets.all(30.0),
            child: TextField(
              controller: controller,
              ),
            ),
          ),
        ),
      );

      const String testValue = 'abc def ghi';
      await tester.enterText(find.byType(TextField), testValue);
      await skipPastScrollingAnimation(tester);

      await showSelectionMenuAt(tester, controller, testValue.indexOf('e'));

      // Verify the selection toolbar position is below the text.
      Offset toolbarTopLeft = tester.getTopLeft(find.text('Select all'));
      Offset textFieldTopLeft = tester.getTopLeft(find.byType(TextField));
      expect(textFieldTopLeft.dy, lessThan(toolbarTopLeft.dy));

      await tester.pumpWidget(MaterialApp(
        home: Scaffold(
          body: Padding(
            padding: const EdgeInsets.all(150.0),
            child: TextField(
              controller: controller,
            ),
          ),
        ),
      ));

      await tester.enterText(find.byType(TextField), testValue);
      await skipPastScrollingAnimation(tester);

      await showSelectionMenuAt(tester, controller, testValue.indexOf('e'));

      // Verify the selection toolbar position
      toolbarTopLeft = tester.getTopLeft(find.text('Select all'));
      textFieldTopLeft = tester.getTopLeft(find.byType(TextField));
      expect(toolbarTopLeft.dy, lessThan(textFieldTopLeft.dy));
    },
    skip: isContextMenuProvidedByPlatform, // [intended] only applies to platforms where we supply the context menu.
  );

  testWidgets(
    'the toolbar adjusts its position above/below when bottom inset changes',
    (WidgetTester tester) async {
      final TextEditingController controller = TextEditingController();

      await tester.pumpWidget(
        MaterialApp(
          home: Scaffold(
            body: Center(
              child: Padding(
                padding: const EdgeInsets.symmetric(
                  horizontal: 48.0,
                ),
                child: Column(
                  mainAxisSize: MainAxisSize.min,
                  children: <Widget>[
                    IntrinsicHeight(
                      child: TextField(
                        controller: controller,
                        expands: true,
                        maxLines: null,
                      ),
                    ),
                    const SizedBox(height: 325.0),
                  ],
                ),
              ),
            ),
          ),
        ),
      );

      const String testValue = 'abc def ghi';
      await tester.enterText(find.byType(TextField), testValue);
      await skipPastScrollingAnimation(tester);

      await showSelectionMenuAt(tester, controller, testValue.indexOf('e'));

      // Verify the selection toolbar position is above the text.
      expect(find.text('Select all'), findsOneWidget);
      Offset toolbarTopLeft = tester.getTopLeft(find.text('Select all'));
      Offset textFieldTopLeft = tester.getTopLeft(find.byType(TextField));
      expect(toolbarTopLeft.dy, lessThan(textFieldTopLeft.dy));

      // Add a viewInset tall enough to push the field to the top, where there
      // is no room to display the toolbar above. This is similar to when the
      // keyboard is shown.
      tester.binding.window.viewInsetsTestValue = const _TestWindowPadding(
        bottom: 500.0,
      );
      addTearDown(tester.binding.window.clearViewInsetsTestValue);
      await tester.pumpAndSettle();

      // Verify the selection toolbar position is below the text.
      toolbarTopLeft = tester.getTopLeft(find.text('Select all'));
      textFieldTopLeft = tester.getTopLeft(find.byType(TextField));
      expect(toolbarTopLeft.dy, greaterThan(textFieldTopLeft.dy));

      // Remove the viewInset, as if the keyboard were hidden.
      tester.binding.window.clearViewInsetsTestValue();
      await tester.pumpAndSettle();

      // Verify the selection toolbar position is below the text.
      toolbarTopLeft = tester.getTopLeft(find.text('Select all'));
      textFieldTopLeft = tester.getTopLeft(find.byType(TextField));
      expect(toolbarTopLeft.dy, lessThan(textFieldTopLeft.dy));
    },
    skip: isContextMenuProvidedByPlatform, // [intended] only applies to platforms where we supply the context menu.
  );

  testWidgets(
    'Toolbar appears in the right places in multiline inputs',
    (WidgetTester tester) async {
      // This is a regression test for
      // https://github.com/flutter/flutter/issues/36749
      final TextEditingController controller = TextEditingController();

      await tester.pumpWidget(MaterialApp(
        home: Scaffold(
          body: Padding(
            padding: const EdgeInsets.all(30.0),
            child: TextField(
              controller: controller,
              minLines: 6,
              maxLines: 6,
            ),
          ),
        ),
      ));

      expect(find.text('Select all'), findsNothing);
      const String testValue = 'abc\ndef\nghi\njkl\nmno\npqr';
      await tester.enterText(find.byType(TextField), testValue);
      await skipPastScrollingAnimation(tester);

      // Show the selection menu on the first line and verify the selection
      // toolbar position is below the first line.
      await showSelectionMenuAt(tester, controller, testValue.indexOf('c'));
      expect(find.text('Select all'), findsOneWidget);
      final Offset firstLineToolbarTopLeft = tester.getTopLeft(find.text('Select all'));
      final Offset firstLineTopLeft = textOffsetToPosition(tester, testValue.indexOf('a'));
      expect(firstLineTopLeft.dy, lessThan(firstLineToolbarTopLeft.dy));

      // Show the selection menu on the second to last line and verify the
      // selection toolbar position is above that line and above the first
      // line's toolbar.
      await showSelectionMenuAt(tester, controller, testValue.indexOf('o'));
      expect(find.text('Select all'), findsOneWidget);
      final Offset penultimateLineToolbarTopLeft = tester.getTopLeft(find.text('Select all'));
      final Offset penultimateLineTopLeft = textOffsetToPosition(tester, testValue.indexOf('p'));
      expect(penultimateLineToolbarTopLeft.dy, lessThan(penultimateLineTopLeft.dy));
      expect(penultimateLineToolbarTopLeft.dy, lessThan(firstLineToolbarTopLeft.dy));

      // Show the selection menu on the last line and verify the selection
      // toolbar position is above that line and below the position of the
      // second to last line's toolbar.
      await showSelectionMenuAt(tester, controller, testValue.indexOf('r'));
      expect(find.text('Select all'), findsOneWidget);
      final Offset lastLineToolbarTopLeft = tester.getTopLeft(find.text('Select all'));
      final Offset lastLineTopLeft = textOffsetToPosition(tester, testValue.indexOf('p'));
      expect(lastLineToolbarTopLeft.dy, lessThan(lastLineTopLeft.dy));
      expect(lastLineToolbarTopLeft.dy, greaterThan(penultimateLineToolbarTopLeft.dy));
    },
    skip: isContextMenuProvidedByPlatform, // [intended] only applies to platforms where we supply the context menu.
  );

  testWidgets('Selection toolbar fades in', (WidgetTester tester) async {
    final TextEditingController controller = TextEditingController();

    await tester.pumpWidget(
      overlay(
        child: TextField(
          controller: controller,
        ),
      ),
    );

    const String testValue = 'abc def ghi';
    await tester.enterText(find.byType(TextField), testValue);
    await skipPastScrollingAnimation(tester);

    // Tap the selection handle to bring up the "paste / select all" menu.
    await tester.tapAt(textOffsetToPosition(tester, testValue.indexOf('e')));
    await tester.pump();
    // Allow time for the handle to appear and for a double tap to time out.
    await tester.pump(const Duration(milliseconds: 600));
    final RenderEditable renderEditable = findRenderEditable(tester);
    final List<TextSelectionPoint> endpoints = globalize(
      renderEditable.getEndpointsForSelection(controller.selection),
      renderEditable,
    );
    await tester.tapAt(endpoints[0].point + const Offset(1.0, 1.0));
    // Pump an extra frame to allow the selection menu to read the clipboard.
    await tester.pump();
    await tester.pump();

    // Toolbar should fade in. Starting at 0% opacity.
    final Element target = tester.element(find.text('Select all'));
    final FadeTransition opacity = target.findAncestorWidgetOfExactType<FadeTransition>()!;
    expect(opacity.opacity.value, equals(0.0));

    // Still fading in.
    await tester.pump(const Duration(milliseconds: 50));
    final FadeTransition opacity2 = target.findAncestorWidgetOfExactType<FadeTransition>()!;
    expect(opacity, same(opacity2));
    expect(opacity.opacity.value, greaterThan(0.0));
    expect(opacity.opacity.value, lessThan(1.0));

    // End the test here to ensure the animation is properly disposed of.
  }, skip: isContextMenuProvidedByPlatform); // [intended] only applies to platforms where we supply the context menu.

  testWidgets('An obscured TextField is selectable by default', (WidgetTester tester) async {
    // This is a regression test for
    // https://github.com/flutter/flutter/issues/32845

    final TextEditingController controller = TextEditingController();
    Widget buildFrame(bool obscureText) {
      return overlay(
        child: TextField(
          controller: controller,
          obscureText: obscureText,
        ),
      );
    }

    // Obscure text and don't enable or disable selection.
    await tester.pumpWidget(buildFrame(true));
    await tester.enterText(find.byType(TextField), 'abcdefghi');
    await skipPastScrollingAnimation(tester);
    expect(controller.selection.isCollapsed, true);

    // Long press does select text.
    final Offset ePos = textOffsetToPosition(tester, 1);
    await tester.longPressAt(ePos, pointer: 7);
    await tester.pump();
    expect(controller.selection.isCollapsed, false);
  });

  testWidgets('An obscured TextField is not selectable when disabled', (WidgetTester tester) async {
    // This is a regression test for
    // https://github.com/flutter/flutter/issues/32845

    final TextEditingController controller = TextEditingController();
    Widget buildFrame(bool obscureText, bool enableInteractiveSelection) {
      return overlay(
        child: TextField(
          controller: controller,
          obscureText: obscureText,
          enableInteractiveSelection: enableInteractiveSelection,
        ),
      );
    }

    // Explicitly disabled selection on obscured text.
    await tester.pumpWidget(buildFrame(true, false));
    await tester.enterText(find.byType(TextField), 'abcdefghi');
    await skipPastScrollingAnimation(tester);
    expect(controller.selection.isCollapsed, true);

    // Long press doesn't select text.
    final Offset ePos2 = textOffsetToPosition(tester, 1);
    await tester.longPressAt(ePos2, pointer: 7);
    await tester.pump();
    expect(controller.selection.isCollapsed, true);
  });

  testWidgets('An obscured TextField is not selectable when read-only', (WidgetTester tester) async {
    // This is a regression test for
    // https://github.com/flutter/flutter/issues/32845

    final TextEditingController controller = TextEditingController();
    Widget buildFrame(bool obscureText, bool readOnly) {
      return overlay(
        child: TextField(
          controller: controller,
          obscureText: obscureText,
          readOnly: readOnly,
        ),
      );
    }

    // Explicitly disabled selection on obscured text that is read-only.
    await tester.pumpWidget(buildFrame(true, true));
    await tester.enterText(find.byType(TextField), 'abcdefghi');
    await skipPastScrollingAnimation(tester);
    expect(controller.selection.isCollapsed, true);

    // Long press doesn't select text.
    final Offset ePos2 = textOffsetToPosition(tester, 1);
    await tester.longPressAt(ePos2, pointer: 7);
    await tester.pump();
    expect(controller.selection.isCollapsed, true);
  });

  testWidgets('An obscured TextField is selected as one word', (WidgetTester tester) async {
    final TextEditingController controller = TextEditingController();

    await tester.pumpWidget(overlay(
      child: TextField(
        controller: controller,
        obscureText: true,
      ),
    ));
    await tester.enterText(find.byType(TextField), 'abcde fghi');
    await skipPastScrollingAnimation(tester);

    // Long press does select text.
    final Offset bPos = textOffsetToPosition(tester, 1);
    await tester.longPressAt(bPos, pointer: 7);
    await tester.pump();
    final TextSelection selection = controller.selection;
    expect(selection.isCollapsed, false);
    expect(selection.baseOffset, 0);
    expect(selection.extentOffset, 10);
  });

  testWidgets('An obscured TextField has correct default context menu', (WidgetTester tester) async {
    final TextEditingController controller = TextEditingController();

    await tester.pumpWidget(overlay(
      child: TextField(
        controller: controller,
        obscureText: true,
      ),
    ));
    await tester.enterText(find.byType(TextField), 'abcde fghi');
    await skipPastScrollingAnimation(tester);

    // Long press to select text.
    final Offset bPos = textOffsetToPosition(tester, 1);
    await tester.longPressAt(bPos, pointer: 7);
    await tester.pumpAndSettle();

    // Should only have paste option when whole obscure text is selected.
    expect(find.text('Paste'), findsOneWidget);
    expect(find.text('Copy'), findsNothing);
    expect(find.text('Cut'), findsNothing);
    expect(find.text('Select all'), findsNothing);

    // Long press at the end
    final Offset iPos = textOffsetToPosition(tester, 10);
    final Offset slightRight = iPos + const Offset(30.0, 0.0);
    await tester.longPressAt(slightRight, pointer: 7);
    await tester.pumpAndSettle();

    // Should have paste and select all options when collapse.
    expect(find.text('Paste'), findsOneWidget);
    expect(find.text('Select all'), findsOneWidget);
    expect(find.text('Copy'), findsNothing);
    expect(find.text('Cut'), findsNothing);
  }, skip: isContextMenuProvidedByPlatform); // [intended] only applies to platforms where we supply the context menu.

  testWidgets('TextField height with minLines unset', (WidgetTester tester) async {
    await tester.pumpWidget(textFieldBuilder());

    RenderBox findInputBox() => tester.renderObject(find.byKey(textFieldKey));

    final RenderBox inputBox = findInputBox();
    final Size emptyInputSize = inputBox.size;

    await tester.enterText(find.byType(TextField), 'No wrapping here.');
    await tester.pumpWidget(textFieldBuilder());
    expect(findInputBox(), equals(inputBox));
    expect(inputBox.size, equals(emptyInputSize));

    // Even when entering multiline text, TextField doesn't grow. It's a single
    // line input.
    await tester.enterText(find.byType(TextField), kThreeLines);
    await tester.pumpWidget(textFieldBuilder());
    expect(findInputBox(), equals(inputBox));
    expect(inputBox.size, equals(emptyInputSize));

    // maxLines: 3 makes the TextField 3 lines tall
    await tester.enterText(find.byType(TextField), '');
    await tester.pumpWidget(textFieldBuilder(maxLines: 3));
    expect(findInputBox(), equals(inputBox));
    expect(inputBox.size.height, greaterThan(emptyInputSize.height));
    expect(inputBox.size.width, emptyInputSize.width);

    final Size threeLineInputSize = inputBox.size;

    // Filling with 3 lines of text stays the same size
    await tester.enterText(find.byType(TextField), kThreeLines);
    await tester.pumpWidget(textFieldBuilder(maxLines: 3));
    expect(findInputBox(), equals(inputBox));
    expect(inputBox.size, threeLineInputSize);

    // An extra line won't increase the size because we max at 3.
    await tester.enterText(find.byType(TextField), kMoreThanFourLines);
    await tester.pumpWidget(textFieldBuilder(maxLines: 3));
    expect(findInputBox(), equals(inputBox));
    expect(inputBox.size, threeLineInputSize);

    // But now it will... but it will max at four
    await tester.enterText(find.byType(TextField), kMoreThanFourLines);
    await tester.pumpWidget(textFieldBuilder(maxLines: 4));
    expect(findInputBox(), equals(inputBox));
    expect(inputBox.size.height, greaterThan(threeLineInputSize.height));
    expect(inputBox.size.width, threeLineInputSize.width);

    final Size fourLineInputSize = inputBox.size;

    // Now it won't max out until the end
    await tester.enterText(find.byType(TextField), '');
    await tester.pumpWidget(textFieldBuilder(maxLines: null));
    expect(findInputBox(), equals(inputBox));
    expect(inputBox.size, equals(emptyInputSize));
    await tester.enterText(find.byType(TextField), kThreeLines);
    await tester.pump();
    expect(inputBox.size, equals(threeLineInputSize));
    await tester.enterText(find.byType(TextField), kMoreThanFourLines);
    await tester.pump();
    expect(inputBox.size.height, greaterThan(fourLineInputSize.height));
    expect(inputBox.size.width, fourLineInputSize.width);
  });

  testWidgets('TextField height with minLines and maxLines', (WidgetTester tester) async {
    await tester.pumpWidget(textFieldBuilder());

    RenderBox findInputBox() => tester.renderObject(find.byKey(textFieldKey));

    final RenderBox inputBox = findInputBox();
    final Size emptyInputSize = inputBox.size;

    await tester.enterText(find.byType(TextField), 'No wrapping here.');
    await tester.pumpWidget(textFieldBuilder());
    expect(findInputBox(), equals(inputBox));
    expect(inputBox.size, equals(emptyInputSize));

    // min and max set to same value locks height to value.
    await tester.pumpWidget(textFieldBuilder(minLines: 3, maxLines: 3));
    expect(findInputBox(), equals(inputBox));
    expect(inputBox.size.height, greaterThan(emptyInputSize.height));
    expect(inputBox.size.width, emptyInputSize.width);

    final Size threeLineInputSize = inputBox.size;

    // maxLines: null with minLines set grows beyond minLines
    await tester.pumpWidget(textFieldBuilder(minLines: 3, maxLines: null));
    expect(findInputBox(), equals(inputBox));
    expect(inputBox.size, threeLineInputSize);
    await tester.enterText(find.byType(TextField), kMoreThanFourLines);
    await tester.pump();
    expect(inputBox.size.height, greaterThan(threeLineInputSize.height));
    expect(inputBox.size.width, threeLineInputSize.width);

    // With minLines and maxLines set, input will expand through the range
    await tester.enterText(find.byType(TextField), '');
    await tester.pumpWidget(textFieldBuilder(minLines: 3, maxLines: 4));
    expect(findInputBox(), equals(inputBox));
    expect(inputBox.size, equals(threeLineInputSize));
    await tester.enterText(find.byType(TextField), kMoreThanFourLines);
    await tester.pump();
    expect(inputBox.size.height, greaterThan(threeLineInputSize.height));
    expect(inputBox.size.width, threeLineInputSize.width);

    // minLines can't be greater than maxLines.
    expect(() async {
      await tester.pumpWidget(textFieldBuilder(minLines: 3, maxLines: 2));
    }, throwsAssertionError);

    // maxLines defaults to 1 and can't be less than minLines
    expect(() async {
      await tester.pumpWidget(textFieldBuilder(minLines: 3));
    }, throwsAssertionError);
  });

  testWidgets('Multiline text when wrapped in Expanded', (WidgetTester tester) async {
    Widget expandedTextFieldBuilder({
      int? maxLines = 1,
      int? minLines,
      bool expands = false,
    }) {
      return boilerplate(
        child: Column(
          mainAxisAlignment: MainAxisAlignment.center,
          children: <Widget>[
            Expanded(
              child: TextField(
                key: textFieldKey,
                style: const TextStyle(color: Colors.black, fontSize: 34.0),
                maxLines: maxLines,
                minLines: minLines,
                expands: expands,
                decoration: const InputDecoration(
                  hintText: 'Placeholder',
                ),
              ),
            ),
          ],
        ),
      );
    }

    await tester.pumpWidget(expandedTextFieldBuilder());

    RenderBox findBorder() {
      return tester.renderObject(find.descendant(
        of: find.byType(InputDecorator),
        matching: find.byWidgetPredicate((Widget w) => '${w.runtimeType}' == '_BorderContainer'),
      ));
    }
    final RenderBox border = findBorder();

    // Without expanded: true and maxLines: null, the TextField does not expand
    // to fill its parent when wrapped in an Expanded widget.
    final Size unexpandedInputSize = border.size;

    // It does expand to fill its parent when expands: true, maxLines: null, and
    // it's wrapped in an Expanded widget.
    await tester.pumpWidget(expandedTextFieldBuilder(expands: true, maxLines: null));
    expect(border.size.height, greaterThan(unexpandedInputSize.height));
    expect(border.size.width, unexpandedInputSize.width);

    // min/maxLines that is not null and expands: true contradict each other.
    expect(() async {
      await tester.pumpWidget(expandedTextFieldBuilder(expands: true, maxLines: 4));
    }, throwsAssertionError);
    expect(() async {
      await tester.pumpWidget(expandedTextFieldBuilder(expands: true, minLines: 1, maxLines: null));
    }, throwsAssertionError);
  });

  // Regression test for https://github.com/flutter/flutter/pull/29093
  testWidgets('Multiline text when wrapped in IntrinsicHeight', (WidgetTester tester) async {
    final Key intrinsicHeightKey = UniqueKey();
    Widget intrinsicTextFieldBuilder(bool wrapInIntrinsic) {
      final TextFormField textField = TextFormField(
        key: textFieldKey,
        style: const TextStyle(color: Colors.black, fontSize: 34.0),
        maxLines: null,
        decoration: const InputDecoration(
          counterText: 'I am counter',
        ),
      );
      final Widget widget = wrapInIntrinsic
        ? IntrinsicHeight(key: intrinsicHeightKey, child: textField)
        : textField;
      return boilerplate(
        child: Column(
          mainAxisAlignment: MainAxisAlignment.center,
          children: <Widget>[widget],
        ),
      );
    }

    await tester.pumpWidget(intrinsicTextFieldBuilder(false));
    expect(find.byKey(intrinsicHeightKey), findsNothing);

    RenderBox findEditableText() => tester.renderObject(find.byType(EditableText));
    RenderBox editableText = findEditableText();
    final Size unwrappedEditableTextSize = editableText.size;

    // Wrapping in IntrinsicHeight should not affect the height of the input
    await tester.pumpWidget(intrinsicTextFieldBuilder(true));
    editableText = findEditableText();
    expect(editableText.size.height, unwrappedEditableTextSize.height);
    expect(editableText.size.width, unwrappedEditableTextSize.width);
  });

  // Regression test for https://github.com/flutter/flutter/pull/29093
  testWidgets('errorText empty string', (WidgetTester tester) async {
    Widget textFormFieldBuilder(String? errorText) {
      return boilerplate(
        child: Column(
          mainAxisAlignment: MainAxisAlignment.center,
          children: <Widget>[
            TextFormField(
              key: textFieldKey,
              maxLength: 3,
              maxLengthEnforcement: MaxLengthEnforcement.none,
              decoration: InputDecoration(
                counterText: '',
                errorText: errorText,
              ),
            ),
          ],
        ),
      );
    }

    await tester.pumpWidget(textFormFieldBuilder(null));

    RenderBox findInputBox() => tester.renderObject(find.byKey(textFieldKey));
    final RenderBox inputBox = findInputBox();
    final Size errorNullInputSize = inputBox.size;

    // Setting errorText causes the input's height to increase to accommodate it
    await tester.pumpWidget(textFormFieldBuilder('im errorText'));
    expect(inputBox, findInputBox());
    expect(inputBox.size.height, greaterThan(errorNullInputSize.height));
    expect(inputBox.size.width, errorNullInputSize.width);
    final Size errorInputSize = inputBox.size;

    // Setting errorText to an empty string causes the input's height to
    // increase to accommodate it, even though it's not displayed.
    // This may or may not be ideal behavior, but it is legacy behavior and
    // there are visual tests that rely on it (see Github issue referenced at
    // the top of this test). A counterText of empty string does not affect
    // input height, however.
    await tester.pumpWidget(textFormFieldBuilder(''));
    expect(inputBox, findInputBox());
    expect(inputBox.size.height, errorInputSize.height);
    expect(inputBox.size.width, errorNullInputSize.width);
  });

  testWidgets('Growable TextField when content height exceeds parent', (WidgetTester tester) async {
    const double height = 200.0;
    const double padding = 24.0;

    Widget containedTextFieldBuilder({
      Widget? counter,
      String? helperText,
      String? labelText,
      Widget? prefix,
    }) {
      return boilerplate(
        child: SizedBox(
          height: height,
          child: TextField(
            key: textFieldKey,
            maxLines: null,
            decoration: InputDecoration(
              counter: counter,
              helperText: helperText,
              labelText: labelText,
              prefix: prefix,
            ),
          ),
        ),
      );
    }

    await tester.pumpWidget(containedTextFieldBuilder());
    RenderBox findEditableText() => tester.renderObject(find.byType(EditableText));

    final RenderBox inputBox = findEditableText();

    // With no decoration and when overflowing with content, the EditableText
    // takes up the full height minus the padding, so the input fits perfectly
    // inside the parent.
    await tester.enterText(find.byType(TextField), 'a\n' * 11);
    await tester.pump();
    expect(findEditableText(), equals(inputBox));
    expect(inputBox.size.height, height - padding);

    // Adding a counter causes the EditableText to shrink to fit the counter
    // inside the parent as well.
    const double counterHeight = 40.0;
    const double subtextGap = 8.0;
    const double counterSpace = counterHeight + subtextGap;
    await tester.pumpWidget(containedTextFieldBuilder(
      counter: Container(height: counterHeight),
    ));
    expect(findEditableText(), equals(inputBox));
    expect(inputBox.size.height, height - padding - counterSpace);

    // Including helperText causes the EditableText to shrink to fit the text
    // inside the parent as well.
    await tester.pumpWidget(containedTextFieldBuilder(
      helperText: 'I am helperText',
    ));
    expect(findEditableText(), equals(inputBox));
    const double helperTextSpace = 12.0;
    expect(inputBox.size.height, height - padding - helperTextSpace - subtextGap);

    // When both helperText and counter are present, EditableText shrinks by the
    // height of the taller of the two in order to fit both within the parent.
    await tester.pumpWidget(containedTextFieldBuilder(
      counter: Container(height: counterHeight),
      helperText: 'I am helperText',
    ));
    expect(findEditableText(), equals(inputBox));
    expect(inputBox.size.height, height - padding - counterSpace);

    // When a label is present, EditableText shrinks to fit it at the top so
    // that the bottom of the input still lines up perfectly with the parent.
    await tester.pumpWidget(containedTextFieldBuilder(
      labelText: 'I am labelText',
    ));
    const double labelSpace = 16.0;
    expect(findEditableText(), equals(inputBox));
    expect(inputBox.size.height, height - padding - labelSpace);

    // When decoration is present on the top and bottom, EditableText shrinks to
    // fit both inside the parent independently.
    await tester.pumpWidget(containedTextFieldBuilder(
      counter: Container(height: counterHeight),
      labelText: 'I am labelText',
    ));
    expect(findEditableText(), equals(inputBox));
    expect(inputBox.size.height, height - padding - counterSpace - labelSpace);

    // When a prefix or suffix is present in an input that's full of content,
    // it is ignored and allowed to expand beyond the top of the input. Other
    // top and bottom decoration is still respected.
    await tester.pumpWidget(containedTextFieldBuilder(
      counter: Container(height: counterHeight),
      labelText: 'I am labelText',
      prefix: const SizedBox(
        width: 10,
        height: 60,
      ),
    ));
    expect(findEditableText(), equals(inputBox));
    expect(
      inputBox.size.height,
      height
      - padding
      - labelSpace
      - counterSpace,
    );
  });

  testWidgets('Multiline hint text will wrap up to maxLines', (WidgetTester tester) async {
    final Key textFieldKey = UniqueKey();

    Widget builder(int? maxLines, final String hintMsg) {
      return boilerplate(
        child: TextField(
          key: textFieldKey,
          style: const TextStyle(color: Colors.black, fontSize: 34.0),
          maxLines: maxLines,
          decoration: InputDecoration(
            hintText: hintMsg,
          ),
        ),
      );
    }

    const String hintPlaceholder = 'Placeholder';
    const String multipleLineText = "Here's a text, which is more than one line, to demonstrate the multiple line hint text";
    await tester.pumpWidget(builder(null, hintPlaceholder));

    RenderBox findHintText(String hint) => tester.renderObject(find.text(hint));

    final RenderBox hintTextBox = findHintText(hintPlaceholder);
    final Size oneLineHintSize = hintTextBox.size;

    await tester.pumpWidget(builder(null, hintPlaceholder));
    expect(findHintText(hintPlaceholder), equals(hintTextBox));
    expect(hintTextBox.size, equals(oneLineHintSize));

    const int maxLines = 3;
    await tester.pumpWidget(builder(maxLines, multipleLineText));
    final Text hintTextWidget = tester.widget(find.text(multipleLineText));
    expect(hintTextWidget.maxLines, equals(maxLines));
    expect(findHintText(multipleLineText).size.width, greaterThanOrEqualTo(oneLineHintSize.width));
    expect(findHintText(multipleLineText).size.height, greaterThanOrEqualTo(oneLineHintSize.height));
  });

  testWidgets('Can drag handles to change selection in multiline', (WidgetTester tester) async {
    final TextEditingController controller = TextEditingController();

    await tester.pumpWidget(
      overlay(
        child: TextField(
          dragStartBehavior: DragStartBehavior.down,
          controller: controller,
          style: const TextStyle(color: Colors.black, fontSize: 34.0),
          maxLines: 3,
        ),
      ),
    );

    const String testValue = kThreeLines;
    const String cutValue = 'First line of stuff';
    await tester.enterText(find.byType(TextField), testValue);
    await skipPastScrollingAnimation(tester);

    // Check that the text spans multiple lines.
    final Offset firstPos = textOffsetToPosition(tester, testValue.indexOf('First'));
    final Offset secondPos = textOffsetToPosition(tester, testValue.indexOf('Second'));
    final Offset thirdPos = textOffsetToPosition(tester, testValue.indexOf('Third'));
    final Offset middleStringPos = textOffsetToPosition(tester, testValue.indexOf('irst'));
    expect(firstPos.dx, 0);
    expect(secondPos.dx, 0);
    expect(thirdPos.dx, 0);
    expect(middleStringPos.dx, 34);
    expect(firstPos.dx, secondPos.dx);
    expect(firstPos.dx, thirdPos.dx);
    expect(firstPos.dy, lessThan(secondPos.dy));
    expect(secondPos.dy, lessThan(thirdPos.dy));

    // Long press the 'n' in 'until' to select the word.
    final Offset untilPos = textOffsetToPosition(tester, testValue.indexOf('until')+1);
    TestGesture gesture = await tester.startGesture(untilPos, pointer: 7);
    await tester.pump(const Duration(seconds: 2));
    await gesture.up();
    await tester.pump();
    await tester.pump(const Duration(milliseconds: 200)); // skip past the frame where the opacity is zero

    expect(controller.selection.baseOffset, 39);
    expect(controller.selection.extentOffset, 44);

    final RenderEditable renderEditable = findRenderEditable(tester);
    final List<TextSelectionPoint> endpoints = globalize(
      renderEditable.getEndpointsForSelection(controller.selection),
      renderEditable,
    );
    expect(endpoints.length, 2);

    // Drag the right handle to the third line, just after 'Third'.
    Offset handlePos = endpoints[1].point + const Offset(1.0, 1.0);
    Offset newHandlePos = textOffsetToPosition(tester, testValue.indexOf('Third') + 5);
    gesture = await tester.startGesture(handlePos, pointer: 7);
    await tester.pump();
    await gesture.moveTo(newHandlePos);
    await tester.pump();
    await gesture.up();
    await tester.pump();

    expect(controller.selection.baseOffset, 39);
    expect(controller.selection.extentOffset, 50);

    // Drag the left handle to the first line, just after 'First'.
    handlePos = endpoints[0].point + const Offset(-1.0, 1.0);
    newHandlePos = textOffsetToPosition(tester, testValue.indexOf('First') + 5);
    gesture = await tester.startGesture(handlePos, pointer: 7);
    await tester.pump();
    await gesture.moveTo(newHandlePos);
    await tester.pump();
    await gesture.up();
    await tester.pump();

    expect(controller.selection.baseOffset, 5);
    expect(controller.selection.extentOffset, 50);

    if (!isContextMenuProvidedByPlatform) {
      await tester.tap(find.text('Cut'));
      await tester.pump();
      expect(controller.selection.isCollapsed, true);
      expect(controller.text, cutValue);
    }
  });

  testWidgets('Can scroll multiline input', (WidgetTester tester) async {
    final Key textFieldKey = UniqueKey();
    final TextEditingController controller = TextEditingController(
      text: kMoreThanFourLines,
    );

    await tester.pumpWidget(
      overlay(
        child: TextField(
          dragStartBehavior: DragStartBehavior.down,
          key: textFieldKey,
          controller: controller,
          style: const TextStyle(color: Colors.black, fontSize: 34.0),
          maxLines: 2,
        ),
      ),
    );

    RenderBox findInputBox() => tester.renderObject(find.byKey(textFieldKey));
    final RenderBox inputBox = findInputBox();

    // Check that the last line of text is not displayed.
    final Offset firstPos = textOffsetToPosition(tester, kMoreThanFourLines.indexOf('First'));
    final Offset fourthPos = textOffsetToPosition(tester, kMoreThanFourLines.indexOf('Fourth'));
    expect(firstPos.dx, 0);
    expect(fourthPos.dx, 0);
    expect(firstPos.dx, fourthPos.dx);
    expect(firstPos.dy, lessThan(fourthPos.dy));
    expect(inputBox.hitTest(BoxHitTestResult(), position: inputBox.globalToLocal(firstPos)), isTrue);
    expect(inputBox.hitTest(BoxHitTestResult(), position: inputBox.globalToLocal(fourthPos)), isFalse);

    TestGesture gesture = await tester.startGesture(firstPos, pointer: 7);
    await tester.pump();
    await gesture.moveBy(const Offset(0.0, -1000.0));
    await tester.pump(const Duration(seconds: 1));
    // Wait and drag again to trigger https://github.com/flutter/flutter/issues/6329
    // (No idea why this is necessary, but the bug wouldn't repro without it.)
    await gesture.moveBy(const Offset(0.0, -1000.0));
    await tester.pump(const Duration(seconds: 1));
    await gesture.up();
    await tester.pump();
    await tester.pump(const Duration(seconds: 1));

    // Now the first line is scrolled up, and the fourth line is visible.
    Offset newFirstPos = textOffsetToPosition(tester, kMoreThanFourLines.indexOf('First'));
    Offset newFourthPos = textOffsetToPosition(tester, kMoreThanFourLines.indexOf('Fourth'));

    expect(newFirstPos.dy, lessThan(firstPos.dy));
    expect(inputBox.hitTest(BoxHitTestResult(), position: inputBox.globalToLocal(newFirstPos)), isFalse);
    expect(inputBox.hitTest(BoxHitTestResult(), position: inputBox.globalToLocal(newFourthPos)), isTrue);

    // Now try scrolling by dragging the selection handle.
    // Long press the middle of the word "won't" in the fourth line.
    final Offset selectedWordPos = textOffsetToPosition(
      tester,
      kMoreThanFourLines.indexOf('Fourth line') + 14,
    );

    gesture = await tester.startGesture(selectedWordPos, pointer: 7);
    await tester.pump(const Duration(seconds: 1));
    await gesture.up();
    await tester.pump();
    await tester.pump(const Duration(seconds: 1));

    expect(controller.selection.base.offset, 77);
    expect(controller.selection.extent.offset, 82);
    // Sanity check for the word selected is the intended one.
    expect(
      controller.text.substring(controller.selection.baseOffset, controller.selection.extentOffset),
      "won't",
    );

    final RenderEditable renderEditable = findRenderEditable(tester);
    final List<TextSelectionPoint> endpoints = globalize(
      renderEditable.getEndpointsForSelection(controller.selection),
      renderEditable,
    );
    expect(endpoints.length, 2);

    // Drag the left handle to the first line, just after 'First'.
    final Offset handlePos = endpoints[0].point + const Offset(-1, 1);
    final Offset newHandlePos = textOffsetToPosition(tester, kMoreThanFourLines.indexOf('First') + 5);
    gesture = await tester.startGesture(handlePos, pointer: 7);
    await tester.pump(const Duration(seconds: 1));
    await gesture.moveTo(newHandlePos + const Offset(0.0, -10.0));
    await tester.pump(const Duration(seconds: 1));
    await gesture.up();
    await tester.pump(const Duration(seconds: 1));

    // The text should have scrolled up with the handle to keep the active
    // cursor visible, back to its original position.
    newFirstPos = textOffsetToPosition(tester, kMoreThanFourLines.indexOf('First'));
    newFourthPos = textOffsetToPosition(tester, kMoreThanFourLines.indexOf('Fourth'));
    expect(newFirstPos.dy, firstPos.dy);
    expect(inputBox.hitTest(BoxHitTestResult(), position: inputBox.globalToLocal(newFirstPos)), isTrue);
    expect(inputBox.hitTest(BoxHitTestResult(), position: inputBox.globalToLocal(newFourthPos)), isFalse);
  });

  testWidgets('TextField smoke test', (WidgetTester tester) async {
    late String textFieldValue;

    await tester.pumpWidget(
      overlay(
        child: TextField(
          decoration: null,
          onChanged: (String value) {
            textFieldValue = value;
          },
        ),
      ),
    );

    Future<void> checkText(String testValue) {
      return TestAsyncUtils.guard(() async {
        await tester.enterText(find.byType(TextField), testValue);

        // Check that the onChanged event handler fired.
        expect(textFieldValue, equals(testValue));

        await tester.pump();
      });
    }

    await checkText('Hello World');
  });

  testWidgets('TextField with global key', (WidgetTester tester) async {
    final GlobalKey textFieldKey = GlobalKey(debugLabel: 'textFieldKey');
    late String textFieldValue;

    await tester.pumpWidget(
      overlay(
        child: TextField(
          key: textFieldKey,
          decoration: const InputDecoration(
            hintText: 'Placeholder',
          ),
          onChanged: (String value) { textFieldValue = value; },
        ),
      ),
    );

    Future<void> checkText(String testValue) async {
      return TestAsyncUtils.guard(() async {
        await tester.enterText(find.byType(TextField), testValue);

        // Check that the onChanged event handler fired.
        expect(textFieldValue, equals(testValue));

        await tester.pump();
      });
    }

    await checkText('Hello World');
  });

  testWidgets('TextField errorText trumps helperText', (WidgetTester tester) async {
    await tester.pumpWidget(
      overlay(
        child: const TextField(
          decoration: InputDecoration(
            errorText: 'error text',
            helperText: 'helper text',
          ),
        ),
      ),
    );
    expect(find.text('helper text'), findsNothing);
    expect(find.text('error text'), findsOneWidget);
  });

  testWidgets('TextField with default helperStyle', (WidgetTester tester) async {
    final ThemeData themeData = ThemeData(hintColor: Colors.blue[500]);
    await tester.pumpWidget(
      overlay(
        child: Theme(
          data: themeData,
          child: const TextField(
            decoration: InputDecoration(
              helperText: 'helper text',
            ),
          ),
        ),
      ),
    );
    final Text helperText = tester.widget(find.text('helper text'));
    expect(helperText.style!.color, themeData.hintColor);
    expect(helperText.style!.fontSize, Typography.englishLike2014.bodySmall!.fontSize);
  });

  testWidgets('TextField with specified helperStyle', (WidgetTester tester) async {
    final TextStyle style = TextStyle(
      inherit: false,
      color: Colors.pink[500],
      fontSize: 10.0,
    );

    await tester.pumpWidget(
      overlay(
        child: TextField(
          decoration: InputDecoration(
            helperText: 'helper text',
            helperStyle: style,
          ),
        ),
      ),
    );
    final Text helperText = tester.widget(find.text('helper text'));
    expect(helperText.style, style);
  });

  testWidgets('TextField with default hintStyle', (WidgetTester tester) async {
    final TextStyle style = TextStyle(
      color: Colors.pink[500],
      fontSize: 10.0,
    );
    final ThemeData themeData = ThemeData(
      hintColor: Colors.blue[500],
    );

    await tester.pumpWidget(
      overlay(
        child: Theme(
          data: themeData,
          child: TextField(
            decoration: const InputDecoration(
              hintText: 'Placeholder',
            ),
            style: style,
          ),
        ),
      ),
    );

    final Text hintText = tester.widget(find.text('Placeholder'));
    expect(hintText.style!.color, themeData.hintColor);
    expect(hintText.style!.fontSize, style.fontSize);
  });

  testWidgets('TextField with specified hintStyle', (WidgetTester tester) async {
    final TextStyle hintStyle = TextStyle(
      inherit: false,
      color: Colors.pink[500],
      fontSize: 10.0,
    );

    await tester.pumpWidget(
      overlay(
        child: TextField(
          decoration: InputDecoration(
            hintText: 'Placeholder',
            hintStyle: hintStyle,
          ),
        ),
      ),
    );

    final Text hintText = tester.widget(find.text('Placeholder'));
    expect(hintText.style, hintStyle);
  });

  testWidgets('TextField with specified prefixStyle', (WidgetTester tester) async {
    final TextStyle prefixStyle = TextStyle(
      inherit: false,
      color: Colors.pink[500],
      fontSize: 10.0,
    );

    await tester.pumpWidget(
      overlay(
        child: TextField(
          decoration: InputDecoration(
            prefixText: 'Prefix:',
            prefixStyle: prefixStyle,
          ),
        ),
      ),
    );

    final Text prefixText = tester.widget(find.text('Prefix:'));
    expect(prefixText.style, prefixStyle);
  });

  testWidgets('TextField with specified suffixStyle', (WidgetTester tester) async {
    final TextStyle suffixStyle = TextStyle(
      color: Colors.pink[500],
      fontSize: 10.0,
    );

    await tester.pumpWidget(
      overlay(
        child: TextField(
          decoration: InputDecoration(
            suffixText: '.com',
            suffixStyle: suffixStyle,
          ),
        ),
      ),
    );

    final Text suffixText = tester.widget(find.text('.com'));
    expect(suffixText.style, suffixStyle);
  });

  testWidgets('TextField prefix and suffix appear correctly with no hint or label', (WidgetTester tester) async {
    final Key secondKey = UniqueKey();

    await tester.pumpWidget(
      overlay(
        child: Column(
          children: <Widget>[
            const TextField(
              decoration: InputDecoration(
                labelText: 'First',
              ),
            ),
            TextField(
              key: secondKey,
              decoration: const InputDecoration(
                prefixText: 'Prefix',
                suffixText: 'Suffix',
              ),
            ),
          ],
        ),
      ),
    );

    expect(find.text('Prefix'), findsOneWidget);
    expect(find.text('Suffix'), findsOneWidget);

    // Focus the Input. The prefix should still display.
    await tester.tap(find.byKey(secondKey));
    await tester.pump();

    expect(find.text('Prefix'), findsOneWidget);
    expect(find.text('Suffix'), findsOneWidget);

    // Enter some text, and the prefix should still display.
    await tester.enterText(find.byKey(secondKey), 'Hi');
    await tester.pump();
    await tester.pump(const Duration(seconds: 1));

    expect(find.text('Prefix'), findsOneWidget);
    expect(find.text('Suffix'), findsOneWidget);
  });

  testWidgets('TextField prefix and suffix appear correctly with hint text', (WidgetTester tester) async {
    final TextStyle hintStyle = TextStyle(
      inherit: false,
      color: Colors.pink[500],
      fontSize: 10.0,
    );
    final Key secondKey = UniqueKey();

    await tester.pumpWidget(
      overlay(
        child: Column(
          children: <Widget>[
            const TextField(
              decoration: InputDecoration(
                labelText: 'First',
              ),
            ),
            TextField(
              key: secondKey,
              decoration: InputDecoration(
                hintText: 'Hint',
                hintStyle: hintStyle,
                prefixText: 'Prefix',
                suffixText: 'Suffix',
              ),
            ),
          ],
        ),
      ),
    );

    // Neither the prefix or the suffix should initially be visible, only the hint.
    expect(getOpacity(tester, find.text('Prefix')), 0.0);
    expect(getOpacity(tester, find.text('Suffix')), 0.0);
    expect(getOpacity(tester, find.text('Hint')), 1.0);

    await tester.tap(find.byKey(secondKey));
    await tester.pumpAndSettle();

    // Focus the Input. The hint, prefix, and suffix should appear
    expect(getOpacity(tester, find.text('Prefix')), 1.0);
    expect(getOpacity(tester, find.text('Suffix')), 1.0);
    expect(getOpacity(tester, find.text('Hint')), 1.0);

    // Enter some text, and the hint should disappear and the prefix and suffix
    // should continue to be visible
    await tester.enterText(find.byKey(secondKey), 'Hi');
    await tester.pumpAndSettle();

    expect(getOpacity(tester, find.text('Prefix')), 1.0);
    expect(getOpacity(tester, find.text('Suffix')), 1.0);
    expect(getOpacity(tester, find.text('Hint')), 0.0);

    // Check and make sure that the right styles were applied.
    final Text prefixText = tester.widget(find.text('Prefix'));
    expect(prefixText.style, hintStyle);
    final Text suffixText = tester.widget(find.text('Suffix'));
    expect(suffixText.style, hintStyle);
  });

  testWidgets('TextField prefix and suffix appear correctly with label text', (WidgetTester tester) async {
    final TextStyle prefixStyle = TextStyle(
      color: Colors.pink[500],
      fontSize: 10.0,
    );
    final TextStyle suffixStyle = TextStyle(
      color: Colors.green[500],
      fontSize: 12.0,
    );
    final Key secondKey = UniqueKey();

    await tester.pumpWidget(
      overlay(
        child: Column(
          children: <Widget>[
            const TextField(
              decoration: InputDecoration(
                labelText: 'First',
              ),
            ),
            TextField(
              key: secondKey,
              decoration: InputDecoration(
                labelText: 'Label',
                prefixText: 'Prefix',
                prefixStyle: prefixStyle,
                suffixText: 'Suffix',
                suffixStyle: suffixStyle,
              ),
            ),
          ],
        ),
      ),
    );

    // Not focused. The prefix and suffix should not appear, but the label should.
    expect(getOpacity(tester, find.text('Prefix')), 0.0);
    expect(getOpacity(tester, find.text('Suffix')), 0.0);
    expect(find.text('Label'), findsOneWidget);

    // Focus the input. The label, prefix, and suffix should appear.
    await tester.tap(find.byKey(secondKey));
    await tester.pumpAndSettle();

    expect(getOpacity(tester, find.text('Prefix')), 1.0);
    expect(getOpacity(tester, find.text('Suffix')), 1.0);
    expect(find.text('Label'), findsOneWidget);

    // Enter some text. The label, prefix, and suffix should remain visible.
    await tester.enterText(find.byKey(secondKey), 'Hi');
    await tester.pumpAndSettle();

    expect(getOpacity(tester, find.text('Prefix')), 1.0);
    expect(getOpacity(tester, find.text('Suffix')), 1.0);
    expect(find.text('Label'), findsOneWidget);

    // Check and make sure that the right styles were applied.
    final Text prefixText = tester.widget(find.text('Prefix'));
    expect(prefixText.style, prefixStyle);
    final Text suffixText = tester.widget(find.text('Suffix'));
    expect(suffixText.style, suffixStyle);
  });

  testWidgets('TextField label text animates', (WidgetTester tester) async {
    final Key secondKey = UniqueKey();

    await tester.pumpWidget(
      overlay(
        child: Column(
          children: <Widget>[
            const TextField(
              decoration: InputDecoration(
                labelText: 'First',
              ),
            ),
            TextField(
              key: secondKey,
              decoration: const InputDecoration(
                labelText: 'Second',
              ),
            ),
          ],
        ),
      ),
    );

    Offset pos = tester.getTopLeft(find.text('Second'));

    // Focus the Input. The label should start animating upwards.
    await tester.tap(find.byKey(secondKey));
    await tester.idle();
    await tester.pump();
    await tester.pump(const Duration(milliseconds: 50));

    Offset newPos = tester.getTopLeft(find.text('Second'));
    expect(newPos.dy, lessThan(pos.dy));

    // Label should still be sliding upward.
    await tester.pump(const Duration(milliseconds: 50));
    pos = newPos;
    newPos = tester.getTopLeft(find.text('Second'));
    expect(newPos.dy, lessThan(pos.dy));
  });

  testWidgets('Icon is separated from input/label by 16+12', (WidgetTester tester) async {
    await tester.pumpWidget(
      overlay(
        child: const TextField(
          decoration: InputDecoration(
            icon: Icon(Icons.phone),
            labelText: 'label',
            filled: true,
          ),
        ),
      ),
    );
    final double iconRight = tester.getTopRight(find.byType(Icon)).dx;
    // Per https://material.io/go/design-text-fields#text-fields-layout
    // There's a 16 dps gap between the right edge of the icon and the text field's
    // container, and the 12dps more padding between the left edge of the container
    // and the left edge of the input and label.
    expect(iconRight + 28.0, equals(tester.getTopLeft(find.text('label')).dx));
    expect(iconRight + 28.0, equals(tester.getTopLeft(find.byType(EditableText)).dx));
  });

  testWidgets('Collapsed hint text placement', (WidgetTester tester) async {
    await tester.pumpWidget(
      overlay(
        child: const TextField(
          decoration: InputDecoration.collapsed(
            hintText: 'hint',
          ),
          strutStyle: StrutStyle.disabled,
        ),
      ),
    );

    expect(tester.getTopLeft(find.text('hint')), equals(tester.getTopLeft(find.byType(EditableText))));
  });

  testWidgets('Can align to center', (WidgetTester tester) async {
    await tester.pumpWidget(
      overlay(
        child: const SizedBox(
          width: 300.0,
          child: TextField(
            textAlign: TextAlign.center,
            decoration: null,
          ),
        ),
      ),
    );

    final RenderEditable editable = findRenderEditable(tester);
    Offset topLeft = editable.localToGlobal(
      editable.getLocalRectForCaret(const TextPosition(offset: 0)).topLeft,
    );

    // The overlay() function centers its child within a 800x600 window.
    // Default cursorWidth is 2.0, test windowWidth is 800
    // Centered cursor topLeft.dx: 399 == windowWidth/2 - cursorWidth/2
    expect(topLeft.dx, equals(399.0));

    await tester.enterText(find.byType(TextField), 'abcd');
    await tester.pump();

    topLeft = editable.localToGlobal(
      editable.getLocalRectForCaret(const TextPosition(offset: 2)).topLeft,
    );

    // TextPosition(offset: 2) - center of 'abcd'
    expect(topLeft.dx, equals(399.0));
  });

  testWidgets('Can align to center within center', (WidgetTester tester) async {
    await tester.pumpWidget(
      overlay(
        child: const SizedBox(
          width: 300.0,
          child: Center(
            child: TextField(
              textAlign: TextAlign.center,
              decoration: null,
            ),
          ),
        ),
      ),
    );

    final RenderEditable editable = findRenderEditable(tester);
    Offset topLeft = editable.localToGlobal(
      editable.getLocalRectForCaret(const TextPosition(offset: 0)).topLeft,
    );

    // The overlay() function centers its child within a 800x600 window.
    // Default cursorWidth is 2.0, test windowWidth is 800
    // Centered cursor topLeft.dx: 399 == windowWidth/2 - cursorWidth/2
    expect(topLeft.dx, equals(399.0));

    await tester.enterText(find.byType(TextField), 'abcd');
    await tester.pump();

    topLeft = editable.localToGlobal(
      editable.getLocalRectForCaret(const TextPosition(offset: 2)).topLeft,
    );

    // TextPosition(offset: 2) - center of 'abcd'
    expect(topLeft.dx, equals(399.0));
  });

  testWidgets('Controller can update server', (WidgetTester tester) async {
    final TextEditingController controller1 = TextEditingController(
      text: 'Initial Text',
    );
    final TextEditingController controller2 = TextEditingController(
      text: 'More Text',
    );

    TextEditingController? currentController;
    late StateSetter setState;

    await tester.pumpWidget(
      overlay(
        child: StatefulBuilder(
          builder: (BuildContext context, StateSetter setter) {
            setState = setter;
            return TextField(controller: currentController);
          },
        ),
      ),
    );
    expect(tester.testTextInput.editingState, isNull);

    // Initial state with null controller.
    await tester.tap(find.byType(TextField));
    await tester.pump();
    expect(tester.testTextInput.editingState!['text'], isEmpty);

    // Update the controller from null to controller1.
    setState(() {
      currentController = controller1;
    });
    await tester.pump();
    expect(tester.testTextInput.editingState!['text'], equals('Initial Text'));

    // Verify that updates to controller1 are handled.
    controller1.text = 'Updated Text';
    await tester.idle();
    expect(tester.testTextInput.editingState!['text'], equals('Updated Text'));

    // Verify that switching from controller1 to controller2 is handled.
    setState(() {
      currentController = controller2;
    });
    await tester.pump();
    expect(tester.testTextInput.editingState!['text'], equals('More Text'));

    // Verify that updates to controller1 are ignored.
    controller1.text = 'Ignored Text';
    await tester.idle();
    expect(tester.testTextInput.editingState!['text'], equals('More Text'));

    // Verify that updates to controller text are handled.
    controller2.text = 'Additional Text';
    await tester.idle();
    expect(tester.testTextInput.editingState!['text'], equals('Additional Text'));

    // Verify that updates to controller selection are handled.
    controller2.selection = const TextSelection(baseOffset: 0, extentOffset: 5);
    await tester.idle();
    expect(tester.testTextInput.editingState!['selectionBase'], equals(0));
    expect(tester.testTextInput.editingState!['selectionExtent'], equals(5));

    // Verify that calling clear() clears the text.
    controller2.clear();
    await tester.idle();
    expect(tester.testTextInput.editingState!['text'], equals(''));

    // Verify that switching from controller2 to null preserves current text.
    controller2.text = 'The Final Cut';
    await tester.idle();
    expect(tester.testTextInput.editingState!['text'], equals('The Final Cut'));
    setState(() {
      currentController = null;
    });
    await tester.pump();
    expect(tester.testTextInput.editingState!['text'], equals('The Final Cut'));

    // Verify that changes to controller2 are ignored.
    controller2.text = 'Goodbye Cruel World';
    expect(tester.testTextInput.editingState!['text'], equals('The Final Cut'));
  });

  testWidgets('Cannot enter new lines onto single line TextField', (WidgetTester tester) async {
    final TextEditingController textController = TextEditingController();

    await tester.pumpWidget(boilerplate(
      child: TextField(controller: textController, decoration: null),
    ));

    await tester.enterText(find.byType(TextField), 'abc\ndef');

    expect(textController.text, 'abcdef');
  });

  testWidgets('Injected formatters are chained', (WidgetTester tester) async {
    final TextEditingController textController = TextEditingController();

    await tester.pumpWidget(boilerplate(
      child: TextField(
        controller: textController,
        decoration: null,
        inputFormatters: <TextInputFormatter> [
          FilteringTextInputFormatter.deny(
            RegExp(r'[a-z]'),
            replacementString: '#',
          ),
        ],
      ),
    ));

    await tester.enterText(find.byType(TextField), 'a一b二c三\nd四e五f六');
    // The default single line formatter replaces \n with empty string.
    expect(textController.text, '#一#二#三#四#五#六');
  });

  testWidgets('Injected formatters are chained (deprecated names)', (WidgetTester tester) async {
    final TextEditingController textController = TextEditingController();

    await tester.pumpWidget(boilerplate(
      child: TextField(
        controller: textController,
        decoration: null,
        inputFormatters: <TextInputFormatter> [
          FilteringTextInputFormatter.deny(
            RegExp(r'[a-z]'),
            replacementString: '#',
          ),
        ],
      ),
    ));

    await tester.enterText(find.byType(TextField), 'a一b二c三\nd四e五f六');
    // The default single line formatter replaces \n with empty string.
    expect(textController.text, '#一#二#三#四#五#六');
  });

  testWidgets('Chained formatters are in sequence', (WidgetTester tester) async {
    final TextEditingController textController = TextEditingController();

    await tester.pumpWidget(boilerplate(
      child: TextField(
        controller: textController,
        decoration: null,
        maxLines: 2,
        inputFormatters: <TextInputFormatter> [
          FilteringTextInputFormatter.deny(
            RegExp(r'[a-z]'),
            replacementString: '12\n',
          ),
          FilteringTextInputFormatter.allow(RegExp(r'\n[0-9]')),
        ],
      ),
    ));

    await tester.enterText(find.byType(TextField), 'a1b2c3');
    // The first formatter turns it into
    // 12\n112\n212\n3
    // The second formatter turns it into
    // \n1\n2\n3
    // Multiline is allowed since maxLine != 1.
    expect(textController.text, '\n1\n2\n3');
  });

  testWidgets('Chained formatters are in sequence (deprecated names)', (WidgetTester tester) async {
    final TextEditingController textController = TextEditingController();

    await tester.pumpWidget(boilerplate(
      child: TextField(
        controller: textController,
        decoration: null,
        maxLines: 2,
        inputFormatters: <TextInputFormatter> [
          FilteringTextInputFormatter.deny(
            RegExp(r'[a-z]'),
            replacementString: '12\n',
          ),
          FilteringTextInputFormatter.allow(RegExp(r'\n[0-9]')),
        ],
      ),
    ));

    await tester.enterText(find.byType(TextField), 'a1b2c3');
    // The first formatter turns it into
    // 12\n112\n212\n3
    // The second formatter turns it into
    // \n1\n2\n3
    // Multiline is allowed since maxLine != 1.
    expect(textController.text, '\n1\n2\n3');
  });

  testWidgets('Pasted values are formatted', (WidgetTester tester) async {
    final TextEditingController textController = TextEditingController();

    await tester.pumpWidget(
      overlay(
        child: TextField(
          controller: textController,
          decoration: null,
          inputFormatters: <TextInputFormatter> [
            FilteringTextInputFormatter.digitsOnly,
          ],
        ),
      ),
    );

    await tester.enterText(find.byType(TextField), 'a1b\n2c3');
    expect(textController.text, '123');
    await skipPastScrollingAnimation(tester);

    await tester.tapAt(textOffsetToPosition(tester, '123'.indexOf('2')));
    await tester.pump();
    await tester.pump(const Duration(milliseconds: 200)); // skip past the frame where the opacity is zero
    final RenderEditable renderEditable = findRenderEditable(tester);
    final List<TextSelectionPoint> endpoints = globalize(
      renderEditable.getEndpointsForSelection(textController.selection),
      renderEditable,
    );
    await tester.tapAt(endpoints[0].point + const Offset(1.0, 1.0));
    await tester.pump();
    await tester.pump(const Duration(milliseconds: 200)); // skip past the frame where the opacity is zero

    Clipboard.setData(const ClipboardData(text: '一4二\n5三6'));
    await tester.tap(find.text('Paste'));
    await tester.pump();
    // Puts 456 before the 2 in 123.
    expect(textController.text, '145623');
  }, skip: isContextMenuProvidedByPlatform); // [intended] only applies to platforms where we supply the context menu.

  testWidgets('Pasted values are formatted (deprecated names)', (WidgetTester tester) async {
    final TextEditingController textController = TextEditingController();

    await tester.pumpWidget(
      overlay(
        child: TextField(
          controller: textController,
          decoration: null,
          inputFormatters: <TextInputFormatter> [
            FilteringTextInputFormatter.digitsOnly,
          ],
        ),
      ),
    );

    await tester.enterText(find.byType(TextField), 'a1b\n2c3');
    expect(textController.text, '123');
    await skipPastScrollingAnimation(tester);

    await tester.tapAt(textOffsetToPosition(tester, '123'.indexOf('2')));
    await tester.pump();
    await tester.pump(const Duration(milliseconds: 200)); // skip past the frame where the opacity is zero
    final RenderEditable renderEditable = findRenderEditable(tester);
    final List<TextSelectionPoint> endpoints = globalize(
      renderEditable.getEndpointsForSelection(textController.selection),
      renderEditable,
    );
    await tester.tapAt(endpoints[0].point + const Offset(1.0, 1.0));
    await tester.pump();
    await tester.pump(const Duration(milliseconds: 200)); // skip past the frame where the opacity is zero

    Clipboard.setData(const ClipboardData(text: '一4二\n5三6'));
    await tester.tap(find.text('Paste'));
    await tester.pump();
    // Puts 456 before the 2 in 123.
    expect(textController.text, '145623');
  }, skip: isContextMenuProvidedByPlatform); // [intended] only applies to platforms where we supply the context menu.

  testWidgets('Do not add LengthLimiting formatter to the user supplied list', (WidgetTester tester) async {
    final List<TextInputFormatter> formatters = <TextInputFormatter>[];

    await tester.pumpWidget(
      overlay(
        child: TextField(
          decoration: null,
          maxLength: 5,
          inputFormatters: formatters,
        ),
      ),
    );

    expect(formatters.isEmpty, isTrue);
  });

  testWidgets('Text field scrolls the caret into view', (WidgetTester tester) async {
    final TextEditingController controller = TextEditingController();

    await tester.pumpWidget(
      overlay(
        child: SizedBox(
          width: 100.0,
          child: TextField(
            controller: controller,
          ),
        ),
      ),
    );

    final String longText = 'a' * 20;
    await tester.enterText(find.byType(TextField), longText);
    await skipPastScrollingAnimation(tester);

    ScrollableState scrollableState = tester.firstState(find.byType(Scrollable));
    expect(scrollableState.position.pixels, equals(0.0));

    // Move the caret to the end of the text and check that the text field
    // scrolls to make the caret visible.
    scrollableState = tester.firstState(find.byType(Scrollable));
    final EditableTextState editableTextState = tester.firstState(find.byType(EditableText));
    editableTextState.userUpdateTextEditingValue(
      editableTextState.textEditingValue.copyWith(
        selection: TextSelection.collapsed(offset: longText.length),
      ),
      null,
    );

    await tester.pump(); // TODO(ianh): Figure out why this extra pump is needed.
    await skipPastScrollingAnimation(tester);

    scrollableState = tester.firstState(find.byType(Scrollable));
    // For a horizontal input, scrolls to the exact position of the caret.
    expect(scrollableState.position.pixels, equals(222.0));
  });

  testWidgets('Multiline text field scrolls the caret into view', (WidgetTester tester) async {
    final TextEditingController controller = TextEditingController();

    await tester.pumpWidget(
      overlay(
        child: TextField(
          controller: controller,
          maxLines: 6,
        ),
      ),
    );

    const String tallText = 'a\nb\nc\nd\ne\nf\ng'; // One line over max
    await tester.enterText(find.byType(TextField), tallText);
    await skipPastScrollingAnimation(tester);

    ScrollableState scrollableState = tester.firstState(find.byType(Scrollable));
    expect(scrollableState.position.pixels, equals(0.0));

    // Move the caret to the end of the text and check that the text field
    // scrolls to make the caret visible.
    final EditableTextState editableTextState = tester.firstState(find.byType(EditableText));
    editableTextState.userUpdateTextEditingValue(
      editableTextState.textEditingValue.copyWith(
        selection: const TextSelection.collapsed(offset: tallText.length),
      ),
      null,
    );
    await tester.pump();
    await skipPastScrollingAnimation(tester);

    // Should have scrolled down exactly one line height (7 lines of text in 6
    // line text field).
    final double lineHeight = findRenderEditable(tester).preferredLineHeight;
    scrollableState = tester.firstState(find.byType(Scrollable));
    expect(scrollableState.position.pixels, moreOrLessEquals(lineHeight, epsilon: 0.1));
  });

  testWidgets('haptic feedback', (WidgetTester tester) async {
    final FeedbackTester feedback = FeedbackTester();
    final TextEditingController controller = TextEditingController();

    await tester.pumpWidget(
      overlay(
        child: SizedBox(
          width: 100.0,
          child: TextField(
            controller: controller,
          ),
        ),
      ),
    );

    await tester.tap(find.byType(TextField));
    await tester.pumpAndSettle(const Duration(seconds: 1));
    expect(feedback.clickSoundCount, 0);
    expect(feedback.hapticCount, 0);

    await tester.longPress(find.byType(TextField));
    await tester.pumpAndSettle(const Duration(seconds: 1));
    expect(feedback.clickSoundCount, 0);
    expect(feedback.hapticCount, 1);

    feedback.dispose();
  });

  testWidgets('Text field drops selection color when losing focus', (WidgetTester tester) async {
    // Regression test for https://github.com/flutter/flutter/issues/103341.
    final Key key1 = UniqueKey();
    final Key key2 = UniqueKey();
    final TextEditingController controller1 = TextEditingController();
    const Color selectionColor = Colors.orange;
    const Color cursorColor = Colors.red;

    await tester.pumpWidget(
      overlay(
        child: DefaultSelectionStyle(
          selectionColor: selectionColor,
          cursorColor: cursorColor,
          child: Column(
            children: <Widget>[
              TextField(
                key: key1,
                controller: controller1,
              ),
              TextField(key: key2),
            ],
          ),
        ),
      ),
    );

    const TextSelection selection = TextSelection(baseOffset: 0, extentOffset: 4);
    final EditableTextState state1 = tester.state<EditableTextState>(find.byType(EditableText).first);
    final EditableTextState state2 = tester.state<EditableTextState>(find.byType(EditableText).last);

    await tester.tap(find.byKey(key1));
    await tester.enterText(find.byKey(key1), 'abcd');
    await tester.pump();

    await tester.tap(find.byKey(key2));
    await tester.enterText(find.byKey(key2), 'dcba');
    await tester.pump();

    // Focus and selection is active on first TextField, so the second TextFields
    // selectionColor should be dropped.
    await tester.tap(find.byKey(key1));
    controller1.selection = const TextSelection(baseOffset: 0, extentOffset: 4);
    await tester.pump();
    expect(controller1.selection, selection);
    expect(state1.widget.selectionColor, selectionColor);
    expect(state2.widget.selectionColor, null);

    // Focus and selection is active on second TextField, so the first TextFields
    // selectionColor should be dropped.
    await tester.tap(find.byKey(key2));
    await tester.pump();
    expect(state1.widget.selectionColor, null);
    expect(state2.widget.selectionColor, selectionColor);
  });

  testWidgets('Selection is consistent with text length', (WidgetTester tester) async {
    final TextEditingController controller = TextEditingController();

    controller.text = 'abcde';
    controller.selection = const TextSelection.collapsed(offset: 5);

    controller.text = '';
    expect(controller.selection.start, lessThanOrEqualTo(0));
    expect(controller.selection.end, lessThanOrEqualTo(0));

    late FlutterError error;
    try {
      controller.selection = const TextSelection.collapsed(offset: 10);
    } on FlutterError catch (e) {
      error = e;
    } finally {
      expect(error.diagnostics.length, 1);
      expect(
        error.toStringDeep(),
        equalsIgnoringHashCodes(
          'FlutterError\n'
          '   invalid text selection: TextSelection.collapsed(offset: 10,\n'
          '   affinity: TextAffinity.downstream, isDirectional: false)\n',
        ),
      );
    }
  });

  // Regression test for https://github.com/flutter/flutter/issues/35848
  testWidgets('Clearing text field with suffixIcon does not cause text selection exception', (WidgetTester tester) async {
    final TextEditingController controller = TextEditingController(
      text: 'Prefilled text.',
    );

    await tester.pumpWidget(
      boilerplate(
        child: TextField(
          controller: controller,
          decoration: InputDecoration(
            suffixIcon: IconButton(
              icon: const Icon(Icons.close),
              onPressed: controller.clear,
            ),
          ),
        ),
      ),
    );

    await tester.tap(find.byType(IconButton));
    expect(controller.text, '');
  });

  testWidgets('maxLength limits input.', (WidgetTester tester) async {
    final TextEditingController textController = TextEditingController();

    await tester.pumpWidget(boilerplate(
      child: TextField(
        controller: textController,
        maxLength: 10,
      ),
    ));

    await tester.enterText(find.byType(TextField), '0123456789101112');
    expect(textController.text, '0123456789');
  });

  testWidgets('maxLength limits input with surrogate pairs.', (WidgetTester tester) async {
    final TextEditingController textController = TextEditingController();

    await tester.pumpWidget(boilerplate(
      child: TextField(
        controller: textController,
        maxLength: 10,
      ),
    ));

    const String surrogatePair = '😆';
    await tester.enterText(find.byType(TextField), '${surrogatePair}0123456789101112');
    expect(textController.text, '${surrogatePair}012345678');
  });

  testWidgets('maxLength limits input with grapheme clusters.', (WidgetTester tester) async {
    final TextEditingController textController = TextEditingController();

    await tester.pumpWidget(boilerplate(
      child: TextField(
        controller: textController,
        maxLength: 10,
      ),
    ));

    const String graphemeCluster = '👨‍👩‍👦';
    await tester.enterText(find.byType(TextField), '${graphemeCluster}0123456789101112');
    expect(textController.text, '${graphemeCluster}012345678');
  });

  testWidgets('maxLength limits input in the center of a maxed-out field.', (WidgetTester tester) async {
    // Regression test for https://github.com/flutter/flutter/issues/37420.
    final TextEditingController textController = TextEditingController();
    const String testValue = '0123456789';

    await tester.pumpWidget(boilerplate(
      child: TextField(
        controller: textController,
        maxLength: 10,
      ),
    ));

    // Max out the character limit in the field.
    await tester.enterText(find.byType(TextField), testValue);
    expect(textController.text, testValue);

    // Entering more characters at the end does nothing.
    await tester.enterText(find.byType(TextField), '${testValue}9999999');
    expect(textController.text, testValue);

    // Entering text in the middle of the field also does nothing.
    await tester.enterText(find.byType(TextField), '0123455555555556789');
    expect(textController.text, testValue);
  });

  testWidgets(
    'maxLength limits input in the center of a maxed-out field, with collapsed selection',
    (WidgetTester tester) async {
      final TextEditingController textController = TextEditingController();
      const String testValue = '0123456789';

      await tester.pumpWidget(boilerplate(
        child: TextField(
          controller: textController,
          maxLength: 10,
        ),
      ));

      // Max out the character limit in the field.
      await tester.showKeyboard(find.byType(TextField));
      tester.testTextInput.updateEditingValue(const TextEditingValue(
        text: testValue,
        selection: TextSelection.collapsed(offset: 10),
      ));
      await tester.pump();
      expect(textController.text, testValue);

      // Entering more characters at the end does nothing.
      await tester.showKeyboard(find.byType(TextField));
      tester.testTextInput.updateEditingValue(const TextEditingValue(
        text: '${testValue}9999999',
        selection: TextSelection.collapsed(offset: 10 + 7),
      ));
      await tester.pump();

      expect(textController.text, testValue);

      // Entering text in the middle of the field also does nothing.
      // Entering more characters at the end does nothing.
      await tester.showKeyboard(find.byType(TextField));
      tester.testTextInput.updateEditingValue(const TextEditingValue(
        text: '0123455555555556789',
        selection: TextSelection.collapsed(offset: 19),
      ));
      await tester.pump();

      expect(textController.text, testValue);
    },
  );

  testWidgets(
    'maxLength limits input in the center of a maxed-out field, with non-collapsed selection',
    (WidgetTester tester) async {
      final TextEditingController textController = TextEditingController();
      const String testValue = '0123456789';

      await tester.pumpWidget(boilerplate(
        child: TextField(
          controller: textController,
          maxLength: 10,
          maxLengthEnforcement: MaxLengthEnforcement.enforced,
        ),
      ));

      // Max out the character limit in the field.
      await tester.showKeyboard(find.byType(TextField));
      tester.testTextInput.updateEditingValue(const TextEditingValue(
        text: testValue,
        selection: TextSelection(baseOffset: 8, extentOffset: 10),
      ));
      await tester.pump();
      expect(textController.text, testValue);

      // Entering more characters at the end does nothing.
      await tester.showKeyboard(find.byType(TextField));
      tester.testTextInput.updateEditingValue(const TextEditingValue(
        text: '01234569999999',
        selection: TextSelection.collapsed(offset: 14),
      ));
      await tester.pump();

      expect(textController.text,  '0123456999');
    },
  );

  testWidgets('maxLength limits input length even if decoration is null.', (WidgetTester tester) async {
    final TextEditingController textController = TextEditingController();

    await tester.pumpWidget(boilerplate(
      child: TextField(
        controller: textController,
        decoration: null,
        maxLength: 10,
      ),
    ));

    await tester.enterText(find.byType(TextField), '0123456789101112');
    expect(textController.text, '0123456789');
  });

  testWidgets('maxLength still works with other formatters', (WidgetTester tester) async {
    final TextEditingController textController = TextEditingController();

    await tester.pumpWidget(boilerplate(
      child: TextField(
        controller: textController,
        maxLength: 10,
        inputFormatters: <TextInputFormatter> [
          FilteringTextInputFormatter.deny(
            RegExp(r'[a-z]'),
            replacementString: '#',
          ),
        ],
      ),
    ));

    await tester.enterText(find.byType(TextField), 'a一b二c三\nd四e五f六');
    // The default single line formatter replaces \n with empty string.
    expect(textController.text, '#一#二#三#四#五');
  });

  testWidgets('maxLength still works with other formatters (deprecated names)', (WidgetTester tester) async {
    final TextEditingController textController = TextEditingController();

    await tester.pumpWidget(boilerplate(
      child: TextField(
        controller: textController,
        maxLength: 10,
        inputFormatters: <TextInputFormatter> [
          FilteringTextInputFormatter.deny(
            RegExp(r'[a-z]'),
            replacementString: '#',
          ),
        ],
      ),
    ));

    await tester.enterText(find.byType(TextField), 'a一b二c三\nd四e五f六');
    // The default single line formatter replaces \n with empty string.
    expect(textController.text, '#一#二#三#四#五');
  });

  testWidgets("maxLength isn't enforced when maxLengthEnforcement.none.", (WidgetTester tester) async {
    final TextEditingController textController = TextEditingController();

    await tester.pumpWidget(boilerplate(
      child: TextField(
        controller: textController,
        maxLength: 10,
        maxLengthEnforcement: MaxLengthEnforcement.none,
      ),
    ));

    await tester.enterText(find.byType(TextField), '0123456789101112');
    expect(textController.text, '0123456789101112');
  });

  testWidgets('maxLength shows warning when maxLengthEnforcement.none.', (WidgetTester tester) async {
    final TextEditingController textController = TextEditingController();
    const TextStyle testStyle = TextStyle(color: Colors.deepPurpleAccent);

    await tester.pumpWidget(boilerplate(
      child: TextField(
        decoration: const InputDecoration(errorStyle: testStyle),
        controller: textController,
        maxLength: 10,
        maxLengthEnforcement: MaxLengthEnforcement.none,
      ),
    ));

    await tester.enterText(find.byType(TextField), '0123456789101112');
    await tester.pump();

    expect(textController.text, '0123456789101112');
    expect(find.text('16/10'), findsOneWidget);
    Text counterTextWidget = tester.widget(find.text('16/10'));
    expect(counterTextWidget.style!.color, equals(Colors.deepPurpleAccent));

    await tester.enterText(find.byType(TextField), '0123456789');
    await tester.pump();

    expect(textController.text, '0123456789');
    expect(find.text('10/10'), findsOneWidget);
    counterTextWidget = tester.widget(find.text('10/10'));
    expect(counterTextWidget.style!.color, isNot(equals(Colors.deepPurpleAccent)));
  });

  testWidgets('maxLength shows warning in Material 3', (WidgetTester tester) async {
    final TextEditingController textController = TextEditingController();
    final ThemeData theme = ThemeData.from(
      colorScheme: const ColorScheme.light().copyWith(error: Colors.deepPurpleAccent),
      useMaterial3: true,
    );
    await tester.pumpWidget(boilerplate(
      theme: theme,
      child: TextField(
        controller: textController,
        maxLength: 10,
        maxLengthEnforcement: MaxLengthEnforcement.none,
      ),
    ));

    await tester.enterText(find.byType(TextField), '0123456789101112');
    await tester.pump();

    expect(textController.text, '0123456789101112');
    expect(find.text('16/10'), findsOneWidget);
    Text counterTextWidget = tester.widget(find.text('16/10'));
    expect(counterTextWidget.style!.color, equals(Colors.deepPurpleAccent));

    await tester.enterText(find.byType(TextField), '0123456789');
    await tester.pump();

    expect(textController.text, '0123456789');
    expect(find.text('10/10'), findsOneWidget);
    counterTextWidget = tester.widget(find.text('10/10'));
    expect(counterTextWidget.style!.color, isNot(equals(Colors.deepPurpleAccent)));
  });

  testWidgets('maxLength shows warning when maxLengthEnforcement.none with surrogate pairs.', (WidgetTester tester) async {
    final TextEditingController textController = TextEditingController();
    const TextStyle testStyle = TextStyle(color: Colors.deepPurpleAccent);

    await tester.pumpWidget(boilerplate(
      child: TextField(
        decoration: const InputDecoration(errorStyle: testStyle),
        controller: textController,
        maxLength: 10,
        maxLengthEnforcement: MaxLengthEnforcement.none,
      ),
    ));

    await tester.enterText(find.byType(TextField), '😆012345678910111');
    await tester.pump();

    expect(textController.text, '😆012345678910111');
    expect(find.text('16/10'), findsOneWidget);
    Text counterTextWidget = tester.widget(find.text('16/10'));
    expect(counterTextWidget.style!.color, equals(Colors.deepPurpleAccent));

    await tester.enterText(find.byType(TextField), '😆012345678');
    await tester.pump();

    expect(textController.text, '😆012345678');
    expect(find.text('10/10'), findsOneWidget);
    counterTextWidget = tester.widget(find.text('10/10'));
    expect(counterTextWidget.style!.color, isNot(equals(Colors.deepPurpleAccent)));
  });

  testWidgets('maxLength shows warning when maxLengthEnforcement.none with grapheme clusters.', (WidgetTester tester) async {
    final TextEditingController textController = TextEditingController();
    const TextStyle testStyle = TextStyle(color: Colors.deepPurpleAccent);

    await tester.pumpWidget(boilerplate(
      child: TextField(
        decoration: const InputDecoration(errorStyle: testStyle),
        controller: textController,
        maxLength: 10,
        maxLengthEnforcement: MaxLengthEnforcement.none,
      ),
    ));

    await tester.enterText(find.byType(TextField), '👨‍👩‍👦012345678910111');
    await tester.pump();

    expect(textController.text, '👨‍👩‍👦012345678910111');
    expect(find.text('16/10'), findsOneWidget);
    Text counterTextWidget = tester.widget(find.text('16/10'));
    expect(counterTextWidget.style!.color, equals(Colors.deepPurpleAccent));

    await tester.enterText(find.byType(TextField), '👨‍👩‍👦012345678');
    await tester.pump();

    expect(textController.text, '👨‍👩‍👦012345678');
    expect(find.text('10/10'), findsOneWidget);
    counterTextWidget = tester.widget(find.text('10/10'));
    expect(counterTextWidget.style!.color, isNot(equals(Colors.deepPurpleAccent)));
  });

  testWidgets('maxLength limits input with surrogate pairs.', (WidgetTester tester) async {
    final TextEditingController textController = TextEditingController();

    await tester.pumpWidget(boilerplate(
      child: TextField(
        controller: textController,
        maxLength: 10,
      ),
    ));

    const String surrogatePair = '😆';
    await tester.enterText(find.byType(TextField), '${surrogatePair}0123456789101112');
    expect(textController.text, '${surrogatePair}012345678');
  });

  testWidgets('maxLength limits input with grapheme clusters.', (WidgetTester tester) async {
    final TextEditingController textController = TextEditingController();

    await tester.pumpWidget(boilerplate(
      child: TextField(
        controller: textController,
        maxLength: 10,
      ),
    ));

    const String graphemeCluster = '👨‍👩‍👦';
    await tester.enterText(find.byType(TextField), '${graphemeCluster}0123456789101112');
    expect(textController.text, '${graphemeCluster}012345678');
  });

  testWidgets('setting maxLength shows counter', (WidgetTester tester) async {
    await tester.pumpWidget(const MaterialApp(
      home: Material(
        child: Center(
            child: TextField(
              maxLength: 10,
            ),
          ),
        ),
      ),
    );

    expect(find.text('0/10'), findsOneWidget);

    await tester.enterText(find.byType(TextField), '01234');
    await tester.pump();

    expect(find.text('5/10'), findsOneWidget);
  });

  testWidgets('maxLength counter measures surrogate pairs as one character', (WidgetTester tester) async {
    await tester.pumpWidget(const MaterialApp(
      home: Material(
        child: Center(
            child: TextField(
              maxLength: 10,
            ),
          ),
        ),
      ),
    );

    expect(find.text('0/10'), findsOneWidget);

    const String surrogatePair = '😆';
    await tester.enterText(find.byType(TextField), surrogatePair);
    await tester.pump();

    expect(find.text('1/10'), findsOneWidget);
  });

  testWidgets('maxLength counter measures grapheme clusters as one character', (WidgetTester tester) async {
    await tester.pumpWidget(const MaterialApp(
      home: Material(
        child: Center(
            child: TextField(
              maxLength: 10,
            ),
          ),
        ),
      ),
    );

    expect(find.text('0/10'), findsOneWidget);

    const String familyEmoji = '👨‍👩‍👦';
    await tester.enterText(find.byType(TextField), familyEmoji);
    await tester.pump();

    expect(find.text('1/10'), findsOneWidget);
  });

  testWidgets('setting maxLength to TextField.noMaxLength shows only entered length', (WidgetTester tester) async {
    await tester.pumpWidget(const MaterialApp(
      home: Material(
        child: Center(
            child: TextField(
              maxLength: TextField.noMaxLength,
            ),
          ),
        ),
      ),
    );

    expect(find.text('0'), findsOneWidget);

    await tester.enterText(find.byType(TextField), '01234');
    await tester.pump();

    expect(find.text('5'), findsOneWidget);
  });

  testWidgets('passing a buildCounter shows returned widget', (WidgetTester tester) async {
    await tester.pumpWidget(MaterialApp(
      home: Material(
        child: Center(
            child: TextField(
              buildCounter: (BuildContext context, { required int currentLength, int? maxLength, required bool isFocused }) {
                return Text('$currentLength of $maxLength');
              },
              maxLength: 10,
            ),
          ),
        ),
      ),
    );

    expect(find.text('0 of 10'), findsOneWidget);

    await tester.enterText(find.byType(TextField), '01234');
    await tester.pump();

    expect(find.text('5 of 10'), findsOneWidget);
  });

  testWidgets('TextField identifies as text field in semantics', (WidgetTester tester) async {
    final SemanticsTester semantics = SemanticsTester(tester);

    await tester.pumpWidget(
      const MaterialApp(
        home: Material(
          child: Center(
              child: TextField(
                maxLength: 10,
              ),
            ),
          ),
        ),
    );

    expect(semantics, includesNodeWith(flags: <SemanticsFlag>[SemanticsFlag.isTextField]));

    semantics.dispose();
  });

  testWidgets('Disabled text field does not have tap action', (WidgetTester tester) async {
    final SemanticsTester semantics = SemanticsTester(tester);

    await tester.pumpWidget(
      const MaterialApp(
        home: Material(
          child: Center(
            child: TextField(
              maxLength: 10,
              enabled: false,
            ),
          ),
        ),
      ),
    );

    expect(semantics, isNot(includesNodeWith(actions: <SemanticsAction>[SemanticsAction.tap])));

    semantics.dispose();
  });

  testWidgets('Readonly text field does not have tap action', (WidgetTester tester) async {
    final SemanticsTester semantics = SemanticsTester(tester);

    await tester.pumpWidget(
      const MaterialApp(
        home: Material(
          child: Center(
            child: TextField(
              maxLength: 10,
              readOnly: true,
            ),
          ),
        ),
      ),
    );

    expect(semantics, isNot(includesNodeWith(actions: <SemanticsAction>[SemanticsAction.tap])));

    semantics.dispose();
  });

  testWidgets('Disabled text field hides helper and counter', (WidgetTester tester) async {
    const String helperText = 'helper text';
    const String counterText = 'counter text';
    const String errorText = 'error text';
    Widget buildFrame(bool enabled, bool hasError) {
      return MaterialApp(
        home: Material(
          child: Center(
            child: TextField(
              decoration: InputDecoration(
                labelText: 'label text',
                helperText: helperText,
                counterText: counterText,
                errorText: hasError ? errorText : null,
                enabled: enabled,
              ),
            ),
          ),
        ),
      );
    }

    await tester.pumpWidget(buildFrame(true, false));
    Text helperWidget = tester.widget(find.text(helperText));
    Text counterWidget = tester.widget(find.text(counterText));
    expect(helperWidget.style!.color, isNot(equals(Colors.transparent)));
    expect(counterWidget.style!.color, isNot(equals(Colors.transparent)));
    await tester.pumpWidget(buildFrame(true, true));
    counterWidget = tester.widget(find.text(counterText));
    Text errorWidget = tester.widget(find.text(errorText));
    expect(helperWidget.style!.color, isNot(equals(Colors.transparent)));
    expect(errorWidget.style!.color, isNot(equals(Colors.transparent)));

    // When enabled is false, the helper/error and counter are not visible.
    await tester.pumpWidget(buildFrame(false, false));
    helperWidget = tester.widget(find.text(helperText));
    counterWidget = tester.widget(find.text(counterText));
    expect(helperWidget.style!.color, equals(Colors.transparent));
    expect(counterWidget.style!.color, equals(Colors.transparent));
    await tester.pumpWidget(buildFrame(false, true));
    errorWidget = tester.widget(find.text(errorText));
    counterWidget = tester.widget(find.text(counterText));
    expect(counterWidget.style!.color, equals(Colors.transparent));
    expect(errorWidget.style!.color, equals(Colors.transparent));
  });

  testWidgets('currentValueLength/maxValueLength are in the tree', (WidgetTester tester) async {
    final SemanticsTester semantics = SemanticsTester(tester);
    final TextEditingController controller = TextEditingController();

    await tester.pumpWidget(
      MaterialApp(
        home: Material(
          child: Center(
            child: TextField(
              controller: controller,
              maxLength: 10,
            ),
          ),
        ),
      ),
    );

    expect(semantics, includesNodeWith(
      flags: <SemanticsFlag>[SemanticsFlag.isTextField],
      maxValueLength: 10,
      currentValueLength: 0,
    ));

    await tester.showKeyboard(find.byType(TextField));
    const String testValue = '123';
    tester.testTextInput.updateEditingValue(const TextEditingValue(
      text: testValue,
      selection: TextSelection.collapsed(offset: 3),
      composing: TextRange(start: 0, end: testValue.length),
    ));
    await tester.pump();

    expect(semantics, includesNodeWith(
      flags: <SemanticsFlag>[SemanticsFlag.isTextField, SemanticsFlag.isFocused],
      maxValueLength: 10,
      currentValueLength: 3,
    ));

    semantics.dispose();
  });

  testWidgets('Read only TextField identifies as read only text field in semantics', (WidgetTester tester) async {
    final SemanticsTester semantics = SemanticsTester(tester);

    await tester.pumpWidget(
      const MaterialApp(
        home: Material(
          child: Center(
            child: TextField(
              maxLength: 10,
              readOnly: true,
            ),
          ),
        ),
      ),
    );

    expect(
      semantics,
      includesNodeWith(flags: <SemanticsFlag>[SemanticsFlag.isTextField, SemanticsFlag.isReadOnly]),
    );

    semantics.dispose();
  });

  testWidgets("Disabled TextField can't be traversed to when disabled.", (WidgetTester tester) async {
    final FocusNode focusNode1 = FocusNode(debugLabel: 'TextField 1');
    final FocusNode focusNode2 = FocusNode(debugLabel: 'TextField 2');
    await tester.pumpWidget(
      MaterialApp(
        home: Material(
          child: Center(
            child: Column(
              children: <Widget>[
                TextField(
                  focusNode: focusNode1,
                  autofocus: true,
                  maxLength: 10,
                  enabled: true,
                ),
                TextField(
                  focusNode: focusNode2,
                  maxLength: 10,
                  enabled: false,
                ),
              ],
            ),
          ),
        ),
      ),
    );

    await tester.pump();
    expect(focusNode1.hasPrimaryFocus, isTrue);
    expect(focusNode2.hasPrimaryFocus, isFalse);

    expect(focusNode1.nextFocus(), isTrue);
    await tester.pump();

    expect(focusNode1.hasPrimaryFocus, isTrue);
    expect(focusNode2.hasPrimaryFocus, isFalse);
  });

  group('Keyboard Tests', () {
    late TextEditingController controller;

    setUp( () {
      controller = TextEditingController();
    });

    Future<void> setupWidget(WidgetTester tester) async {
      final FocusNode focusNode = FocusNode();
      controller = TextEditingController();

      await tester.pumpWidget(
        MaterialApp(
          home: Material(
            child: RawKeyboardListener(
              focusNode: focusNode,
              child: TextField(
                controller: controller,
                maxLines: 3,
              ),
            ),
          ),
        ),
      );
      await tester.pump();
    }

    testWidgets('Shift test 1', (WidgetTester tester) async {
      await setupWidget(tester);
      const String testValue = 'a big house';
      await tester.enterText(find.byType(TextField), testValue);

      await tester.idle();
      // Need to wait for selection to catch up.
      await tester.pump();
      await tester.tap(find.byType(TextField));
      await tester.pumpAndSettle();

      await tester.sendKeyDownEvent(LogicalKeyboardKey.shift);
      await tester.sendKeyEvent(LogicalKeyboardKey.arrowLeft);
      await tester.sendKeyUpEvent(LogicalKeyboardKey.shift);
      expect(controller.selection.extentOffset - controller.selection.baseOffset, -1);
    }, variant: KeySimulatorTransitModeVariant.all());

    testWidgets('Shift test 2', (WidgetTester tester) async {
      await setupWidget(tester);

      const String testValue = 'abcdefghi';
      await tester.showKeyboard(find.byType(TextField));
      tester.testTextInput.updateEditingValue(const TextEditingValue(
        text: testValue,
        selection: TextSelection.collapsed(offset: 3),
        composing: TextRange(start: 0, end: testValue.length),
      ));
      await tester.pump();

      await tester.sendKeyDownEvent(LogicalKeyboardKey.shift);
      await tester.sendKeyDownEvent(LogicalKeyboardKey.arrowRight);
      await tester.pumpAndSettle();
      expect(controller.selection.extentOffset - controller.selection.baseOffset, 1);
    }, variant: KeySimulatorTransitModeVariant.all());

    testWidgets('Control Shift test', (WidgetTester tester) async {
      await setupWidget(tester);
      const String testValue = 'their big house';
      await tester.enterText(find.byType(TextField), testValue);

      await tester.idle();
      await tester.tap(find.byType(TextField));
      await tester.pumpAndSettle();
      await tester.pumpAndSettle();
      await tester.sendKeyDownEvent(LogicalKeyboardKey.control);
      await tester.sendKeyDownEvent(LogicalKeyboardKey.shift);
      await tester.sendKeyDownEvent(LogicalKeyboardKey.arrowRight);
      await tester.pumpAndSettle();

      expect(controller.selection.extentOffset - controller.selection.baseOffset, 5);
    }, variant: KeySimulatorTransitModeVariant.all());

    testWidgets('Down and up test', (WidgetTester tester) async {
      await setupWidget(tester);
      const String testValue = 'a big house';
      await tester.enterText(find.byType(TextField), testValue);

      await tester.idle();
      // Need to wait for selection to catch up.
      await tester.pump();
      await tester.tap(find.byType(TextField));
      await tester.pumpAndSettle();

      await tester.sendKeyDownEvent(LogicalKeyboardKey.shift);
      await tester.sendKeyDownEvent(LogicalKeyboardKey.arrowUp);
      await tester.pumpAndSettle();

      expect(controller.selection.extentOffset - controller.selection.baseOffset, -11);

      await tester.sendKeyUpEvent(LogicalKeyboardKey.arrowUp);
      await tester.sendKeyUpEvent(LogicalKeyboardKey.shift);
      await tester.pumpAndSettle();
      await tester.sendKeyDownEvent(LogicalKeyboardKey.shift);
      await tester.sendKeyDownEvent(LogicalKeyboardKey.arrowDown);
      await tester.pumpAndSettle();

      expect(controller.selection.extentOffset - controller.selection.baseOffset, 0);
    }, variant: KeySimulatorTransitModeVariant.all());

    testWidgets('Down and up test 2', (WidgetTester tester) async {
      await setupWidget(tester);
      const String testValue = 'a big house\njumped over a mouse\nOne more line yay'; // 11 \n 19
      await tester.enterText(find.byType(TextField), testValue);

      await tester.idle();
      await tester.tap(find.byType(TextField));
      await tester.pumpAndSettle();

      for (int i = 0; i < 5; i += 1) {
        await tester.sendKeyDownEvent(LogicalKeyboardKey.arrowRight);
        await tester.pumpAndSettle();
        await tester.sendKeyUpEvent(LogicalKeyboardKey.arrowRight);
        await tester.pumpAndSettle();
      }
      await tester.sendKeyDownEvent(LogicalKeyboardKey.shift);
      await tester.sendKeyEvent(LogicalKeyboardKey.arrowDown);
      await tester.pumpAndSettle();
      await tester.sendKeyUpEvent(LogicalKeyboardKey.shift);
      await tester.pumpAndSettle();

      expect(controller.selection.extentOffset - controller.selection.baseOffset, 12);

      await tester.sendKeyDownEvent(LogicalKeyboardKey.shift);
      await tester.sendKeyEvent(LogicalKeyboardKey.arrowDown);
      await tester.pumpAndSettle();
      await tester.sendKeyUpEvent(LogicalKeyboardKey.shift);
      await tester.pumpAndSettle();

      expect(controller.selection.extentOffset - controller.selection.baseOffset, 32);

      await tester.sendKeyDownEvent(LogicalKeyboardKey.shift);
      await tester.sendKeyEvent(LogicalKeyboardKey.arrowUp);
      await tester.pumpAndSettle();
      await tester.sendKeyUpEvent(LogicalKeyboardKey.shift);
      await tester.pumpAndSettle();

      expect(controller.selection.extentOffset - controller.selection.baseOffset, 12);

      await tester.sendKeyDownEvent(LogicalKeyboardKey.shift);
      await tester.sendKeyEvent(LogicalKeyboardKey.arrowUp);
      await tester.pumpAndSettle();
      await tester.sendKeyUpEvent(LogicalKeyboardKey.shift);
      await tester.pumpAndSettle();

      expect(controller.selection.extentOffset - controller.selection.baseOffset, 0);

      await tester.sendKeyDownEvent(LogicalKeyboardKey.shift);
      await tester.sendKeyEvent(LogicalKeyboardKey.arrowUp);
      await tester.pumpAndSettle();
      await tester.sendKeyUpEvent(LogicalKeyboardKey.shift);
      await tester.pumpAndSettle();

      expect(controller.selection.extentOffset - controller.selection.baseOffset, -5);
    }, variant: KeySimulatorTransitModeVariant.all());

    testWidgets('Read only keyboard selection test', (WidgetTester tester) async {
      final TextEditingController controller = TextEditingController(text: 'readonly');
      await tester.pumpWidget(
          overlay(
            child: TextField(
              controller: controller,
              readOnly: true,
            ),
          ),
      );

      await tester.idle();
      await tester.tap(find.byType(TextField));
      await tester.pumpAndSettle();

      await tester.sendKeyDownEvent(LogicalKeyboardKey.shift);
      await tester.sendKeyDownEvent(LogicalKeyboardKey.arrowLeft);
      expect(controller.selection.extentOffset - controller.selection.baseOffset, -1);
    }, variant: KeySimulatorTransitModeVariant.all());
  }, skip: areKeyEventsHandledByPlatform); // [intended] only applies to platforms where we handle key events.

  testWidgets('Copy paste test', (WidgetTester tester) async {
    final FocusNode focusNode = FocusNode();
    final TextEditingController controller = TextEditingController();
    final TextField textField =
      TextField(
        controller: controller,
        maxLines: 3,
      );

    String clipboardContent = '';
    tester.binding.defaultBinaryMessenger
      .setMockMethodCallHandler(SystemChannels.platform, (MethodCall methodCall) async {
        if (methodCall.method == 'Clipboard.setData') {
          // ignore: avoid_dynamic_calls
          clipboardContent = methodCall.arguments['text'] as String;
        } else if (methodCall.method == 'Clipboard.getData') {
          return <String, dynamic>{'text': clipboardContent};
        }
        return null;
      });

    await tester.pumpWidget(
      MaterialApp(
        home: Material(
          child: RawKeyboardListener(
            focusNode: focusNode,
            child: textField,
          ),
        ),
      ),
    );
    focusNode.requestFocus();
    await tester.pump();

    const String testValue = 'a big house\njumped over a mouse'; // 11 \n 19
    await tester.enterText(find.byType(TextField), testValue);

    await tester.idle();
    await tester.tap(find.byType(TextField));
    await tester.pumpAndSettle();

    // Select the first 5 characters
    await tester.sendKeyDownEvent(LogicalKeyboardKey.shift);
    for (int i = 0; i < 5; i += 1) {
      await tester.sendKeyEvent(LogicalKeyboardKey.arrowRight);
      await tester.pumpAndSettle();
    }
    await tester.sendKeyUpEvent(LogicalKeyboardKey.shift);

    // Copy them
    await tester.sendKeyDownEvent(LogicalKeyboardKey.controlRight);
    await tester.sendKeyEvent(LogicalKeyboardKey.keyC);
    await tester.pumpAndSettle();
    await tester.sendKeyUpEvent(LogicalKeyboardKey.controlRight);
    await tester.pumpAndSettle();

    expect(clipboardContent, 'a big');

    await tester.sendKeyEvent(LogicalKeyboardKey.arrowRight);
    await tester.pumpAndSettle();

    // Paste them
    await tester.sendKeyDownEvent(LogicalKeyboardKey.controlRight);
    await tester.sendKeyDownEvent(LogicalKeyboardKey.keyV);
    await tester.pumpAndSettle();
    await tester.pump(const Duration(milliseconds: 200));
    await tester.sendKeyUpEvent(LogicalKeyboardKey.keyV);
    await tester.sendKeyUpEvent(LogicalKeyboardKey.controlRight);
    await tester.pumpAndSettle();

    const String expected = 'a biga big house\njumped over a mouse';
    expect(find.text(expected), findsOneWidget, reason: 'Because text contains ${controller.text}');
  },
    skip: areKeyEventsHandledByPlatform, // [intended] only applies to platforms where we handle key events.
    variant: KeySimulatorTransitModeVariant.all()
  );

  // Regressing test for https://github.com/flutter/flutter/issues/78219
  testWidgets('Paste does not crash when the section is inValid', (WidgetTester tester) async {
    final FocusNode focusNode = FocusNode();
    final TextEditingController controller = TextEditingController();
    final TextField textField = TextField(
      controller: controller,
      obscureText: true,
    );

    const String clipboardContent = 'I love Flutter!';
    tester.binding.defaultBinaryMessenger
      .setMockMethodCallHandler(SystemChannels.platform, (MethodCall methodCall) async {
        if (methodCall.method == 'Clipboard.getData') {
          return <String, dynamic>{'text': clipboardContent};
        }
        return null;
      });

    await tester.pumpWidget(
      MaterialApp(
        home: Material(
          child: RawKeyboardListener(
            focusNode: focusNode,
            child: textField,
          ),
        ),
      ),
    );
    focusNode.requestFocus();
    await tester.pump();

    await tester.tap(find.byType(TextField));
    await tester.pumpAndSettle();

    // This setter will set `selection` invalid.
    controller.text = '';

    // Paste clipboardContent to the text field.
    await tester.sendKeyDownEvent(LogicalKeyboardKey.controlRight);
    await tester.sendKeyDownEvent(LogicalKeyboardKey.keyV);
    await tester.pumpAndSettle();
    await tester.pump(const Duration(milliseconds: 200));
    await tester.sendKeyUpEvent(LogicalKeyboardKey.keyV);
    await tester.sendKeyUpEvent(LogicalKeyboardKey.controlRight);
    await tester.pumpAndSettle();

    // Do nothing.
    expect(find.text(clipboardContent), findsNothing);
    expect(controller.selection, const TextSelection.collapsed(offset: -1));
  }, variant: KeySimulatorTransitModeVariant.all());

  testWidgets('Cut test', (WidgetTester tester) async {
    final FocusNode focusNode = FocusNode();
    final TextEditingController controller = TextEditingController();
    final TextField textField =
      TextField(
        controller: controller,
        maxLines: 3,
      );
    String clipboardContent = '';
    tester.binding.defaultBinaryMessenger
      .setMockMethodCallHandler(SystemChannels.platform, (MethodCall methodCall) async {
        if (methodCall.method == 'Clipboard.setData') {
          // ignore: avoid_dynamic_calls
          clipboardContent = methodCall.arguments['text'] as String;
        } else if (methodCall.method == 'Clipboard.getData') {
          return <String, dynamic>{'text': clipboardContent};
        }
        return null;
      });

    await tester.pumpWidget(
      MaterialApp(
        home: Material(
          child: RawKeyboardListener(
            focusNode: focusNode,
            child: textField,
          ),
        ),
      ),
    );
    focusNode.requestFocus();
    await tester.pump();

    const String testValue = 'a big house\njumped over a mouse'; // 11 \n 19
    await tester.enterText(find.byType(TextField), testValue);

    await tester.idle();
    await tester.tap(find.byType(TextField));
    await tester.pumpAndSettle();

    // Select the first 5 characters
    for (int i = 0; i < 5; i += 1) {
      await tester.sendKeyDownEvent(LogicalKeyboardKey.shift);
      await tester.sendKeyEvent(LogicalKeyboardKey.arrowRight);
      await tester.pumpAndSettle();
      await tester.sendKeyUpEvent(LogicalKeyboardKey.shift);
      await tester.pumpAndSettle();
    }

    // Cut them
    await tester.sendKeyDownEvent(LogicalKeyboardKey.controlRight);
    await tester.sendKeyEvent(LogicalKeyboardKey.keyX);
    await tester.pumpAndSettle();
    await tester.sendKeyUpEvent(LogicalKeyboardKey.controlRight);
    await tester.pumpAndSettle();

    expect(clipboardContent, 'a big');

    for (int i = 0; i < 5; i += 1) {
      await tester.sendKeyEvent(LogicalKeyboardKey.arrowRight);
      await tester.pumpAndSettle();
    }

    // Paste them
    await tester.sendKeyDownEvent(LogicalKeyboardKey.controlRight);
    await tester.sendKeyDownEvent(LogicalKeyboardKey.keyV);
    await tester.pumpAndSettle();
    await tester.pump(const Duration(milliseconds: 200));
    await tester.sendKeyUpEvent(LogicalKeyboardKey.keyV);
    await tester.sendKeyUpEvent(LogicalKeyboardKey.controlRight);
    await tester.pumpAndSettle();

    const String expected = ' housa bige\njumped over a mouse';
    expect(find.text(expected), findsOneWidget);
  },
    skip: areKeyEventsHandledByPlatform, // [intended] only applies to platforms where we handle key events.
    variant: KeySimulatorTransitModeVariant.all()
  );

  testWidgets('Select all test', (WidgetTester tester) async {
    final FocusNode focusNode = FocusNode();
    final TextEditingController controller = TextEditingController();
    final TextField textField =
      TextField(
        controller: controller,
        maxLines: 3,
      );

    await tester.pumpWidget(
      MaterialApp(
        home: Material(
          child: RawKeyboardListener(
            focusNode: focusNode,
            child: textField,
          ),
        ),
      ),
    );
    focusNode.requestFocus();
    await tester.pump();

    const String testValue = 'a big house\njumped over a mouse'; // 11 \n 19
    await tester.enterText(find.byType(TextField), testValue);

    await tester.idle();
    await tester.tap(find.byType(TextField));
    await tester.pumpAndSettle();

    // Select All
    await tester.sendKeyDownEvent(LogicalKeyboardKey.control);
    await tester.sendKeyEvent(LogicalKeyboardKey.keyA);
    await tester.pumpAndSettle();
    await tester.sendKeyUpEvent(LogicalKeyboardKey.control);
    await tester.pumpAndSettle();

    // Delete them
    await tester.sendKeyDownEvent(LogicalKeyboardKey.delete);
    await tester.pumpAndSettle();
    await tester.pump(const Duration(milliseconds: 200));

    await tester.sendKeyUpEvent(LogicalKeyboardKey.delete);
    await tester.pumpAndSettle();

    const String expected = '';
    expect(find.text(expected), findsOneWidget);
  },
    skip: areKeyEventsHandledByPlatform, // [intended] only applies to platforms where we handle key events.
    variant: KeySimulatorTransitModeVariant.all()
  );

  testWidgets('Delete test', (WidgetTester tester) async {
    final FocusNode focusNode = FocusNode();
    final TextEditingController controller = TextEditingController();
    final TextField textField =
      TextField(
        controller: controller,
        maxLines: 3,
      );

    await tester.pumpWidget(
      MaterialApp(
        home: Material(
          child: RawKeyboardListener(
            focusNode: focusNode,
            child: textField,
          ),
        ),
      ),
    );
    focusNode.requestFocus();
    await tester.pump();

    const String testValue = 'a big house\njumped over a mouse'; // 11 \n 19
    await tester.enterText(find.byType(TextField), testValue);

    await tester.idle();
    await tester.tap(find.byType(TextField));
    await tester.pumpAndSettle();

    // Delete
    for (int i = 0; i < 6; i += 1) {
      await tester.sendKeyEvent(LogicalKeyboardKey.delete);
      await tester.pumpAndSettle();
    }

    const String expected = 'house\njumped over a mouse';
    expect(find.text(expected), findsOneWidget);

    await tester.sendKeyDownEvent(LogicalKeyboardKey.control);
    await tester.sendKeyEvent(LogicalKeyboardKey.keyA);
    await tester.pumpAndSettle();
    await tester.sendKeyUpEvent(LogicalKeyboardKey.control);
    await tester.pumpAndSettle();

    await tester.sendKeyEvent(LogicalKeyboardKey.delete);
    await tester.pumpAndSettle();

    const String expected2 = '';
    expect(find.text(expected2), findsOneWidget);
  },
    skip: areKeyEventsHandledByPlatform, // [intended] only applies to platforms where we handle key events.
    variant: KeySimulatorTransitModeVariant.all(),
  );

  testWidgets('Changing positions of text fields', (WidgetTester tester) async {

    final FocusNode focusNode = FocusNode();
    final List<RawKeyEvent> events = <RawKeyEvent>[];

    final TextEditingController c1 = TextEditingController();
    final TextEditingController c2 = TextEditingController();
    final Key key1 = UniqueKey();
    final Key key2 = UniqueKey();

    await tester.pumpWidget(
      MaterialApp(
        home:
        Material(
          child: RawKeyboardListener(
            focusNode: focusNode,
            onKey: events.add,
            child: Column(
              crossAxisAlignment: CrossAxisAlignment.stretch,
              children: <Widget>[
                TextField(
                  key: key1,
                  controller: c1,
                  maxLines: 3,
                ),
                TextField(
                  key: key2,
                  controller: c2,
                  maxLines: 3,
                ),
              ],
            ),
          ),
        ),
      ),
    );

    const String testValue = 'a big house';
    await tester.enterText(find.byType(TextField).first, testValue);

    await tester.idle();
    // Need to wait for selection to catch up.
    await tester.pump();
    await tester.tap(find.byType(TextField).first);
    await tester.pumpAndSettle();

    await tester.sendKeyDownEvent(LogicalKeyboardKey.shift);
    for (int i = 0; i < 5; i += 1) {
      await tester.sendKeyEvent(LogicalKeyboardKey.arrowLeft);
      await tester.pumpAndSettle();
    }
    await tester.sendKeyUpEvent(LogicalKeyboardKey.shift);

    expect(c1.selection.extentOffset - c1.selection.baseOffset, -5);

    await tester.pumpWidget(
      MaterialApp(
        home:
        Material(
          child: RawKeyboardListener(
            focusNode: focusNode,
            onKey: events.add,
            child: Column(
              crossAxisAlignment: CrossAxisAlignment.stretch,
              children: <Widget>[
                TextField(
                  key: key2,
                  controller: c2,
                  maxLines: 3,
                ),
                TextField(
                  key: key1,
                  controller: c1,
                  maxLines: 3,
                ),
              ],
            ),
          ),
        ),
      ),
    );

    await tester.sendKeyDownEvent(LogicalKeyboardKey.shift);
    for (int i = 0; i < 5; i += 1) {
      await tester.sendKeyEvent(LogicalKeyboardKey.arrowLeft);
      await tester.pumpAndSettle();
    }
    await tester.sendKeyUpEvent(LogicalKeyboardKey.shift);

    expect(c1.selection.extentOffset - c1.selection.baseOffset, -10);
  },
    skip: areKeyEventsHandledByPlatform, // [intended] only applies to platforms where we handle key events.
    variant: KeySimulatorTransitModeVariant.all()
  );

  testWidgets('Changing focus test', (WidgetTester tester) async {
    final FocusNode focusNode = FocusNode();
    final List<RawKeyEvent> events = <RawKeyEvent>[];

    final TextEditingController c1 = TextEditingController();
    final TextEditingController c2 = TextEditingController();
    final Key key1 = UniqueKey();
    final Key key2 = UniqueKey();

    await tester.pumpWidget(
      MaterialApp(
        home:
        Material(
          child: RawKeyboardListener(
            focusNode: focusNode,
            onKey: events.add,
            child: Column(
              crossAxisAlignment: CrossAxisAlignment.stretch,
              children: <Widget>[
                TextField(
                  key: key1,
                  controller: c1,
                  maxLines: 3,
                ),
                TextField(
                  key: key2,
                  controller: c2,
                  maxLines: 3,
                ),
              ],
            ),
          ),
        ),
      ),
    );

    const String testValue = 'a big house';
    await tester.enterText(find.byType(TextField).first, testValue);
    await tester.idle();
    await tester.pump();

    await tester.idle();
    await tester.tap(find.byType(TextField).first);
    await tester.pumpAndSettle();

    await tester.sendKeyDownEvent(LogicalKeyboardKey.shift);
    for (int i = 0; i < 5; i += 1) {
      await tester.sendKeyEvent(LogicalKeyboardKey.arrowLeft);
      await tester.pumpAndSettle();
    }
    await tester.sendKeyUpEvent(LogicalKeyboardKey.shift);

    expect(c1.selection.extentOffset - c1.selection.baseOffset, -5);
    expect(c2.selection.extentOffset - c2.selection.baseOffset, 0);

    await tester.enterText(find.byType(TextField).last, testValue);
    await tester.idle();
    await tester.pump();

    await tester.idle();
    await tester.tap(find.byType(TextField).last);
    await tester.pumpAndSettle();

    await tester.sendKeyDownEvent(LogicalKeyboardKey.shift);
    for (int i = 0; i < 5; i += 1) {
      await tester.sendKeyEvent(LogicalKeyboardKey.arrowLeft);
      await tester.pumpAndSettle();
    }
    await tester.sendKeyUpEvent(LogicalKeyboardKey.shift);

    expect(c1.selection.extentOffset - c1.selection.baseOffset, -5);
    expect(c2.selection.extentOffset - c2.selection.baseOffset, -5);
  },
    skip: areKeyEventsHandledByPlatform, // [intended] only applies to platforms where we handle key events.
    variant: KeySimulatorTransitModeVariant.all()
  );

  testWidgets('Caret works when maxLines is null', (WidgetTester tester) async {
    final TextEditingController controller = TextEditingController();

    await tester.pumpWidget(
      overlay(
        child: TextField(
          controller: controller,
          maxLines: null,
        ),
      ),
    );

    const String testValue = 'x';
    await tester.enterText(find.byType(TextField), testValue);
    await skipPastScrollingAnimation(tester);
    expect(controller.selection.isCollapsed, true);
    expect(controller.selection.baseOffset, testValue.length);

    // Tap the selection handle to bring up the "paste / select all" menu.
    await tester.tapAt(textOffsetToPosition(tester, 0));
    await tester.pump();
    await tester.pump(const Duration(milliseconds: 200)); // skip past the frame where the opacity is

    // Confirm that the selection was updated.
    expect(controller.selection.baseOffset, 0);
  });

  testWidgets('TextField baseline alignment no-strut', (WidgetTester tester) async {
    final TextEditingController controllerA = TextEditingController(text: 'A');
    final TextEditingController controllerB = TextEditingController(text: 'B');
    final Key keyA = UniqueKey();
    final Key keyB = UniqueKey();

    await tester.pumpWidget(
      overlay(
        child: Row(
          crossAxisAlignment: CrossAxisAlignment.baseline,
          textBaseline: TextBaseline.alphabetic,
          children: <Widget>[
            Expanded(
              child: TextField(
                key: keyA,
                decoration: null,
                controller: controllerA,
                style: const TextStyle(fontSize: 10.0),
                strutStyle: StrutStyle.disabled,
              ),
            ),
            const Text(
              'abc',
              style: TextStyle(fontSize: 20.0),
            ),
            Expanded(
              child: TextField(
                key: keyB,
                decoration: null,
                controller: controllerB,
                style: const TextStyle(fontSize: 30.0),
                strutStyle: StrutStyle.disabled,
              ),
            ),
          ],
        ),
      ),
    );

    // The Ahem font extends 0.2 * fontSize below the baseline.
    // So the three row elements line up like this:
    //
    //  A  abc  B
    //  ---------   baseline
    //  2  4    6   space below the baseline = 0.2 * fontSize
    //  ---------   rowBottomY

    final double rowBottomY = tester.getBottomLeft(find.byType(Row)).dy;
    expect(tester.getBottomLeft(find.byKey(keyA)).dy, moreOrLessEquals(rowBottomY - 4.0, epsilon: 0.001));
    expect(tester.getBottomLeft(find.text('abc')).dy, moreOrLessEquals(rowBottomY - 2.0, epsilon: 0.001));
    expect(tester.getBottomLeft(find.byKey(keyB)).dy, rowBottomY);
  });

  testWidgets('TextField baseline alignment', (WidgetTester tester) async {
    final TextEditingController controllerA = TextEditingController(text: 'A');
    final TextEditingController controllerB = TextEditingController(text: 'B');
    final Key keyA = UniqueKey();
    final Key keyB = UniqueKey();

    await tester.pumpWidget(
      overlay(
        child: Row(
          crossAxisAlignment: CrossAxisAlignment.baseline,
          textBaseline: TextBaseline.alphabetic,
          children: <Widget>[
            Expanded(
              child: TextField(
                key: keyA,
                decoration: null,
                controller: controllerA,
                style: const TextStyle(fontSize: 10.0),
              ),
            ),
            const Text(
              'abc',
              style: TextStyle(fontSize: 20.0),
            ),
            Expanded(
              child: TextField(
                key: keyB,
                decoration: null,
                controller: controllerB,
                style: const TextStyle(fontSize: 30.0),
              ),
            ),
          ],
        ),
      ),
    );

    // The Ahem font extends 0.2 * fontSize below the baseline.
    // So the three row elements line up like this:
    //
    //  A  abc  B
    //  ---------   baseline
    //  2  4    6   space below the baseline = 0.2 * fontSize
    //  ---------   rowBottomY

    final double rowBottomY = tester.getBottomLeft(find.byType(Row)).dy;
    // The values here should match the version with strut disabled ('TextField baseline alignment no-strut')
    expect(tester.getBottomLeft(find.byKey(keyA)).dy, moreOrLessEquals(rowBottomY - 4.0, epsilon: 0.001));
    expect(tester.getBottomLeft(find.text('abc')).dy, moreOrLessEquals(rowBottomY - 2.0, epsilon: 0.001));
    expect(tester.getBottomLeft(find.byKey(keyB)).dy, rowBottomY);
  });

  testWidgets('TextField semantics include label when unfocused and label/hint when focused', (WidgetTester tester) async {
    final SemanticsTester semantics = SemanticsTester(tester);
    final TextEditingController controller = TextEditingController(text: 'value');
    final Key key = UniqueKey();

    await tester.pumpWidget(
      overlay(
        child: TextField(
          key: key,
          controller: controller,
          decoration: const InputDecoration(
            hintText: 'hint',
            labelText: 'label',
          ),
        ),
      ),
    );

    final SemanticsNode node = tester.getSemantics(find.byKey(key));

    expect(node.label, 'label');
    expect(node.value, 'value');

    // Focus text field.
    await tester.tap(find.byKey(key));
    await tester.pump();

    expect(node.label, 'label\nhint');
    expect(node.value, 'value');
    semantics.dispose();
  });

  testWidgets('TextField semantics always include label when no hint is given', (WidgetTester tester) async {
    final SemanticsTester semantics = SemanticsTester(tester);
    final TextEditingController controller = TextEditingController(text: 'value');
    final Key key = UniqueKey();

    await tester.pumpWidget(
      overlay(
        child: TextField(
          key: key,
          controller: controller,
          decoration: const InputDecoration(
            labelText: 'label',
          ),
        ),
      ),
    );

    final SemanticsNode node = tester.getSemantics(find.byKey(key));

    expect(node.label, 'label');
    expect(node.value, 'value');

    // Focus text field.
    await tester.tap(find.byKey(key));
    await tester.pump();

    expect(node.label, 'label');
    expect(node.value, 'value');
    semantics.dispose();
  });

  testWidgets('TextField semantics always include hint when no label is given', (WidgetTester tester) async {
    final SemanticsTester semantics = SemanticsTester(tester);
    final TextEditingController controller = TextEditingController(text: 'value');
    final Key key = UniqueKey();

    await tester.pumpWidget(
      overlay(
        child: TextField(
          key: key,
          controller: controller,
          decoration: const InputDecoration(
            hintText: 'hint',
          ),
        ),
      ),
    );

    final SemanticsNode node = tester.getSemantics(find.byKey(key));

    expect(node.label, 'hint');
    expect(node.value, 'value');

    // Focus text field.
    await tester.tap(find.byKey(key));
    await tester.pump();

    expect(node.label, 'hint');
    expect(node.value, 'value');
    semantics.dispose();
  });

  testWidgets('TextField semantics', (WidgetTester tester) async {
    final SemanticsTester semantics = SemanticsTester(tester);
    final TextEditingController controller = TextEditingController();
    final Key key = UniqueKey();

    await tester.pumpWidget(
      overlay(
        child: TextField(
          key: key,
          controller: controller,
        ),
      ),
    );

    expect(semantics, hasSemantics(TestSemantics.root(
      children: <TestSemantics>[
        TestSemantics.rootChild(
          id: 1,
          textDirection: TextDirection.ltr,
          actions: <SemanticsAction>[
            SemanticsAction.tap,
          ],
          flags: <SemanticsFlag>[
            SemanticsFlag.isTextField,
          ],
        ),
      ],
    ), ignoreTransform: true, ignoreRect: true));

    controller.text = 'Guten Tag';
    await tester.pump();

    expect(semantics, hasSemantics(TestSemantics.root(
      children: <TestSemantics>[
        TestSemantics.rootChild(
          id: 1,
          textDirection: TextDirection.ltr,
          value: 'Guten Tag',
          actions: <SemanticsAction>[
            SemanticsAction.tap,
          ],
          flags: <SemanticsFlag>[
            SemanticsFlag.isTextField,
          ],
        ),
      ],
    ), ignoreTransform: true, ignoreRect: true));

    await tester.tap(find.byKey(key));
    await tester.pump();

    expect(semantics, hasSemantics(TestSemantics.root(
      children: <TestSemantics>[
        TestSemantics.rootChild(
          id: 1,
          textDirection: TextDirection.ltr,
          value: 'Guten Tag',
          textSelection: const TextSelection.collapsed(offset: 9),
          actions: <SemanticsAction>[
            SemanticsAction.tap,
            SemanticsAction.moveCursorBackwardByCharacter,
            SemanticsAction.moveCursorBackwardByWord,
            SemanticsAction.setSelection,
            SemanticsAction.setText,
            SemanticsAction.paste,
          ],
          flags: <SemanticsFlag>[
            SemanticsFlag.isTextField,
            SemanticsFlag.isFocused,
          ],
        ),
      ],
    ), ignoreTransform: true, ignoreRect: true));

    controller.selection = const TextSelection.collapsed(offset: 4);
    await tester.pump();

    expect(semantics, hasSemantics(TestSemantics.root(
      children: <TestSemantics>[
        TestSemantics.rootChild(
          id: 1,
          textDirection: TextDirection.ltr,
          textSelection: const TextSelection.collapsed(offset: 4),
          value: 'Guten Tag',
          actions: <SemanticsAction>[
            SemanticsAction.tap,
            SemanticsAction.moveCursorBackwardByCharacter,
            SemanticsAction.moveCursorForwardByCharacter,
            SemanticsAction.moveCursorBackwardByWord,
            SemanticsAction.moveCursorForwardByWord,
            SemanticsAction.setSelection,
            SemanticsAction.setText,
            SemanticsAction.paste,
          ],
          flags: <SemanticsFlag>[
            SemanticsFlag.isTextField,
            SemanticsFlag.isFocused,
          ],
        ),
      ],
    ), ignoreTransform: true, ignoreRect: true));

    controller.text = 'Schönen Feierabend';
    controller.selection = const TextSelection.collapsed(offset: 0);
    await tester.pump();

    expect(semantics, hasSemantics(TestSemantics.root(
      children: <TestSemantics>[
        TestSemantics.rootChild(
          id: 1,
          textDirection: TextDirection.ltr,
          textSelection: const TextSelection.collapsed(offset: 0),
          value: 'Schönen Feierabend',
          actions: <SemanticsAction>[
            SemanticsAction.tap,
            SemanticsAction.moveCursorForwardByCharacter,
            SemanticsAction.moveCursorForwardByWord,
            SemanticsAction.setSelection,
            SemanticsAction.setText,
            SemanticsAction.paste,
          ],
          flags: <SemanticsFlag>[
            SemanticsFlag.isTextField,
            SemanticsFlag.isFocused,
          ],
        ),
      ],
    ), ignoreTransform: true, ignoreRect: true));

    semantics.dispose();
  });

  // Regressing test for https://github.com/flutter/flutter/issues/99763
  testWidgets('Update textField semantics when obscureText changes', (WidgetTester tester) async {
    final SemanticsTester semantics = SemanticsTester(tester);
    final TextEditingController controller = TextEditingController();
    await tester.pumpWidget(_ObscureTextTestWidget(controller: controller));

    controller.text = 'Hello';
    await tester.pump();

    expect(
        semantics,
        includesNodeWith(
          actions: <SemanticsAction>[SemanticsAction.tap],
          textDirection: TextDirection.ltr,
          flags: <SemanticsFlag>[
            SemanticsFlag.isTextField,
          ],
          value: 'Hello',
        )
    );

    await tester.tap(find.byType(ElevatedButton));
    await tester.pump();

    expect(
      semantics,
      includesNodeWith(
        actions: <SemanticsAction>[SemanticsAction.tap],
        textDirection: TextDirection.ltr,
        flags: <SemanticsFlag>[
          SemanticsFlag.isTextField,
          SemanticsFlag.isObscured,
        ],
      )
    );

    await tester.tap(find.byType(ElevatedButton));
    await tester.pump();

    expect(
        semantics,
        includesNodeWith(
          actions: <SemanticsAction>[SemanticsAction.tap],
          textDirection: TextDirection.ltr,
          flags: <SemanticsFlag>[
            SemanticsFlag.isTextField,
          ],
          value: 'Hello',
        )
    );

    semantics.dispose();
  });

  testWidgets('TextField semantics, enableInteractiveSelection = false', (WidgetTester tester) async {
    final SemanticsTester semantics = SemanticsTester(tester);
    final TextEditingController controller = TextEditingController();
    final Key key = UniqueKey();

    await tester.pumpWidget(
      overlay(
        child: TextField(
          key: key,
          controller: controller,
          enableInteractiveSelection: false,
        ),
      ),
    );

    await tester.tap(find.byKey(key));
    await tester.pump();

    expect(semantics, hasSemantics(TestSemantics.root(
      children: <TestSemantics>[
        TestSemantics.rootChild(
          id: 1,
          textDirection: TextDirection.ltr,
          actions: <SemanticsAction>[
            SemanticsAction.tap,
            SemanticsAction.setText,
            // Absent the following because enableInteractiveSelection: false
            // SemanticsAction.moveCursorBackwardByCharacter,
            // SemanticsAction.moveCursorBackwardByWord,
            // SemanticsAction.setSelection,
            // SemanticsAction.paste,
          ],
          flags: <SemanticsFlag>[
            SemanticsFlag.isTextField,
            SemanticsFlag.isFocused,
          ],
        ),
      ],
    ), ignoreTransform: true, ignoreRect: true));

    semantics.dispose();
  });

  testWidgets('TextField semantics for selections', (WidgetTester tester) async {
    final SemanticsTester semantics = SemanticsTester(tester);
    final TextEditingController controller = TextEditingController()
      ..text = 'Hello';
    final Key key = UniqueKey();

    await tester.pumpWidget(
      overlay(
        child: TextField(
          key: key,
          controller: controller,
        ),
      ),
    );

    expect(semantics, hasSemantics(TestSemantics.root(
      children: <TestSemantics>[
        TestSemantics.rootChild(
          id: 1,
          value: 'Hello',
          textDirection: TextDirection.ltr,
          actions: <SemanticsAction>[
            SemanticsAction.tap,
          ],
          flags: <SemanticsFlag>[
            SemanticsFlag.isTextField,
          ],
        ),
      ],
    ), ignoreTransform: true, ignoreRect: true));

    // Focus the text field
    await tester.tap(find.byKey(key));
    await tester.pump();

    expect(semantics, hasSemantics(TestSemantics.root(
      children: <TestSemantics>[
        TestSemantics.rootChild(
          id: 1,
          value: 'Hello',
          textSelection: const TextSelection.collapsed(offset: 5),
          textDirection: TextDirection.ltr,
          actions: <SemanticsAction>[
            SemanticsAction.tap,
            SemanticsAction.moveCursorBackwardByCharacter,
            SemanticsAction.moveCursorBackwardByWord,
            SemanticsAction.setSelection,
            SemanticsAction.setText,
            SemanticsAction.paste,
          ],
          flags: <SemanticsFlag>[
            SemanticsFlag.isTextField,
            SemanticsFlag.isFocused,
          ],
        ),
      ],
    ), ignoreTransform: true, ignoreRect: true));

    controller.selection = const TextSelection(baseOffset: 5, extentOffset: 3);
    await tester.pump();

    expect(semantics, hasSemantics(TestSemantics.root(
      children: <TestSemantics>[
        TestSemantics.rootChild(
          id: 1,
          value: 'Hello',
          textSelection: const TextSelection(baseOffset: 5, extentOffset: 3),
          textDirection: TextDirection.ltr,
          actions: <SemanticsAction>[
            SemanticsAction.tap,
            SemanticsAction.moveCursorBackwardByCharacter,
            SemanticsAction.moveCursorForwardByCharacter,
            SemanticsAction.moveCursorBackwardByWord,
            SemanticsAction.moveCursorForwardByWord,
            SemanticsAction.setSelection,
            SemanticsAction.setText,
            SemanticsAction.paste,
            SemanticsAction.cut,
            SemanticsAction.copy,
          ],
          flags: <SemanticsFlag>[
            SemanticsFlag.isTextField,
            SemanticsFlag.isFocused,
          ],
        ),
      ],
    ), ignoreTransform: true, ignoreRect: true));

    semantics.dispose();
  });

  testWidgets('TextField change selection with semantics', (WidgetTester tester) async {
    final SemanticsTester semantics = SemanticsTester(tester);
    final SemanticsOwner semanticsOwner = tester.binding.pipelineOwner.semanticsOwner!;
    final TextEditingController controller = TextEditingController()
      ..text = 'Hello';
    final Key key = UniqueKey();

    await tester.pumpWidget(
      overlay(
        child: TextField(
          key: key,
          controller: controller,
        ),
      ),
    );

    // Focus the text field
    await tester.tap(find.byKey(key));
    await tester.pump();

    const int inputFieldId = 1;

    expect(controller.selection, const TextSelection.collapsed(offset: 5, affinity: TextAffinity.upstream));
    expect(semantics, hasSemantics(TestSemantics.root(
      children: <TestSemantics>[
        TestSemantics.rootChild(
          id: inputFieldId,
          value: 'Hello',
          textSelection: const TextSelection.collapsed(offset: 5),
          textDirection: TextDirection.ltr,
          actions: <SemanticsAction>[
            SemanticsAction.tap,
            SemanticsAction.moveCursorBackwardByCharacter,
            SemanticsAction.moveCursorBackwardByWord,
            SemanticsAction.setSelection,
            SemanticsAction.setText,
            SemanticsAction.paste,
          ],
          flags: <SemanticsFlag>[
            SemanticsFlag.isTextField,
            SemanticsFlag.isFocused,
          ],
        ),
      ],
    ), ignoreTransform: true, ignoreRect: true));

    // move cursor back once
    semanticsOwner.performAction(inputFieldId, SemanticsAction.setSelection, <dynamic, dynamic>{
      'base': 4,
      'extent': 4,
    });
    await tester.pump();
    expect(controller.selection, const TextSelection.collapsed(offset: 4));

    // move cursor to front
    semanticsOwner.performAction(inputFieldId, SemanticsAction.setSelection, <dynamic, dynamic>{
      'base': 0,
      'extent': 0,
    });
    await tester.pump();
    expect(controller.selection, const TextSelection.collapsed(offset: 0));

    // select all
    semanticsOwner.performAction(inputFieldId, SemanticsAction.setSelection, <dynamic, dynamic>{
      'base': 0,
      'extent': 5,
    });
    await tester.pump();
    expect(controller.selection, const TextSelection(baseOffset: 0, extentOffset: 5));
    expect(semantics, hasSemantics(TestSemantics.root(
      children: <TestSemantics>[
        TestSemantics.rootChild(
          id: inputFieldId,
          value: 'Hello',
          textSelection: const TextSelection(baseOffset: 0, extentOffset: 5),
          textDirection: TextDirection.ltr,
          actions: <SemanticsAction>[
            SemanticsAction.tap,
            SemanticsAction.moveCursorBackwardByCharacter,
            SemanticsAction.moveCursorBackwardByWord,
            SemanticsAction.setSelection,
            SemanticsAction.setText,
            SemanticsAction.paste,
            SemanticsAction.cut,
            SemanticsAction.copy,
          ],
          flags: <SemanticsFlag>[
            SemanticsFlag.isTextField,
            SemanticsFlag.isFocused,
          ],
        ),
      ],
    ), ignoreTransform: true, ignoreRect: true));

    semantics.dispose();
  });

  testWidgets('Can activate TextField with explicit controller via semantics ', (WidgetTester tester) async {
    // Regression test for https://github.com/flutter/flutter/issues/17801

    const String textInTextField = 'Hello';

    final SemanticsTester semantics = SemanticsTester(tester);
    final SemanticsOwner semanticsOwner = tester.binding.pipelineOwner.semanticsOwner!;
    final TextEditingController controller = TextEditingController()
      ..text = textInTextField;
    final Key key = UniqueKey();

    await tester.pumpWidget(
      overlay(
        child: TextField(
          key: key,
          controller: controller,
        ),
      ),
    );

    const int inputFieldId = 1;

    expect(semantics, hasSemantics(
      TestSemantics.root(
        children: <TestSemantics>[
          TestSemantics(
            id: inputFieldId,
            flags: <SemanticsFlag>[SemanticsFlag.isTextField],
            actions: <SemanticsAction>[SemanticsAction.tap],
            value: textInTextField,
            textDirection: TextDirection.ltr,
          ),
        ],
      ),
      ignoreRect: true, ignoreTransform: true,
    ));

    semanticsOwner.performAction(inputFieldId, SemanticsAction.tap);
    await tester.pump();

    expect(semantics, hasSemantics(
      TestSemantics.root(
        children: <TestSemantics>[
          TestSemantics(
            id: inputFieldId,
            flags: <SemanticsFlag>[
              SemanticsFlag.isTextField,
              SemanticsFlag.isFocused,
            ],
            actions: <SemanticsAction>[
              SemanticsAction.tap,
              SemanticsAction.moveCursorBackwardByCharacter,
              SemanticsAction.moveCursorBackwardByWord,
              SemanticsAction.setSelection,
              SemanticsAction.setText,
              SemanticsAction.paste,
            ],
            value: textInTextField,
            textDirection: TextDirection.ltr,
            textSelection: const TextSelection(
              baseOffset: textInTextField.length,
              extentOffset: textInTextField.length,
            ),
          ),
        ],
      ),
      ignoreRect: true, ignoreTransform: true,
    ));

    semantics.dispose();
  });

  testWidgets('When clipboard empty, no semantics paste option', (WidgetTester tester) async {
    const String textInTextField = 'Hello';

    final SemanticsTester semantics = SemanticsTester(tester);
    final SemanticsOwner semanticsOwner = tester.binding.pipelineOwner.semanticsOwner!;
    final TextEditingController controller = TextEditingController()
      ..text = textInTextField;
    final Key key = UniqueKey();

    // Clear the clipboard.
    await Clipboard.setData(const ClipboardData(text: ''));

    await tester.pumpWidget(
      overlay(
        child: TextField(
          key: key,
          controller: controller,
        ),
      ),
    );

    const int inputFieldId = 1;

    expect(semantics, hasSemantics(
      TestSemantics.root(
        children: <TestSemantics>[
          TestSemantics(
            id: inputFieldId,
            flags: <SemanticsFlag>[SemanticsFlag.isTextField],
            actions: <SemanticsAction>[SemanticsAction.tap],
            value: textInTextField,
            textDirection: TextDirection.ltr,
          ),
        ],
      ),
      ignoreRect: true, ignoreTransform: true,
    ));

    semanticsOwner.performAction(inputFieldId, SemanticsAction.tap);
    await tester.pump();

    expect(semantics, hasSemantics(
      TestSemantics.root(
        children: <TestSemantics>[
          TestSemantics(
            id: inputFieldId,
            flags: <SemanticsFlag>[
              SemanticsFlag.isTextField,
              SemanticsFlag.isFocused,
            ],
            actions: <SemanticsAction>[
              SemanticsAction.tap,
              SemanticsAction.moveCursorBackwardByCharacter,
              SemanticsAction.moveCursorBackwardByWord,
              SemanticsAction.setSelection,
              SemanticsAction.setText,
              // No paste option.
            ],
            value: textInTextField,
            textDirection: TextDirection.ltr,
            textSelection: const TextSelection(
              baseOffset: textInTextField.length,
              extentOffset: textInTextField.length,
            ),
          ),
        ],
      ),
      ignoreRect: true, ignoreTransform: true,
    ));

    semantics.dispose();

    // On web, we don't check for pasteability because that triggers a
    // permission dialog in the browser.
    // https://github.com/flutter/flutter/pull/57139#issuecomment-629048058
  }, skip: isBrowser); // [intended] see above.

  testWidgets('TextField throws when not descended from a Material widget', (WidgetTester tester) async {
    const Widget textField = TextField();
    await tester.pumpWidget(textField);
    final dynamic exception = tester.takeException();
    expect(exception, isFlutterError);
    expect(exception.toString(), startsWith('No Material widget found.'));
    expect(exception.toString(), endsWith(':\n  $textField\nThe ancestors of this widget were:\n  [root]'));
  });

  testWidgets('TextField loses focus when disabled', (WidgetTester tester) async {
    final FocusNode focusNode = FocusNode(debugLabel: 'TextField Focus Node');

    await tester.pumpWidget(
      boilerplate(
        child: TextField(
          focusNode: focusNode,
          autofocus: true,
          enabled: true,
        ),
      ),
    );
    expect(focusNode.hasFocus, isTrue);

    await tester.pumpWidget(
      boilerplate(
        child: TextField(
          focusNode: focusNode,
          autofocus: true,
          enabled: false,
        ),
      ),
    );
    expect(focusNode.hasFocus, isFalse);

    await tester.pumpWidget(
      boilerplate(
        child: Builder(builder: (BuildContext context) {
          return MediaQuery(
            data: MediaQuery.of(context).copyWith(
              navigationMode: NavigationMode.directional,
            ),
            child: TextField(
              focusNode: focusNode,
              autofocus: true,
              enabled: true,
            ),
          );
        }),
      ),
    );
    focusNode.requestFocus();
    await tester.pump();

    expect(focusNode.hasFocus, isTrue);

    await tester.pumpWidget(
      boilerplate(
        child: Builder(builder: (BuildContext context) {
          return MediaQuery(
            data: MediaQuery.of(context).copyWith(
              navigationMode: NavigationMode.directional,
            ),
            child:  TextField(
              focusNode: focusNode,
              autofocus: true,
              enabled: false,
            ),
          );
        }),
      ),
    );
    await tester.pump();

    expect(focusNode.hasFocus, isTrue);
  });

  testWidgets('TextField displays text with text direction', (WidgetTester tester) async {
    await tester.pumpWidget(
      const MaterialApp(
        home: Material(
          child: TextField(
            textDirection: TextDirection.rtl,
          ),
        ),
      ),
    );

    RenderEditable editable = findRenderEditable(tester);

    await tester.enterText(find.byType(TextField), '0123456789101112');
    await tester.pumpAndSettle();
    Offset topLeft = editable.localToGlobal(
      editable.getLocalRectForCaret(const TextPosition(offset: 10)).topLeft,
    );

    expect(topLeft.dx, equals(701));

    await tester.pumpWidget(
      const MaterialApp(
        home: Material(
          child: TextField(
            textDirection: TextDirection.ltr,
          ),
        ),
      ),
    );

    editable = findRenderEditable(tester);

    await tester.enterText(find.byType(TextField), '0123456789101112');
    await tester.pumpAndSettle();
    topLeft = editable.localToGlobal(
      editable.getLocalRectForCaret(const TextPosition(offset: 10)).topLeft,
    );

    expect(topLeft.dx, equals(160.0));
  });

  testWidgets('TextField semantics', (WidgetTester tester) async {
    final SemanticsTester semantics = SemanticsTester(tester);
    final TextEditingController controller = TextEditingController();
    final Key key = UniqueKey();

    await tester.pumpWidget(
      overlay(
        child: TextField(
          key: key,
          controller: controller,
          maxLength: 10,
          decoration: const InputDecoration(
            labelText: 'label',
            hintText: 'hint',
            helperText: 'helper',
          ),
        ),
      ),
    );

    expect(semantics, hasSemantics(TestSemantics.root(
      children: <TestSemantics>[
        TestSemantics.rootChild(
          label: 'label',
          id: 1,
          textDirection: TextDirection.ltr,
          actions: <SemanticsAction>[
            SemanticsAction.tap,
          ],
          flags: <SemanticsFlag>[
            SemanticsFlag.isTextField,
          ],
          children: <TestSemantics>[
            TestSemantics(
              id: 2,
              label: 'helper',
              textDirection: TextDirection.ltr,
            ),
            TestSemantics(
              id: 3,
              label: '10 characters remaining',
              textDirection: TextDirection.ltr,
            ),
          ],
        ),
      ],
    ), ignoreTransform: true, ignoreRect: true));

    await tester.tap(find.byType(TextField));
    await tester.pump();

    expect(semantics, hasSemantics(TestSemantics.root(
      children: <TestSemantics>[
        TestSemantics.rootChild(
          label: 'label\nhint',
          id: 1,
          textDirection: TextDirection.ltr,
          textSelection: const TextSelection(baseOffset: 0, extentOffset: 0),
          actions: <SemanticsAction>[
            SemanticsAction.tap,
            SemanticsAction.setSelection,
            SemanticsAction.setText,
            SemanticsAction.paste,
          ],
          flags: <SemanticsFlag>[
            SemanticsFlag.isTextField,
            SemanticsFlag.isFocused,
          ],
          children: <TestSemantics>[
            TestSemantics(
              id: 2,
              label: 'helper',
              textDirection: TextDirection.ltr,
            ),
            TestSemantics(
              id: 3,
              label: '10 characters remaining',
              flags: <SemanticsFlag>[
                SemanticsFlag.isLiveRegion,
              ],
              textDirection: TextDirection.ltr,
            ),
          ],
        ),
      ],
    ), ignoreTransform: true, ignoreRect: true));

    controller.text = 'hello';
    await tester.pump();
    semantics.dispose();
  });

  testWidgets('InputDecoration counterText can have a semanticCounterText', (WidgetTester tester) async {
    final SemanticsTester semantics = SemanticsTester(tester);
    final TextEditingController controller = TextEditingController();
    final Key key = UniqueKey();

    await tester.pumpWidget(
      overlay(
        child: TextField(
          key: key,
          controller: controller,
          decoration: const InputDecoration(
            labelText: 'label',
            hintText: 'hint',
            helperText: 'helper',
            counterText: '0/10',
            semanticCounterText: '0 out of 10',
          ),
        ),
      ),
    );

    expect(semantics, hasSemantics(TestSemantics.root(
      children: <TestSemantics>[
        TestSemantics.rootChild(
          label: 'label',
          textDirection: TextDirection.ltr,
          actions: <SemanticsAction>[
            SemanticsAction.tap,
          ],
          flags: <SemanticsFlag>[
            SemanticsFlag.isTextField,
          ],
          children: <TestSemantics>[
            TestSemantics(
              label: 'helper',
              textDirection: TextDirection.ltr,
            ),
            TestSemantics(
              label: '0 out of 10',
              textDirection: TextDirection.ltr,
            ),
          ],
        ),
      ],
    ), ignoreTransform: true, ignoreRect: true, ignoreId: true));

    semantics.dispose();
  });

  testWidgets('InputDecoration errorText semantics', (WidgetTester tester) async {
    final SemanticsTester semantics = SemanticsTester(tester);
    final TextEditingController controller = TextEditingController();
    final Key key = UniqueKey();

    await tester.pumpWidget(
      overlay(
        child: TextField(
          key: key,
          controller: controller,
          decoration: const InputDecoration(
            labelText: 'label',
            hintText: 'hint',
            errorText: 'oh no!',
          ),
        ),
      ),
    );

    expect(semantics, hasSemantics(TestSemantics.root(
      children: <TestSemantics>[
        TestSemantics.rootChild(
          label: 'label',
          textDirection: TextDirection.ltr,
          actions: <SemanticsAction>[
            SemanticsAction.tap,
          ],
          flags: <SemanticsFlag>[
            SemanticsFlag.isTextField,
          ],
          children: <TestSemantics>[
            TestSemantics(
              label: 'oh no!',
              flags: <SemanticsFlag>[
                SemanticsFlag.isLiveRegion,
              ],
              textDirection: TextDirection.ltr,
            ),
          ],
        ),
      ],
    ), ignoreTransform: true, ignoreRect: true, ignoreId: true));

    semantics.dispose();
  });

  testWidgets('floating label does not overlap with value at large textScaleFactors', (WidgetTester tester) async {
    final TextEditingController controller = TextEditingController(text: 'Just some text');
    await tester.pumpWidget(
      MaterialApp(
        home: Scaffold(
          body: MediaQuery(
              data: MediaQueryData.fromWindow(WidgetsBinding.instance.window).copyWith(textScaleFactor: 4.0),
              child: Center(
                child: TextField(
                  decoration: const InputDecoration(labelText: 'Label', border: UnderlineInputBorder()),
                  controller: controller,
                ),
              ),
            ),
          ),
        ),
    );

    await tester.tap(find.byType(TextField));
    final Rect labelRect = tester.getRect(find.text('Label'));
    final Rect fieldRect = tester.getRect(find.text('Just some text'));
    expect(labelRect.bottom, lessThanOrEqualTo(fieldRect.top));
  });

  testWidgets('TextField scrolls into view but does not bounce (SingleChildScrollView)', (WidgetTester tester) async {
    // This is a regression test for https://github.com/flutter/flutter/issues/20485

    final Key textField1 = UniqueKey();
    final Key textField2 = UniqueKey();
    final ScrollController scrollController = ScrollController();

    double? minOffset;
    double? maxOffset;

    scrollController.addListener(() {
      final double offset = scrollController.offset;
      minOffset = math.min(minOffset ?? offset, offset);
      maxOffset = math.max(maxOffset ?? offset, offset);
    });

    Widget buildFrame(Axis scrollDirection) {
      return MaterialApp(
        home: Scaffold(
          body: SafeArea(
            child: SingleChildScrollView(
              physics: const BouncingScrollPhysics(),
              controller: scrollController,
              child: Column(
                children: <Widget>[
                  SizedBox( // visible when scrollOffset is 0.0
                    height: 100.0,
                    width: 100.0,
                    child: TextField(key: textField1, scrollPadding: const EdgeInsets.all(200.0)),
                  ),
                  const SizedBox(
                    height: 600.0, // Same size as the frame. Initially
                    width: 800.0,  // textField2 is not visible
                  ),
                  SizedBox( // visible when scrollOffset is 200.0
                    height: 100.0,
                    width: 100.0,
                    child: TextField(key: textField2, scrollPadding: const EdgeInsets.all(200.0)),
                  ),
                ],
              ),
            ),
          ),
        ),
      );
    }

    await tester.pumpWidget(buildFrame(Axis.vertical));
    await tester.enterText(find.byKey(textField1), '1');
    await tester.pumpAndSettle();
    await tester.enterText(find.byKey(textField2), '2'); //scroll textField2 into view
    await tester.pumpAndSettle();
    await tester.enterText(find.byKey(textField1), '3'); //scroll textField1 back into view
    await tester.pumpAndSettle();

    expect(minOffset, 0.0);
    expect(maxOffset, 200.0);

    minOffset = null;
    maxOffset = null;

    await tester.pumpWidget(buildFrame(Axis.horizontal));
    await tester.enterText(find.byKey(textField1), '1');
    await tester.pumpAndSettle();
    await tester.enterText(find.byKey(textField2), '2'); //scroll textField2 into view
    await tester.pumpAndSettle();
    await tester.enterText(find.byKey(textField1), '3'); //scroll textField1 back into view
    await tester.pumpAndSettle();

    expect(minOffset, 0.0);
    expect(maxOffset, 200.0);
  });

  testWidgets('TextField scrolls into view but does not bounce (ListView)', (WidgetTester tester) async {
    // This is a regression test for https://github.com/flutter/flutter/issues/20485

    final Key textField1 = UniqueKey();
    final Key textField2 = UniqueKey();
    final ScrollController scrollController = ScrollController();

    double? minOffset;
    double? maxOffset;

    scrollController.addListener(() {
      final double offset = scrollController.offset;
      minOffset = math.min(minOffset ?? offset, offset);
      maxOffset = math.max(maxOffset ?? offset, offset);
    });

    Widget buildFrame(Axis scrollDirection) {
      return MaterialApp(
        home: Scaffold(
          body: SafeArea(
            child: ListView(
              physics: const BouncingScrollPhysics(),
              controller: scrollController,
              children: <Widget>[
                SizedBox( // visible when scrollOffset is 0.0
                  height: 100.0,
                  width: 100.0,
                  child: TextField(key: textField1, scrollPadding: const EdgeInsets.all(200.0)),
                ),
                const SizedBox(
                  height: 450.0, // 50.0 smaller than the overall frame so that both
                  width: 650.0,  // textfields are always partially visible.
                ),
                SizedBox( // visible when scrollOffset = 50.0
                  height: 100.0,
                  width: 100.0,
                  child: TextField(key: textField2, scrollPadding: const EdgeInsets.all(200.0)),
                ),
              ],
            ),
          ),
        ),
      );
    }

    await tester.pumpWidget(buildFrame(Axis.vertical));
    await tester.enterText(find.byKey(textField1), '1'); // textfield1 is visible
    await tester.pumpAndSettle();
    await tester.enterText(find.byKey(textField2), '2'); //scroll textField2 into view
    await tester.pumpAndSettle();
    await tester.enterText(find.byKey(textField1), '3'); //scroll textField1 back into view
    await tester.pumpAndSettle();

    expect(minOffset, 0.0);
    expect(maxOffset, 50.0);

    minOffset = null;
    maxOffset = null;

    await tester.pumpWidget(buildFrame(Axis.horizontal));
    await tester.enterText(find.byKey(textField1), '1'); // textfield1 is visible
    await tester.pumpAndSettle();
    await tester.enterText(find.byKey(textField2), '2'); //scroll textField2 into view
    await tester.pumpAndSettle();
    await tester.enterText(find.byKey(textField1), '3'); //scroll textField1 back into view
    await tester.pumpAndSettle();

    expect(minOffset, 0.0);
    expect(maxOffset, 50.0);
  });

  testWidgets('onTap is called upon tap', (WidgetTester tester) async {
    int tapCount = 0;
    await tester.pumpWidget(
      overlay(
        child: TextField(
          onTap: () {
            tapCount += 1;
          },
        ),
      ),
    );

    expect(tapCount, 0);
    await tester.tap(find.byType(TextField));
    // Wait a bit so they're all single taps and not double taps.
    await tester.pump(const Duration(milliseconds: 300));
    await tester.tap(find.byType(TextField));
    await tester.pump(const Duration(milliseconds: 300));
    await tester.tap(find.byType(TextField));
    await tester.pump(const Duration(milliseconds: 300));
    expect(tapCount, 3);
  });

  testWidgets('onTap is not called, field is disabled', (WidgetTester tester) async {
    int tapCount = 0;
    await tester.pumpWidget(
      overlay(
        child: TextField(
          enabled: false,
          onTap: () {
            tapCount += 1;
          },
        ),
      ),
    );

    expect(tapCount, 0);
    await tester.tap(find.byType(TextField));
    await tester.tap(find.byType(TextField));
    await tester.tap(find.byType(TextField));
    expect(tapCount, 0);
  });

  testWidgets('Includes cursor for TextField', (WidgetTester tester) async {
    // This is a regression test for https://github.com/flutter/flutter/issues/24612

    Widget buildFrame({
      double? stepWidth,
      required double cursorWidth,
      required TextAlign textAlign,
    }) {
      return MaterialApp(
        home: Scaffold(
          body: Center(
            child: Column(
              mainAxisAlignment: MainAxisAlignment.center,
              children: <Widget>[
                IntrinsicWidth(
                  stepWidth: stepWidth,
                  child: TextField(
                    textAlign: textAlign,
                    cursorWidth: cursorWidth,
                  ),
                ),
              ],
            ),
          ),
        ),
      );
    }

    // A cursor of default size doesn't cause the TextField to increase its
    // width.
    const String text = '1234';
    double? stepWidth = 80.0;
    await tester.pumpWidget(buildFrame(
      stepWidth: 80.0,
      cursorWidth: 2.0,
      textAlign: TextAlign.left,
    ));
    await tester.enterText(find.byType(TextField), text);
    await tester.pumpAndSettle();
    expect(tester.getSize(find.byType(TextField)).width, stepWidth);

    // A wide cursor is counted in the width of the text and causes the
    // TextField to increase to twice the stepWidth.
    await tester.pumpWidget(buildFrame(
      stepWidth: stepWidth,
      cursorWidth: 18.0,
      textAlign: TextAlign.left,
    ));
    await tester.enterText(find.byType(TextField), text);
    await tester.pumpAndSettle();
    expect(tester.getSize(find.byType(TextField)).width, 2 * stepWidth);

    // A null stepWidth causes the TextField to perfectly wrap the text plus
    // the cursor regardless of alignment.
    stepWidth = null;
    const double WIDTH_OF_CHAR = 16.0;
    const double CARET_GAP = 1.0;
    await tester.pumpWidget(buildFrame(
      stepWidth: stepWidth,
      cursorWidth: 18.0,
      textAlign: TextAlign.left,
    ));
    await tester.enterText(find.byType(TextField), text);
    await tester.pumpAndSettle();
    expect(tester.getSize(find.byType(TextField)).width, WIDTH_OF_CHAR * text.length + 18.0 + CARET_GAP);
    await tester.pumpWidget(buildFrame(
      stepWidth: stepWidth,
      cursorWidth: 18.0,
      textAlign: TextAlign.right,
    ));
    await tester.enterText(find.byType(TextField), text);
    await tester.pumpAndSettle();
    expect(tester.getSize(find.byType(TextField)).width, WIDTH_OF_CHAR * text.length + 18.0 + CARET_GAP);
  });

  testWidgets('TextField style is merged with theme', (WidgetTester tester) async {
    // Regression test for https://github.com/flutter/flutter/issues/23994

    final ThemeData themeData = ThemeData(
      textTheme: TextTheme(
        titleMedium: TextStyle(
          color: Colors.blue[500],
        ),
      ),
    );

    Widget buildFrame(TextStyle style) {
      return MaterialApp(
        theme: themeData,
        home: Material(
          child: Center(
            child: TextField(
              style: style,
            ),
          ),
        ),
      );
    }

    // Empty TextStyle is overridden by theme
    await tester.pumpWidget(buildFrame(const TextStyle()));
    EditableText editableText = tester.widget(find.byType(EditableText));
    expect(editableText.style.color, themeData.textTheme.titleMedium!.color);
    expect(editableText.style.background, themeData.textTheme.titleMedium!.background);
    expect(editableText.style.shadows, themeData.textTheme.titleMedium!.shadows);
    expect(editableText.style.decoration, themeData.textTheme.titleMedium!.decoration);
    expect(editableText.style.locale, themeData.textTheme.titleMedium!.locale);
    expect(editableText.style.wordSpacing, themeData.textTheme.titleMedium!.wordSpacing);

    // Properties set on TextStyle override theme
    const Color setColor = Colors.red;
    await tester.pumpWidget(buildFrame(const TextStyle(color: setColor)));
    editableText = tester.widget(find.byType(EditableText));
    expect(editableText.style.color, setColor);

    // inherit: false causes nothing to be merged in from theme
    await tester.pumpWidget(buildFrame(const TextStyle(
      fontSize: 24.0,
      textBaseline: TextBaseline.alphabetic,
      inherit: false,
    )));
    editableText = tester.widget(find.byType(EditableText));
    expect(editableText.style.color, isNull);
  });

  testWidgets('TextField style is merged with theme in Material 3', (WidgetTester tester) async {
    // Regression test for https://github.com/flutter/flutter/issues/23994

    final ThemeData themeData = ThemeData(
      useMaterial3: true,
      textTheme: TextTheme(
        bodyLarge: TextStyle(
          color: Colors.blue[500],
        ),
      ),
    );

    Widget buildFrame(TextStyle style) {
      return MaterialApp(
        theme: themeData,
        home: Material(
          child: Center(
            child: TextField(
              style: style,
            ),
          ),
        ),
      );
    }

    // Empty TextStyle is overridden by theme
    await tester.pumpWidget(buildFrame(const TextStyle()));
    EditableText editableText = tester.widget(find.byType(EditableText));
    expect(editableText.style.color, themeData.textTheme.bodyLarge!.color);
    expect(editableText.style.background, themeData.textTheme.bodyLarge!.background);
    expect(editableText.style.shadows, themeData.textTheme.bodyLarge!.shadows);
    expect(editableText.style.decoration, themeData.textTheme.bodyLarge!.decoration);
    expect(editableText.style.locale, themeData.textTheme.bodyLarge!.locale);
    expect(editableText.style.wordSpacing, themeData.textTheme.bodyLarge!.wordSpacing);

    // Properties set on TextStyle override theme
    const Color setColor = Colors.red;
    await tester.pumpWidget(buildFrame(const TextStyle(color: setColor)));
    editableText = tester.widget(find.byType(EditableText));
    expect(editableText.style.color, setColor);

    // inherit: false causes nothing to be merged in from theme
    await tester.pumpWidget(buildFrame(const TextStyle(
      fontSize: 24.0,
      textBaseline: TextBaseline.alphabetic,
      inherit: false,
    )));
    editableText = tester.widget(find.byType(EditableText));
    expect(editableText.style.color, isNull);
  });

  testWidgets('style enforces required fields', (WidgetTester tester) async {
    Widget buildFrame(TextStyle style) {
      return MaterialApp(
        home: Material(
          child: TextField(
            style: style,
          ),
        ),
      );
    }

    await tester.pumpWidget(buildFrame(const TextStyle(
      inherit: false,
      fontSize: 12.0,
      textBaseline: TextBaseline.alphabetic,
    )));
    expect(tester.takeException(), isNull);

    // With inherit not set to false, will pickup required fields from theme
    await tester.pumpWidget(buildFrame(const TextStyle(
      fontSize: 12.0,
    )));
    expect(tester.takeException(), isNull);

    await tester.pumpWidget(buildFrame(const TextStyle(
      inherit: false,
      fontSize: 12.0,
    )));
    expect(tester.takeException(), isNotNull);
  });

  testWidgets(
    'tap moves cursor to the edge of the word it tapped',
    (WidgetTester tester) async {
      final TextEditingController controller = TextEditingController(
        text: 'Atwater Peel Sherbrooke Bonaventure',
      );
      await tester.pumpWidget(
        MaterialApp(
          home: Material(
            child: Center(
              child: TextField(
                controller: controller,
              ),
            ),
          ),
        ),
      );

      final Offset textfieldStart = tester.getTopLeft(find.byType(TextField));

      await tester.tapAt(textfieldStart + const Offset(50.0, 9.0));
      await tester.pump();

      // We moved the cursor.
      expect(
        controller.selection,
        const TextSelection.collapsed(offset: 7, affinity: TextAffinity.upstream),
      );

      // But don't trigger the toolbar.
      expect(find.byType(CupertinoButton), findsNothing);
    },
    variant: const TargetPlatformVariant(<TargetPlatform>{ TargetPlatform.iOS }),
  );

  testWidgets(
    'tap with a mouse does not move cursor to the edge of the word',
    (WidgetTester tester) async {
      final TextEditingController controller = TextEditingController(
        text: 'Atwater Peel Sherbrooke Bonaventure',
      );
      await tester.pumpWidget(
        MaterialApp(
          home: Material(
            child: Center(
              child: TextField(
                controller: controller,
              ),
            ),
          ),
        ),
      );

      final Offset textfieldStart = tester.getTopLeft(find.byType(TextField));

      final TestGesture gesture = await tester.startGesture(
        textfieldStart + const Offset(50.0, 9.0),
        pointer: 1,
        kind: PointerDeviceKind.mouse,
      );
      await gesture.up();

      // Cursor at tap position, not at word edge.
      expect(
        controller.selection,
        const TextSelection.collapsed(offset: 3),
      );
    },
    variant: const TargetPlatformVariant(<TargetPlatform>{ TargetPlatform.iOS,  TargetPlatform.macOS }),
  );

  testWidgets('tap moves cursor to the position tapped', (WidgetTester tester) async {
      final TextEditingController controller = TextEditingController(
        text: 'Atwater Peel Sherbrooke Bonaventure',
      );
      await tester.pumpWidget(
        MaterialApp(
          home: Material(
            child: Center(
              child: TextField(
                controller: controller,
              ),
            ),
          ),
        ),
      );

      final Offset textfieldStart = tester.getTopLeft(find.byType(TextField));

      await tester.tapAt(textfieldStart + const Offset(50.0, 9.0));
      await tester.pump();

      // We moved the cursor.
      expect(
        controller.selection,
        const TextSelection.collapsed(offset: 3),
      );

      // But don't trigger the toolbar.
      expect(find.byType(TextButton), findsNothing);
  }, variant: const TargetPlatformVariant(<TargetPlatform>{ TargetPlatform.android, TargetPlatform.fuchsia, TargetPlatform.linux, TargetPlatform.windows }));

  testWidgets(
    'two slow taps do not trigger a word selection',
    (WidgetTester tester) async {
      final TextEditingController controller = TextEditingController(
        text: 'Atwater Peel Sherbrooke Bonaventure',
      );
      // On iOS/iPadOS, during a tap we select the edge of the word closest to the tap.
      // On macOS, we select the precise position of the tap.
      final bool isTargetPlatformMobile = defaultTargetPlatform == TargetPlatform.iOS;
      await tester.pumpWidget(
        MaterialApp(
          home: Material(
            child: Center(
              child: TextField(
                controller: controller,
              ),
            ),
          ),
        ),
      );

      final Offset pos = textOffsetToPosition(tester, 6); // Index of 'Atwate|r'.

      await tester.tapAt(pos);
      await tester.pump(const Duration(milliseconds: 500));
      await tester.tapAt(pos);
      await tester.pump();

      // Plain collapsed selection.
      expect(controller.selection.isCollapsed, isTrue);
      expect(controller.selection.baseOffset, isTargetPlatformMobile ? 7 : 6);

      // Toolbar shows on iOS.
      expect(find.byType(CupertinoButton), isContextMenuProvidedByPlatform ? findsNothing : isTargetPlatformMobile ? findsNWidgets(2) : findsNothing);
    },
    variant: const TargetPlatformVariant(<TargetPlatform>{ TargetPlatform.iOS,  TargetPlatform.macOS }),
  );

  testWidgets(
    'Tapping on a non-collapsed selection toggles the toolbar and retains the selection',
    (WidgetTester tester) async {
      final TextEditingController controller = TextEditingController(
        text: 'Atwater Peel Sherbrooke Bonaventure',
      );
      // On iOS/iPadOS, during a tap we select the edge of the word closest to the tap.
      await tester.pumpWidget(
        MaterialApp(
          home: Material(
            child: Center(
              child: TextField(
                controller: controller,
              ),
            ),
          ),
        ),
      );

      final Offset vPos = textOffsetToPosition(tester, 29); // Index of 'Bonav|enture'.
      final Offset ePos = textOffsetToPosition(tester, 35) + const Offset(7.0, 0.0); // Index of 'Bonaventure|' + Offset(7.0,0), which taps slightly to the right of the end of the text.
      final Offset wPos = textOffsetToPosition(tester, 3); // Index of 'Atw|ater'.

      // This tap just puts the cursor somewhere different than where the double
      // tap will occur to test that the double tap moves the existing cursor first.
      await tester.tapAt(wPos);
      await tester.pump(const Duration(milliseconds: 500));

      await tester.tapAt(vPos);
      await tester.pump(const Duration(milliseconds: 50));
      // First tap moved the cursor.
      expect(controller.selection.isCollapsed, true);
      expect(
        controller.selection.baseOffset,
        35,
      );
      await tester.tapAt(vPos);
      await tester.pumpAndSettle(const Duration(milliseconds: 500));

      // Second tap selects the word around the cursor.
      expect(
        controller.selection,
        const TextSelection(baseOffset: 24, extentOffset: 35),
      );

      // Selected text shows 3 toolbar buttons.
      expect(find.byType(CupertinoButton), isContextMenuProvidedByPlatform ? findsNothing : findsNWidgets(3));

      // Tap the selected word to hide the toolbar and retain the selection.
      await tester.tapAt(vPos);
      await tester.pumpAndSettle();
      expect(
        controller.selection,
        const TextSelection(baseOffset: 24, extentOffset: 35),
      );
      expect(find.byType(CupertinoButton), findsNothing);

      // Tap the selected word to show the toolbar and retain the selection.
      await tester.tapAt(vPos);
      await tester.pumpAndSettle();
      expect(
        controller.selection,
        const TextSelection(baseOffset: 24, extentOffset: 35),
      );
      expect(find.byType(CupertinoButton), isContextMenuProvidedByPlatform ? findsNothing : findsNWidgets(3));

      // Tap past the selected word to move the cursor and hide the toolbar.
      await tester.tapAt(ePos);
      await tester.pumpAndSettle();
      expect(
        controller.selection,
        const TextSelection.collapsed(offset: 35),
      );
      expect(find.byType(CupertinoButton), findsNothing);
    },
    variant: const TargetPlatformVariant(<TargetPlatform>{ TargetPlatform.iOS }),
  );

  testWidgets(
    'double tap selects word and first tap of double tap moves cursor',
    (WidgetTester tester) async {
      final TextEditingController controller = TextEditingController(
        text: 'Atwater Peel Sherbrooke Bonaventure',
      );
      // On iOS/iPadOS, during a tap we select the edge of the word closest to the tap.
      // On macOS, we select the precise position of the tap.
      final bool isTargetPlatformMobile = defaultTargetPlatform == TargetPlatform.iOS;
      await tester.pumpWidget(
        MaterialApp(
          home: Material(
            child: Center(
              child: TextField(
                controller: controller,
              ),
            ),
          ),
        ),
      );

      final Offset pPos = textOffsetToPosition(tester, 9); // Index of 'P|eel'.
      final Offset wPos = textOffsetToPosition(tester, 3); // Index of 'Atw|ater'.

      // This tap just puts the cursor somewhere different than where the double
      // tap will occur to test that the double tap moves the existing cursor first.
      await tester.tapAt(wPos);
      await tester.pump(const Duration(milliseconds: 500));

      await tester.tapAt(pPos);
      await tester.pump(const Duration(milliseconds: 50));
      // First tap moved the cursor.
      expect(
        controller.selection,
        TextSelection.collapsed(offset: isTargetPlatformMobile ? 8 : 9),
      );
      await tester.tapAt(pPos);
      await tester.pumpAndSettle();

      // Second tap selects the word around the cursor.
      expect(
        controller.selection,
        const TextSelection(baseOffset: 8, extentOffset: 12),
      );

      // Selected text shows 3 toolbar buttons.
      expect(find.byType(CupertinoButton), isContextMenuProvidedByPlatform ? findsNothing : findsNWidgets(3));
    },
    variant: const TargetPlatformVariant(<TargetPlatform>{ TargetPlatform.iOS }),
  );

  testWidgets(
    'double tap does not select word on read-only obscured field',
        (WidgetTester tester) async {
      final TextEditingController controller = TextEditingController(
        text: 'Atwater Peel Sherbrooke Bonaventure',
      );
      await tester.pumpWidget(
        MaterialApp(
          home: Material(
            child: Center(
              child: TextField(
                obscureText: true,
                readOnly: true,
                controller: controller,
              ),
            ),
          ),
        ),
      );

      final Offset textfieldStart = tester.getTopLeft(find.byType(TextField));

      // This tap just puts the cursor somewhere different than where the double
      // tap will occur to test that the double tap moves the existing cursor first.
      await tester.tapAt(textfieldStart + const Offset(50.0, 9.0));
      await tester.pump(const Duration(milliseconds: 500));

      await tester.tapAt(textfieldStart + const Offset(150.0, 9.0));
      await tester.pump(const Duration(milliseconds: 50));
      // First tap moved the cursor.
      expect(
        controller.selection,
        const TextSelection.collapsed(offset: 35),
      );
      await tester.tapAt(textfieldStart + const Offset(150.0, 9.0));
      await tester.pumpAndSettle();

      // Second tap doesn't select anything.
      expect(
        controller.selection,
        const TextSelection.collapsed(offset: 35),
      );

      // Selected text shows nothing.
      expect(find.byType(CupertinoButton), findsNothing);
    },
    variant: const TargetPlatformVariant(<TargetPlatform>{ TargetPlatform.iOS,  TargetPlatform.macOS }),
  );

  testWidgets(
    'double tap selects word and first tap of double tap moves cursor and shows toolbar',
    (WidgetTester tester) async {
      final TextEditingController controller = TextEditingController(
        text: 'Atwater Peel Sherbrooke Bonaventure',
      );
      await tester.pumpWidget(
        MaterialApp(
          home: Material(
            child: Center(
              child: TextField(
                controller: controller,
              ),
            ),
          ),
        ),
      );

      final Offset textfieldStart = tester.getTopLeft(find.byType(TextField));

      // This tap just puts the cursor somewhere different than where the double
      // tap will occur to test that the double tap moves the existing cursor first.
      await tester.tapAt(textfieldStart + const Offset(50.0, 9.0));
      await tester.pump(const Duration(milliseconds: 500));

      await tester.tapAt(textfieldStart + const Offset(150.0, 9.0));
      await tester.pump(const Duration(milliseconds: 50));
      // First tap moved the cursor.
      expect(
        controller.selection,
        const TextSelection.collapsed(offset: 9),
      );
      await tester.tapAt(textfieldStart + const Offset(150.0, 9.0));
      await tester.pumpAndSettle();

      // Second tap selects the word around the cursor.
      expect(
        controller.selection,
        const TextSelection(baseOffset: 8, extentOffset: 12),
      );

      // Selected text shows 4 toolbar buttons: cut, copy, paste, select all
      expect(find.byType(TextButton), isContextMenuProvidedByPlatform ? findsNothing : findsNWidgets(4));
    },
    variant: const TargetPlatformVariant(<TargetPlatform>{ TargetPlatform.android, TargetPlatform.fuchsia, TargetPlatform.linux, TargetPlatform.windows }),
  );

  testWidgets(
    'Custom toolbar test - Android text selection controls',
    (WidgetTester tester) async {
      final TextEditingController controller = TextEditingController(
        text: 'Atwater Peel Sherbrooke Bonaventure',
      );
      await tester.pumpWidget(
        MaterialApp(
          home: Material(
            child: Center(
              child: TextField(
                controller: controller,
                selectionControls: materialTextSelectionControls,
              ),
            ),
          ),
        ),
      );

      final Offset textfieldStart = tester.getTopLeft(find.byType(TextField));

      await tester.tapAt(textfieldStart + const Offset(150.0, 9.0));
      await tester.pump(const Duration(milliseconds: 50));

      await tester.tapAt(textfieldStart + const Offset(150.0, 9.0));
      await tester.pumpAndSettle();

      // Selected text shows 4 toolbar buttons: cut, copy, paste, select all
      expect(find.byType(TextButton), findsNWidgets(4));
    },
    variant: TargetPlatformVariant.all(),
    skip: isContextMenuProvidedByPlatform, // [intended] only applies to platforms where we supply the context menu.,
  );

  testWidgets(
    'Custom toolbar test - Cupertino text selection controls',
    (WidgetTester tester) async {
      final TextEditingController controller = TextEditingController(
        text: 'Atwater Peel Sherbrooke Bonaventure',
      );
      await tester.pumpWidget(
        MaterialApp(
          home: Material(
            child: Center(
              child: TextField(
                controller: controller,
                selectionControls: cupertinoTextSelectionControls,
              ),
            ),
          ),
        ),
      );

      final Offset textfieldStart = tester.getTopLeft(find.byType(TextField));

      await tester.tapAt(textfieldStart + const Offset(150.0, 9.0));
      await tester.pump(const Duration(milliseconds: 50));

      await tester.tapAt(textfieldStart + const Offset(150.0, 9.0));
      await tester.pumpAndSettle();

      // Selected text shows 3 toolbar buttons: cut, copy, paste
      expect(find.byType(CupertinoButton), findsNWidgets(3));
    },
    variant: TargetPlatformVariant.all(),
    skip: isContextMenuProvidedByPlatform, // [intended] only applies to platforms where we supply the context menu.,
  );

  testWidgets('selectionControls is passed to EditableText', (WidgetTester tester) async {
    await tester.pumpWidget(
      MaterialApp(
        home: Material(
          child: Scaffold(
            body: TextField(
              selectionControls: materialTextSelectionControls,
            ),
          ),
        ),
      ),
    );

    final EditableText widget = tester.widget(find.byType(EditableText));
    expect(widget.selectionControls, equals(materialTextSelectionControls));
  });

  testWidgets(
    'double tap on top of cursor also selects word',
    (WidgetTester tester) async {
      final TextEditingController controller = TextEditingController(
        text: 'Atwater Peel Sherbrooke Bonaventure',
      );
      await tester.pumpWidget(
        MaterialApp(
          home: Material(
            child: Center(
              child: TextField(
                controller: controller,
              ),
            ),
          ),
        ),
      );

      // Tap to put the cursor after the "w".
      const int index = 3;
      await tester.tapAt(textOffsetToPosition(tester, index));
      await tester.pump(const Duration(milliseconds: 500));
      expect(
        controller.selection,
        const TextSelection.collapsed(offset: index),
      );

      // Double tap on the same location.
      await tester.tapAt(textOffsetToPosition(tester, index));
      await tester.pump(const Duration(milliseconds: 50));

      // First tap doesn't change the selection
      expect(
        controller.selection,
        const TextSelection.collapsed(offset: index),
      );

      // Second tap selects the word around the cursor.
      await tester.tapAt(textOffsetToPosition(tester, index));
      await tester.pumpAndSettle();
      expect(
        controller.selection,
        const TextSelection(baseOffset: 0, extentOffset: 7),
      );

      // Selected text shows 4 toolbar buttons: cut, copy, paste, select all
      expect(find.byType(TextButton), isContextMenuProvidedByPlatform ? findsNothing : findsNWidgets(4));
    },
    variant: const TargetPlatformVariant(<TargetPlatform>{ TargetPlatform.android, TargetPlatform.fuchsia, TargetPlatform.linux, TargetPlatform.windows }),
  );

  testWidgets(
    'double double tap just shows the selection menu',
    (WidgetTester tester) async {
      final TextEditingController controller = TextEditingController(
        text: '',
      );
      await tester.pumpWidget(
        MaterialApp(
          home: Material(
            child: Center(
              child: TextField(
                controller: controller,
              ),
            ),
          ),
        ),
      );

      // Double tap on the same location shows the selection menu.
      await tester.tapAt(textOffsetToPosition(tester, 0));
      await tester.pump(const Duration(milliseconds: 50));
      await tester.tapAt(textOffsetToPosition(tester, 0));
      await tester.pumpAndSettle();
      expect(find.text('Paste'), findsOneWidget);

      // Double tap again keeps the selection menu visible.
      await tester.tapAt(textOffsetToPosition(tester, 0));
      await tester.pump(const Duration(milliseconds: 50));
      await tester.tapAt(textOffsetToPosition(tester, 0));
      await tester.pumpAndSettle();
      expect(find.text('Paste'), findsOneWidget);
    },
    skip: isContextMenuProvidedByPlatform, // [intended] only applies to platforms where we supply the context menu.,
  );

  testWidgets(
    'double long press just shows the selection menu',
    (WidgetTester tester) async {
      final TextEditingController controller = TextEditingController(
        text: '',
      );
      await tester.pumpWidget(
        MaterialApp(
          home: Material(
            child: Center(
              child: TextField(
                controller: controller,
              ),
            ),
          ),
        ),
      );

      // Long press shows the selection menu.
      await tester.longPressAt(textOffsetToPosition(tester, 0));
      await tester.pumpAndSettle();
      expect(find.text('Paste'), findsOneWidget);

      // Long press again keeps the selection menu visible.
      await tester.longPressAt(textOffsetToPosition(tester, 0));
      await tester.pump();
      expect(find.text('Paste'), findsOneWidget);
    },
    skip: isContextMenuProvidedByPlatform, // [intended] only applies to platforms where we supply the context menu.,
  );

  testWidgets(
    'A single tap hides the selection menu',
    (WidgetTester tester) async {
      final TextEditingController controller = TextEditingController(
        text: '',
      );
      await tester.pumpWidget(
        MaterialApp(
          home: Material(
            child: Center(
              child: TextField(
                controller: controller,
              ),
            ),
          ),
        ),
      );

      // Long press shows the selection menu.
      await tester.longPress(find.byType(TextField));
      await tester.pumpAndSettle();
      expect(find.text('Paste'), findsOneWidget);

      // Tap hides the selection menu.
      await tester.tap(find.byType(TextField));
      await tester.pump();
      expect(find.text('Paste'), findsNothing);
    },
    skip: isContextMenuProvidedByPlatform, // [intended] only applies to platforms where we supply the context menu.,
  );

  testWidgets('Drag selection hides the selection menu', (WidgetTester tester) async {
    final TextEditingController controller = TextEditingController(
      text: 'blah1 blah2',
    );
    await tester.pumpWidget(
      MaterialApp(
        home: Material(
          child: TextField(
            controller: controller,
          ),
        ),
      ),
    );

    // Initially, the menu is not shown and there is no selection.
    expect(controller.selection, const TextSelection(baseOffset: -1, extentOffset: -1));
    final Offset midBlah1 = textOffsetToPosition(tester, 2);
    final Offset midBlah2 = textOffsetToPosition(tester, 8);

    // Right click the second word.
    final TestGesture gesture = await tester.startGesture(
      midBlah2,
      kind: PointerDeviceKind.mouse,
      buttons: kSecondaryMouseButton,
    );
    await tester.pump();
    await gesture.up();
    await tester.pumpAndSettle();

    // The toolbar is shown.
    expect(find.text('Paste'), findsOneWidget);

    // Drag the mouse to the first word.
    final TestGesture gesture2 = await tester.startGesture(
      midBlah1,
      kind: PointerDeviceKind.mouse,
    );
    await tester.pump();
    await gesture2.moveTo(midBlah2);
    await tester.pump();
    await gesture2.up();
    await tester.pumpAndSettle();

    // The toolbar is hidden.
    expect(find.text('Paste'), findsNothing);
  },
    variant: TargetPlatformVariant.desktop(),
    skip: isContextMenuProvidedByPlatform, // [intended] only applies to platforms where we supply the context menu.
  );

  testWidgets(
    'Long press on an autofocused field shows the selection menu',
    (WidgetTester tester) async {
      final TextEditingController controller = TextEditingController(
        text: '',
      );
      await tester.pumpWidget(
        MaterialApp(
          home: Material(
            child: Center(
              child: TextField(
                autofocus: true,
                controller: controller,
              ),
            ),
          ),
        ),
      );
      // This extra pump allows the selection set by autofocus to propagate to
      // the RenderEditable.
      await tester.pump();

      // Long press shows the selection menu.
      expect(find.text('Paste'), findsNothing);
      await tester.longPress(find.byType(TextField));
      await tester.pumpAndSettle();
      expect(find.text('Paste'), findsOneWidget);
    },
    skip: isContextMenuProvidedByPlatform, // [intended] only applies to platforms where we supply the context menu.,
  );

  testWidgets(
    'double tap hold selects word',
    (WidgetTester tester) async {
      final TextEditingController controller = TextEditingController(
        text: 'Atwater Peel Sherbrooke Bonaventure',
      );
      await tester.pumpWidget(
        MaterialApp(
          home: Material(
            child: Center(
              child: TextField(
                controller: controller,
              ),
            ),
          ),
        ),
      );

      final Offset textfieldStart = tester.getTopLeft(find.byType(TextField));

      await tester.tapAt(textfieldStart + const Offset(150.0, 9.0));
      await tester.pump(const Duration(milliseconds: 50));
      final TestGesture gesture =
         await tester.startGesture(textfieldStart + const Offset(150.0, 9.0));
      // Hold the press.
      await tester.pumpAndSettle();

      expect(
        controller.selection,
        const TextSelection(baseOffset: 8, extentOffset: 12),
      );

      // Selected text shows 3 toolbar buttons.
      expect(find.byType(CupertinoButton), isContextMenuProvidedByPlatform ? findsNothing : findsNWidgets(3));

      await gesture.up();
      await tester.pump();

      // Still selected.
      expect(
        controller.selection,
        const TextSelection(baseOffset: 8, extentOffset: 12),
      );
      // The toolbar is still showing.
      expect(find.byType(CupertinoButton), isContextMenuProvidedByPlatform ? findsNothing : findsNWidgets(3));
    },
    variant: const TargetPlatformVariant(<TargetPlatform>{ TargetPlatform.iOS,  TargetPlatform.macOS }),
  );

  testWidgets(
    'tap after a double tap select is not affected',
    (WidgetTester tester) async {
      final TextEditingController controller = TextEditingController(
        text: 'Atwater Peel Sherbrooke Bonaventure',
      );
      // On iOS/iPadOS, during a tap we select the edge of the word closest to the tap.
      // On macOS, we select the precise position of the tap.
      final bool isTargetPlatformMobile = defaultTargetPlatform == TargetPlatform.iOS;
      await tester.pumpWidget(
        MaterialApp(
          home: Material(
            child: Center(
              child: TextField(
                controller: controller,
              ),
            ),
          ),
        ),
      );

      final Offset pPos = textOffsetToPosition(tester, 9); // Index of 'P|eel'.
      final Offset ePos = textOffsetToPosition(tester, 6); // Index of 'Atwate|r'

      await tester.tapAt(pPos);
      await tester.pump(const Duration(milliseconds: 50));
      // First tap moved the cursor.
      expect(
        controller.selection,
        TextSelection.collapsed(offset: isTargetPlatformMobile ? 8 : 9),
      );
      await tester.tapAt(pPos);
      await tester.pump(const Duration(milliseconds: 500));

      await tester.tapAt(ePos);
      await tester.pump();

      // Plain collapsed selection at the edge of first word on iOS. In iOS 12,
      // the first tap after a double tap ends up putting the cursor at where
      // you tapped instead of the edge like every other single tap. This is
      // likely a bug in iOS 12 and not present in other versions.
      expect(controller.selection.isCollapsed, isTrue);
      expect(controller.selection.baseOffset, isTargetPlatformMobile ? 7 : 6);

      // No toolbar.
      expect(find.byType(CupertinoButton), findsNothing);
    },
    variant: const TargetPlatformVariant(<TargetPlatform>{ TargetPlatform.iOS,  TargetPlatform.macOS }),
  );

  testWidgets(
    'long press moves cursor to the exact long press position and shows toolbar',
    (WidgetTester tester) async {
      final TextEditingController controller = TextEditingController(
        text: 'Atwater Peel Sherbrooke Bonaventure',
      );
      await tester.pumpWidget(
        MaterialApp(
          home: Material(
            child: Center(
              child: TextField(
                controller: controller,
              ),
            ),
          ),
        ),
      );

      final Offset textfieldStart = tester.getTopLeft(find.byType(TextField));

      await tester.longPressAt(textfieldStart + const Offset(50.0, 9.0));
      await tester.pumpAndSettle();

      // Collapsed cursor for iOS long press.
      expect(
        controller.selection,
        const TextSelection.collapsed(offset: 3),
      );

      // Collapsed toolbar shows 2 buttons.
      expect(find.byType(CupertinoButton), isContextMenuProvidedByPlatform ? findsNothing : findsNWidgets(2));
    },
    variant: const TargetPlatformVariant(<TargetPlatform>{ TargetPlatform.iOS,  TargetPlatform.macOS }),
  );

  testWidgets(
    'long press selects word and shows toolbar',
    (WidgetTester tester) async {
      final TextEditingController controller = TextEditingController(
        text: 'Atwater Peel Sherbrooke Bonaventure',
      );
      await tester.pumpWidget(
        MaterialApp(
          home: Material(
            child: Center(
              child: TextField(
                controller: controller,
              ),
            ),
          ),
        ),
      );

      final Offset textfieldStart = tester.getTopLeft(find.byType(TextField));

      await tester.longPressAt(textfieldStart + const Offset(50.0, 9.0));
      await tester.pumpAndSettle();

      expect(
        controller.selection,
        const TextSelection(baseOffset: 0, extentOffset: 7),
      );

      // Collapsed toolbar shows 4 buttons: cut, copy, paste, select all
      expect(find.byType(TextButton), isContextMenuProvidedByPlatform ? findsNothing : findsNWidgets(4));
    },
    variant: const TargetPlatformVariant(<TargetPlatform>{ TargetPlatform.android, TargetPlatform.fuchsia, TargetPlatform.linux, TargetPlatform.windows }),
  );

  testWidgets(
    'long press tap cannot initiate a double tap',
    (WidgetTester tester) async {
      final TextEditingController controller = TextEditingController(
        text: 'Atwater Peel Sherbrooke Bonaventure',
      );
      // On iOS/iPadOS, during a tap we select the edge of the word closest to the tap.
      // On macOS, we select the precise position of the tap.
      final bool isTargetPlatformMobile = defaultTargetPlatform == TargetPlatform.iOS;
      await tester.pumpWidget(
        MaterialApp(
          home: Material(
            child: Center(
              child: TextField(
                controller: controller,
              ),
            ),
          ),
        ),
      );

      final Offset ePos = textOffsetToPosition(tester, 6); // Index of 'Atwate|r'

      await tester.longPressAt(ePos);
      await tester.pump(const Duration(milliseconds: 50));

      await tester.tapAt(ePos);
      await tester.pump();

      // We ended up moving the cursor to the edge of the same word and dismissed
      // the toolbar.
      expect(controller.selection.isCollapsed, isTrue);
      expect(controller.selection.baseOffset, isTargetPlatformMobile ? 7 : 6);

      // Collapsed toolbar shows 2 buttons.
      expect(find.byType(CupertinoButton), findsNothing);
    },
    variant: const TargetPlatformVariant(<TargetPlatform>{ TargetPlatform.iOS,  TargetPlatform.macOS }),
  );

  testWidgets(
    'long press drag moves the cursor under the drag and shows toolbar on lift',
    (WidgetTester tester) async {
      final TextEditingController controller = TextEditingController(
        text: 'Atwater Peel Sherbrooke Bonaventure',
      );
      await tester.pumpWidget(
        MaterialApp(
          home: Material(
            child: Center(
              child: TextField(
                controller: controller,
              ),
            ),
          ),
        ),
      );

      final Offset textfieldStart = tester.getTopLeft(find.byType(TextField));

      final TestGesture gesture =
          await tester.startGesture(textfieldStart + const Offset(50.0, 9.0));
      await tester.pump(const Duration(milliseconds: 500));

      // Long press on iOS shows collapsed selection cursor.
      expect(
        controller.selection,
        const TextSelection.collapsed(offset: 3),
      );
      // Cursor move doesn't trigger a toolbar initially.
      expect(find.byType(CupertinoButton), findsNothing);

      await gesture.moveBy(const Offset(50, 0));
      await tester.pump();

      // The selection position is now moved with the drag.
      expect(
        controller.selection,
        const TextSelection.collapsed(offset: 6),
      );
      // Still no toolbar.
      expect(find.byType(CupertinoButton), findsNothing);

      await gesture.moveBy(const Offset(50, 0));
      await tester.pump();

      // The selection position is now moved with the drag.
      expect(
        controller.selection,
        const TextSelection.collapsed(offset: 9),
      );
      // Still no toolbar.
      expect(find.byType(CupertinoButton), findsNothing);

      await gesture.up();
      await tester.pumpAndSettle();

      // The selection isn't affected by the gesture lift.
      expect(
        controller.selection,
        const TextSelection.collapsed(offset: 9),
      );
      // The toolbar now shows up.
      expect(find.byType(CupertinoButton), isContextMenuProvidedByPlatform ? findsNothing : findsNWidgets(2));
    },
    variant: const TargetPlatformVariant(<TargetPlatform>{ TargetPlatform.iOS,  TargetPlatform.macOS }),
  );

  testWidgets('long press drag can edge scroll', (WidgetTester tester) async {
    final TextEditingController controller = TextEditingController(
      text: 'Atwater Peel Sherbrooke Bonaventure Angrignon Peel Côte-des-Neiges',
    );
    await tester.pumpWidget(
      MaterialApp(
        home: Material(
          child: Center(
            child: TextField(
              controller: controller,
            ),
          ),
        ),
      ),
    );

    final RenderEditable renderEditable = findRenderEditable(tester);

    List<TextSelectionPoint> lastCharEndpoint = renderEditable.getEndpointsForSelection(
      const TextSelection.collapsed(offset: 66), // Last character's position.
    );

    expect(lastCharEndpoint.length, 1);
    // Just testing the test and making sure that the last character is off
    // the right side of the screen.
    expect(lastCharEndpoint[0].point.dx, 1056);

    final Offset textfieldStart = tester.getTopLeft(find.byType(TextField));

    final TestGesture gesture =
        await tester.startGesture(textfieldStart + const Offset(300, 5));
    await tester.pump(const Duration(milliseconds: 500));

    expect(
      controller.selection,
      const TextSelection.collapsed(offset: 19, affinity: TextAffinity.upstream),
    );
    expect(find.byType(CupertinoButton), findsNothing);

    await gesture.moveBy(const Offset(600, 0));
    // To the edge of the screen basically.
    await tester.pump();
    expect(
      controller.selection,
      const TextSelection.collapsed(offset: 56),
    );
    // Keep moving out.
    await gesture.moveBy(const Offset(1, 0));
    await tester.pump();
    expect(
      controller.selection,
      const TextSelection.collapsed(offset: 62),
    );
    await gesture.moveBy(const Offset(1, 0));
    await tester.pump();
    expect(
      controller.selection,
      const TextSelection.collapsed(offset: 66, affinity: TextAffinity.upstream),
    ); // We're at the edge now.
    expect(find.byType(CupertinoButton), findsNothing);

    await gesture.up();
    await tester.pumpAndSettle();

    // The selection isn't affected by the gesture lift.
    expect(
      controller.selection,
      const TextSelection.collapsed(offset: 66, affinity: TextAffinity.upstream),
    );
    // The toolbar now shows up.
    expect(find.byType(CupertinoButton), isContextMenuProvidedByPlatform ? findsNothing : findsNWidgets(2));

    lastCharEndpoint = renderEditable.getEndpointsForSelection(
      const TextSelection.collapsed(offset: 66), // Last character's position.
    );

    expect(lastCharEndpoint.length, 1);
    // The last character is now on screen near the right edge.
    expect(lastCharEndpoint[0].point.dx, moreOrLessEquals(798, epsilon: 1));

    final List<TextSelectionPoint> firstCharEndpoint = renderEditable.getEndpointsForSelection(
      const TextSelection.collapsed(offset: 0), // First character's position.
    );
    expect(firstCharEndpoint.length, 1);
    // The first character is now offscreen to the left.
    expect(firstCharEndpoint[0].point.dx, moreOrLessEquals(-257.0, epsilon: 1));
  }, variant: const TargetPlatformVariant(<TargetPlatform>{ TargetPlatform.iOS,  TargetPlatform.macOS }));

  testWidgets('mouse click and drag can edge scroll', (WidgetTester tester) async {
    final TextEditingController controller = TextEditingController(
      text: 'Atwater Peel Sherbrooke Bonaventure Angrignon Peel Côte-des-Neiges',
    );
    await tester.pumpWidget(
      MaterialApp(
        home: Material(
          child: Center(
            child: TextField(
              controller: controller,
            ),
          ),
        ),
      ),
    );

    // Just testing the test and making sure that the last character is off
    // the right side of the screen.
    expect(textOffsetToPosition(tester, 66).dx, 1056);

    final TestGesture gesture =
        await tester.startGesture(
          textOffsetToPosition(tester, 19),
          pointer: 7,
          kind: PointerDeviceKind.mouse,
        );

    await gesture.moveTo(textOffsetToPosition(tester, 56));
    // To the edge of the screen basically.
    await tester.pumpAndSettle();
    expect(
      controller.selection,
      const TextSelection(baseOffset: 19, extentOffset: 56),
    );

    // Keep moving out.
    await gesture.moveTo(textOffsetToPosition(tester, 62));
    await tester.pumpAndSettle();
    expect(
      controller.selection,
      const TextSelection(baseOffset: 19, extentOffset: 62),
    );
    await gesture.moveTo(textOffsetToPosition(tester, 66));
    await tester.pumpAndSettle();
    expect(
      controller.selection,
      const TextSelection(baseOffset: 19, extentOffset: 66),
    ); // We're at the edge now.
    expect(find.byType(CupertinoButton), findsNothing);

    await gesture.up();
    await tester.pumpAndSettle();

    // The selection isn't affected by the gesture lift.
    expect(
      controller.selection,
      const TextSelection(baseOffset: 19, extentOffset: 66),
    );

    // The last character is now on screen near the right edge.
    expect(
      textOffsetToPosition(tester, 66).dx,
      moreOrLessEquals(TestSemantics.fullScreen.width, epsilon: 2.0),
    );

    // The first character is now offscreen to the left.
    expect(textOffsetToPosition(tester, 0).dx, moreOrLessEquals(-257.0, epsilon: 1));
  }, variant: TargetPlatformVariant.all());

  testWidgets('keyboard selection change scrolls the field', (WidgetTester tester) async {
    final TextEditingController controller = TextEditingController(
      text: 'Atwater Peel Sherbrooke Bonaventure Angrignon Peel Côte-des-Neiges',
    );
    await tester.pumpWidget(
      MaterialApp(
        home: Material(
          child: Center(
            child: TextField(
              controller: controller,
            ),
          ),
        ),
      ),
    );

    // Just testing the test and making sure that the last character is off
    // the right side of the screen.
    expect(textOffsetToPosition(tester, 66).dx, 1056);

    await tester.tapAt(textOffsetToPosition(tester, 13));
    await tester.pumpAndSettle();
    expect(
      controller.selection,
      const TextSelection.collapsed(offset: 13),
    );

    // Move to position 56 with the right arrow (near the edge of the screen).
    for (int i = 0; i < (56 - 13); i += 1) {
      await tester.sendKeyEvent(LogicalKeyboardKey.arrowRight);
    }
    await tester.pumpAndSettle();
    expect(
      controller.selection,
      const TextSelection.collapsed(offset: 56),
    );

    // Keep moving out.
    for (int i = 0; i < (62 - 56); i += 1) {
      await tester.sendKeyEvent(LogicalKeyboardKey.arrowRight);
    }
    await tester.pumpAndSettle();
    expect(
      controller.selection,
      const TextSelection.collapsed(offset: 62),
    );
    for (int i = 0; i < (66 - 62); i += 1) {
      await tester.sendKeyEvent(LogicalKeyboardKey.arrowRight);
    }
    await tester.pumpAndSettle();
    expect(
      controller.selection,
      const TextSelection.collapsed(offset: 66),
    ); // We're at the edge now.

    await tester.pumpAndSettle();

    // The last character is now on screen near the right edge.
    expect(
      textOffsetToPosition(tester, 66).dx,
      moreOrLessEquals(TestSemantics.fullScreen.width, epsilon: 2.0),
    );

    // The first character is now offscreen to the left.
    expect(textOffsetToPosition(tester, 0).dx, moreOrLessEquals(-257.0, epsilon: 1));
  }, variant: TargetPlatformVariant.all(),
     skip: isBrowser, // [intended] Browser handles arrow keys differently.
  );

  testWidgets('long press drag can edge scroll vertically', (WidgetTester tester) async {
    final TextEditingController controller = TextEditingController(
      text: 'Atwater Peel Sherbrooke Bonaventure Angrignon Peel Côte-des-Neigse Atwater Peel Sherbrooke Bonaventure Angrignon Peel Côte-des-Neiges',
    );
    await tester.pumpWidget(
      MaterialApp(
        home: Material(
          child: Center(
            child: TextField(
              maxLines: 2,
              controller: controller,
            ),
          ),
        ),
      ),
    );

    // Just testing the test and making sure that the last character is outside
    // the bottom of the field.
    final int textLength = controller.text.length;
    final double lineHeight = findRenderEditable(tester).preferredLineHeight;
    final double firstCharY = textOffsetToPosition(tester, 0).dy;
    expect(
      textOffsetToPosition(tester, textLength).dy,
      moreOrLessEquals(firstCharY + lineHeight * 2, epsilon: 1),
    );

    // Start long pressing on the first line.
    final TestGesture gesture =
        await tester.startGesture(textOffsetToPosition(tester, 19));
    // TODO(justinmc): Make sure you've got all things torn down.
    await tester.pump(const Duration(milliseconds: 500));
    expect(
      controller.selection,
      const TextSelection.collapsed(offset: 19),
    );
    await tester.pumpAndSettle();

    // Move down to the second line.
    await gesture.moveBy(Offset(0.0, lineHeight));
    await tester.pumpAndSettle();
    expect(
      controller.selection,
      const TextSelection.collapsed(offset: 65),
    );

    // Still hasn't scrolled.
    expect(
      textOffsetToPosition(tester, 65).dy,
      moreOrLessEquals(firstCharY + lineHeight, epsilon: 1),
    );

    // Keep selecting down to the third and final line.
    await gesture.moveBy(Offset(0.0, lineHeight));
    await tester.pumpAndSettle();
    expect(
      controller.selection,
      const TextSelection.collapsed(offset: 110),
    );

    // The last character is no longer three line heights down from the top of
    // the field, it's now only two line heights down, because it has scrolled
    // down by one line.
    expect(
      textOffsetToPosition(tester, 110).dy,
      moreOrLessEquals(firstCharY + lineHeight, epsilon: 1),
    );

    // Likewise, the first character is now scrolled out of the top of the field
    // by one line.
    expect(
      textOffsetToPosition(tester, 0).dy,
      moreOrLessEquals(firstCharY - lineHeight, epsilon: 1),
    );
  }, variant: const TargetPlatformVariant(<TargetPlatform>{ TargetPlatform.iOS,  TargetPlatform.macOS }));

  testWidgets('keyboard selection change scrolls the field vertically', (WidgetTester tester) async {
    final TextEditingController controller = TextEditingController(
      text: 'Atwater Peel Sherbrooke Bonaventure Angrignon Peel Côte-des-Neiges Atwater Peel Sherbrooke Bonaventure Angrignon Peel Côte-des-Neiges',
    );
    await tester.pumpWidget(
      MaterialApp(
        home: Material(
          child: Center(
            child: TextField(
              maxLines: 2,
              controller: controller,
            ),
          ),
        ),
      ),
    );

    // Just testing the test and making sure that the last character is outside
    // the bottom of the field.
    final int textLength = controller.text.length;
    final double lineHeight = findRenderEditable(tester).preferredLineHeight;
    final double firstCharY = textOffsetToPosition(tester, 0).dy;
    expect(
      textOffsetToPosition(tester, textLength).dy,
      moreOrLessEquals(firstCharY + lineHeight * 2, epsilon: 1),
    );

    await tester.tapAt(textOffsetToPosition(tester, 13));
    await tester.pumpAndSettle();
    expect(
      controller.selection,
      const TextSelection.collapsed(offset: 13),
    );

    // Move down to the second line.
    await tester.sendKeyEvent(LogicalKeyboardKey.arrowDown);
    await tester.pumpAndSettle();
    expect(
      controller.selection,
      const TextSelection.collapsed(offset: 59),
    );

    // Still hasn't scrolled.
    expect(
      textOffsetToPosition(tester, 66).dy,
      moreOrLessEquals(firstCharY + lineHeight, epsilon: 1),
    );

    // Move down to the third and final line.
    await tester.sendKeyEvent(LogicalKeyboardKey.arrowDown);
    await tester.pumpAndSettle();
    expect(
      controller.selection,
      const TextSelection.collapsed(offset: 104),
    );

    // The last character is no longer three line heights down from the top of
    // the field, it's now only two line heights down, because it has scrolled
    // down by one line.
    expect(
      textOffsetToPosition(tester, textLength).dy,
      moreOrLessEquals(firstCharY + lineHeight, epsilon: 1),
    );

    // Likewise, the first character is now scrolled out of the top of the field
    // by one line.
    expect(
      textOffsetToPosition(tester, 0).dy,
      moreOrLessEquals(firstCharY - lineHeight, epsilon: 1),
    );
  }, variant: TargetPlatformVariant.all(),
     skip: isBrowser, // [intended] Browser handles arrow keys differently.
  );

  testWidgets('mouse click and drag can edge scroll vertically', (WidgetTester tester) async {
    final TextEditingController controller = TextEditingController(
      text: 'Atwater Peel Sherbrooke Bonaventure Angrignon Peel Côte-des-Neiges Atwater Peel Sherbrooke Bonaventure Angrignon Peel Côte-des-Neiges',
    );
    await tester.pumpWidget(
      MaterialApp(
        home: Material(
          child: Center(
            child: TextField(
              maxLines: 2,
              controller: controller,
            ),
          ),
        ),
      ),
    );

    // Just testing the test and making sure that the last character is outside
    // the bottom of the field.
    final int textLength = controller.text.length;
    final double lineHeight = findRenderEditable(tester).preferredLineHeight;
    final double firstCharY = textOffsetToPosition(tester, 0).dy;
    expect(
      textOffsetToPosition(tester, textLength).dy,
      moreOrLessEquals(firstCharY + lineHeight * 2, epsilon: 1),
    );

    // Start selecting on the first line.
    final TestGesture gesture =
        await tester.startGesture(
          textOffsetToPosition(tester, 19),
          pointer: 7,
          kind: PointerDeviceKind.mouse,
        );

    // Still hasn't scrolled.
    expect(
      textOffsetToPosition(tester, 60).dy,
      moreOrLessEquals(firstCharY + lineHeight, epsilon: 1),
    );

    // Select down to the second line.
    await gesture.moveBy(Offset(0.0, lineHeight));
    await tester.pumpAndSettle();
    expect(
      controller.selection,
      const TextSelection(baseOffset: 19, extentOffset: 65),
    );

    // Still hasn't scrolled.
    expect(
      textOffsetToPosition(tester, 60).dy,
      moreOrLessEquals(firstCharY + lineHeight, epsilon: 1),
    );

    // Keep selecting down to the third and final line.
    await gesture.moveBy(Offset(0.0, lineHeight));
    await tester.pumpAndSettle();
    expect(
      controller.selection,
      const TextSelection(baseOffset: 19, extentOffset: 110),
    );

    // The last character is no longer three line heights down from the top of
    // the field, it's now only two line heights down, because it has scrolled
    // down by one line.
    expect(
      textOffsetToPosition(tester, textLength).dy,
      moreOrLessEquals(firstCharY + lineHeight, epsilon: 1),
    );

    // Likewise, the first character is now scrolled out of the top of the field
    // by one line.
    expect(
      textOffsetToPosition(tester, 0).dy,
      moreOrLessEquals(firstCharY - lineHeight, epsilon: 1),
    );
  }, variant: TargetPlatformVariant.all());

  testWidgets(
    'long tap after a double tap select is not affected',
    (WidgetTester tester) async {
      final TextEditingController controller = TextEditingController(
        text: 'Atwater Peel Sherbrooke Bonaventure',
      );
      // On iOS/iPadOS, during a tap we select the edge of the word closest to the tap.
      // On macOS, we select the precise position of the tap.
      final bool isTargetPlatformMobile = defaultTargetPlatform == TargetPlatform.iOS;
      await tester.pumpWidget(
        MaterialApp(
          home: Material(
            child: Center(
              child: TextField(
                controller: controller,
              ),
            ),
          ),
        ),
      );

      final Offset pPos = textOffsetToPosition(tester, 9); // Index of 'P|eel'
      final Offset ePos = textOffsetToPosition(tester, 6); // Index of 'Atwate|r'

      await tester.tapAt(pPos);
      await tester.pump(const Duration(milliseconds: 50));
      // First tap moved the cursor to the beginning of the second word.
      expect(
        controller.selection,
        TextSelection.collapsed(offset: isTargetPlatformMobile ? 8 : 9),
      );
      await tester.tapAt(pPos);
      await tester.pump(const Duration(milliseconds: 500));

      await tester.longPressAt(ePos);
      await tester.pumpAndSettle();

      // Plain collapsed selection at the exact tap position.
      expect(
        controller.selection,
        const TextSelection.collapsed(offset: 6),
      );

      // Long press toolbar.
      expect(find.byType(CupertinoButton), isContextMenuProvidedByPlatform ? findsNothing : findsNWidgets(2));
    },
    variant: const TargetPlatformVariant(<TargetPlatform>{ TargetPlatform.iOS,  TargetPlatform.macOS }),
  );

  testWidgets(
    'double tap after a long tap is not affected',
    (WidgetTester tester) async {
      final TextEditingController controller = TextEditingController(
        text: 'Atwater Peel Sherbrooke Bonaventure',
      );
      // On iOS/iPadOS, during a tap we select the edge of the word closest to the tap.
      // On macOS, we select the precise position of the tap.
      final bool isTargetPlatformMobile = defaultTargetPlatform == TargetPlatform.iOS;
      await tester.pumpWidget(
        MaterialApp(
          home: Material(
            child: Center(
              child: TextField(
                controller: controller,
              ),
            ),
          ),
        ),
      );

      final Offset pPos = textOffsetToPosition(tester, 9); // Index of 'P|eel'
      final Offset wPos = textOffsetToPosition(tester, 3); // Index of 'Atw|ater'

      await tester.longPressAt(wPos);
      await tester.pump(const Duration(milliseconds: 50));
      expect(
        controller.selection,
        const TextSelection.collapsed(offset: 3),
      );

      await tester.tapAt(pPos);
      await tester.pump(const Duration(milliseconds: 50));
      // First tap moved the cursor.
      expect(
        controller.selection,
        TextSelection.collapsed(offset: isTargetPlatformMobile ? 8 : 9),
      );
      await tester.tapAt(pPos);
      await tester.pumpAndSettle();

      // Double tap selection.
      expect(
        controller.selection,
        const TextSelection(baseOffset: 8, extentOffset: 12),
      );
      expect(find.byType(CupertinoButton), isContextMenuProvidedByPlatform ? findsNothing : findsNWidgets(3));
    },
    variant: const TargetPlatformVariant(<TargetPlatform>{ TargetPlatform.iOS, TargetPlatform.macOS }),
  );

  testWidgets(
    'double click after a click on Mac',
    (WidgetTester tester) async {
      final TextEditingController controller = TextEditingController(
        text: 'Atwater Peel Sherbrooke Bonaventure',
      );
      await tester.pumpWidget(
        MaterialApp(
          home: Material(
            child: Center(
              child: TextField(
                controller: controller,
              ),
            ),
          ),
        ),
      );

      final Offset textFieldStart = tester.getTopLeft(find.byType(TextField));

      final TestGesture gesture = await tester.startGesture(
        textFieldStart + const Offset(50.0, 9.0),
        pointer: 7,
        kind: PointerDeviceKind.mouse,
      );
      await tester.pump();
      await gesture.up();
      await tester.pumpAndSettle();
      expect(
        controller.selection,
        const TextSelection.collapsed(offset: 3),
      );

      await gesture.down(textFieldStart + const Offset(150.0, 9.0));
      await tester.pump();
      await gesture.up();
      await tester.pump(const Duration(milliseconds: 50));
      // First click moved the cursor to the precise location, not the start of
      // the word.
      expect(
        controller.selection,
        const TextSelection.collapsed(offset: 9),
      );

      // Double click selection.
      await gesture.down(textFieldStart + const Offset(150.0, 9.0));
      await tester.pump();
      await gesture.up();
      await tester.pumpAndSettle();
      expect(
        controller.selection,
        const TextSelection(baseOffset: 8, extentOffset: 12),
      );
      // The text selection toolbar isn't shown on Mac without a right click.
      expect(find.byType(CupertinoButton), findsNothing);
    },
    variant: const TargetPlatformVariant(<TargetPlatform>{ TargetPlatform.macOS, TargetPlatform.windows, TargetPlatform.linux }),
  );

  testWidgets(
    'double tap chains work',
    (WidgetTester tester) async {
      final TextEditingController controller = TextEditingController(
        text: 'Atwater Peel Sherbrooke Bonaventure',
      );
      await tester.pumpWidget(
        MaterialApp(
          home: Material(
            child: Center(
              child: TextField(
                controller: controller,
              ),
            ),
          ),
        ),
      );

      final Offset textfieldStart = tester.getTopLeft(find.byType(TextField));

      await tester.tapAt(textfieldStart + const Offset(50.0, 9.0));
      await tester.pump(const Duration(milliseconds: 50));
      expect(
        controller.selection,
        const TextSelection.collapsed(offset: 7, affinity: TextAffinity.upstream),
      );
      await tester.tapAt(textfieldStart + const Offset(50.0, 9.0));
      await tester.pumpAndSettle();
      expect(
        controller.selection,
        const TextSelection(baseOffset: 0, extentOffset: 7),
      );
      expect(find.byType(CupertinoButton), isContextMenuProvidedByPlatform ? findsNothing : findsNWidgets(3));

      // Double tap selecting the same word somewhere else is fine.
      await tester.tapAt(textfieldStart + const Offset(100.0, 9.0));
      await tester.pump(const Duration(milliseconds: 50));
      // First tap hides the toolbar and retains the selection.
      expect(
        controller.selection,
        const TextSelection(baseOffset: 0, extentOffset: 7),
      );
      expect(find.byType(CupertinoButton), findsNothing);
      // Second tap shows the toolbar and retains the selection.
      await tester.tapAt(textfieldStart + const Offset(100.0, 9.0));
      await tester.pumpAndSettle();
      expect(
        controller.selection,
        const TextSelection(baseOffset: 0, extentOffset: 7),
      );
      expect(find.byType(CupertinoButton), isContextMenuProvidedByPlatform ? findsNothing : findsNWidgets(3));

      await tester.tapAt(textfieldStart + const Offset(150.0, 9.0));
      await tester.pump(const Duration(milliseconds: 50));
      // First tap moved the cursor and hides the toolbar.
      expect(
        controller.selection,
        const TextSelection.collapsed(offset: 8),
      );
      expect(find.byType(CupertinoButton), findsNothing);
      await tester.tapAt(textfieldStart + const Offset(150.0, 9.0));
      await tester.pumpAndSettle();
      expect(
        controller.selection,
        const TextSelection(baseOffset: 8, extentOffset: 12),
      );
      expect(find.byType(CupertinoButton), isContextMenuProvidedByPlatform ? findsNothing : findsNWidgets(3));
    },
    variant: const TargetPlatformVariant(<TargetPlatform>{ TargetPlatform.iOS }),
  );

  testWidgets(
    'double click chains work',
    (WidgetTester tester) async {
      final TextEditingController controller = TextEditingController(
        text: 'Atwater Peel Sherbrooke Bonaventure',
      );
      await tester.pumpWidget(
        MaterialApp(
          home: Material(
            child: Center(
              child: TextField(
                controller: controller,
              ),
            ),
          ),
        ),
      );

      final Offset textFieldStart = tester.getTopLeft(find.byType(TextField));

      // First click moves the cursor to the point of the click, not the edge of
      // the clicked word.
      final TestGesture gesture = await tester.startGesture(
        textFieldStart + const Offset(50.0, 9.0),
        pointer: 7,
        kind: PointerDeviceKind.mouse,
      );
        await tester.pump();
      await gesture.up();
      await tester.pump(const Duration(milliseconds: 50));
      expect(
        controller.selection,
        const TextSelection.collapsed(offset: 3),
      );

      // Second click selects.
      await gesture.down(textFieldStart + const Offset(50.0, 9.0));
      await tester.pump();
      await gesture.up();
      await tester.pumpAndSettle();
      expect(
        controller.selection,
        const TextSelection(baseOffset: 0, extentOffset: 7),
      );
      expect(find.byType(CupertinoButton), findsNothing);

      // Double tap selecting the same word somewhere else is fine.
      await gesture.down(textFieldStart + const Offset(100.0, 9.0));
      await tester.pump();
      await gesture.up();
      await tester.pump(const Duration(milliseconds: 50));
      // First tap moved the cursor.
      expect(
        controller.selection,
        const TextSelection.collapsed(offset: 6),
      );
      await gesture.down(textFieldStart + const Offset(100.0, 9.0));
      await tester.pump();
      await gesture.up();
      await tester.pumpAndSettle();
      expect(
        controller.selection,
        const TextSelection(baseOffset: 0, extentOffset: 7),
      );
      expect(find.byType(CupertinoButton), findsNothing);

      await gesture.down(textFieldStart + const Offset(150.0, 9.0));
      await tester.pump();
      await gesture.up();
      await tester.pump(const Duration(milliseconds: 50));
      // First tap moved the cursor.
      expect(
        controller.selection,
        const TextSelection.collapsed(offset: 9),
      );
      await gesture.down(textFieldStart + const Offset(150.0, 9.0));
      await tester.pump();
      await gesture.up();
      await tester.pumpAndSettle();
      expect(
        controller.selection,
        const TextSelection(baseOffset: 8, extentOffset: 12),
      );
      expect(find.byType(CupertinoButton), findsNothing);
    },
    variant: const TargetPlatformVariant(<TargetPlatform>{ TargetPlatform.macOS, TargetPlatform.windows, TargetPlatform.linux }),
  );

  testWidgets('double tapping a space selects the previous word on iOS', (WidgetTester tester) async {
    final TextEditingController controller = TextEditingController(
      text: ' blah blah  \n  blah',
    );
    await tester.pumpWidget(
      MaterialApp(
        home: Material(
          child: Center(
            child: TextField(
              controller: controller,
            ),
          ),
        ),
      ),
    );

    expect(controller.value.selection, isNotNull);
    expect(controller.value.selection.baseOffset, -1);
    expect(controller.value.selection.extentOffset, -1);

    // Put the cursor at the end of the field.
    await tester.tapAt(textOffsetToPosition(tester, 19));
    expect(controller.value.selection, isNotNull);
    expect(controller.value.selection.baseOffset, 19);
    expect(controller.value.selection.extentOffset, 19);

    // Double tapping does the same thing.
    await tester.pump(const Duration(milliseconds: 500));
    await tester.tapAt(textOffsetToPosition(tester, 5));
    await tester.pump(const Duration(milliseconds: 50));
    await tester.tapAt(textOffsetToPosition(tester, 5));
    await tester.pumpAndSettle();
    expect(controller.value.selection, isNotNull);
    expect(controller.value.selection.extentOffset, 5);
    expect(controller.value.selection.baseOffset, 1);

    // Put the cursor at the end of the field.
    await tester.tapAt(textOffsetToPosition(tester, 19));
    expect(controller.value.selection, isNotNull);
    expect(controller.value.selection.baseOffset, 19);
    expect(controller.value.selection.extentOffset, 19);

    // Double tapping does the same thing for the first space.
    await tester.pump(const Duration(milliseconds: 500));
    await tester.tapAt(textOffsetToPosition(tester, 0));
    await tester.pump(const Duration(milliseconds: 50));
    await tester.tapAt(textOffsetToPosition(tester, 0));
    await tester.pumpAndSettle();
    expect(controller.value.selection, isNotNull);
    expect(controller.value.selection.baseOffset, 0);
    expect(controller.value.selection.extentOffset, 1);

    // Put the cursor at the end of the field.
    await tester.tapAt(textOffsetToPosition(tester, 19));
    expect(controller.value.selection, isNotNull);
    expect(controller.value.selection.baseOffset, 19);
    expect(controller.value.selection.extentOffset, 19);

    // Double tapping the last space selects all previous contiguous spaces on
    // both lines and the previous word.
    await tester.pump(const Duration(milliseconds: 500));
    await tester.tapAt(textOffsetToPosition(tester, 14));
    await tester.pump(const Duration(milliseconds: 50));
    await tester.tapAt(textOffsetToPosition(tester, 14));
    await tester.pumpAndSettle();
    expect(controller.value.selection, isNotNull);
    expect(controller.value.selection.baseOffset, 6);
    expect(controller.value.selection.extentOffset, 14);
  }, variant: const TargetPlatformVariant(<TargetPlatform>{ TargetPlatform.iOS }));

  testWidgets('selecting a space selects the space on non-iOS platforms', (WidgetTester tester) async {
    final TextEditingController controller = TextEditingController(
      text: ' blah blah',
    );
    await tester.pumpWidget(
      MaterialApp(
        home: Material(
          child: Center(
            child: TextField(
              controller: controller,
            ),
          ),
        ),
      ),
    );

    expect(controller.value.selection, isNotNull);
    expect(controller.value.selection.baseOffset, -1);
    expect(controller.value.selection.extentOffset, -1);

    // Put the cursor at the end of the field.
    await tester.tapAt(textOffsetToPosition(tester, 10));
    expect(controller.value.selection, isNotNull);
    expect(controller.value.selection.baseOffset, 10);
    expect(controller.value.selection.extentOffset, 10);

    // Double tapping the second space selects it.
    await tester.pump(const Duration(milliseconds: 500));
    await tester.tapAt(textOffsetToPosition(tester, 5));
    await tester.pump(const Duration(milliseconds: 50));
    await tester.tapAt(textOffsetToPosition(tester, 5));
    await tester.pumpAndSettle();
    expect(controller.value.selection, isNotNull);
    expect(controller.value.selection.baseOffset, 5);
    expect(controller.value.selection.extentOffset, 6);

    // Put the cursor at the end of the field.
    await tester.tapAt(textOffsetToPosition(tester, 10));
    expect(controller.value.selection, isNotNull);
    expect(controller.value.selection.baseOffset, 10);
    expect(controller.value.selection.extentOffset, 10);

    // Double tapping the second space selects it.
    await tester.pump(const Duration(milliseconds: 500));
    await tester.tapAt(textOffsetToPosition(tester, 0));
    await tester.pump(const Duration(milliseconds: 50));
    await tester.tapAt(textOffsetToPosition(tester, 0));
    await tester.pumpAndSettle();
    expect(controller.value.selection, isNotNull);
    expect(controller.value.selection.baseOffset, 0);
    expect(controller.value.selection.extentOffset, 1);
  }, variant: const TargetPlatformVariant(<TargetPlatform>{ TargetPlatform.macOS, TargetPlatform.windows, TargetPlatform.linux, TargetPlatform.fuchsia, TargetPlatform.android }));

  testWidgets('selecting a space selects the space on Mac', (WidgetTester tester) async {
    final TextEditingController controller = TextEditingController(
      text: ' blah blah',
    );
    await tester.pumpWidget(
      MaterialApp(
        home: Material(
          child: Center(
            child: TextField(
              controller: controller,
            ),
          ),
        ),
      ),
    );

    expect(controller.value.selection, isNotNull);
    expect(controller.value.selection.baseOffset, -1);
    expect(controller.value.selection.extentOffset, -1);

    // Put the cursor at the end of the field.
    final TestGesture gesture = await tester.startGesture(
      textOffsetToPosition(tester, 10),
      pointer: 7,
      kind: PointerDeviceKind.mouse,
    );
    await tester.pump();
    await gesture.up();
    expect(controller.value.selection, isNotNull);
    expect(controller.value.selection.baseOffset, 10);
    expect(controller.value.selection.extentOffset, 10);

    // Double clicking the second space selects it.
    await tester.pump(const Duration(milliseconds: 500));
    await gesture.down(textOffsetToPosition(tester, 5));
    await tester.pump();
    await gesture.up();
    await tester.pump(const Duration(milliseconds: 50));
    await gesture.down(textOffsetToPosition(tester, 5));
    await tester.pump();
    await gesture.up();
    await tester.pumpAndSettle();
    expect(controller.value.selection, isNotNull);
    expect(controller.value.selection.baseOffset, 5);
    expect(controller.value.selection.extentOffset, 6);

    // Put the cursor at the end of the field.
    await gesture.down(textOffsetToPosition(tester, 10));
    await tester.pump();
    await gesture.up();
    await tester.pump();
    expect(controller.value.selection, isNotNull);
    expect(controller.value.selection.baseOffset, 10);
    expect(controller.value.selection.extentOffset, 10);

    // Double tapping the second space selects it.
    await tester.pump(const Duration(milliseconds: 500));
    await gesture.down(textOffsetToPosition(tester, 0));
    await tester.pump();
    await gesture.up();
    await tester.pump(const Duration(milliseconds: 50));
    await gesture.down(textOffsetToPosition(tester, 0));
    await tester.pump();
    await gesture.up();
    await tester.pumpAndSettle();
    expect(controller.value.selection, isNotNull);
    expect(controller.value.selection.baseOffset, 0);
    expect(controller.value.selection.extentOffset, 1);
  }, variant: const TargetPlatformVariant(<TargetPlatform>{ TargetPlatform.macOS, TargetPlatform.windows, TargetPlatform.linux }));

  testWidgets('force press does not select a word', (WidgetTester tester) async {
    final TextEditingController controller = TextEditingController(
      text: 'Atwater Peel Sherbrooke Bonaventure',
    );
    await tester.pumpWidget(
      MaterialApp(
        home: Material(
          child: TextField(
            controller: controller,
          ),
        ),
      ),
    );

    final Offset offset = tester.getTopLeft(find.byType(TextField)) + const Offset(150.0, 9.0);

    final int pointerValue = tester.nextPointer;
    final TestGesture gesture = await tester.createGesture();
    await gesture.downWithCustomEvent(
      offset,
      PointerDownEvent(
          pointer: pointerValue,
          position: offset,
          pressure: 0.0,
          pressureMax: 6.0,
          pressureMin: 0.0,
      ),
    );
    await gesture.updateWithCustomEvent(PointerMoveEvent(
      pointer: pointerValue,
      position: offset + const Offset(150.0, 9.0),
      pressure: 0.5,
      pressureMin: 0,
    ));

    // We don't want this gesture to select any word on Android.
    expect(controller.selection, const TextSelection.collapsed(offset: -1));

    await gesture.up();
    await tester.pump();
    expect(find.byType(TextButton), findsNothing);
  }, variant: const TargetPlatformVariant(<TargetPlatform>{ TargetPlatform.android, TargetPlatform.fuchsia, TargetPlatform.linux, TargetPlatform.windows }));

  testWidgets('force press selects word', (WidgetTester tester) async {
    final TextEditingController controller = TextEditingController(
      text: 'Atwater Peel Sherbrooke Bonaventure',
    );
    await tester.pumpWidget(
      MaterialApp(
        home: Material(
          child: TextField(
            controller: controller,
          ),
        ),
      ),
    );

    final Offset textfieldStart = tester.getTopLeft(find.byType(TextField));

    final int pointerValue = tester.nextPointer;
    final Offset offset = textfieldStart + const Offset(150.0, 9.0);
    final TestGesture gesture = await tester.createGesture();
    await gesture.downWithCustomEvent(
      offset,
      PointerDownEvent(
        pointer: pointerValue,
        position: offset,
        pressure: 0.0,
        pressureMax: 6.0,
        pressureMin: 0.0,
      ),
    );

    await gesture.updateWithCustomEvent(
      PointerMoveEvent(
        pointer: pointerValue,
        position: textfieldStart + const Offset(150.0, 9.0),
        pressure: 0.5,
        pressureMin: 0,
      ),
    );
    // We expect the force press to select a word at the given location.
    expect(
      controller.selection,
      const TextSelection(baseOffset: 8, extentOffset: 12),
    );

    await gesture.up();
    await tester.pumpAndSettle();
    expect(find.byType(CupertinoButton), isContextMenuProvidedByPlatform ? findsNothing : findsNWidgets(3));
  }, variant: const TargetPlatformVariant(<TargetPlatform>{ TargetPlatform.iOS }));

  testWidgets('tap on non-force-press-supported devices work', (WidgetTester tester) async {
    final TextEditingController controller = TextEditingController(
      text: 'Atwater Peel Sherbrooke Bonaventure',
    );
    await tester.pumpWidget(Container(key: GlobalKey()));
    await tester.pumpWidget(
      MaterialApp(
        home: Material(
          child: TextField(
            controller: controller,
          ),
        ),
      ),
    );

    final Offset textfieldStart = tester.getTopLeft(find.byType(TextField));

    final int pointerValue = tester.nextPointer;
    final Offset offset = textfieldStart + const Offset(150.0, 9.0);
    final TestGesture gesture = await tester.createGesture();
    await gesture.downWithCustomEvent(
      offset,
      PointerDownEvent(
        pointer: pointerValue,
        position: offset,
        // iPhone 6 and below report 0 across the board.
        pressure: 0,
        pressureMax: 0,
        pressureMin: 0,
      ),
    );

    await gesture.updateWithCustomEvent(
      PointerMoveEvent(
        pointer: pointerValue,
        position: textfieldStart + const Offset(150.0, 9.0),
        pressure: 0.5,
        pressureMin: 0,
      ),
    );
    await gesture.up();
    // The event should fallback to a normal tap and move the cursor.
    // Single taps selects the edge of the word.
    expect(
      controller.selection,
      const TextSelection.collapsed(offset: 8),
    );

    await tester.pump();
    // Single taps shouldn't trigger the toolbar.
    expect(find.byType(CupertinoButton), findsNothing);

    // TODO(gspencergoog): Add in TargetPlatform.macOS in the line below when we figure out what global state is leaking.
    // https://github.com/flutter/flutter/issues/43445
  }, variant: TargetPlatformVariant.only(TargetPlatform.iOS));

  testWidgets('default TextField debugFillProperties', (WidgetTester tester) async {
    final DiagnosticPropertiesBuilder builder = DiagnosticPropertiesBuilder();

    const TextField().debugFillProperties(builder);

    final List<String> description = builder.properties
      .where((DiagnosticsNode node) => !node.isFiltered(DiagnosticLevel.info))
      .map((DiagnosticsNode node) => node.toString()).toList();

    expect(description, <String>[]);
  });

  testWidgets('TextField implements debugFillProperties', (WidgetTester tester) async {
    final DiagnosticPropertiesBuilder builder = DiagnosticPropertiesBuilder();

    // Not checking controller, inputFormatters, focusNode
    const TextField(
      decoration: InputDecoration(labelText: 'foo'),
      keyboardType: TextInputType.text,
      textInputAction: TextInputAction.done,
      style: TextStyle(color: Color(0xff00ff00)),
      textAlign: TextAlign.end,
      textDirection: TextDirection.ltr,
      autofocus: true,
      autocorrect: false,
      maxLines: 10,
      maxLength: 100,
      maxLengthEnforcement: MaxLengthEnforcement.none,
      smartDashesType: SmartDashesType.disabled,
      smartQuotesType: SmartQuotesType.disabled,
      enabled: false,
      cursorWidth: 1.0,
      cursorHeight: 1.0,
      cursorRadius: Radius.zero,
      cursorColor: Color(0xff00ff00),
      keyboardAppearance: Brightness.dark,
      scrollPadding: EdgeInsets.zero,
      scrollPhysics: ClampingScrollPhysics(),
      enableInteractiveSelection: false,
    ).debugFillProperties(builder);

    final List<String> description = builder.properties
      .where((DiagnosticsNode node) => !node.isFiltered(DiagnosticLevel.info))
      .map((DiagnosticsNode node) => node.toString()).toList();

    expect(description, <String>[
      'enabled: false',
      'decoration: InputDecoration(labelText: "foo")',
      'style: TextStyle(inherit: true, color: Color(0xff00ff00))',
      'autofocus: true',
      'autocorrect: false',
      'smartDashesType: disabled',
      'smartQuotesType: disabled',
      'maxLines: 10',
      'maxLength: 100',
      'maxLengthEnforcement: none',
      'textInputAction: done',
      'textAlign: end',
      'textDirection: ltr',
      'cursorWidth: 1.0',
      'cursorHeight: 1.0',
      'cursorRadius: Radius.circular(0.0)',
      'cursorColor: Color(0xff00ff00)',
      'keyboardAppearance: Brightness.dark',
      'scrollPadding: EdgeInsets.zero',
      'selection disabled',
      'scrollPhysics: ClampingScrollPhysics',
    ]);
  });

  testWidgets(
    'strut basic single line',
    (WidgetTester tester) async {
      await tester.pumpWidget(
        MaterialApp(
          theme: ThemeData(platform: TargetPlatform.android),
          home: const Material(
            child: Center(
              child: TextField(),
            ),
          ),
        ),
      );

      expect(
        tester.getSize(find.byType(TextField)),
        // The TextField will be as tall as the decoration (24) plus the metrics
        // from the default TextStyle of the theme (16), or 40 altogether.
        // Because this is less than the kMinInteractiveDimension, it will be
        // increased to that value (48).
        const Size(800, kMinInteractiveDimension),
      );
    },
  );

  testWidgets(
    'strut TextStyle increases height',
    (WidgetTester tester) async {
      await tester.pumpWidget(
        MaterialApp(
          theme: ThemeData(platform: TargetPlatform.android),
          home: const Material(
            child: Center(
              child: TextField(
                style: TextStyle(fontSize: 20),
              ),
            ),
          ),
        ),
      );

      expect(
        tester.getSize(find.byType(TextField)),
        // Strut should inherit the TextStyle.fontSize by default and produce the
        // same height as if it were disabled.
        const Size(800, kMinInteractiveDimension), // Because 44 < 48.
      );

      await tester.pumpWidget(
        MaterialApp(
          theme: ThemeData(platform: TargetPlatform.android),
          home: const Material(
            child: Center(
              child: TextField(
                style: TextStyle(fontSize: 20),
                strutStyle: StrutStyle.disabled,
              ),
            ),
          ),
        ),
      );

      expect(
        tester.getSize(find.byType(TextField)),
        // The height here should match the previous version with strut enabled.
        const Size(800, kMinInteractiveDimension), // Because 44 < 48.
      );
    },
  );

  testWidgets(
    'strut basic multi line',
    (WidgetTester tester) async {
      await tester.pumpWidget(
        MaterialApp(
          theme: ThemeData(platform: TargetPlatform.android),
          home: const Material(
            child: Center(
              child: TextField(
                maxLines: 6,
              ),
            ),
          ),
        ),
      );

      expect(
        tester.getSize(find.byType(TextField)),
        // The height should be the input decoration (24) plus 6x the strut height (16).
        const Size(800, 120),
      );
    },
  );

  testWidgets(
    'strut no force small strut',
    (WidgetTester tester) async {
      await tester.pumpWidget(
        MaterialApp(
          theme: ThemeData(platform: TargetPlatform.android),
          home: const Material(
            child: Center(
              child: TextField(
                maxLines: 6,
                strutStyle: StrutStyle(
                  // The small strut is overtaken by the larger
                  // TextStyle fontSize.
                  fontSize: 5,
                ),
              ),
            ),
          ),
        ),
      );

      expect(
        tester.getSize(find.byType(TextField)),
        // When the strut's height is smaller than TextStyle's and forceStrutHeight
        // is disabled, then the TextStyle takes precedence. Should be the same height
        // as 'strut basic multi line'.
        const Size(800, 120),
      );
    },
  );

  testWidgets(
    'strut no force large strut',
    (WidgetTester tester) async {
      await tester.pumpWidget(
        MaterialApp(
          theme: ThemeData(platform: TargetPlatform.android),
          home: const Material(
            child: Center(
              child: TextField(
                maxLines: 6,
                strutStyle: StrutStyle(
                  fontSize: 25,
                ),
              ),
            ),
          ),
        ),
      );

      expect(
        tester.getSize(find.byType(TextField)),
        // When the strut's height is larger than TextStyle's and forceStrutHeight
        // is disabled, then the StrutStyle takes precedence.
        const Size(800, 174),
      );
    },
    skip: isBrowser, // TODO(mdebbar): https://github.com/flutter/flutter/issues/32243
  );

  testWidgets(
    'strut height override',
    (WidgetTester tester) async {
      await tester.pumpWidget(
        MaterialApp(
          theme: ThemeData(platform: TargetPlatform.android),
          home: const Material(
            child: Center(
              child: TextField(
                maxLines: 3,
                strutStyle: StrutStyle(
                  fontSize: 8,
                  forceStrutHeight: true,
                ),
              ),
            ),
          ),
        ),
      );

      expect(
        tester.getSize(find.byType(TextField)),
        // The smaller font size of strut make the field shorter than normal.
        const Size(800, 48),
      );
    },
    skip: isBrowser, // TODO(mdebbar): https://github.com/flutter/flutter/issues/32243
  );

  testWidgets(
    'strut forces field taller',
    (WidgetTester tester) async {
      await tester.pumpWidget(
        MaterialApp(
          theme: ThemeData(platform: TargetPlatform.android),
          home: const Material(
            child: Center(
              child: TextField(
                maxLines: 3,
                style: TextStyle(fontSize: 10),
                strutStyle: StrutStyle(
                  fontSize: 18,
                  forceStrutHeight: true,
                ),
              ),
            ),
          ),
        ),
      );

      expect(
        tester.getSize(find.byType(TextField)),
        // When the strut fontSize is larger than a provided TextStyle, the
        // the strut's height takes precedence.
        const Size(800, 78),
      );
    },
    skip: isBrowser, // TODO(mdebbar): https://github.com/flutter/flutter/issues/32243
  );

  testWidgets('Caret center position', (WidgetTester tester) async {
    await tester.pumpWidget(
      overlay(
        child: const SizedBox(
          width: 300.0,
          child: TextField(
            textAlign: TextAlign.center,
            decoration: null,
          ),
        ),
      ),
    );

    final RenderEditable editable = findRenderEditable(tester);

    await tester.enterText(find.byType(TextField), 'abcd');
    await tester.pump();


    Offset topLeft = editable.localToGlobal(
      editable.getLocalRectForCaret(const TextPosition(offset: 4)).topLeft,
    );
    expect(topLeft.dx, equals(431));

    topLeft = editable.localToGlobal(
      editable.getLocalRectForCaret(const TextPosition(offset: 3)).topLeft,
    );
    expect(topLeft.dx, equals(415));

    topLeft = editable.localToGlobal(
      editable.getLocalRectForCaret(const TextPosition(offset: 2)).topLeft,
    );
    expect(topLeft.dx, equals(399));

    topLeft = editable.localToGlobal(
      editable.getLocalRectForCaret(const TextPosition(offset: 1)).topLeft,
    );
    expect(topLeft.dx, equals(383));
  });

  testWidgets('Caret indexes into trailing whitespace center align', (WidgetTester tester) async {
    await tester.pumpWidget(
      overlay(
        child: const SizedBox(
          width: 300.0,
          child: TextField(
            textAlign: TextAlign.center,
            decoration: null,
          ),
        ),
      ),
    );

    final RenderEditable editable = findRenderEditable(tester);

    await tester.enterText(find.byType(TextField), 'abcd    ');
    await tester.pump();

    Offset topLeft = editable.localToGlobal(
      editable.getLocalRectForCaret(const TextPosition(offset: 7)).topLeft,
    );
    expect(topLeft.dx, equals(479));

    topLeft = editable.localToGlobal(
      editable.getLocalRectForCaret(const TextPosition(offset: 8)).topLeft,
    );
    expect(topLeft.dx, equals(495));

    topLeft = editable.localToGlobal(
      editable.getLocalRectForCaret(const TextPosition(offset: 4)).topLeft,
    );
    expect(topLeft.dx, equals(431));

    topLeft = editable.localToGlobal(
      editable.getLocalRectForCaret(const TextPosition(offset: 3)).topLeft,
    );
    expect(topLeft.dx, equals(415)); // Should be same as equivalent in 'Caret center position'

    topLeft = editable.localToGlobal(
      editable.getLocalRectForCaret(const TextPosition(offset: 2)).topLeft,
    );
    expect(topLeft.dx, equals(399)); // Should be same as equivalent in 'Caret center position'

    topLeft = editable.localToGlobal(
      editable.getLocalRectForCaret(const TextPosition(offset: 1)).topLeft,
    );
    expect(topLeft.dx, equals(383)); // Should be same as equivalent in 'Caret center position'
  });

  testWidgets('selection handles are rendered and not faded away', (WidgetTester tester) async {
    const String testText = 'lorem ipsum';
    final TextEditingController controller = TextEditingController(text: testText);

    await tester.pumpWidget(
      MaterialApp(
        home: Material(
          child: TextField(
            controller: controller,
          ),
        ),
      ),
    );

    final EditableTextState state =
      tester.state<EditableTextState>(find.byType(EditableText));
    final RenderEditable renderEditable = state.renderEditable;

    await tester.tapAt(const Offset(20, 10));
    renderEditable.selectWord(cause: SelectionChangedCause.longPress);
    await tester.pumpAndSettle();

    final List<FadeTransition> transitions = find.descendant(
      of: find.byWidgetPredicate((Widget w) => '${w.runtimeType}' == '_SelectionHandleOverlay'),
      matching: find.byType(FadeTransition),
    ).evaluate().map((Element e) => e.widget).cast<FadeTransition>().toList();
    expect(transitions.length, 2);
    final FadeTransition left = transitions[0];
    final FadeTransition right = transitions[1];
    expect(left.opacity.value, equals(1.0));
    expect(right.opacity.value, equals(1.0));
  });

  testWidgets('iOS selection handles are rendered and not faded away', (WidgetTester tester) async {
    const String testText = 'lorem ipsum';
    final TextEditingController controller = TextEditingController(text: testText);

    await tester.pumpWidget(
      MaterialApp(
        home: Material(
          child: TextField(
            controller: controller,
          ),
        ),
      ),
    );

    final RenderEditable renderEditable =
      tester.state<EditableTextState>(find.byType(EditableText)).renderEditable;

    await tester.tapAt(const Offset(20, 10));
    renderEditable.selectWord(cause: SelectionChangedCause.longPress);
    await tester.pumpAndSettle();

    final List<FadeTransition> transitions =
      find.byType(FadeTransition).evaluate().map((Element e) => e.widget).cast<FadeTransition>().toList();
    expect(transitions.length, 2);
    final FadeTransition left = transitions[0];
    final FadeTransition right = transitions[1];

    expect(left.opacity.value, equals(1.0));
    expect(right.opacity.value, equals(1.0));
  }, variant: const TargetPlatformVariant(<TargetPlatform>{ TargetPlatform.iOS, TargetPlatform.macOS }));

  testWidgets('iPad Scribble selection change shows selection handles', (WidgetTester tester) async {
    const String testText = 'lorem ipsum';
    final TextEditingController controller = TextEditingController(text: testText);

    await tester.pumpWidget(
      MaterialApp(
        home: Material(
          child: TextField(
            controller: controller,
          ),
        ),
      ),
    );

    await tester.showKeyboard(find.byType(EditableText));
    await tester.testTextInput.startScribbleInteraction();
    tester.testTextInput.updateEditingValue(const TextEditingValue(
      text: testText,
      selection: TextSelection(baseOffset: 2, extentOffset: 7),
    ));
    await tester.pumpAndSettle();

    final List<FadeTransition> transitions =
      find.byType(FadeTransition).evaluate().map((Element e) => e.widget).cast<FadeTransition>().toList();
    expect(transitions.length, 2);
    final FadeTransition left = transitions[0];
    final FadeTransition right = transitions[1];

    expect(left.opacity.value, equals(1.0));
    expect(right.opacity.value, equals(1.0));
  }, variant: const TargetPlatformVariant(<TargetPlatform>{ TargetPlatform.iOS }));

  testWidgets('Tap shows handles but not toolbar', (WidgetTester tester) async {
    final TextEditingController controller = TextEditingController(
      text: 'abc def ghi',
    );

    await tester.pumpWidget(
      MaterialApp(
        home: Material(
          child: TextField(controller: controller),
        ),
      ),
    );

    // Tap to trigger the text field.
    await tester.tap(find.byType(TextField));
    await tester.pump();

    final EditableTextState editableText = tester.state(find.byType(EditableText));
    expect(editableText.selectionOverlay!.handlesAreVisible, isTrue);
    expect(editableText.selectionOverlay!.toolbarIsVisible, isFalse);
  });

  testWidgets(
    'Tap in empty text field does not show handles nor toolbar',
    (WidgetTester tester) async {
      final TextEditingController controller = TextEditingController();

      await tester.pumpWidget(
        MaterialApp(
          home: Material(
            child: TextField(controller: controller),
          ),
        ),
      );

      // Tap to trigger the text field.
      await tester.tap(find.byType(TextField));
      await tester.pump();

      final EditableTextState editableText = tester.state(find.byType(EditableText));
      expect(editableText.selectionOverlay!.handlesAreVisible, isFalse);
      expect(editableText.selectionOverlay!.toolbarIsVisible, isFalse);
    },
  );

  testWidgets('Long press shows handles and toolbar', (WidgetTester tester) async {
    final TextEditingController controller = TextEditingController(
      text: 'abc def ghi',
    );

    await tester.pumpWidget(
      MaterialApp(
        home: Material(
          child: TextField(controller: controller),
        ),
      ),
    );

    // Long press to trigger the text field.
    await tester.longPress(find.byType(TextField));
    await tester.pump();

    final EditableTextState editableText = tester.state(find.byType(EditableText));
    expect(editableText.selectionOverlay!.handlesAreVisible, isTrue);
    expect(editableText.selectionOverlay!.toolbarIsVisible, isContextMenuProvidedByPlatform ? isFalse : isTrue);
  });

  testWidgets(
    'Long press in empty text field shows handles and toolbar',
    (WidgetTester tester) async {
      final TextEditingController controller = TextEditingController();

      await tester.pumpWidget(
        MaterialApp(
          home: Material(
            child: TextField(controller: controller),
          ),
        ),
      );

      // Tap to trigger the text field.
      await tester.longPress(find.byType(TextField));
      await tester.pump();

      final EditableTextState editableText = tester.state(find.byType(EditableText));
      expect(editableText.selectionOverlay!.handlesAreVisible, isTrue);
      expect(editableText.selectionOverlay!.toolbarIsVisible, isContextMenuProvidedByPlatform ? isFalse : isTrue);
    },
  );

  testWidgets('Double tap shows handles and toolbar', (WidgetTester tester) async {
    final TextEditingController controller = TextEditingController(
      text: 'abc def ghi',
    );

    await tester.pumpWidget(
      MaterialApp(
        home: Material(
          child: TextField(controller: controller),
        ),
      ),
    );

    // Double tap to trigger the text field.
    await tester.tap(find.byType(TextField));
    await tester.pump(const Duration(milliseconds: 50));
    await tester.tap(find.byType(TextField));
    await tester.pump();

    final EditableTextState editableText = tester.state(find.byType(EditableText));
    expect(editableText.selectionOverlay!.handlesAreVisible, isTrue);
    expect(editableText.selectionOverlay!.toolbarIsVisible, isContextMenuProvidedByPlatform ? isFalse : isTrue);
  });

  testWidgets(
    'Double tap in empty text field shows toolbar but not handles',
    (WidgetTester tester) async {
      final TextEditingController controller = TextEditingController();

      await tester.pumpWidget(
        MaterialApp(
          home: Material(
            child: TextField(controller: controller),
          ),
        ),
      );

      // Double tap to trigger the text field.
      await tester.tap(find.byType(TextField));
      await tester.pump(const Duration(milliseconds: 50));
      await tester.tap(find.byType(TextField));
      await tester.pump();

      final EditableTextState editableText = tester.state(find.byType(EditableText));
      expect(editableText.selectionOverlay!.handlesAreVisible, isFalse);
      expect(editableText.selectionOverlay!.toolbarIsVisible, isContextMenuProvidedByPlatform ? isFalse : isTrue);
    },
  );

  testWidgets(
    'Mouse tap does not show handles nor toolbar',
    (WidgetTester tester) async {
      final TextEditingController controller = TextEditingController(
        text: 'abc def ghi',
      );

      await tester.pumpWidget(
        MaterialApp(
          home: Material(
            child: TextField(controller: controller),
          ),
        ),
      );

      // Long press to trigger the text field.
      final Offset textFieldPos = tester.getCenter(find.byType(TextField));
      final TestGesture gesture = await tester.startGesture(
        textFieldPos,
        pointer: 7,
        kind: PointerDeviceKind.mouse,
      );
      await tester.pump();
      await gesture.up();
      await tester.pump();

      final EditableTextState editableText = tester.state(find.byType(EditableText));
      expect(editableText.selectionOverlay!.toolbarIsVisible, isFalse);
      expect(editableText.selectionOverlay!.handlesAreVisible, isFalse);
    },
  );

  testWidgets(
    'Mouse long press does not show handles nor toolbar',
    (WidgetTester tester) async {
      final TextEditingController controller = TextEditingController(
        text: 'abc def ghi',
      );

      await tester.pumpWidget(
        MaterialApp(
          home: Material(
            child: TextField(controller: controller),
          ),
        ),
      );

      // Long press to trigger the text field.
      final Offset textFieldPos = tester.getCenter(find.byType(TextField));
      final TestGesture gesture = await tester.startGesture(
        textFieldPos,
        pointer: 7,
        kind: PointerDeviceKind.mouse,
      );
      await tester.pump(const Duration(seconds: 2));
      await gesture.up();
      await tester.pump();

      final EditableTextState editableText = tester.state(find.byType(EditableText));
      expect(editableText.selectionOverlay!.toolbarIsVisible, isFalse);
      expect(editableText.selectionOverlay!.handlesAreVisible, isFalse);
    },
  );

  testWidgets(
    'Mouse double tap does not show handles nor toolbar',
    (WidgetTester tester) async {
      final TextEditingController controller = TextEditingController(
        text: 'abc def ghi',
      );

      await tester.pumpWidget(
        MaterialApp(
          home: Material(
            child: TextField(controller: controller),
          ),
        ),
      );

      // Double tap to trigger the text field.
      final Offset textFieldPos = tester.getCenter(find.byType(TextField));
      final TestGesture gesture = await tester.startGesture(
        textFieldPos,
        pointer: 7,
        kind: PointerDeviceKind.mouse,
      );
      await tester.pump(const Duration(milliseconds: 50));
      await gesture.up();
      await tester.pump();
      await gesture.down(textFieldPos);
      await tester.pump();
      await gesture.up();
      await tester.pump();

      final EditableTextState editableText = tester.state(find.byType(EditableText));
      expect(editableText.selectionOverlay!.toolbarIsVisible, isFalse);
      expect(editableText.selectionOverlay!.handlesAreVisible, isFalse);
    },
  );

  testWidgets('Does not show handles when updated from the web engine', (WidgetTester tester) async {
    final TextEditingController controller = TextEditingController(
      text: 'abc def ghi',
    );

    await tester.pumpWidget(
      MaterialApp(
        home: Material(
          child: TextField(controller: controller),
        ),
      ),
    );

    // Interact with the text field to establish the input connection.
    final Offset topLeft = tester.getTopLeft(find.byType(EditableText));
    final TestGesture gesture = await tester.startGesture(
      topLeft + const Offset(0.0, 5.0),
      kind: PointerDeviceKind.mouse,
    );
    await tester.pump(const Duration(milliseconds: 50));
    await gesture.up();
    await tester.pumpAndSettle();

    final EditableTextState state = tester.state(find.byType(EditableText));
    expect(state.selectionOverlay!.handlesAreVisible, isFalse);
    expect(controller.selection, const TextSelection.collapsed(offset: 0));

    if (kIsWeb) {
      tester.testTextInput.updateEditingValue(const TextEditingValue(
        text: 'abc def ghi',
        selection: TextSelection(baseOffset: 2, extentOffset: 7),
      ));
      // Wait for all the `setState` calls to be flushed.
      await tester.pumpAndSettle();
      expect(
        state.currentTextEditingValue.selection,
        const TextSelection(baseOffset: 2, extentOffset: 7),
      );
      expect(state.selectionOverlay!.handlesAreVisible, isFalse);
    }
  });

  testWidgets('Tapping selection handles toggles the toolbar', (WidgetTester tester) async {
    final TextEditingController controller = TextEditingController(
      text: 'abc def ghi',
    );

    await tester.pumpWidget(
      MaterialApp(
        home: Material(
          child: TextField(controller: controller),
        ),
      ),
    );

    // Tap to position the cursor and show the selection handles.
    final Offset ePos = textOffsetToPosition(tester, 5); // Index of 'e'.
    await tester.tapAt(ePos, pointer: 7);
    await tester.pumpAndSettle();

    final EditableTextState editableText = tester.state(find.byType(EditableText));
    expect(editableText.selectionOverlay!.toolbarIsVisible, isFalse);
    expect(editableText.selectionOverlay!.handlesAreVisible, isTrue);

    final RenderEditable renderEditable = findRenderEditable(tester);
    final List<TextSelectionPoint> endpoints = globalize(
      renderEditable.getEndpointsForSelection(controller.selection),
      renderEditable,
    );
    expect(endpoints.length, 1);

    // Tap the handle to show the toolbar.
    final Offset handlePos = endpoints[0].point + const Offset(0.0, 1.0);
    await tester.tapAt(handlePos, pointer: 7);
    expect(editableText.selectionOverlay!.toolbarIsVisible, isContextMenuProvidedByPlatform ? isFalse : isTrue);

    // Tap the handle again to hide the toolbar.
    await tester.tapAt(handlePos, pointer: 7);
    expect(editableText.selectionOverlay!.toolbarIsVisible, isFalse);
  });

  testWidgets('when TextField would be blocked by keyboard, it is shown with enough space for the selection handle', (WidgetTester tester) async {
    final ScrollController scrollController = ScrollController();

    await tester.pumpWidget(MaterialApp(
      theme: ThemeData(),
      home: Scaffold(
        body: Center(
          child: ListView(
            controller: scrollController,
            children: <Widget>[
              Container(height: 579), // Push field almost off screen.
              const TextField(),
              Container(height: 1000),
            ],
          ),
        ),
      ),
    ));

    // Tap the TextField to put the cursor into it and bring it into view.
    expect(scrollController.offset, 0.0);
    await tester.tapAt(tester.getTopLeft(find.byType(TextField)));
    await tester.pumpAndSettle();

    // The ListView has scrolled to keep the TextField and cursor handle
    // visible.
    expect(scrollController.offset, 48.0);
  });

  // Regression test for https://github.com/flutter/flutter/issues/74566
  testWidgets('TextField and last input character are visible on the screen when the cursor is not shown', (WidgetTester tester) async {
    final ScrollController scrollController = ScrollController();
    final ScrollController textFieldScrollController = ScrollController();

    await tester.pumpWidget(MaterialApp(
      theme: ThemeData(),
      home: Scaffold(
        body: Center(
          child: ListView(
            controller: scrollController,
            children: <Widget>[
              Container(height: 579), // Push field almost off screen.
              TextField(
                scrollController: textFieldScrollController,
                showCursor: false,
              ),
              Container(height: 1000),
            ],
          ),
        ),
      ),
    ));

    // Tap the TextField to bring it into view.
    expect(scrollController.offset, 0.0);
    await tester.tapAt(tester.getTopLeft(find.byType(TextField)));
    await tester.pumpAndSettle();

    // The ListView has scrolled to keep the TextField visible.
    expect(scrollController.offset, 48.0);
    expect(textFieldScrollController.offset, 0.0);

    // After entering some long text, the last input character remains on the screen.
    final String testValue = 'I love Flutter!' * 10;
    tester.testTextInput.updateEditingValue(TextEditingValue(
      text: testValue,
      selection: TextSelection.collapsed(offset: testValue.length),
    ));
    await tester.pump();
    await tester.pumpAndSettle(); // Text scroll animation.

    expect(textFieldScrollController.offset, 1602.0);
  });

  group('height', () {
    testWidgets('By default, TextField is at least kMinInteractiveDimension high', (WidgetTester tester) async {
      await tester.pumpWidget(MaterialApp(
        theme: ThemeData(),
        home: const Scaffold(
          body: Center(
            child: TextField(),
          ),
        ),
      ));

      final RenderBox renderBox = tester.renderObject(find.byType(TextField));
      expect(renderBox.size.height, greaterThanOrEqualTo(kMinInteractiveDimension));
    });

    testWidgets("When text is very small, TextField still doesn't go below kMinInteractiveDimension height", (WidgetTester tester) async {
      await tester.pumpWidget(MaterialApp(
        theme: ThemeData(),
        home: const Scaffold(
          body: Center(
            child: TextField(
              style: TextStyle(fontSize: 2.0),
            ),
          ),
        ),
      ));

      final RenderBox renderBox = tester.renderObject(find.byType(TextField));
      expect(renderBox.size.height, kMinInteractiveDimension);
    });

    testWidgets('When isDense, TextField can go below kMinInteractiveDimension height', (WidgetTester tester) async {
      await tester.pumpWidget(MaterialApp(
        theme: ThemeData(),
        home: const Scaffold(
          body: Center(
            child: TextField(
              decoration: InputDecoration(
                isDense: true,
              ),
            ),
          ),
        ),
      ));

      final RenderBox renderBox = tester.renderObject(find.byType(TextField));
      expect(renderBox.size.height, lessThan(kMinInteractiveDimension));
    });

    group('intrinsics', () {
      Widget buildTest({ required bool isDense }) {
        return MaterialApp(
          home: Scaffold(
            body: CustomScrollView(
              slivers: <Widget>[
                SliverFillRemaining(
                  hasScrollBody: false,
                  child: Column(
                    children: <Widget>[
                      TextField(
                        decoration: InputDecoration(
                          isDense: isDense,
                        ),
                      ),
                      Container(
                        height: 1000,
                      ),
                    ],
                  ),
                ),
              ],
            ),
          ),
        );
      }

      testWidgets('By default, intrinsic height is at least kMinInteractiveDimension high', (WidgetTester tester) async {
        // Regression test for https://github.com/flutter/flutter/issues/54729
        // If the intrinsic height does not match that of the height after
        // performLayout, this will fail.
        await tester.pumpWidget(buildTest(isDense: false));
      });

      testWidgets('When isDense, intrinsic height can go below kMinInteractiveDimension height', (WidgetTester tester) async {
        // Regression test for https://github.com/flutter/flutter/issues/54729
        // If the intrinsic height does not match that of the height after
        // performLayout, this will fail.
        await tester.pumpWidget(buildTest(isDense: true));
      });
    });
  });
  testWidgets("Arrow keys don't move input focus", (WidgetTester tester) async {
    final TextEditingController controller1 = TextEditingController();
    final TextEditingController controller2 = TextEditingController();
    final TextEditingController controller3 = TextEditingController();
    final TextEditingController controller4 = TextEditingController();
    final TextEditingController controller5 = TextEditingController();
    final FocusNode focusNode1 = FocusNode(debugLabel: 'Field 1');
    final FocusNode focusNode2 = FocusNode(debugLabel: 'Field 2');
    final FocusNode focusNode3 = FocusNode(debugLabel: 'Field 3');
    final FocusNode focusNode4 = FocusNode(debugLabel: 'Field 4');
    final FocusNode focusNode5 = FocusNode(debugLabel: 'Field 5');

    // Lay out text fields in a "+" formation, and focus the center one.
    await tester.pumpWidget(MaterialApp(
      theme: ThemeData(),
      home: Scaffold(
        body: Center(
          child: Column(
            mainAxisAlignment: MainAxisAlignment.center,
            mainAxisSize: MainAxisSize.min,
            children: <Widget>[
              SizedBox(
                width: 100.0,
                child: TextField(
                  controller: controller1,
                  focusNode: focusNode1,
                ),
              ),
              Row(
                mainAxisAlignment: MainAxisAlignment.center,
                mainAxisSize: MainAxisSize.min,
                children: <Widget>[
                  SizedBox(
                    width: 100.0,
                    child: TextField(
                      controller: controller2,
                      focusNode: focusNode2,
                    ),
                  ),
                  SizedBox(
                    width: 100.0,
                    child: TextField(
                      controller: controller3,
                      focusNode: focusNode3,
                    ),
                  ),
                  SizedBox(
                    width: 100.0,
                    child: TextField(
                      controller: controller4,
                      focusNode: focusNode4,
                    ),
                  ),
                ],
              ),
              SizedBox(
                width: 100.0,
                child: TextField(
                  controller: controller5,
                  focusNode: focusNode5,
                ),
              ),
            ],
          ),
        ),
      ),
    ));

    focusNode3.requestFocus();
    await tester.pump();
    expect(focusNode3.hasPrimaryFocus, isTrue);

    await tester.sendKeyEvent(LogicalKeyboardKey.arrowUp);
    await tester.pump();
    expect(focusNode3.hasPrimaryFocus, isTrue);

    await tester.sendKeyEvent(LogicalKeyboardKey.arrowDown);
    await tester.pump();
    expect(focusNode3.hasPrimaryFocus, isTrue);

    await tester.sendKeyEvent(LogicalKeyboardKey.arrowLeft);
    await tester.pump();
    expect(focusNode3.hasPrimaryFocus, isTrue);

    await tester.sendKeyEvent(LogicalKeyboardKey.arrowRight);
    await tester.pump();
    expect(focusNode3.hasPrimaryFocus, isTrue);
  });

  testWidgets('Scrolling shortcuts are disabled in text fields', (WidgetTester tester) async {
    bool scrollInvoked = false;
    await tester.pumpWidget(
      MaterialApp(
        home: Actions(
          actions: <Type, Action<Intent>>{
            ScrollIntent: CallbackAction<ScrollIntent>(onInvoke: (Intent intent) {
              scrollInvoked = true;
              return null;
            }),
          },
          child: Material(
            child: ListView(
              children: const <Widget>[
                Padding(padding: EdgeInsets.symmetric(vertical: 200)),
                TextField(),
                Padding(padding: EdgeInsets.symmetric(vertical: 800)),
              ],
            ),
          ),
        ),
      ),
    );
    await tester.pump();
    expect(scrollInvoked, isFalse);

    // Set focus on the text field.
    await tester.tapAt(tester.getTopLeft(find.byType(TextField)));

    await tester.sendKeyEvent(LogicalKeyboardKey.space);
    expect(scrollInvoked, isFalse);

    await tester.sendKeyEvent(LogicalKeyboardKey.arrowDown);
    expect(scrollInvoked, isFalse);
  });

  testWidgets("A buildCounter that returns null doesn't affect the size of the TextField", (WidgetTester tester) async {
    // Regression test for https://github.com/flutter/flutter/issues/44909

    final GlobalKey textField1Key = GlobalKey();
    final GlobalKey textField2Key = GlobalKey();

    await tester.pumpWidget(
      MaterialApp(
        home: Scaffold(
          body: Column(
            children: <Widget>[
              TextField(key: textField1Key),
              TextField(
                key: textField2Key,
                maxLength: 1,
                buildCounter: (BuildContext context, {required int currentLength, required bool isFocused, int? maxLength}) => null,
              ),
            ],
          ),
        ),
      ),
    );

    await tester.pumpAndSettle();
    final Size textFieldSize1 = tester.getSize(find.byKey(textField1Key));
    final Size textFieldSize2 = tester.getSize(find.byKey(textField2Key));

    expect(textFieldSize1, equals(textFieldSize2));
  });

  testWidgets(
    'The selection menu displays in an Overlay without error',
    (WidgetTester tester) async {
      // This is a regression test for
      // https://github.com/flutter/flutter/issues/43787
      final TextEditingController controller = TextEditingController(
        text: 'This is a test that shows some odd behavior with Text Selection!',
      );

      await tester.pumpWidget(MaterialApp(
        home: Scaffold(
          body: Container(
            color: Colors.grey,
            child: Center(
              child: Container(
                color: Colors.red,
                width: 300,
                height: 600,
                child: Overlay(
                  initialEntries: <OverlayEntry>[
                    OverlayEntry(
                      builder: (BuildContext context) => Center(
                        child: TextField(
                          controller: controller,
                        ),
                      ),
                    ),
                  ],
                ),
              ),
            ),
          ),
        ),
      ));

      await showSelectionMenuAt(tester, controller, controller.text.indexOf('test'));
      await tester.pumpAndSettle();
      expect(tester.takeException(), isNull);
    },
  );

  testWidgets('Web does not check the clipboard status', (WidgetTester tester) async {
    final TextEditingController controller = TextEditingController(
      text: 'Atwater Peel Sherbrooke Bonaventure',
    );
    await tester.pumpWidget(
      MaterialApp(
        home: Material(
          child: Center(
            child: TextField(
              controller: controller,
            ),
          ),
        ),
      ),
    );

    bool calledGetData = false;
    bool calledHasStrings = false;
    tester.binding.defaultBinaryMessenger
      .setMockMethodCallHandler(SystemChannels.platform, (MethodCall methodCall) async {
        switch (methodCall.method) {
          case 'Clipboard.getData':
            calledGetData = true;
            break;
          case 'Clipboard.hasStrings':
            calledHasStrings = true;
            break;
          default:
            break;
        }
        return null;
      });

    final Offset textfieldStart = tester.getTopLeft(find.byType(TextField));

    // Double tap like when showing the text selection menu on Android/iOS.
    await tester.tapAt(textfieldStart + const Offset(150.0, 9.0));
    await tester.pump(const Duration(milliseconds: 50));
    await tester.tapAt(textfieldStart + const Offset(150.0, 9.0));
    await tester.pump();

    // getData is not called unless something is pasted.  hasStrings is used to
    // check the status of the clipboard.
    expect(calledGetData, false);
    if (kIsWeb) {
      // hasStrings is not checked because web doesn't show a custom text
      // selection menu.
      expect(calledHasStrings, false);
    } else {
      // hasStrings is checked in order to decide if the content can be pasted.
      expect(calledHasStrings, true);
    }
  });

  testWidgets('TextField changes mouse cursor when hovered', (WidgetTester tester) async {
    await tester.pumpWidget(
      const MaterialApp(
        home: Material(
          child: MouseRegion(
            cursor: SystemMouseCursors.forbidden,
            child: TextField(
              mouseCursor: SystemMouseCursors.grab,
              decoration: InputDecoration(
                // Add an icon so that the left edge is not the text area
                icon: Icon(Icons.person),
              ),
            ),
          ),
        ),
      ),
    );

    // Center, which is within the text area
    final Offset center = tester.getCenter(find.byType(TextField));
    // Top left, which is not the text area
    final Offset edge = tester.getTopLeft(find.byType(TextField)) + const Offset(1, 1);

    final TestGesture gesture = await tester.createGesture(kind: PointerDeviceKind.mouse, pointer: 1);
    await gesture.addPointer(location: center);

    await tester.pump();

    expect(RendererBinding.instance.mouseTracker.debugDeviceActiveCursor(1), SystemMouseCursors.grab);

    // Test default cursor
    await tester.pumpWidget(
      const MaterialApp(
        home: Material(
          child: MouseRegion(
            cursor: SystemMouseCursors.forbidden,
            child: TextField(
              decoration: InputDecoration(
                icon: Icon(Icons.person),
              ),
            ),
          ),
        ),
      ),
    );

    expect(RendererBinding.instance.mouseTracker.debugDeviceActiveCursor(1), SystemMouseCursors.text);
    await gesture.moveTo(edge);
    expect(RendererBinding.instance.mouseTracker.debugDeviceActiveCursor(1), SystemMouseCursors.text);
    await gesture.moveTo(center);

    // Test default cursor when disabled
    await tester.pumpWidget(
      const MaterialApp(
        home: Material(
          child: MouseRegion(
            cursor: SystemMouseCursors.forbidden,
            child: TextField(
              enabled: false,
              decoration: InputDecoration(
                icon: Icon(Icons.person),
              ),
            ),
          ),
        ),
      ),
    );

    expect(RendererBinding.instance.mouseTracker.debugDeviceActiveCursor(1), SystemMouseCursors.basic);
    await gesture.moveTo(edge);
    expect(RendererBinding.instance.mouseTracker.debugDeviceActiveCursor(1), SystemMouseCursors.basic);
    await gesture.moveTo(center);
  });

  testWidgets('Text selection menu does not change mouse cursor when hovered', (WidgetTester tester) async {
    final TextEditingController controller = TextEditingController(
      text: 'Atwater Peel Sherbrooke Bonaventure',
    );
    await tester.pumpWidget(
      MaterialApp(
        home: Material(
          child: MouseRegion(
            cursor: SystemMouseCursors.forbidden,
            child: TextField(
              controller: controller,
            ),
          ),
        ),
      ),
    );

    expect(find.text('Copy'), findsNothing);

    final TestGesture gesture = await tester.startGesture(
      textOffsetToPosition(tester, 3),
      kind: PointerDeviceKind.mouse,
      buttons: kSecondaryMouseButton,
    );
    await tester.pump();
    await gesture.up();
    await tester.pumpAndSettle();

    expect(RendererBinding.instance.mouseTracker.debugDeviceActiveCursor(1), SystemMouseCursors.text);
    expect(find.text('Paste'), findsOneWidget);

    await gesture.moveTo(tester.getCenter(find.text('Paste')));
    expect(RendererBinding.instance.mouseTracker.debugDeviceActiveCursor(1), SystemMouseCursors.basic);
  },
    variant: TargetPlatformVariant.desktop(),
    skip: isContextMenuProvidedByPlatform, // [intended] only applies to platforms where we supply the context menu.
  );

  testWidgets('Caret rtl with changing width', (WidgetTester tester) async {
    late StateSetter setState;
    bool isWide = false;
    const double wideWidth = 300.0;
    const double narrowWidth = 200.0;
    final TextEditingController controller = TextEditingController();
    await tester.pumpWidget(
      boilerplate(
        child: StatefulBuilder(
          builder: (BuildContext context, StateSetter setter) {
            setState = setter;
            return SizedBox(
              width: isWide ? wideWidth : narrowWidth,
              child: TextField(
                key: textFieldKey,
                controller: controller,
                textDirection: TextDirection.rtl,
              ),
            );
          },
        ),
      ),
    );

    // The cursor is on the right of the input because it's RTL.
    RenderEditable editable = findRenderEditable(tester);
    double cursorRight = editable.getLocalRectForCaret(
      TextPosition(offset: controller.value.text.length),
    ).topRight.dx;
    double inputWidth = editable.size.width;
    expect(inputWidth, narrowWidth);
    expect(cursorRight, inputWidth - kCaretGap);

    // After entering some text, the cursor remains on the right of the input.
    await tester.enterText(find.byType(TextField), '12345');
    await tester.pump();
    editable = findRenderEditable(tester);
    cursorRight = editable.getLocalRectForCaret(
      TextPosition(offset: controller.value.text.length),
    ).topRight.dx;
    inputWidth = editable.size.width;
    expect(cursorRight, inputWidth - kCaretGap);

    // Since increasing the width of the input moves its right edge further to
    // the right, the cursor has followed this change and still appears on the
    // right of the input.
    setState(() {
      isWide = true;
    });
    await tester.pump();
    editable = findRenderEditable(tester);
    cursorRight = editable.getLocalRectForCaret(
      TextPosition(offset: controller.value.text.length),
    ).topRight.dx;
    inputWidth = editable.size.width;
    expect(inputWidth, wideWidth);
    expect(cursorRight, inputWidth - kCaretGap);
  });

  testWidgets('Text selection menu hides after select all on desktop', (WidgetTester tester) async {
    final TextEditingController controller = TextEditingController(
      text: 'Atwater Peel Sherbrooke Bonaventure',
    );
    await tester.pumpWidget(
      MaterialApp(
        home: Material(
          child: TextField(
            controller: controller,
          ),
        ),
      ),
    );

    final String selectAll = defaultTargetPlatform == TargetPlatform.macOS
        ? 'Select All'
        : 'Select all';

    expect(find.text(selectAll), findsNothing);
    expect(find.text('Copy'), findsNothing);

    final TestGesture gesture = await tester.startGesture(
      const Offset(10.0, 0.0) + textOffsetToPosition(tester, controller.text.length),
      kind: PointerDeviceKind.mouse,
      buttons: kSecondaryMouseButton,
    );
    await tester.pump();
    await gesture.up();
    await tester.pumpAndSettle();

    expect(
      controller.value.selection,
      TextSelection.collapsed(
        offset: controller.text.length,
        affinity: TextAffinity.upstream,
      ),
    );
    expect(find.text(selectAll), findsOneWidget);

    await tester.tapAt(tester.getCenter(find.text(selectAll)));

    await tester.pump();
    expect(find.text(selectAll), findsNothing);
    expect(find.text('Copy'), findsNothing);
  },
    variant: TargetPlatformVariant.desktop(),
    skip: isContextMenuProvidedByPlatform, // [intended] only applies to platforms where we supply the context menu.
  );

  // Regressing test for https://github.com/flutter/flutter/issues/70625
  testWidgets('TextFields can inherit [FloatingLabelBehaviour] from InputDecorationTheme.', (WidgetTester tester) async {
    final FocusNode focusNode = FocusNode();
    Widget textFieldBuilder({ FloatingLabelBehavior behavior = FloatingLabelBehavior.auto }) {
      return MaterialApp(
        theme: ThemeData(
          inputDecorationTheme: InputDecorationTheme(
            floatingLabelBehavior: behavior,
          ),
        ),
        home: Scaffold(
          body: TextField(
            focusNode: focusNode,
            decoration: const InputDecoration(
              labelText: 'Label',
            ),
          ),
        ),
      );
    }

    await tester.pumpWidget(textFieldBuilder());
    // The label will be positioned within the content when unfocused.
    expect(tester.getTopLeft(find.text('Label')).dy, 20.0);

    focusNode.requestFocus();
    await tester.pumpAndSettle(); // label animation.
    // The label will float above the content when focused.
    expect(tester.getTopLeft(find.text('Label')).dy, 12.0);

    focusNode.unfocus();
    await tester.pumpAndSettle(); // label animation.

    await tester.pumpWidget(textFieldBuilder(behavior: FloatingLabelBehavior.never));
    await tester.pumpAndSettle(); // theme animation.
    // The label will be positioned within the content.
    expect(tester.getTopLeft(find.text('Label')).dy, 20.0);

    focusNode.requestFocus();
    await tester.pumpAndSettle(); // label animation.
    // The label will always be positioned within the content.
    expect(tester.getTopLeft(find.text('Label')).dy, 20.0);

    await tester.pumpWidget(textFieldBuilder(behavior: FloatingLabelBehavior.always));
    await tester.pumpAndSettle(); // theme animation.
    // The label will always float above the content.
    expect(tester.getTopLeft(find.text('Label')).dy, 12.0);

    focusNode.unfocus();
    await tester.pumpAndSettle(); // label animation.
    // The label will always float above the content.
    expect(tester.getTopLeft(find.text('Label')).dy, 12.0);
  });

  group('MaxLengthEnforcement', () {
    const int maxLength = 5;

    Future<void> setupWidget(
      WidgetTester tester,
      MaxLengthEnforcement? enforcement,
    ) async {
      final Widget widget = MaterialApp(
        home: Material(
          child: TextField(
            maxLength: maxLength,
            maxLengthEnforcement: enforcement,
          ),
        ),
      );

      await tester.pumpWidget(widget);
      await tester.pumpAndSettle();
    }

    testWidgets('using none enforcement.', (WidgetTester tester) async {
      const MaxLengthEnforcement enforcement = MaxLengthEnforcement.none;

      await setupWidget(tester, enforcement);

      final EditableTextState state = tester.state(find.byType(EditableText));

      state.updateEditingValue(const TextEditingValue(text: 'abc'));
      expect(state.currentTextEditingValue.text, 'abc');
      expect(state.currentTextEditingValue.composing, TextRange.empty);

      state.updateEditingValue(const TextEditingValue(text: 'abcdef', composing: TextRange(start: 3, end: 6)));
      expect(state.currentTextEditingValue.text, 'abcdef');
      expect(state.currentTextEditingValue.composing, const TextRange(start: 3, end: 6));

      state.updateEditingValue(const TextEditingValue(text: 'abcdef'));
      expect(state.currentTextEditingValue.text, 'abcdef');
      expect(state.currentTextEditingValue.composing, TextRange.empty);
    });

    testWidgets('using enforced.', (WidgetTester tester) async {
      const MaxLengthEnforcement enforcement = MaxLengthEnforcement.enforced;

      await setupWidget(tester, enforcement);

      final EditableTextState state = tester.state(find.byType(EditableText));

      state.updateEditingValue(const TextEditingValue(text: 'abc'));
      expect(state.currentTextEditingValue.text, 'abc');
      expect(state.currentTextEditingValue.composing, TextRange.empty);

      state.updateEditingValue(const TextEditingValue(text: 'abcde', composing: TextRange(start: 3, end: 5)));
      expect(state.currentTextEditingValue.text, 'abcde');
      expect(state.currentTextEditingValue.composing, const TextRange(start: 3, end: 5));

      state.updateEditingValue(const TextEditingValue(text: 'abcdef', composing: TextRange(start: 3, end: 6)));
      expect(state.currentTextEditingValue.text, 'abcde');
      expect(state.currentTextEditingValue.composing, const TextRange(start: 3, end: 5));

      state.updateEditingValue(const TextEditingValue(text: 'abcdef'));
      expect(state.currentTextEditingValue.text, 'abcde');
      expect(state.currentTextEditingValue.composing, const TextRange(start: 3, end: 5));
    });

    testWidgets('using truncateAfterCompositionEnds.', (WidgetTester tester) async {
      const MaxLengthEnforcement enforcement = MaxLengthEnforcement.truncateAfterCompositionEnds;

      await setupWidget(tester, enforcement);

      final EditableTextState state = tester.state(find.byType(EditableText));

      state.updateEditingValue(const TextEditingValue(text: 'abc'));
      expect(state.currentTextEditingValue.text, 'abc');
      expect(state.currentTextEditingValue.composing, TextRange.empty);

      state.updateEditingValue(const TextEditingValue(text: 'abcde', composing: TextRange(start: 3, end: 5)));
      expect(state.currentTextEditingValue.text, 'abcde');
      expect(state.currentTextEditingValue.composing, const TextRange(start: 3, end: 5));

      state.updateEditingValue(const TextEditingValue(text: 'abcdef', composing: TextRange(start: 3, end: 6)));
      expect(state.currentTextEditingValue.text, 'abcdef');
      expect(state.currentTextEditingValue.composing, const TextRange(start: 3, end: 6));

      state.updateEditingValue(const TextEditingValue(text: 'abcdef'));
      expect(state.currentTextEditingValue.text, 'abcde');
      expect(state.currentTextEditingValue.composing, TextRange.empty);
    });

    testWidgets('using default behavior for different platforms.', (WidgetTester tester) async {
      await setupWidget(tester, null);

      final EditableTextState state = tester.state(find.byType(EditableText));

      state.updateEditingValue(const TextEditingValue(text: '侬好啊'));
      expect(state.currentTextEditingValue.text, '侬好啊');
      expect(state.currentTextEditingValue.composing, TextRange.empty);

      state.updateEditingValue(const TextEditingValue(text: '侬好啊旁友', composing: TextRange(start: 3, end: 5)));
      expect(state.currentTextEditingValue.text, '侬好啊旁友');
      expect(state.currentTextEditingValue.composing, const TextRange(start: 3, end: 5));

      state.updateEditingValue(const TextEditingValue(text: '侬好啊旁友们', composing: TextRange(start: 3, end: 6)));
      if (kIsWeb ||
        defaultTargetPlatform == TargetPlatform.iOS ||
        defaultTargetPlatform == TargetPlatform.macOS ||
        defaultTargetPlatform == TargetPlatform.linux ||
        defaultTargetPlatform == TargetPlatform.fuchsia
      ) {
        expect(state.currentTextEditingValue.text, '侬好啊旁友们');
        expect(state.currentTextEditingValue.composing, const TextRange(start: 3, end: 6));
      } else {
        expect(state.currentTextEditingValue.text, '侬好啊旁友');
        expect(state.currentTextEditingValue.composing, const TextRange(start: 3, end: 5));
      }

      state.updateEditingValue(const TextEditingValue(text: '侬好啊旁友'));
      expect(state.currentTextEditingValue.text, '侬好啊旁友');
      expect(state.currentTextEditingValue.composing, TextRange.empty);
    });
  });

  testWidgets('prefix/suffix buttons do not leak touch events', (WidgetTester tester) async {
    // Regression test for https://github.com/flutter/flutter/issues/39376.

    int textFieldTapCount = 0;
    int prefixTapCount = 0;
    int suffixTapCount = 0;

    await tester.pumpWidget(
      MaterialApp(
        home: Scaffold(
          body: TextField(
            onTap: () { textFieldTapCount += 1; },
            decoration: InputDecoration(
              labelText: 'Label',
              prefix: ElevatedButton(
                onPressed: () { prefixTapCount += 1; },
                child: const Text('prefix'),
              ),
              suffix: ElevatedButton(
                onPressed: () { suffixTapCount += 1; },
                child: const Text('suffix'),
              ),
            ),
          ),
        ),
      ),
    );

    await tester.tap(find.text('prefix'));
    expect(textFieldTapCount, 0);
    expect(prefixTapCount, 1);
    expect(suffixTapCount, 0);

    await tester.tap(find.text('suffix'));
    expect(textFieldTapCount, 0);
    expect(prefixTapCount, 1);
    expect(suffixTapCount, 1);
  });

  testWidgets('autofill info has hint text', (WidgetTester tester) async {
    await tester.pumpWidget(
      const MaterialApp(
        home: Material(
          child: Center(
            child: TextField(
              decoration: InputDecoration(
                hintText: 'placeholder text'
              ),
            ),
          ),
        ),
      ),
    );

    await tester.tap(find.byType(TextField));

    expect(
      tester.testTextInput.setClientArgs?['autofill'],
      containsPair('hintText', 'placeholder text'),
    );
  });

  testWidgets('TextField at rest does not push any layers with alwaysNeedsAddToScene', (WidgetTester tester) async {
    await tester.pumpWidget(
      const MaterialApp(
        home:  Material(
          child: Center(
            child: TextField(),
          ),
        ),
      ),
    );

    expect(tester.layers.any((Layer layer) => layer.debugSubtreeNeedsAddToScene!), isFalse);
  });

  testWidgets('Focused TextField does not push any layers with alwaysNeedsAddToScene', (WidgetTester tester) async {
    final FocusNode focusNode = FocusNode();
    await tester.pumpWidget(
      MaterialApp(
        home:  Material(
          child: Center(
            child: TextField(focusNode: focusNode),
          ),
        ),
      ),
    );
    await tester.showKeyboard(find.byType(TextField));

    expect(focusNode.hasFocus, isTrue);
    expect(tester.layers.any((Layer layer) => layer.debugSubtreeNeedsAddToScene!), isFalse);
  });

  testWidgets('TextField does not push any layers with alwaysNeedsAddToScene after toolbar is dismissed', (WidgetTester tester) async {
    final FocusNode focusNode = FocusNode();
    await tester.pumpWidget(
      MaterialApp(
        home:  Material(
          child: Center(
            child: TextField(focusNode: focusNode),
          ),
        ),
      ),
    );

    await tester.showKeyboard(find.byType(TextField));

    // Bring up the toolbar.
    const String testValue = 'A B C';
    tester.testTextInput.updateEditingValue(
      const TextEditingValue(
        text: testValue,
      ),
    );
    await tester.pump();
    final EditableTextState state = tester.state<EditableTextState>(find.byType(EditableText));
    state.renderEditable.selectWordsInRange(from: Offset.zero, cause: SelectionChangedCause.tap);
    expect(state.showToolbar(), true);
    await tester.pumpAndSettle();
    await tester.pump(const Duration(seconds: 1));
    expect(find.text('Copy'), findsOneWidget); // Toolbar is visible

    // Hide the toolbar
    focusNode.unfocus();
    await tester.pumpAndSettle();
    await tester.pump(const Duration(seconds: 1));
    expect(find.text('Copy'), findsNothing); // Toolbar is not visible

    expect(tester.layers.any((Layer layer) => layer.debugSubtreeNeedsAddToScene!), isFalse);
  }, skip: isContextMenuProvidedByPlatform); // [intended] only applies to platforms where we supply the context menu.

  testWidgets('cursor blinking respects TickerMode', (WidgetTester tester) async {
    final FocusNode focusNode = FocusNode();
    Widget builder({required bool tickerMode}) {
      return MaterialApp(
        home:  Material(
          child: Center(
            child: TickerMode(enabled: tickerMode, child: TextField(focusNode: focusNode)),
          ),
        ),
      );
    }

    // TickerMode is on, cursor is blinking.
    await tester.pumpWidget(builder(tickerMode: true));
    await tester.showKeyboard(find.byType(TextField));
    final EditableTextState state = tester.state<EditableTextState>(find.byType(EditableText));
    final RenderEditable editable = state.renderEditable;
    expect(editable.showCursor.value, isTrue);
    await tester.pump(state.cursorBlinkInterval);
    expect(editable.showCursor.value, isFalse);
    await tester.pump(state.cursorBlinkInterval);
    expect(editable.showCursor.value, isTrue);
    await tester.pump(state.cursorBlinkInterval);
    expect(editable.showCursor.value, isFalse);

    // TickerMode is off, cursor does not blink.
    await tester.pumpWidget(builder(tickerMode: false));
    expect(editable.showCursor.value, isFalse);
    await tester.pump(state.cursorBlinkInterval);
    expect(editable.showCursor.value, isFalse);
    await tester.pump(state.cursorBlinkInterval);
    expect(editable.showCursor.value, isFalse);
    await tester.pump(state.cursorBlinkInterval);
    expect(editable.showCursor.value, isFalse);

    // TickerMode is on, cursor blinks again.
    await tester.pumpWidget(builder(tickerMode: true));
    expect(editable.showCursor.value, isTrue);
    await tester.pump(state.cursorBlinkInterval);
    expect(editable.showCursor.value, isFalse);
    await tester.pump(state.cursorBlinkInterval);
    expect(editable.showCursor.value, isTrue);
    await tester.pump(state.cursorBlinkInterval);
    expect(editable.showCursor.value, isFalse);

    // Dismissing focus while tickerMode is off does not start cursor blinking
    // when tickerMode is turned on again.
    await tester.pumpWidget(builder(tickerMode: false));
    focusNode.unfocus();
    await tester.pump();
    expect(editable.showCursor.value, isFalse);
    await tester.pump(state.cursorBlinkInterval);
    expect(editable.showCursor.value, isFalse);
    await tester.pump(state.cursorBlinkInterval);
    expect(editable.showCursor.value, isFalse);
    await tester.pumpWidget(builder(tickerMode: true));
    expect(editable.showCursor.value, isFalse);
    await tester.pump(state.cursorBlinkInterval);
    expect(editable.showCursor.value, isFalse);
    await tester.pump(state.cursorBlinkInterval);
    expect(editable.showCursor.value, isFalse);

    // Focusing while tickerMode is off does not start cursor blinking...
    await tester.pumpWidget(builder(tickerMode: false));
    await tester.showKeyboard(find.byType(TextField));
    expect(editable.showCursor.value, isFalse);
    await tester.pump(state.cursorBlinkInterval);
    expect(editable.showCursor.value, isFalse);
    await tester.pump(state.cursorBlinkInterval);
    expect(editable.showCursor.value, isFalse);

    // ... but it does start when tickerMode is switched on again.
    await tester.pumpWidget(builder(tickerMode: true));
    expect(editable.showCursor.value, isTrue);
    await tester.pump(state.cursorBlinkInterval);
    expect(editable.showCursor.value, isFalse);
    await tester.pump(state.cursorBlinkInterval);
    expect(editable.showCursor.value, isTrue);
  });

  testWidgets('can shift + tap to select with a keyboard (Apple platforms)', (WidgetTester tester) async {
    final TextEditingController controller = TextEditingController(
      text: 'Atwater Peel Sherbrooke Bonaventure',
    );
    await tester.pumpWidget(
      MaterialApp(
        home:  Material(
          child: Center(
            child: TextField(controller: controller),
          ),
        ),
      ),
    );

    await tester.tapAt(textOffsetToPosition(tester, 13));
    await tester.pumpAndSettle();
    expect(controller.selection.baseOffset, 13);
    expect(controller.selection.extentOffset, 13);

    await tester.pump(kDoubleTapTimeout);
    await tester.sendKeyDownEvent(LogicalKeyboardKey.shift);
    await tester.tapAt(textOffsetToPosition(tester, 20));
    await tester.pumpAndSettle();
    expect(controller.selection.baseOffset, 13);
    expect(controller.selection.extentOffset, 20);

    await tester.pump(kDoubleTapTimeout);
    await tester.tapAt(textOffsetToPosition(tester, 23));
    await tester.pumpAndSettle();
    expect(controller.selection.baseOffset, 13);
    expect(controller.selection.extentOffset, 23);

    await tester.pump(kDoubleTapTimeout);
    await tester.tapAt(textOffsetToPosition(tester, 4));
    await tester.pumpAndSettle();
    expect(controller.selection.baseOffset, 23);
    expect(controller.selection.extentOffset, 4);

    await tester.sendKeyUpEvent(LogicalKeyboardKey.shift);
    expect(controller.selection.baseOffset, 23);
    expect(controller.selection.extentOffset, 4);
  }, variant: const TargetPlatformVariant(<TargetPlatform>{ TargetPlatform.iOS,  TargetPlatform.macOS }));

  testWidgets('can shift + tap to select with a keyboard (non-Apple platforms)', (WidgetTester tester) async {
    final TextEditingController controller = TextEditingController(
      text: 'Atwater Peel Sherbrooke Bonaventure',
    );
    await tester.pumpWidget(
      MaterialApp(
        home:  Material(
          child: Center(
            child: TextField(controller: controller),
          ),
        ),
      ),
    );

    await tester.tapAt(textOffsetToPosition(tester, 13));
    await tester.pumpAndSettle();
    expect(controller.selection.baseOffset, 13);
    expect(controller.selection.extentOffset, 13);

    await tester.pump(kDoubleTapTimeout);
    await tester.sendKeyDownEvent(LogicalKeyboardKey.shift);
    await tester.tapAt(textOffsetToPosition(tester, 20));
    await tester.pumpAndSettle();
    expect(controller.selection.baseOffset, 13);
    expect(controller.selection.extentOffset, 20);

    await tester.pump(kDoubleTapTimeout);
    await tester.sendKeyDownEvent(LogicalKeyboardKey.shift);
    await tester.tapAt(textOffsetToPosition(tester, 23));
    await tester.pumpAndSettle();
    expect(controller.selection.baseOffset, 13);
    expect(controller.selection.extentOffset, 23);

    await tester.pump(kDoubleTapTimeout);
    await tester.sendKeyDownEvent(LogicalKeyboardKey.shift);
    await tester.tapAt(textOffsetToPosition(tester, 4));
    await tester.pumpAndSettle();
    expect(controller.selection.baseOffset, 13);
    expect(controller.selection.extentOffset, 4);

    await tester.sendKeyUpEvent(LogicalKeyboardKey.shift);
    expect(controller.selection.baseOffset, 13);
    expect(controller.selection.extentOffset, 4);
  }, variant: const TargetPlatformVariant(<TargetPlatform>{ TargetPlatform.android, TargetPlatform.fuchsia, TargetPlatform.linux, TargetPlatform.windows }));

  testWidgets('shift tapping an unfocused field', (WidgetTester tester) async {
    final TextEditingController controller = TextEditingController(
      text: 'Atwater Peel Sherbrooke Bonaventure',
    );
    final FocusNode focusNode = FocusNode();
    await tester.pumpWidget(
      MaterialApp(
        home:  Material(
          child: Center(
            child: TextField(
              controller: controller,
              focusNode: focusNode,
            ),
          ),
        ),
      ),
    );
    expect(focusNode.hasFocus, isFalse);

    // Put the cursor at the end of the field.
    await tester.tapAt(textOffsetToPosition(tester, controller.text.length));
    await tester.pump(kDoubleTapTimeout);
    await tester.pumpAndSettle();
    expect(focusNode.hasFocus, isTrue);
    expect(controller.selection.baseOffset, 35);
    expect(controller.selection.extentOffset, 35);

    // Unfocus the field, but the selection remains.
    focusNode.unfocus();
    await tester.pumpAndSettle();
    expect(focusNode.hasFocus, isFalse);
    expect(controller.selection.baseOffset, 35);
    expect(controller.selection.extentOffset, 35);

    // Shift tap in the middle of the field.
    await tester.sendKeyDownEvent(LogicalKeyboardKey.shift);
    await tester.tapAt(textOffsetToPosition(tester, 20));
    await tester.pumpAndSettle();
    expect(focusNode.hasFocus, isTrue);
    switch (defaultTargetPlatform) {
      // Apple platforms start the selection from 0.
      case TargetPlatform.iOS:
      case TargetPlatform.macOS:
        expect(controller.selection.baseOffset, 0);
        break;

      // Other platforms start from the previous selection.
      case TargetPlatform.android:
      case TargetPlatform.fuchsia:
      case TargetPlatform.linux:
      case TargetPlatform.windows:
        expect(controller.selection.baseOffset, 35);
        break;
    }
    expect(controller.selection.extentOffset, 20);
  }, variant: TargetPlatformVariant.all());

  testWidgets('can shift + tap + drag to select with a keyboard (Apple platforms)', (WidgetTester tester) async {
    final TextEditingController controller = TextEditingController(
      text: 'Atwater Peel Sherbrooke Bonaventure',
    );
    final bool isTargetPlatformMobile = defaultTargetPlatform == TargetPlatform.iOS;
    await tester.pumpWidget(
      MaterialApp(
        home:  Material(
          child: Center(
            child: TextField(controller: controller),
          ),
        ),
      ),
    );

    await tester.tapAt(textOffsetToPosition(tester, 8));
    await tester.pumpAndSettle();
    expect(controller.selection.baseOffset, 8);
    expect(controller.selection.extentOffset, 8);

    await tester.pump(kDoubleTapTimeout);
    await tester.sendKeyDownEvent(LogicalKeyboardKey.shift);
    final TestGesture gesture =
        await tester.startGesture(
          textOffsetToPosition(tester, 23),
          pointer: 7,
          kind: PointerDeviceKind.mouse,
        );
    if (isTargetPlatformMobile) {
      await gesture.up();
    }
    await tester.pumpAndSettle();
    expect(controller.selection.baseOffset, 8);
    expect(controller.selection.extentOffset, 23);

    // Expand the selection a bit.
    if (isTargetPlatformMobile) {
      await gesture.down(textOffsetToPosition(tester, 24));
    }
    await tester.pumpAndSettle();
    await gesture.moveTo(textOffsetToPosition(tester, 28));
    await tester.pumpAndSettle();
    expect(controller.selection.baseOffset, 8);
    expect(controller.selection.extentOffset, 28);

    // Move back to the original selection.
    await gesture.moveTo(textOffsetToPosition(tester, 23));
    await tester.pumpAndSettle();
    expect(controller.selection.baseOffset, 8);
    expect(controller.selection.extentOffset, 23);

    // Collapse the selection.
    await gesture.moveTo(textOffsetToPosition(tester, 8));
    await tester.pumpAndSettle();
    expect(controller.selection.baseOffset, 8);
    expect(controller.selection.extentOffset, 8);

    // Invert the selection. The base jumps to the original extent.
    await gesture.moveTo(textOffsetToPosition(tester, 7));
    await tester.pumpAndSettle();
    expect(controller.selection.baseOffset, 23);
    expect(controller.selection.extentOffset, 7);

    // Continuing to move in the inverted direction expands the selection.
    await gesture.moveTo(textOffsetToPosition(tester, 4));
    await tester.pumpAndSettle();
    expect(controller.selection.baseOffset, 23);
    expect(controller.selection.extentOffset, 4);

    // Move back to the original base.
    await gesture.moveTo(textOffsetToPosition(tester, 8));
    await tester.pumpAndSettle();
    expect(controller.selection.baseOffset, 23);
    expect(controller.selection.extentOffset, 8);

    // Continue to move past the original base, which will cause the selection
    // to invert back to the original orientation.
    await gesture.moveTo(textOffsetToPosition(tester, 9));
    await tester.pumpAndSettle();
    expect(controller.selection.baseOffset, 8);
    expect(controller.selection.extentOffset, 9);

    // Continuing to select in this direction selects just like it did
    // originally.
    await gesture.moveTo(textOffsetToPosition(tester, 24));
    await tester.pumpAndSettle();
    expect(controller.selection.baseOffset, 8);
    expect(controller.selection.extentOffset, 24);

    // Releasing the shift key has no effect; the selection continues as the
    // mouse continues to move.
    await tester.sendKeyUpEvent(LogicalKeyboardKey.shift);
    expect(controller.selection.baseOffset, 8);
    expect(controller.selection.extentOffset, 24);
    await gesture.moveTo(textOffsetToPosition(tester, 26));
    await tester.pumpAndSettle();
    expect(controller.selection.baseOffset, 8);
    expect(controller.selection.extentOffset, 26);

    await gesture.up();
    expect(controller.selection.baseOffset, 8);
    expect(controller.selection.extentOffset, 26);
  }, variant: const TargetPlatformVariant(<TargetPlatform>{ TargetPlatform.iOS, TargetPlatform.macOS }));

  testWidgets('can shift + tap + drag to select with a keyboard (non-Apple platforms)', (WidgetTester tester) async {
    final TextEditingController controller = TextEditingController(
      text: 'Atwater Peel Sherbrooke Bonaventure',
    );
    final bool isTargetPlatformMobile = defaultTargetPlatform == TargetPlatform.android
        || defaultTargetPlatform == TargetPlatform.fuchsia;
    await tester.pumpWidget(
      MaterialApp(
        home:  Material(
          child: Center(
            child: TextField(controller: controller),
          ),
        ),
      ),
    );

    await tester.tapAt(textOffsetToPosition(tester, 8));
    await tester.pumpAndSettle();
    expect(controller.selection.baseOffset, 8);
    expect(controller.selection.extentOffset, 8);

    await tester.pump(kDoubleTapTimeout);
    await tester.sendKeyDownEvent(LogicalKeyboardKey.shift);
    final TestGesture gesture =
        await tester.startGesture(
          textOffsetToPosition(tester, 23),
          pointer: 7,
          kind: PointerDeviceKind.mouse,
        );
    if (isTargetPlatformMobile) {
      await gesture.up();
    }
    await tester.pumpAndSettle();
    expect(controller.selection.baseOffset, 8);
    expect(controller.selection.extentOffset, 23);

    // Expand the selection a bit.
    if (isTargetPlatformMobile) {
      await gesture.down(textOffsetToPosition(tester, 23));
    }
    await gesture.moveTo(textOffsetToPosition(tester, 28));
    await tester.pumpAndSettle();
    expect(controller.selection.baseOffset, 8);
    expect(controller.selection.extentOffset, 28);

    // Move back to the original selection.
    await gesture.moveTo(textOffsetToPosition(tester, 23));
    await tester.pumpAndSettle();
    expect(controller.selection.baseOffset, 8);
    expect(controller.selection.extentOffset, 23);

    // Collapse the selection.
    await gesture.moveTo(textOffsetToPosition(tester, 8));
    await tester.pumpAndSettle();
    expect(controller.selection.baseOffset, 8);
    expect(controller.selection.extentOffset, 8);

    // Invert the selection. The original selection is not restored like on iOS
    // and Mac.
    await gesture.moveTo(textOffsetToPosition(tester, 7));
    await tester.pumpAndSettle();
    expect(controller.selection.baseOffset, 8);
    expect(controller.selection.extentOffset, 7);

    // Continuing to move in the inverted direction expands the selection.
    await gesture.moveTo(textOffsetToPosition(tester, 4));
    await tester.pumpAndSettle();
    expect(controller.selection.baseOffset, 8);
    expect(controller.selection.extentOffset, 4);

    // Move back to the original base.
    await gesture.moveTo(textOffsetToPosition(tester, 8));
    await tester.pumpAndSettle();
    expect(controller.selection.baseOffset, 8);
    expect(controller.selection.extentOffset, 8);

    // Continue to move past the original base.
    await gesture.moveTo(textOffsetToPosition(tester, 9));
    await tester.pumpAndSettle();
    expect(controller.selection.baseOffset, 8);
    expect(controller.selection.extentOffset, 9);

    // Continuing to select in this direction selects just like it did
    // originally.
    await gesture.moveTo(textOffsetToPosition(tester, 24));
    await tester.pumpAndSettle();
    expect(controller.selection.baseOffset, 8);
    expect(controller.selection.extentOffset, 24);

    // Releasing the shift key has no effect; the selection continues as the
    // mouse continues to move.
    await tester.sendKeyUpEvent(LogicalKeyboardKey.shift);
    expect(controller.selection.baseOffset, 8);
    expect(controller.selection.extentOffset, 24);
    await gesture.moveTo(textOffsetToPosition(tester, 26));
    await tester.pumpAndSettle();
    expect(controller.selection.baseOffset, 8);
    expect(controller.selection.extentOffset, 26);

    await gesture.up();
    expect(controller.selection.baseOffset, 8);
    expect(controller.selection.extentOffset, 26);
  }, variant: const TargetPlatformVariant(<TargetPlatform>{ TargetPlatform.linux, TargetPlatform.android, TargetPlatform.fuchsia, TargetPlatform.windows }));

  testWidgets('can shift + tap + drag to select with a keyboard, reversed (Apple platforms)', (WidgetTester tester) async {
    final TextEditingController controller = TextEditingController(
      text: 'Atwater Peel Sherbrooke Bonaventure',
    );
    final bool isTargetPlatformMobile = defaultTargetPlatform == TargetPlatform.iOS;
    await tester.pumpWidget(
      MaterialApp(
        home:  Material(
          child: Center(
            child: TextField(controller: controller),
          ),
        ),
      ),
    );

    // Make a selection from right to left.
    await tester.tapAt(textOffsetToPosition(tester, 23));
    await tester.pumpAndSettle();
    expect(controller.selection.baseOffset, 23);
    expect(controller.selection.extentOffset, 23);
    await tester.pump(kDoubleTapTimeout);
    await tester.sendKeyDownEvent(LogicalKeyboardKey.shift);
    final TestGesture gesture =
        await tester.startGesture(
          textOffsetToPosition(tester, 8),
          pointer: 7,
          kind: PointerDeviceKind.mouse,
        );
    if (isTargetPlatformMobile) {
      await gesture.up();
    }
    await tester.pumpAndSettle();
    expect(controller.selection.baseOffset, 23);
    expect(controller.selection.extentOffset, 8);

    // Expand the selection a bit.
    if (isTargetPlatformMobile) {
      await gesture.down(textOffsetToPosition(tester, 7));
    }
    await gesture.moveTo(textOffsetToPosition(tester, 5));
    await tester.pumpAndSettle();
    expect(controller.selection.baseOffset, 23);
    expect(controller.selection.extentOffset, 5);

    // Move back to the original selection.
    await gesture.moveTo(textOffsetToPosition(tester, 8));
    await tester.pumpAndSettle();
    expect(controller.selection.baseOffset, 23);
    expect(controller.selection.extentOffset, 8);

    // Collapse the selection.
    await gesture.moveTo(textOffsetToPosition(tester, 23));
    await tester.pumpAndSettle();
    expect(controller.selection.baseOffset, 23);
    expect(controller.selection.extentOffset, 23);

    // Invert the selection. The base jumps to the original extent.
    await gesture.moveTo(textOffsetToPosition(tester, 24));
    await tester.pumpAndSettle();
    expect(controller.selection.baseOffset, 8);
    expect(controller.selection.extentOffset, 24);

    // Continuing to move in the inverted direction expands the selection.
    await gesture.moveTo(textOffsetToPosition(tester, 27));
    await tester.pumpAndSettle();
    expect(controller.selection.baseOffset, 8);
    expect(controller.selection.extentOffset, 27);

    // Move back to the original base.
    await gesture.moveTo(textOffsetToPosition(tester, 23));
    await tester.pumpAndSettle();
    expect(controller.selection.baseOffset, 8);
    expect(controller.selection.extentOffset, 23);

    // Continue to move past the original base, which will cause the selection
    // to invert back to the original orientation.
    await gesture.moveTo(textOffsetToPosition(tester, 22));
    await tester.pumpAndSettle();
    expect(controller.selection.baseOffset, 23);
    expect(controller.selection.extentOffset, 22);

    // Continuing to select in this direction selects just like it did
    // originally.
    await gesture.moveTo(textOffsetToPosition(tester, 16));
    await tester.pumpAndSettle();
    expect(controller.selection.baseOffset, 23);
    expect(controller.selection.extentOffset, 16);

    // Releasing the shift key has no effect; the selection continues as the
    // mouse continues to move.
    await tester.sendKeyUpEvent(LogicalKeyboardKey.shift);
    expect(controller.selection.baseOffset, 23);
    expect(controller.selection.extentOffset, 16);
    await gesture.moveTo(textOffsetToPosition(tester, 14));
    await tester.pumpAndSettle();
    expect(controller.selection.baseOffset, 23);
    expect(controller.selection.extentOffset, 14);

    await gesture.up();
    expect(controller.selection.baseOffset, 23);
    expect(controller.selection.extentOffset, 14);
  }, variant: const TargetPlatformVariant(<TargetPlatform>{ TargetPlatform.iOS, TargetPlatform.macOS }));

  testWidgets('can shift + tap + drag to select with a keyboard, reversed (non-Apple platforms)', (WidgetTester tester) async {
    final TextEditingController controller = TextEditingController(
      text: 'Atwater Peel Sherbrooke Bonaventure',
    );
    final bool isTargetPlatformMobile = defaultTargetPlatform == TargetPlatform.android
        || defaultTargetPlatform == TargetPlatform.fuchsia;
    await tester.pumpWidget(
      MaterialApp(
        home:  Material(
          child: Center(
            child: TextField(controller: controller),
          ),
        ),
      ),
    );

    // Make a selection from right to left.
    await tester.tapAt(textOffsetToPosition(tester, 23));
    await tester.pumpAndSettle();
    expect(controller.selection.baseOffset, 23);
    expect(controller.selection.extentOffset, 23);
    await tester.pump(kDoubleTapTimeout);
    await tester.sendKeyDownEvent(LogicalKeyboardKey.shift);
    final TestGesture gesture =
        await tester.startGesture(
          textOffsetToPosition(tester, 8),
          pointer: 7,
          kind: PointerDeviceKind.mouse,
        );
    if (isTargetPlatformMobile) {
      await gesture.up();
    }
    await tester.pumpAndSettle();
    expect(controller.selection.baseOffset, 23);
    expect(controller.selection.extentOffset, 8);

    // Expand the selection a bit.
    if (isTargetPlatformMobile) {
      await gesture.down(textOffsetToPosition(tester, 8));
    }
    await gesture.moveTo(textOffsetToPosition(tester, 5));
    await tester.pumpAndSettle();
    expect(controller.selection.baseOffset, 23);
    expect(controller.selection.extentOffset, 5);

    // Move back to the original selection.
    await gesture.moveTo(textOffsetToPosition(tester, 8));
    await tester.pumpAndSettle();
    expect(controller.selection.baseOffset, 23);
    expect(controller.selection.extentOffset, 8);

    // Collapse the selection.
    await gesture.moveTo(textOffsetToPosition(tester, 23));
    await tester.pumpAndSettle();
    expect(controller.selection.baseOffset, 23);
    expect(controller.selection.extentOffset, 23);

    // Invert the selection. The selection is not restored like it would be on
    // iOS and Mac.
    await gesture.moveTo(textOffsetToPosition(tester, 24));
    await tester.pumpAndSettle();
    expect(controller.selection.baseOffset, 23);
    expect(controller.selection.extentOffset, 24);

    // Continuing to move in the inverted direction expands the selection.
    await gesture.moveTo(textOffsetToPosition(tester, 27));
    await tester.pumpAndSettle();
    expect(controller.selection.baseOffset, 23);
    expect(controller.selection.extentOffset, 27);

    // Move back to the original base.
    await gesture.moveTo(textOffsetToPosition(tester, 23));
    await tester.pumpAndSettle();
    expect(controller.selection.baseOffset, 23);
    expect(controller.selection.extentOffset, 23);

    // Continue to move past the original base.
    await gesture.moveTo(textOffsetToPosition(tester, 22));
    await tester.pumpAndSettle();
    expect(controller.selection.baseOffset, 23);
    expect(controller.selection.extentOffset, 22);

    // Continuing to select in this direction selects just like it did
    // originally.
    await gesture.moveTo(textOffsetToPosition(tester, 16));
    await tester.pumpAndSettle();
    expect(controller.selection.baseOffset, 23);
    expect(controller.selection.extentOffset, 16);

    // Releasing the shift key has no effect; the selection continues as the
    // mouse continues to move.
    await tester.sendKeyUpEvent(LogicalKeyboardKey.shift);
    expect(controller.selection.baseOffset, 23);
    expect(controller.selection.extentOffset, 16);
    await gesture.moveTo(textOffsetToPosition(tester, 14));
    await tester.pumpAndSettle();
    expect(controller.selection.baseOffset, 23);
    expect(controller.selection.extentOffset, 14);

    await gesture.up();
    expect(controller.selection.baseOffset, 23);
    expect(controller.selection.extentOffset, 14);
  }, variant: const TargetPlatformVariant(<TargetPlatform>{ TargetPlatform.linux, TargetPlatform.android, TargetPlatform.fuchsia, TargetPlatform.windows }));

  // Regression test for https://github.com/flutter/flutter/issues/101587.
  testWidgets('Right clicking menu behavior', (WidgetTester tester) async {
    final TextEditingController controller = TextEditingController(
      text: 'blah1 blah2',
    );
    await tester.pumpWidget(
      MaterialApp(
        home: Material(
          child: TextField(
            controller: controller,
          ),
        ),
      ),
    );

    // Initially, the menu is not shown and there is no selection.
    expect(find.byType(CupertinoButton), findsNothing);
    expect(controller.selection, const TextSelection(baseOffset: -1, extentOffset: -1));

    final Offset midBlah1 = textOffsetToPosition(tester, 2);
    final Offset midBlah2 = textOffsetToPosition(tester, 8);

    // Right click the second word.
    final TestGesture gesture = await tester.startGesture(
      midBlah2,
      kind: PointerDeviceKind.mouse,
      buttons: kSecondaryMouseButton,
    );
    await tester.pump();
    await gesture.up();
    await tester.pumpAndSettle();

    switch (defaultTargetPlatform) {
      case TargetPlatform.iOS:
      case TargetPlatform.macOS:
        expect(controller.selection, const TextSelection(baseOffset: 6, extentOffset: 11));
        expect(find.text('Cut'), findsOneWidget);
        expect(find.text('Copy'), findsOneWidget);
        expect(find.text('Paste'), findsOneWidget);
        break;

      case TargetPlatform.android:
      case TargetPlatform.fuchsia:
      case TargetPlatform.linux:
      case TargetPlatform.windows:
        expect(controller.selection, const TextSelection.collapsed(offset: 8));
        expect(find.text('Cut'), findsNothing);
        expect(find.text('Copy'), findsNothing);
        expect(find.text('Paste'), findsOneWidget);
        expect(find.text('Select all'), findsOneWidget);
        break;
    }

    // Right click the first word.
    await gesture.down(midBlah1);
    await tester.pump();
    await gesture.up();
    await tester.pumpAndSettle();

    switch (defaultTargetPlatform) {
      case TargetPlatform.iOS:
      case TargetPlatform.macOS:
        expect(controller.selection, const TextSelection(baseOffset: 0, extentOffset: 5));
        expect(find.text('Cut'), findsOneWidget);
        expect(find.text('Copy'), findsOneWidget);
        expect(find.text('Paste'), findsOneWidget);
        break;

      case TargetPlatform.android:
      case TargetPlatform.fuchsia:
      case TargetPlatform.linux:
      case TargetPlatform.windows:
        expect(controller.selection, const TextSelection.collapsed(offset: 8));
        expect(find.text('Cut'), findsNothing);
        expect(find.text('Copy'), findsNothing);
        expect(find.text('Paste'), findsNothing);
        expect(find.text('Select all'), findsNothing);
        break;
    }
  },
    variant: TargetPlatformVariant.all(),
    skip: isContextMenuProvidedByPlatform, // [intended] only applies to platforms where we supply the context menu.
  );

  group('Right click focus', () {
    testWidgets('Can right click to focus multiple times', (WidgetTester tester) async {
      // Regression test for https://github.com/flutter/flutter/pull/103228
      final FocusNode focusNode1 = FocusNode();
      final FocusNode focusNode2 = FocusNode();
      final UniqueKey key1 = UniqueKey();
      final UniqueKey key2 = UniqueKey();
      await tester.pumpWidget(
        MaterialApp(
          home: Material(
            child: Column(
              children: <Widget>[
                TextField(
                  key: key1,
                  focusNode: focusNode1,
                ),
                TextField(
                  key: key2,
                  focusNode: focusNode2,
                ),
              ],
            ),
          ),
        ),
      );

      // Interact with the field to establish the input connection.
      await tester.tapAt(
        tester.getCenter(find.byKey(key1)),
        buttons: kSecondaryButton,
      );
      await tester.pump();

      expect(focusNode1.hasFocus, isTrue);
      expect(focusNode2.hasFocus, isFalse);

      await tester.tapAt(
        tester.getCenter(find.byKey(key2)),
        buttons: kSecondaryButton,
      );
      await tester.pump();

      expect(focusNode1.hasFocus, isFalse);
      expect(focusNode2.hasFocus, isTrue);

      await tester.tapAt(
        tester.getCenter(find.byKey(key1)),
        buttons: kSecondaryButton,
      );
      await tester.pump();

      expect(focusNode1.hasFocus, isTrue);
      expect(focusNode2.hasFocus, isFalse);
    });

    testWidgets('Can right click to focus on previously selected word on Apple platforms', (WidgetTester tester) async {
      final FocusNode focusNode1 = FocusNode();
      final FocusNode focusNode2 = FocusNode();
      final TextEditingController controller = TextEditingController(
        text: 'first second',
      );
      final UniqueKey key1 = UniqueKey();
      await tester.pumpWidget(
        MaterialApp(
          home: Material(
            child: Column(
              children: <Widget>[
                TextField(
                  key: key1,
                  controller: controller,
                  focusNode: focusNode1,
                ),
                Focus(
                  focusNode: focusNode2,
                  child: const Text('focusable'),
                ),
              ],
            ),
          ),
        ),
      );

      // Interact with the field to establish the input connection.
      await tester.tapAt(
        tester.getCenter(find.byKey(key1)),
        buttons: kSecondaryButton,
      );
      await tester.pump();

      expect(focusNode1.hasFocus, isTrue);
      expect(focusNode2.hasFocus, isFalse);

      // Select the second word.
      controller.selection = const TextSelection(
        baseOffset: 6,
        extentOffset: 12,
      );
      await tester.pump();

      expect(focusNode1.hasFocus, isTrue);
      expect(focusNode2.hasFocus, isFalse);
      expect(controller.selection.isCollapsed, isFalse);
      expect(controller.selection.baseOffset, 6);
      expect(controller.selection.extentOffset, 12);

      // Unfocus the first field.
      focusNode2.requestFocus();
      await tester.pumpAndSettle();

      expect(focusNode1.hasFocus, isFalse);
      expect(focusNode2.hasFocus, isTrue);

      // Right click the second word in the first field, which is still selected
      // even though the selection is not visible.
      await tester.tapAt(
        textOffsetToPosition(tester, 8),
        buttons: kSecondaryButton,
      );
      await tester.pump();

      expect(focusNode1.hasFocus, isTrue);
      expect(focusNode2.hasFocus, isFalse);
      expect(controller.selection.baseOffset, 6);
      expect(controller.selection.extentOffset, 12);

      // Select everything.
      controller.selection = const TextSelection(
        baseOffset: 0,
        extentOffset: 12,
      );
      await tester.pump();

      expect(focusNode1.hasFocus, isTrue);
      expect(focusNode2.hasFocus, isFalse);
      expect(controller.selection.baseOffset, 0);
      expect(controller.selection.extentOffset, 12);

      // Unfocus the first field.
      focusNode2.requestFocus();
      await tester.pumpAndSettle();

      // Right click the first word in the first field.
      await tester.tapAt(
        textOffsetToPosition(tester, 2),
        buttons: kSecondaryButton,
      );
      await tester.pump();

      expect(focusNode1.hasFocus, isTrue);
      expect(focusNode2.hasFocus, isFalse);
      expect(controller.selection.baseOffset, 0);
      expect(controller.selection.extentOffset, 5);
    }, variant: const TargetPlatformVariant(<TargetPlatform>{ TargetPlatform.iOS, TargetPlatform.macOS }));
  });

  group('magnifier builder', () {
    testWidgets('should build custom magnifier if given',
        (WidgetTester tester) async {
      final Widget customMagnifier = Container(
        key: UniqueKey(),
      );
      final TextField textField = TextField(
        magnifierConfiguration: TextMagnifierConfiguration(
          magnifierBuilder: (_, __, ___) => customMagnifier,
        ),
      );

      await tester.pumpWidget(const MaterialApp(
        home: Placeholder(),
      ));

      final BuildContext context =
          tester.firstElement(find.byType(Placeholder));

      expect(
          textField.magnifierConfiguration!.magnifierBuilder(
              context,
              MagnifierController(),
<<<<<<< HEAD
              ValueNotifier<MagnifierTextSelectionInfo>(
                const MagnifierTextSelectionInfo.empty(),
              )),
=======
              ValueNotifier<MagnifierOverlayInfoBearer>(MagnifierOverlayInfoBearer.empty),
            ),
>>>>>>> 5bc4a761
          isA<Widget>().having(
              (Widget widget) => widget.key,
              'built magnifier key equal to passed in magnifier key',
              equals(customMagnifier.key)));
    });

    group('defaults', () {
      testWidgets('should build Magnifier on Android', (WidgetTester tester) async {
        await tester.pumpWidget(const MaterialApp(
          home: Scaffold(body: TextField()))
        );

        final BuildContext context = tester.firstElement(find.byType(TextField));
        final EditableText editableText = tester.widget(find.byType(EditableText));

        expect(
            editableText.magnifierConfiguration.magnifierBuilder(
                context,
                MagnifierController(),
<<<<<<< HEAD
                ValueNotifier<MagnifierTextSelectionInfo>(
                  const MagnifierTextSelectionInfo.empty(),
                )),
=======
                ValueNotifier<MagnifierOverlayInfoBearer>(MagnifierOverlayInfoBearer.empty),
              ),
>>>>>>> 5bc4a761
            isA<TextMagnifier>());
      }, variant: TargetPlatformVariant.only(TargetPlatform.android));

      testWidgets('should build CupertinoMagnifier on iOS',
          (WidgetTester tester) async {
        await tester.pumpWidget(const MaterialApp(
          home: Scaffold(body: TextField()))
        );

        final BuildContext context = tester.firstElement(find.byType(TextField));
        final EditableText editableText = tester.widget(find.byType(EditableText));

        expect(
            editableText.magnifierConfiguration.magnifierBuilder(
                context,
                MagnifierController(),
<<<<<<< HEAD
                ValueNotifier<MagnifierTextSelectionInfo>(
                  const MagnifierTextSelectionInfo.empty(),
                )),
=======
                ValueNotifier<MagnifierOverlayInfoBearer>(MagnifierOverlayInfoBearer.empty),
              ),
>>>>>>> 5bc4a761
            isA<CupertinoTextMagnifier>());
      }, variant: TargetPlatformVariant.only(TargetPlatform.iOS));

      testWidgets('should build nothing on Android and iOS',
          (WidgetTester tester) async {
        await tester.pumpWidget(const MaterialApp(
          home: Scaffold(body: TextField()))
        );

        final BuildContext context = tester.firstElement(find.byType(TextField));
        final EditableText editableText = tester.widget(find.byType(EditableText));

        expect(
            editableText.magnifierConfiguration.magnifierBuilder(
                context,
                MagnifierController(),
<<<<<<< HEAD
                ValueNotifier<MagnifierTextSelectionInfo>(
                  const MagnifierTextSelectionInfo.empty(),
                )),
=======
                ValueNotifier<MagnifierOverlayInfoBearer>(MagnifierOverlayInfoBearer.empty),
              ),
>>>>>>> 5bc4a761
            isNull);
      },
      variant: TargetPlatformVariant.all(excluding: <TargetPlatform>{
        TargetPlatform.iOS,
        TargetPlatform.android
      }));
    });
  });

  group('magnifier', () {
    late ValueNotifier<MagnifierTextSelectionInfo> infoBearer;
    final Widget fakeMagnifier = Container(key: UniqueKey());

    testWidgets(
        'Can drag handles to show, unshow, and update magnifier',
        (WidgetTester tester) async {
      final TextEditingController controller = TextEditingController();
      await tester.pumpWidget(
        overlay(
          child: TextField(
            dragStartBehavior: DragStartBehavior.down,
            controller: controller,
            magnifierConfiguration: TextMagnifierConfiguration(
              magnifierBuilder: (
                  _,
                  MagnifierController controller,
                  ValueNotifier<MagnifierTextSelectionInfo> localInfoBearer
                ) {
                  infoBearer = localInfoBearer;
                  return fakeMagnifier;
                },
              ),
          ),
        ),
      );

      const String testValue = 'abc def ghi';
      await tester.enterText(find.byType(TextField), testValue);
      await skipPastScrollingAnimation(tester);

      // Double tap the 'e' to select 'def'.
      await tester.tapAt(textOffsetToPosition(tester, testValue.indexOf('e')));
      await tester.pump(const Duration(milliseconds: 30));
      await tester.tapAt(textOffsetToPosition(tester, testValue.indexOf('e')));
      await tester.pump(const Duration(milliseconds: 30));

      final TextSelection selection = controller.selection;

      final RenderEditable renderEditable = findRenderEditable(tester);
      final List<TextSelectionPoint> endpoints = globalize(
        renderEditable.getEndpointsForSelection(selection),
        renderEditable,
      );

      // Drag the right handle 2 letters to the right.
      final Offset handlePos = endpoints.last.point + const Offset(1.0, 1.0);
      final TestGesture gesture = await tester.startGesture(handlePos);

      await gesture.moveTo(textOffsetToPosition(tester, testValue.length - 2));
      await tester.pump();

      expect(find.byKey(fakeMagnifier.key!), findsOneWidget);
      final Offset firstDragGesturePosition = infoBearer.value.globalGesturePosition;

      await gesture.moveTo(textOffsetToPosition(tester, testValue.length));
      await tester.pump();

      // Expect the position the magnifier gets to have moved.
      expect(firstDragGesturePosition,
          isNot(infoBearer.value.globalGesturePosition));

      await gesture.up();
      await tester.pump();

      expect(find.byKey(fakeMagnifier.key!), findsNothing);
    });

  group('TapRegion integration', () {
    testWidgets('Tapping outside loses focus on desktop', (WidgetTester tester) async {
      final FocusNode focusNode = FocusNode(debugLabel: 'Test Node');
      await tester.pumpWidget(
        MaterialApp(
          home: Scaffold(
            body: Center(
              child: SizedBox(
                width: 100,
                height: 100,
                child: Opacity(
                  opacity: 0.5,
                  child: TextField(
                    autofocus: true,
                    focusNode: focusNode,
                    decoration: const InputDecoration(
                      hintText: 'Placeholder',
                      border: OutlineInputBorder(),
                    ),
                  ),
                ),
              ),
            ),
          ),
        ),
      );
      await tester.pump();
      expect(focusNode.hasPrimaryFocus, isTrue);

      await tester.tapAt(const Offset(10, 10));
      await tester.pump();

      expect(focusNode.hasPrimaryFocus, isFalse);
    }, variant: TargetPlatformVariant.desktop());

    testWidgets("Tapping outside doesn't lose focus on mobile", (WidgetTester tester) async {
      final FocusNode focusNode = FocusNode(debugLabel: 'Test Node');
      await tester.pumpWidget(
        MaterialApp(
          home: Scaffold(
            body: Center(
              child: SizedBox(
                width: 100,
                height: 100,
                child: Opacity(
                  opacity: 0.5,
                  child: TextField(
                    autofocus: true,
                    focusNode: focusNode,
                    decoration: const InputDecoration(
                      hintText: 'Placeholder',
                      border: OutlineInputBorder(),
                    ),
                  ),
                ),
              ),
            ),
          ),
        ),
      );
      await tester.pump();
      expect(focusNode.hasPrimaryFocus, isTrue);

      await tester.tapAt(const Offset(10, 10));
      await tester.pump();

      // Focus is lost on mobile browsers, but not mobile apps.
      expect(focusNode.hasPrimaryFocus, kIsWeb ? isFalse : isTrue);
    }, variant: TargetPlatformVariant.mobile());

    testWidgets("Tapping on toolbar doesn't lose focus", (WidgetTester tester) async {
      final FocusNode focusNode = FocusNode(debugLabel: 'Test Node');
      final TextEditingController controller  = TextEditingController(text: 'A B C');
      await tester.pumpWidget(
        MaterialApp(
          home: Scaffold(
            body: Center(
              child: SizedBox(
                width: 100,
                height: 100,
                child: Opacity(
                  opacity: 0.5,
                  child: TextField(
                    controller: controller,
                    focusNode: focusNode,
                    decoration: const InputDecoration(hintText: 'Placeholder'),
                  ),
                ),
              ),
            ),
          ),
        ),
      );

      // The selectWordsInRange with SelectionChangedCause.tap seems to be needed to show the toolbar.
      final EditableTextState state = tester.state<EditableTextState>(find.byType(EditableText));
      state.renderEditable.selectWordsInRange(from: Offset.zero, cause: SelectionChangedCause.tap);

      final Offset aPosition = textOffsetToPosition(tester, 1);

      // Right clicking shows the menu.
      final TestGesture gesture = await tester.startGesture(
        aPosition,
        kind: PointerDeviceKind.mouse,
        buttons: kSecondaryMouseButton,
      );
      await tester.pump();
      await gesture.up();
      await tester.pumpAndSettle();

      // Sanity check that the toolbar widget exists.
      expect(find.text('Copy'), findsOneWidget);
      expect(focusNode.hasPrimaryFocus, isTrue);

      // Now tap on it to see if we lose focus.
      await tester.tap(find.text('Copy'));
      await tester.pumpAndSettle();

      expect(focusNode.hasPrimaryFocus, isTrue);
    },
      variant: TargetPlatformVariant.all(),
      skip: isBrowser, // [intended] On the web, the toolbar isn't rendered by Flutter.
    );

    testWidgets("Tapping on input decorator doesn't lose focus", (WidgetTester tester) async {
      final FocusNode focusNode = FocusNode(debugLabel: 'Test Node');
      await tester.pumpWidget(
        MaterialApp(
          home: Scaffold(
            body: Center(
              child: SizedBox(
                width: 100,
                height: 100,
                child: Opacity(
                  opacity: 0.5,
                  child: TextField(
                    autofocus: true,
                    focusNode: focusNode,
                    decoration: const InputDecoration(
                      hintText: 'Placeholder',
                      border: OutlineInputBorder(),
                    ),
                  ),
                ),
              ),
            ),
          ),
        ),
      );
      await tester.pump();
      expect(focusNode.hasPrimaryFocus, isTrue);

      final Rect decorationBox = tester.getRect(find.byType(TextField));
      // Tap just inside the decoration, but not inside the EditableText.
      await tester.tapAt(decorationBox.topLeft + const Offset(1, 1));
      await tester.pump();

      expect(focusNode.hasPrimaryFocus, isTrue);
    }, variant: TargetPlatformVariant.all());

    // PointerDownEvents can't be trackpad events, apparently, so we skip that one.
    for (final PointerDeviceKind pointerDeviceKind in PointerDeviceKind.values.toSet()..remove(PointerDeviceKind.trackpad)) {
      testWidgets('Default TextField handling of onTapOutside follows platform conventions for ${pointerDeviceKind.name}', (WidgetTester tester) async {
        final FocusNode focusNode = FocusNode(debugLabel: 'Test');
        await tester.pumpWidget(
          MaterialApp(
            home: Scaffold(
              body: Column(
                children: <Widget>[
                  const Text('Outside'),
                  TextField(
                    autofocus: true,
                    focusNode: focusNode,
                  ),
                ],
              ),
            ),
          ),
        );
        await tester.pump();

        Future<void> click(Finder finder) async {
          final TestGesture gesture = await tester.startGesture(
            tester.getCenter(finder),
            kind: pointerDeviceKind,
          );
          await gesture.up();
          await gesture.removePointer();
        }

        expect(focusNode.hasPrimaryFocus, isTrue);

        await click(find.text('Outside'));

        switch(pointerDeviceKind) {
          case PointerDeviceKind.touch:
            switch(defaultTargetPlatform) {
              case TargetPlatform.iOS:
              case TargetPlatform.android:
              case TargetPlatform.fuchsia:
                expect(focusNode.hasPrimaryFocus, equals(!kIsWeb));
                break;
              case TargetPlatform.linux:
              case TargetPlatform.macOS:
              case TargetPlatform.windows:
                expect(focusNode.hasPrimaryFocus, isFalse);
                break;
            }
            break;
          case PointerDeviceKind.mouse:
          case PointerDeviceKind.stylus:
          case PointerDeviceKind.invertedStylus:
          case PointerDeviceKind.trackpad:
          case PointerDeviceKind.unknown:
            expect(focusNode.hasPrimaryFocus, isFalse);
            break;
          }
        }, variant: TargetPlatformVariant.all());
      }
    });
  });
}

/// A Simple widget for testing the obscure text.
class _ObscureTextTestWidget extends StatefulWidget {
   const _ObscureTextTestWidget({ required this.controller });

  final TextEditingController controller;
  @override
  _ObscureTextTestWidgetState createState() => _ObscureTextTestWidgetState();
}

class _ObscureTextTestWidgetState extends State<_ObscureTextTestWidget> {

  bool _obscureText = false;
  @override
  Widget build(BuildContext context) {
    return MaterialApp(
      home: Scaffold(
        body: Builder(
          builder: (_) {
            return Column(
              children: <Widget>[
                TextField(
                    obscureText: _obscureText,
                    controller: widget.controller,
                ),
                ElevatedButton(
                  onPressed: () => setState(() {_obscureText = !_obscureText;}),
                  child: const SizedBox.shrink(),
                ),
              ],
            );
          },
        ),
      ),
    );
  }
}<|MERGE_RESOLUTION|>--- conflicted
+++ resolved
@@ -12118,14 +12118,8 @@
           textField.magnifierConfiguration!.magnifierBuilder(
               context,
               MagnifierController(),
-<<<<<<< HEAD
-              ValueNotifier<MagnifierTextSelectionInfo>(
-                const MagnifierTextSelectionInfo.empty(),
-              )),
-=======
               ValueNotifier<MagnifierOverlayInfoBearer>(MagnifierOverlayInfoBearer.empty),
             ),
->>>>>>> 5bc4a761
           isA<Widget>().having(
               (Widget widget) => widget.key,
               'built magnifier key equal to passed in magnifier key',
@@ -12145,14 +12139,8 @@
             editableText.magnifierConfiguration.magnifierBuilder(
                 context,
                 MagnifierController(),
-<<<<<<< HEAD
-                ValueNotifier<MagnifierTextSelectionInfo>(
-                  const MagnifierTextSelectionInfo.empty(),
-                )),
-=======
                 ValueNotifier<MagnifierOverlayInfoBearer>(MagnifierOverlayInfoBearer.empty),
               ),
->>>>>>> 5bc4a761
             isA<TextMagnifier>());
       }, variant: TargetPlatformVariant.only(TargetPlatform.android));
 
@@ -12169,14 +12157,8 @@
             editableText.magnifierConfiguration.magnifierBuilder(
                 context,
                 MagnifierController(),
-<<<<<<< HEAD
-                ValueNotifier<MagnifierTextSelectionInfo>(
-                  const MagnifierTextSelectionInfo.empty(),
-                )),
-=======
                 ValueNotifier<MagnifierOverlayInfoBearer>(MagnifierOverlayInfoBearer.empty),
               ),
->>>>>>> 5bc4a761
             isA<CupertinoTextMagnifier>());
       }, variant: TargetPlatformVariant.only(TargetPlatform.iOS));
 
@@ -12193,14 +12175,8 @@
             editableText.magnifierConfiguration.magnifierBuilder(
                 context,
                 MagnifierController(),
-<<<<<<< HEAD
-                ValueNotifier<MagnifierTextSelectionInfo>(
-                  const MagnifierTextSelectionInfo.empty(),
-                )),
-=======
                 ValueNotifier<MagnifierOverlayInfoBearer>(MagnifierOverlayInfoBearer.empty),
               ),
->>>>>>> 5bc4a761
             isNull);
       },
       variant: TargetPlatformVariant.all(excluding: <TargetPlatform>{
