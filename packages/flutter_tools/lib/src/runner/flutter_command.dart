--- conflicted
+++ resolved
@@ -601,11 +601,7 @@
       overrides: <Type, Generator>{FlutterCommand: () => this},
       body: () async {
         // Prints the welcome message if needed.
-<<<<<<< HEAD
-        flutterUsage?.printWelcome();
-=======
         globals.flutterUsage.printWelcome();
->>>>>>> 2e18cd34
         final String commandPath = await usagePath;
         _registerSignalHandlers(commandPath, startTime);
         FlutterCommandResult commandResult = FlutterCommandResult.fail();
@@ -661,11 +657,7 @@
     final String label = labels
         .where((String label) => !isBlank(label))
         .join('-');
-<<<<<<< HEAD
-    flutterUsage?.sendTiming(
-=======
     globals.flutterUsage.sendTiming(
->>>>>>> 2e18cd34
       'flutter',
       name,
       // If the command provides its own end time, use it. Otherwise report
