--- conflicted
+++ resolved
@@ -32,11 +32,5 @@
   "tabSemanticsLabel": "$tabIndex skirtukas iš $tabCount",
   "modalBarrierDismissLabel": "Atsisakyti",
   "searchTextFieldPlaceholderLabel": "Paieška",
-<<<<<<< HEAD
-  "noSpellCheckReplacementsLabel": "No Replacements Found",
-  "menuDismissLabel": "Dismiss menu",
-  "lookUpButtonLabel": "Look Up"
-=======
   "noSpellCheckReplacementsLabel": "No Replacements Found"
->>>>>>> f468f336
 }