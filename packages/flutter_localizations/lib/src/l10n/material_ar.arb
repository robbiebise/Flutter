--- conflicted
+++ resolved
@@ -141,11 +141,8 @@
   "keyboardKeyMetaWindows": "Win",
   "menuBarMenuLabel": "قائمة شريط القوائم",
   "currentDateLabel": "Date of today",
-<<<<<<< HEAD
   "scrimLabel": "Scrim",
   "bottomSheetLabel": "Bottom Sheet",
-  "scrimOnTapHint": "Close $modalRouteName"
-=======
+  "scrimOnTapHint": "Close $modalRouteName",
   "keyboardKeyShift": "Shift"
->>>>>>> 7b850ef3
 }