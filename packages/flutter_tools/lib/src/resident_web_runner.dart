// Copyright 2019 The Chromium Authors. All rights reserved.
// Use of this source code is governed by a BSD-style license that can be
// found in the LICENSE file.

// ignore_for_file: implementation_imports
import 'dart:async';

import 'package:build_daemon/client.dart';
import 'package:build_daemon/constants.dart';
import 'package:build_daemon/data/build_status.dart';
import 'package:build_daemon/data/build_target.dart';
import 'package:build_daemon/data/server_log.dart';
import 'package:meta/meta.dart';
import 'package:shelf/shelf.dart';
import 'package:vm_service_lib/vm_service_lib.dart' as vmservice;
import 'package:webdev/src/webdev.dart';

import 'application_package.dart';
import 'artifacts.dart';
import 'asset.dart';
import 'base/common.dart';
import 'base/file_system.dart';
import 'base/logger.dart';
import 'base/os.dart';
import 'base/terminal.dart';
import 'base/utils.dart';
import 'build_info.dart';
import 'bundle.dart';
import 'cache.dart';
import 'convert.dart';
import 'device.dart';
import 'globals.dart';
import 'project.dart';
import 'resident_runner.dart';
import 'run_hot.dart';

Future<BuildDaemonClient> connectClient(
  String workingDirectory,
  Function(ServerLog) logHandler,
) {
  final String flutterToolsPackages = fs.path.join(Cache.flutterRoot, 'packages', 'flutter_tools', '.packages');
  // Try and use the snapshot, but if that failed fall back to calling dart directly.
  String buildScript = fs.path.join(artifacts.getArtifactPath(Artifact.flutterWebSdk), 'flutter_web_build.snapshot');
  if (!fs.file(buildScript).existsSync()) {
    buildScript = fs.path.join(Cache.flutterRoot, 'packages', 'flutter_tools', 'lib', 'src', 'build_runner', 'build_script.dart');
  }
  final String flutterWebSdk = artifacts.getArtifactPath(Artifact.flutterWebSdk);
  return BuildDaemonClient.connect(
    workingDirectory,
    // On Windows we need to call the snapshot directly otherwise
    // the process will start in a disjoint cmd without access to
    // STDIO.
    <String>[
      artifacts.getArtifactPath(Artifact.engineDartBinary),
      '--packages=$flutterToolsPackages',
      buildScript,
      'daemon',
      '--skip-build-script-check',
      '--define', 'flutter_tools:ddc=flutterWebSdk=$flutterWebSdk',
      '--define', 'flutter_tools:entrypoint=flutterWebSdk=$flutterWebSdk',
      '--define', 'flutter_tools:entrypoint=release=false', //-hard coded for now
      '--define', 'flutter_tools:shell=flutterWebSdk=$flutterWebSdk',
    ],
    logHandler: logHandler,
  );
}

Future<BuildDaemonClient> _startBuildDaemon(String workingDirectory) async {
  try {
    return await connectClient(
      workingDirectory,
      (ServerLog serverLog) {
        switch (serverLog.level) {
          case Level.CONFIG:
          case Level.FINE:
          case Level.FINER:
          case Level.FINEST:
          case Level.INFO:
             printTrace(serverLog.message);
             break;
          case Level.SEVERE:
          case Level.SHOUT:
            printError(
              serverLog?.error ?? '',
              stackTrace: serverLog.stackTrace != null
                  ? StackTrace.fromString(serverLog?.stackTrace)
                  : null,
            );
        }
      },
    );
  } on OptionsSkew {
    throwToolExit(
      'Incompatible options with current running build daemon.\n\n'
      'Please stop other flutter_tool instances running in this directory '
      'before starting a new instance with these options.');
  }
  return null;
}

void _registerBuildTargets(
  BuildDaemonClient client,
  int targetPorts,
) {
  // Register a target for each serve target.
  {
    OutputLocation outputLocation;
    client.registerBuildTarget(DefaultBuildTarget((DefaultBuildTargetBuilder b) => b
      ..target = 'web'
      ..outputLocation = outputLocation?.toBuilder()));
  }
  // Empty string indicates we should build everything, register a corresponding
  // target.
  final OutputLocation outputLocation = OutputLocation((OutputLocationBuilder b) => b
    ..output = ''
    ..useSymlinks = true
    ..hoist = false);
  client.registerBuildTarget(DefaultBuildTarget((DefaultBuildTargetBuilder b) => b
    ..target = ''
    ..outputLocation = outputLocation?.toBuilder()));
}

/// A hot-runner which handles browser specific delegation.
class ResidentWebRunner extends ResidentRunner {
  ResidentWebRunner(this.device, {
    String target,
    @required this.flutterProject,
    @required bool ipv6,
    @required DebuggingOptions debuggingOptions,
  }) : super(
          <FlutterDevice>[],
          target: target,
          debuggingOptions: debuggingOptions,
          ipv6: ipv6,
          usesTerminalUi: true,
          stayResident: true,
        );

  final Device device;
  ProjectFileInvalidator projectFileInvalidator;
  final FlutterProject flutterProject;

<<<<<<< HEAD
  StreamSubscription<BuildResults> _buildResults;
  BuildDaemonClient _client;
  WebDevHandle _webDevHandle;

  StreamSubscription<BuildResult> _resultSub;
  StreamSubscription<vmservice.Event> _stdOutSub;

  vmservice.VmService get _vmService => _webDevHandle.vmService;
=======
  @override
  Future<int> attach(
      {Completer<DebugConnectionInfo> connectionInfoCompleter,
      Completer<void> appStartedCompleter}) async {
    connectionInfoCompleter?.complete(DebugConnectionInfo());
    final int result = await waitForAppToFinish();
    await cleanupAtFinish();
    return result;
  }
>>>>>>> 14e4565f

  @override
  Future<void> cleanupAfterSignal() async {
    await _cleanup();
  }

  @override
  Future<void> cleanupAtFinish() async {
    await _cleanup();
  }

  Future<void> _cleanup() async {
    await _buildResults?.cancel();
    await _client?.close();
    await _webDevHandle.close();
    await _resultSub?.cancel();
    await _stdOutSub?.cancel();
  }

  @override
  Future<void> handleTerminalCommand(String code) async {
    if (code == 'R') {
      // If hot restart is not supported for all devices, ignore the command.
      if (!canHotRestart) {
        return;
      }
      await restart(fullRestart: true);
    }
  }

  @override
  void printHelp({bool details}) {
    if (details) {
      return printHelpDetails();
    }
    const String fire = '🔥';
    const String rawMessage =
        '  To hot restart (and rebuild state), press "R".';
    final String message = terminal.color(
      fire + terminal.bolden(rawMessage),
      TerminalColor.red,
    );
    const String warning = '👻 ';
    printStatus(warning * 20);
    printStatus('Warning: Flutter\'s support for building web applications is highly experimental.');
    printStatus('For more information see https://github.com/flutter/flutter/issues/34082.');
    printStatus(warning * 20);
    printStatus('');
    printStatus(message);
    const String quitMessage = 'To quit, press "q".';
    printStatus('For a more detailed help message, press "h". $quitMessage');
  }

  @override
  Future<int> run({
    Completer<DebugConnectionInfo> connectionInfoCompleter,
    Completer<void> appStartedCompleter,
    String route,
    bool shouldBuild = true,
  }) async {
    final ApplicationPackage package = await ApplicationPackageFactory.instance.getPackageForPlatform(
      TargetPlatform.web_javascript,
      applicationBinary: null,
    );
    if (package == null) {
      printError('No application found for TargetPlatform.web_javascript');
      return 1;
    }
    if (!fs.isFileSync(mainPath)) {
      String message = 'Tried to run $mainPath, but that file does not exist.';
      if (target == null) {
        message +=
            '\nConsider using the -t option to specify the Dart file to start.';
      }
      printError(message);
      return 1;
    }
<<<<<<< HEAD
    final int targetPort = await os.findFreePort();
=======
    // Start the web compiler and build the assets.
    final bool success = await webCompilationProxy.initialize(
      projectDirectory: flutterProject.directory,
    );
    if (!success) {
      throwToolExit('Failed to compile for the web.');
    }
    _lastCompiled = DateTime.now();
    final AssetBundle assetBundle = AssetBundleFactory.instance.createBundle();
    final int build = await assetBundle.build();
    if (build != 0) {
      throwToolExit('Error: Failed to build asset bundle.');
    }
    await writeBundle(fs.directory(getAssetBuildDirectory()), assetBundle.entries);
>>>>>>> 14e4565f

    /// Start the build daemon and run an initial build.
    final String workingDirectory = fs.currentDirectory.path;
    _client = await _startBuildDaemon(workingDirectory);
    _client.startBuild();

    // Listen to build results to log error messages.
    _buildResults = _client.buildResults.listen((BuildResults data) {
      if (data.results.any((BuildResult result) =>
          result.status == BuildStatus.failed ||
          result.status == BuildStatus.succeeded)) {
        printTrace(data.results.toString());
      }
    });

    // Register the current build targets.
    _registerBuildTargets(_client, targetPort);

    // Initialize the asset bundle.
    final AssetBundle assetBundle = AssetBundleFactory.instance.createBundle();
    await assetBundle.build();
    await writeBundle(fs.directory(getAssetBuildDirectory()), assetBundle.entries);
    _webDevHandle = await (await connectToWebdev(
      targetPort,
      daemonPort(fs.currentDirectory.path),
      'web',
      _client.buildResults,
      optionalHandler: _assetHandler,
    )).first;
    appStartedCompleter?.complete();
    return attach(
      connectionInfoCompleter: connectionInfoCompleter,
      appStartedCompleter: appStartedCompleter,
    );
  }

  @override
  Future<int> attach(
      {Completer<DebugConnectionInfo> connectionInfoCompleter,
      Completer<void> appStartedCompleter}) async {
    // When a tab is closed we exit an app.
    unawaited(_webDevHandle.onTabClose.first.then((_) {
      appFinished();
    }));
    // Cleanup old subscriptions.
    try {
      await _webDevHandle.vmService.streamCancel('Stdout');
    } catch (_) {}
    try {
      await _webDevHandle.vmService.streamListen('Stdout');
    } catch (_) {}
    _stdOutSub = _webDevHandle.vmService.onStdoutEvent.listen((vmservice.Event log) {
      printStatus(utf8.decode(base64.decode(log.bytes)));
    });

    // Response with debug info!
    // How does this map from the existing code?
    connectionInfoCompleter?.complete(DebugConnectionInfo(
      wsUri: _webDevHandle.wsUri,
    ));
    _webDevHandle.runMain();
    setupTerminal();
    final int result = await waitForAppToFinish();
    await cleanupAtFinish();
    return result;
  }

  Future<Response> _assetHandler(Request request) async {
    final String generated = fs.path.join(
      flutterProject.dartTool.path,
      'build',
      'flutter_web',
      flutterProject.manifest.appName,
    );
    if (request.url.path.contains('main.dart.js')) {
      final File file = fs.file(fs.path.join(
        generated,
        'lib',
        'main_web_entrypoint.dart.js',
      ));
      return Response.ok(file.readAsBytesSync(), headers: <String, String>{
        'Content-Type': 'text/javascript',
      });
    } else if (request.url.path.contains('stack_trace_mapper')) {
      final File file = fs.file(fs.path.join(
        artifacts.getArtifactPath(Artifact.engineDartSdkPath),
        'lib',
        'dev_compiler',
        'web',
        'dart_stack_trace_mapper.js'
      ));
      return Response.ok(file.readAsBytesSync(), headers: <String, String>{
        'Content-Type': 'text/javascript',
      });
    } else if (request.url.path.contains('require.js')) {
      final File file = fs.file(fs.path.join(
        artifacts.getArtifactPath(Artifact.engineDartSdkPath),
        'lib',
        'dev_compiler',
        'kernel',
        'amd',
        'require.js'
      ));
      return Response.ok(file.readAsBytesSync(), headers: <String, String>{
        'Content-Type': 'text/javascript',
      });
    } else if (request.url.path.contains('.bootstrap.js')) {
      final File file = fs.file(fs.path.join(
        generated,
        'lib',
        'main_web_entrypoint.dart.bootstrap.js',
      ));
      return Response.ok(file.readAsBytesSync(), headers: <String, String>{
        'Content-Type': 'text/javascript',
      });
    } else if (request.url.path.contains('dart_sdk')) {
      final File file = fs.file(fs.path.join(
        artifacts.getArtifactPath(Artifact.flutterWebSdk),
        'kernel',
        'amd',
        'dart_sdk.js',
      ));
      return Response.ok(file.readAsBytesSync(), headers: <String, String>{
        'Content-Type': 'text/javascript',
      });
    } else if (request.url.path.contains('main_web_entrypoint.digests')) {
      final File file = fs.file(fs.path.join(
        generated,
        'lib',
        'main_web_entrypoint.digests',
      ));
      return Response.ok(file.readAsBytesSync());
    } else if (request.url.path.contains('assets')) {
      final String assetPath = request.url.path.replaceFirst('assets/', '');
      final File file = fs.file(fs.path.join(getAssetBuildDirectory(), assetPath));
      return Response.ok(file.readAsBytesSync());
    }
    return Response.notFound('');
  }

  @override
  Future<OperationResult> restart({
    bool fullRestart = false,
    bool pauseAfterRestart = false,
    String reason,
    bool benchmarkMode = false,
  }) async {
    if (!fullRestart) {
      return OperationResult(1, 'hotReload not supported');
    }
    final Stopwatch timer = Stopwatch()..start();
    final Status status = logger.startProgress(
      'Performing hot restart...',
      timeout: timeoutConfiguration.fastOperation,
      progressId: 'hot.restart',
    );
    _client.startBuild();
    await for (BuildResults results in _client.buildResults) {
      // TODO(jonahwilliams): spend some time here to figure out ideal loig.c
      final BuildResult result = results.results.firstWhere((BuildResult result) {
        return result.target == 'web';
      });
      if (result.status == BuildStatus.failed) {
        status.stop();
        return OperationResult(1, result.error);
      }
      break;
    }
    final vmservice.Response reloadResponse = await _vmService.callServiceExtension('hotRestart');
    status.stop();
    printStatus('Restarted application in ${getElapsedAsMilliseconds(timer.elapsed)}.');
    return reloadResponse.type == 'Success'
        ? OperationResult.ok
        : OperationResult(1, reloadResponse.toString());
  }

  @override
  Future<void> debugDumpApp() async {
    await _vmService.callServiceExtension(
      'ext.flutter.debugDumpApp',
    );
  }

  @override
  Future<void> debugDumpRenderTree() async {
    await _vmService.callServiceExtension(
      'ext.flutter.debugDumpRenderTree',
    );
  }

  @override
  Future<void> debugDumpLayerTree() async {
    await _vmService.callServiceExtension(
      'ext.flutter.debugDumpLayerTree',
    );
  }

  @override
  Future<void> debugDumpSemanticsTreeInTraversalOrder() async {
    await _vmService.callServiceExtension(
        'ext.flutter.debugDumpSemanticsTreeInTraversalOrder');
  }

  @override
  Future<void> debugDumpSemanticsTreeInInverseHitTestOrder() async {
    await _vmService.callServiceExtension(
        'ext.flutter.debugDumpSemanticsTreeInInverseHitTestOrder');
  }


  @override
  Future<void> debugToggleDebugPaintSizeEnabled() async {
    final vmservice.Response response = await _vmService.callServiceExtension(
      'ext.flutter.debugPaint',
    );
    await _vmService.callServiceExtension(
      'ext.flutter.debugPaint',
      args: <dynamic, dynamic>{'enabled': !(response.json['enabled'] == 'true')},
    );
  }

  @override
  Future<void> debugToggleDebugCheckElevationsEnabled() async {
    final vmservice.Response response = await _vmService.callServiceExtension(
      'ext.flutter.debugCheckElevationsEnabled',
    );
    await _vmService.callServiceExtension(
      'ext.flutter.debugCheckElevationsEnabled',
      args: <dynamic, dynamic>{'enabled': !(response.json['enabled'] == 'true')},
    );
  }

  @override
  Future<void> debugTogglePerformanceOverlayOverride() async {
    final vmservice.Response response = await _vmService.callServiceExtension(
      'ext.flutter.showPerformanceOverlay'
    );
    await _vmService.callServiceExtension(
      'ext.flutter.showPerformanceOverlay',
      args: <dynamic, dynamic>{'enabled': !(response.json['enabled'] == 'true')},
    );
  }

  @override
  Future<void> debugToggleWidgetInspector() async {
    final vmservice.Response response = await _vmService.callServiceExtension(
      'ext.flutter.debugToggleWidgetInspector'
    );
    await _vmService.callServiceExtension(
      'ext.flutter.debugToggleWidgetInspector',
      args: <dynamic, dynamic>{'enabled': !(response.json['enabled'] == 'true')},
    );
  }

  @override
  Future<void> debugToggleProfileWidgetBuilds() async {
    final vmservice.Response response = await _vmService.callServiceExtension(
      'ext.flutter.profileWidgetBuilds'
    );
    await _vmService.callServiceExtension(
      'ext.flutter.profileWidgetBuilds',
      args: <dynamic, dynamic>{'enabled': !(response.json['enabled'] == 'true')},
    );
  }
}

int daemonPort(String workingDirectory) {
  final File portFile = fs.file(_assetServerPortFilePath(workingDirectory));
  if (!portFile.existsSync()) {
    throw Exception('Unable to read daemon asset port file.');
  }
  return int.parse(portFile.readAsStringSync());
}

String _assetServerPortFilePath(String workingDirectory) =>
    '${daemonWorkspace(workingDirectory)}/.asset_server_port';<|MERGE_RESOLUTION|>--- conflicted
+++ resolved
@@ -140,7 +140,6 @@
   ProjectFileInvalidator projectFileInvalidator;
   final FlutterProject flutterProject;
 
-<<<<<<< HEAD
   StreamSubscription<BuildResults> _buildResults;
   BuildDaemonClient _client;
   WebDevHandle _webDevHandle;
@@ -149,17 +148,6 @@
   StreamSubscription<vmservice.Event> _stdOutSub;
 
   vmservice.VmService get _vmService => _webDevHandle.vmService;
-=======
-  @override
-  Future<int> attach(
-      {Completer<DebugConnectionInfo> connectionInfoCompleter,
-      Completer<void> appStartedCompleter}) async {
-    connectionInfoCompleter?.complete(DebugConnectionInfo());
-    final int result = await waitForAppToFinish();
-    await cleanupAtFinish();
-    return result;
-  }
->>>>>>> 14e4565f
 
   @override
   Future<void> cleanupAfterSignal() async {
@@ -237,25 +225,7 @@
       printError(message);
       return 1;
     }
-<<<<<<< HEAD
     final int targetPort = await os.findFreePort();
-=======
-    // Start the web compiler and build the assets.
-    final bool success = await webCompilationProxy.initialize(
-      projectDirectory: flutterProject.directory,
-    );
-    if (!success) {
-      throwToolExit('Failed to compile for the web.');
-    }
-    _lastCompiled = DateTime.now();
-    final AssetBundle assetBundle = AssetBundleFactory.instance.createBundle();
-    final int build = await assetBundle.build();
-    if (build != 0) {
-      throwToolExit('Error: Failed to build asset bundle.');
-    }
-    await writeBundle(fs.directory(getAssetBuildDirectory()), assetBundle.entries);
->>>>>>> 14e4565f
-
     /// Start the build daemon and run an initial build.
     final String workingDirectory = fs.currentDirectory.path;
     _client = await _startBuildDaemon(workingDirectory);
@@ -316,7 +286,6 @@
       wsUri: _webDevHandle.wsUri,
     ));
     _webDevHandle.runMain();
-    setupTerminal();
     final int result = await waitForAppToFinish();
     await cleanupAtFinish();
     return result;
