// Copyright 2014 The Flutter Authors. All rights reserved.
// Use of this source code is governed by a BSD-style license that can be
// found in the LICENSE file.

/// @docImport 'input_decorator.dart';
/// @docImport 'scaffold.dart';
library;

import 'dart:async';
import 'dart:ui' as ui;

import 'package:flutter/foundation.dart';
import 'package:flutter/widgets.dart';
import 'package:material_color_utilities/material_color_utilities.dart';
import 'package:material_color_utilities/scheme/scheme_fruit_salad.dart';
import 'package:material_color_utilities/scheme/scheme_rainbow.dart';

import 'colors.dart';
import 'theme_data.dart';

/// The algorithm used to construct a [ColorScheme] in [ColorScheme.fromSeed].
///
/// The `tonalSpot` variant builds default Material scheme colors. These colors are
/// mapped to light or dark tones to achieve visually accessible color
/// pairings with sufficient contrast between foreground and background elements.
///
/// In some cases, the tones can prevent colors from appearing as intended,
/// such as when a color is too light to offer enough contrast for accessibility.
/// Color fidelity (`DynamicSchemeVariant.fidelity`) is a feature that adjusts
/// tones in these cases to produce the intended visual results without harming
/// visual contrast.
enum DynamicSchemeVariant {
  /// Default for Material theme colors. Builds pastel palettes with a low chroma.
  tonalSpot,

  /// The resulting color palettes match seed color, even if the seed color
  /// is very bright (high chroma).
  fidelity,

  /// All colors are grayscale, no chroma.
  monochrome,

  /// Close to grayscale, a hint of chroma.
  neutral,

  /// Pastel colors, high chroma palettes. The primary palette's chroma is at
  /// maximum. Use `fidelity` instead if tokens should alter their tone to match
  /// the palette vibrancy.
  vibrant,

  /// Pastel colors, medium chroma palettes. The primary palette's hue is
  /// different from the seed color, for variety.
  expressive,

  /// Almost identical to `fidelity`. Tokens and palettes match the seed color.
  /// [ColorScheme.primaryContainer] is the seed color, adjusted to ensure
  /// contrast with surfaces. The tertiary palette is analogue of the seed color.
  content,

  /// A playful theme - the seed color's hue does not appear in the theme.
  rainbow,

  /// A playful theme - the seed color's hue does not appear in the theme.
  fruitSalad,
}

/// {@template flutter.material.color_scheme.ColorScheme}
/// A set of 45 colors based on the
/// [Material spec](https://m3.material.io/styles/color/the-color-system/color-roles)
/// that can be used to configure the color properties of most components.
/// {@endtemplate}
///
/// ### Colors in Material 3
///
/// {@macro flutter.material.colors.colorRoles}
///
/// The main accent color groups in the scheme are [primary], [secondary],
/// and [tertiary].
///
/// * Primary colors are used for key components across the UI, such as the FAB,
///   prominent buttons, and active states.
///
/// * Secondary colors are used for less prominent components in the UI, such as
///   filter chips, while expanding the opportunity for color expression.
///
/// * Tertiary colors are used for contrasting accents that can be used to
///   balance primary and secondary colors or bring heightened attention to
///   an element, such as an input field. The tertiary colors are left
///   for makers to use at their discretion and are intended to support
///   broader color expression in products.
///
/// Each accent color group (primary, secondary and tertiary) includes '-Fixed'
/// '-Dim' color roles, such as [primaryFixed] and [primaryFixedDim]. Fixed roles
/// are appropriate to use in places where Container roles are normally used,
/// but they stay the same color between light and dark themes. The '-Dim' roles
/// provide a stronger, more emphasized color with the same fixed behavior.
///
/// The remaining colors of the scheme are composed of neutral colors used for
/// backgrounds and surfaces, as well as specific colors for errors, dividers
/// and shadows. Surface colors are used for backgrounds and large, low-emphasis
/// areas of the screen.
///
/// Material 3 also introduces tone-based surfaces and surface containers.
/// They replace the old opacity-based model which applied a tinted overlay on
/// top of surfaces based on their elevation. These colors include: [surfaceBright],
/// [surfaceDim], [surfaceContainerLowest], [surfaceContainerLow], [surfaceContainer],
/// [surfaceContainerHigh], and [surfaceContainerHighest].
///
/// Many of the colors have matching 'on' colors, which are used for drawing
/// content on top of the matching color. For example, if something is using
/// [primary] for a background color, [onPrimary] would be used to paint text
/// and icons on top of it. For this reason, the 'on' colors should have a
/// contrast ratio with their matching colors of at least 4.5:1 in order to
/// be readable. On '-FixedVariant' roles, such as [onPrimaryFixedVariant],
/// also have the same color between light and dark themes, but compared
/// with on '-Fixed' roles, such as [onPrimaryFixed], they provide a
/// lower-emphasis option for text and icons.
///
/// {@tool dartpad}
/// This example shows all Material [ColorScheme] roles in light and dark
/// brightnesses.
///
/// ** See code in examples/api/lib/material/color_scheme/color_scheme.0.dart **
/// {@end-tool}
///
/// ### Setting Colors in Flutter
///
///{@macro flutter.material.colors.settingColors}
@immutable
class ColorScheme with Diagnosticable {
  /// Create a ColorScheme instance from the given colors.
  ///
  /// [ColorScheme.fromSeed] can be used as a simpler way to create a full
  /// color scheme derived from a single seed color.
  ///
  /// For the color parameters that are nullable, it is still recommended
  /// that applications provide values for them. They are only nullable due
  /// to backwards compatibility concerns.
  ///
  /// If a color is not provided, the closest fallback color from the given
  /// colors will be used for it (e.g. [primaryContainer] will default
  /// to [primary]). Material Design 3 makes use of these colors for many
  /// component defaults, so for the best results the application should
  /// supply colors for all the parameters. An easy way to ensure this is to
  /// use [ColorScheme.fromSeed] to generate a full set of colors.
  ///
  /// During the migration to Material Design 3, if an app's
  /// [ThemeData.useMaterial3] is false, then components will only
  /// use the following colors for defaults:
  ///
  /// * [primary]
  /// * [onPrimary]
  /// * [secondary]
  /// * [onSecondary]
  /// * [error]
  /// * [onError]
  /// * [surface]
  /// * [onSurface]
  /// DEPRECATED:
  /// * [background]
  /// * [onBackground]
  const ColorScheme({
    required this.brightness,
    required this.primary,
    required this.onPrimary,
    Color? primaryContainer,
    Color? onPrimaryContainer,
    Color? primaryFixed,
    Color? primaryFixedDim,
    Color? onPrimaryFixed,
    Color? onPrimaryFixedVariant,
    required this.secondary,
    required this.onSecondary,
    Color? secondaryContainer,
    Color? onSecondaryContainer,
    Color? secondaryFixed,
    Color? secondaryFixedDim,
    Color? onSecondaryFixed,
    Color? onSecondaryFixedVariant,
    Color? tertiary,
    Color? onTertiary,
    Color? tertiaryContainer,
    Color? onTertiaryContainer,
    Color? tertiaryFixed,
    Color? tertiaryFixedDim,
    Color? onTertiaryFixed,
    Color? onTertiaryFixedVariant,
    required this.error,
    required this.onError,
    Color? errorContainer,
    Color? onErrorContainer,
    required this.surface,
    required this.onSurface,
    Color? surfaceDim,
    Color? surfaceBright,
    Color? surfaceContainerLowest,
    Color? surfaceContainerLow,
    Color? surfaceContainer,
    Color? surfaceContainerHigh,
    Color? surfaceContainerHighest,
    Color? onSurfaceVariant,
    Color? outline,
    Color? outlineVariant,
    Color? shadow,
    Color? scrim,
    Color? inverseSurface,
    Color? onInverseSurface,
    Color? inversePrimary,
    Color? surfaceTint,
    @Deprecated(
      'Use surface instead. '
      'This feature was deprecated after v3.18.0-0.1.pre.'
    )
    Color? background,
    @Deprecated(
      'Use onSurface instead. '
      'This feature was deprecated after v3.18.0-0.1.pre.'
    )
    Color? onBackground,
    @Deprecated(
      'Use surfaceContainerHighest instead. '
      'This feature was deprecated after v3.18.0-0.1.pre.'
    )
    Color? surfaceVariant,
  }) : _primaryContainer = primaryContainer,
       _onPrimaryContainer = onPrimaryContainer,
       _primaryFixed = primaryFixed,
       _primaryFixedDim = primaryFixedDim,
       _onPrimaryFixed = onPrimaryFixed,
       _onPrimaryFixedVariant = onPrimaryFixedVariant,
       _secondaryContainer = secondaryContainer,
       _onSecondaryContainer = onSecondaryContainer,
       _secondaryFixed = secondaryFixed,
       _secondaryFixedDim = secondaryFixedDim,
       _onSecondaryFixed = onSecondaryFixed,
       _onSecondaryFixedVariant = onSecondaryFixedVariant,
       _tertiary = tertiary,
       _onTertiary = onTertiary,
       _tertiaryContainer = tertiaryContainer,
       _onTertiaryContainer = onTertiaryContainer,
       _tertiaryFixed = tertiaryFixed,
       _tertiaryFixedDim = tertiaryFixedDim,
       _onTertiaryFixed = onTertiaryFixed,
       _onTertiaryFixedVariant = onTertiaryFixedVariant,
       _errorContainer = errorContainer,
       _onErrorContainer = onErrorContainer,
       _surfaceDim = surfaceDim,
       _surfaceBright = surfaceBright,
       _surfaceContainerLowest = surfaceContainerLowest,
       _surfaceContainerLow = surfaceContainerLow,
       _surfaceContainer = surfaceContainer,
       _surfaceContainerHigh = surfaceContainerHigh,
       _surfaceContainerHighest = surfaceContainerHighest,
       _onSurfaceVariant = onSurfaceVariant,
       _outline = outline,
       _outlineVariant = outlineVariant,
       _shadow = shadow,
       _scrim = scrim,
       _inverseSurface = inverseSurface,
       _onInverseSurface = onInverseSurface,
       _inversePrimary = inversePrimary,
       _surfaceTint = surfaceTint,
       // DEPRECATED (newest deprecations at the bottom)
       _background = background,
       _onBackground = onBackground,
       _surfaceVariant = surfaceVariant;

  /// Generate a [ColorScheme] derived from the given `seedColor`.
  ///
  /// Using the `seedColor` as a starting point, a set of tonal palettes are
  /// constructed. By default, the tonal palettes are based on the Material 3
  /// Color system and provide all of the [ColorScheme] colors. These colors are
  /// designed to work well together and meet contrast requirements for
  /// accessibility.
  ///
  /// If any of the optional color parameters are non-null they will be
  /// used in place of the generated colors for that field in the resulting
  /// color scheme. This allows apps to override specific colors for their
  /// needs.
  ///
  /// Given the nature of the algorithm, the `seedColor` may not wind up as
  /// one of the ColorScheme colors.
  ///
  /// The `dynamicSchemeVariant` parameter creates different types of
  /// [DynamicScheme]s, which are used to generate different styles of [ColorScheme]s.
  /// By default, `dynamicSchemeVariant` is set to `tonalSpot`. A [ColorScheme]
  /// constructed by `dynamicSchemeVariant.tonalSpot` has pastel palettes and
  /// won't be too "colorful" even if the `seedColor` has a high chroma value.
  /// If the resulting color scheme is too dark, consider setting `dynamicSchemeVariant`
  /// to [DynamicSchemeVariant.fidelity], whose palettes match the seed color.
  ///
<<<<<<< HEAD
  /// {@tool dartpad}
  /// This sample shows how to use [ColorScheme.fromSeed] to create dynamic
  /// color schemes with different [DynamicSchemeVariant]s.
=======
  /// The `contrastLevel` parameter indicates the contrast level between color
  /// pairs, such as [primary] and [onPrimary]. 0.0 is the default (normal);
  /// -1.0 is the lowest; 1.0 is the highest. From Material Design guideline, the
  /// medium and high contrast correspond to 0.5 and 1.0 respectively.
  ///
  /// {@tool dartpad}
  /// This sample shows how to use [ColorScheme.fromSeed] to create dynamic
  /// color schemes with different [DynamicSchemeVariant]s and different
  /// contrast level.
>>>>>>> 7133a89c
  ///
  /// ** See code in examples/api/lib/material/color_scheme/color_scheme.0.dart **
  /// {@end-tool}
  ///
  /// See also:
  ///
  ///  * <https://m3.material.io/styles/color/the-color-system/color-roles>, the
  ///    Material 3 Color system specification.
  ///  * <https://pub.dev/packages/material_color_utilities>, the package
  ///    used to generate the tonal palettes needed for the scheme.
  factory ColorScheme.fromSeed({
    required Color seedColor,
    Brightness brightness = Brightness.light,
    DynamicSchemeVariant dynamicSchemeVariant = DynamicSchemeVariant.tonalSpot,
<<<<<<< HEAD
=======
    double contrastLevel = 0.0,
>>>>>>> 7133a89c
    Color? primary,
    Color? onPrimary,
    Color? primaryContainer,
    Color? onPrimaryContainer,
    Color? primaryFixed,
    Color? primaryFixedDim,
    Color? onPrimaryFixed,
    Color? onPrimaryFixedVariant,
    Color? secondary,
    Color? onSecondary,
    Color? secondaryContainer,
    Color? onSecondaryContainer,
    Color? secondaryFixed,
    Color? secondaryFixedDim,
    Color? onSecondaryFixed,
    Color? onSecondaryFixedVariant,
    Color? tertiary,
    Color? onTertiary,
    Color? tertiaryContainer,
    Color? onTertiaryContainer,
    Color? tertiaryFixed,
    Color? tertiaryFixedDim,
    Color? onTertiaryFixed,
    Color? onTertiaryFixedVariant,
    Color? error,
    Color? onError,
    Color? errorContainer,
    Color? onErrorContainer,
    Color? outline,
    Color? outlineVariant,
    Color? surface,
    Color? onSurface,
    Color? surfaceDim,
    Color? surfaceBright,
    Color? surfaceContainerLowest,
    Color? surfaceContainerLow,
    Color? surfaceContainer,
    Color? surfaceContainerHigh,
    Color? surfaceContainerHighest,
    Color? onSurfaceVariant,
    Color? inverseSurface,
    Color? onInverseSurface,
    Color? inversePrimary,
    Color? shadow,
    Color? scrim,
    Color? surfaceTint,
    @Deprecated(
      'Use surface instead. '
      'This feature was deprecated after v3.18.0-0.1.pre.'
    )
    Color? background,
    @Deprecated(
      'Use onSurface instead. '
      'This feature was deprecated after v3.18.0-0.1.pre.'
    )
    Color? onBackground,
    @Deprecated(
      'Use surfaceContainerHighest instead. '
      'This feature was deprecated after v3.18.0-0.1.pre.'
    )
    Color? surfaceVariant,
  }) {
<<<<<<< HEAD
    final DynamicScheme scheme = _buildDynamicScheme(brightness, seedColor, dynamicSchemeVariant);
=======
    final DynamicScheme scheme = _buildDynamicScheme(brightness, seedColor, dynamicSchemeVariant, contrastLevel);
>>>>>>> 7133a89c

    return ColorScheme(
      primary: primary ?? Color(MaterialDynamicColors.primary.getArgb(scheme)),
      onPrimary: onPrimary ?? Color(MaterialDynamicColors.onPrimary.getArgb(scheme)),
      primaryContainer: primaryContainer ?? Color(MaterialDynamicColors.primaryContainer.getArgb(scheme)),
      onPrimaryContainer: onPrimaryContainer ?? Color(MaterialDynamicColors.onPrimaryContainer.getArgb(scheme)),
      primaryFixed: primaryFixed ?? Color(MaterialDynamicColors.primaryFixed.getArgb(scheme)),
      primaryFixedDim: primaryFixedDim ?? Color(MaterialDynamicColors.primaryFixedDim.getArgb(scheme)),
      onPrimaryFixed: onPrimaryFixed ?? Color(MaterialDynamicColors.onPrimaryFixed.getArgb(scheme)),
      onPrimaryFixedVariant: onPrimaryFixedVariant ?? Color(MaterialDynamicColors.onPrimaryFixedVariant.getArgb(scheme)),
      secondary: secondary ?? Color(MaterialDynamicColors.secondary.getArgb(scheme)),
      onSecondary: onSecondary ?? Color(MaterialDynamicColors.onSecondary.getArgb(scheme)),
      secondaryContainer: secondaryContainer ?? Color(MaterialDynamicColors.secondaryContainer.getArgb(scheme)),
      onSecondaryContainer: onSecondaryContainer ?? Color(MaterialDynamicColors.onSecondaryContainer.getArgb(scheme)),
      secondaryFixed: secondaryFixed ?? Color(MaterialDynamicColors.secondaryFixed.getArgb(scheme)),
      secondaryFixedDim: secondaryFixedDim ?? Color(MaterialDynamicColors.secondaryFixedDim.getArgb(scheme)),
      onSecondaryFixed: onSecondaryFixed ?? Color(MaterialDynamicColors.onSecondaryFixed.getArgb(scheme)),
      onSecondaryFixedVariant: onSecondaryFixedVariant ?? Color(MaterialDynamicColors.onSecondaryFixedVariant.getArgb(scheme)),
      tertiary: tertiary ?? Color(MaterialDynamicColors.tertiary.getArgb(scheme)),
      onTertiary: onTertiary ?? Color(MaterialDynamicColors.onTertiary.getArgb(scheme)),
      tertiaryContainer: tertiaryContainer ?? Color(MaterialDynamicColors.tertiaryContainer.getArgb(scheme)),
      onTertiaryContainer: onTertiaryContainer ?? Color(MaterialDynamicColors.onTertiaryContainer.getArgb(scheme)),
      tertiaryFixed: tertiaryFixed ?? Color(MaterialDynamicColors.tertiaryFixed.getArgb(scheme)),
      tertiaryFixedDim: tertiaryFixedDim ?? Color(MaterialDynamicColors.tertiaryFixedDim.getArgb(scheme)),
      onTertiaryFixed: onTertiaryFixed ?? Color(MaterialDynamicColors.onTertiaryFixed.getArgb(scheme)),
      onTertiaryFixedVariant: onTertiaryFixedVariant ?? Color(MaterialDynamicColors.onTertiaryFixedVariant.getArgb(scheme)),
      error: error ?? Color(MaterialDynamicColors.error.getArgb(scheme)),
      onError: onError ?? Color(MaterialDynamicColors.onError.getArgb(scheme)),
      errorContainer: errorContainer ?? Color(MaterialDynamicColors.errorContainer.getArgb(scheme)),
      onErrorContainer: onErrorContainer ?? Color(MaterialDynamicColors.onErrorContainer.getArgb(scheme)),
      outline: outline ?? Color(MaterialDynamicColors.outline.getArgb(scheme)),
      outlineVariant: outlineVariant ?? Color(MaterialDynamicColors.outlineVariant.getArgb(scheme)),
      surface: surface ?? Color(MaterialDynamicColors.surface.getArgb(scheme)),
      surfaceDim: surfaceDim ?? Color(MaterialDynamicColors.surfaceDim.getArgb(scheme)),
      surfaceBright: surfaceBright ?? Color(MaterialDynamicColors.surfaceBright.getArgb(scheme)),
      surfaceContainerLowest: surfaceContainerLowest ?? Color(MaterialDynamicColors.surfaceContainerLowest.getArgb(scheme)),
      surfaceContainerLow: surfaceContainerLow ?? Color(MaterialDynamicColors.surfaceContainerLow.getArgb(scheme)),
      surfaceContainer: surfaceContainer ?? Color(MaterialDynamicColors.surfaceContainer.getArgb(scheme)),
      surfaceContainerHigh: surfaceContainerHigh ?? Color(MaterialDynamicColors.surfaceContainerHigh.getArgb(scheme)),
      surfaceContainerHighest: surfaceContainerHighest ?? Color(MaterialDynamicColors.surfaceContainerHighest.getArgb(scheme)),
      onSurface: onSurface ?? Color(MaterialDynamicColors.onSurface.getArgb(scheme)),
      onSurfaceVariant: onSurfaceVariant ?? Color(MaterialDynamicColors.onSurfaceVariant.getArgb(scheme)),
      inverseSurface: inverseSurface ?? Color(MaterialDynamicColors.inverseSurface.getArgb(scheme)),
      onInverseSurface: onInverseSurface ?? Color(MaterialDynamicColors.inverseOnSurface.getArgb(scheme)),
      inversePrimary: inversePrimary ?? Color(MaterialDynamicColors.inversePrimary.getArgb(scheme)),
      shadow: shadow ?? Color(MaterialDynamicColors.shadow.getArgb(scheme)),
      scrim: scrim ?? Color(MaterialDynamicColors.scrim.getArgb(scheme)),
      surfaceTint: surfaceTint ?? Color(MaterialDynamicColors.primary.getArgb(scheme)),
      brightness: brightness,
      // DEPRECATED (newest deprecations at the bottom)
      background: background ?? Color(MaterialDynamicColors.background.getArgb(scheme)),
      onBackground: onBackground ?? Color(MaterialDynamicColors.onBackground.getArgb(scheme)),
      surfaceVariant: surfaceVariant ?? Color(MaterialDynamicColors.surfaceVariant.getArgb(scheme)),
    );
  }

  /// Create a light ColorScheme based on a purple primary color that matches the
  /// [baseline Material 2 color scheme](https://material.io/design/color/the-color-system.html#color-theme-creation).
  ///
  /// This constructor shouldn't be used to update the Material 3 color scheme.
  ///
  /// For Material 3, use [ColorScheme.fromSeed] to create a color scheme
  /// from a single seed color based on the Material 3 color system.
  ///
  /// {@tool snippet}
  /// This example demonstrates how to create a color scheme similar to [ColorScheme.light]
  /// using the [ColorScheme.fromSeed] constructor:
  ///
  /// ```dart
  /// colorScheme: ColorScheme.fromSeed(seedColor: const Color(0xff6200ee)).copyWith(
  ///   primaryContainer: const Color(0xff6200ee),
  ///   onPrimaryContainer: Colors.white,
  ///   secondaryContainer: const Color(0xff03dac6),
  ///   onSecondaryContainer: Colors.black,
  ///   error: const Color(0xffb00020),
  ///   onError: Colors.white,
  /// ),
  /// ```
  /// {@end-tool}
  const ColorScheme.light({
    this.brightness = Brightness.light,
    this.primary = const Color(0xff6200ee),
    this.onPrimary = Colors.white,
    Color? primaryContainer,
    Color? onPrimaryContainer,
    Color? primaryFixed,
    Color? primaryFixedDim,
    Color? onPrimaryFixed,
    Color? onPrimaryFixedVariant,
    this.secondary = const Color(0xff03dac6),
    this.onSecondary = Colors.black,
    Color? secondaryContainer,
    Color? onSecondaryContainer,
    Color? secondaryFixed,
    Color? secondaryFixedDim,
    Color? onSecondaryFixed,
    Color? onSecondaryFixedVariant,
    Color? tertiary,
    Color? onTertiary,
    Color? tertiaryContainer,
    Color? onTertiaryContainer,
    Color? tertiaryFixed,
    Color? tertiaryFixedDim,
    Color? onTertiaryFixed,
    Color? onTertiaryFixedVariant,
    this.error = const Color(0xffb00020),
    this.onError = Colors.white,
    Color? errorContainer,
    Color? onErrorContainer,
    this.surface = Colors.white,
    this.onSurface = Colors.black,
    Color? surfaceDim,
    Color? surfaceBright,
    Color? surfaceContainerLowest,
    Color? surfaceContainerLow,
    Color? surfaceContainer,
    Color? surfaceContainerHigh,
    Color? surfaceContainerHighest,
    Color? onSurfaceVariant,
    Color? outline,
    Color? outlineVariant,
    Color? shadow,
    Color? scrim,
    Color? inverseSurface,
    Color? onInverseSurface,
    Color? inversePrimary,
    Color? surfaceTint,
    @Deprecated(
      'Use surface instead. '
      'This feature was deprecated after v3.18.0-0.1.pre.'
    )
    Color? background = Colors.white,
    @Deprecated(
      'Use onSurface instead. '
      'This feature was deprecated after v3.18.0-0.1.pre.'
    )
    Color? onBackground = Colors.black,
    @Deprecated(
      'Use surfaceContainerHighest instead. '
      'This feature was deprecated after v3.18.0-0.1.pre.'
    )
    Color? surfaceVariant
  }) : _primaryContainer = primaryContainer,
       _onPrimaryContainer = onPrimaryContainer,
       _primaryFixed = primaryFixed,
       _primaryFixedDim = primaryFixedDim,
       _onPrimaryFixed = onPrimaryFixed,
       _onPrimaryFixedVariant = onPrimaryFixedVariant,
       _secondaryContainer = secondaryContainer,
       _onSecondaryContainer = onSecondaryContainer,
       _secondaryFixed = secondaryFixed,
       _secondaryFixedDim = secondaryFixedDim,
       _onSecondaryFixed = onSecondaryFixed,
       _onSecondaryFixedVariant = onSecondaryFixedVariant,
       _tertiary = tertiary,
       _onTertiary = onTertiary,
       _tertiaryContainer = tertiaryContainer,
       _onTertiaryContainer = onTertiaryContainer,
       _tertiaryFixed = tertiaryFixed,
       _tertiaryFixedDim = tertiaryFixedDim,
       _onTertiaryFixed = onTertiaryFixed,
       _onTertiaryFixedVariant = onTertiaryFixedVariant,
       _errorContainer = errorContainer,
       _onErrorContainer = onErrorContainer,
       _surfaceDim = surfaceDim,
       _surfaceBright = surfaceBright,
       _surfaceContainerLowest = surfaceContainerLowest,
       _surfaceContainerLow = surfaceContainerLow,
       _surfaceContainer = surfaceContainer,
       _surfaceContainerHigh = surfaceContainerHigh,
       _surfaceContainerHighest = surfaceContainerHighest,
       _onSurfaceVariant = onSurfaceVariant,
       _outline = outline,
       _outlineVariant = outlineVariant,
       _shadow = shadow,
       _scrim = scrim,
       _inverseSurface = inverseSurface,
       _onInverseSurface = onInverseSurface,
       _inversePrimary = inversePrimary,
       _surfaceTint = surfaceTint,
       // DEPRECATED (newest deprecations at the bottom)
       _background = background,
       _onBackground = onBackground,
       _surfaceVariant = surfaceVariant;

  /// Create the dark color scheme that matches the
  /// [baseline Material 2 color scheme](https://material.io/design/color/dark-theme.html#ui-application).
  ///
  /// This constructor shouldn't be used to update the Material 3 color scheme.
  ///
  /// For Material 3, use [ColorScheme.fromSeed] to create a color scheme
  /// from a single seed color based on the Material 3 color system.
  /// Override the `brightness` property of [ColorScheme.fromSeed] to create a
  /// dark color scheme.
  ///
  /// {@tool snippet}
  /// This example demonstrates how to create a color scheme similar to [ColorScheme.dark]
  /// using the [ColorScheme.fromSeed] constructor:
  ///
  /// ```dart
  /// colorScheme: ColorScheme.fromSeed(
  ///   seedColor: const Color(0xffbb86fc),
  ///   brightness: Brightness.dark,
  /// ).copyWith(
  ///   primaryContainer: const Color(0xffbb86fc),
  ///   onPrimaryContainer: Colors.black,
  ///   secondaryContainer: const Color(0xff03dac6),
  ///   onSecondaryContainer: Colors.black,
  ///   error: const Color(0xffcf6679),
  ///   onError: Colors.black,
  /// ),
  /// ```
  /// {@end-tool}
  const ColorScheme.dark({
    this.brightness = Brightness.dark,
    this.primary = const Color(0xffbb86fc),
    this.onPrimary = Colors.black,
    Color? primaryContainer,
    Color? onPrimaryContainer,
    Color? primaryFixed,
    Color? primaryFixedDim,
    Color? onPrimaryFixed,
    Color? onPrimaryFixedVariant,
    this.secondary = const Color(0xff03dac6),
    this.onSecondary = Colors.black,
    Color? secondaryContainer,
    Color? onSecondaryContainer,
    Color? secondaryFixed,
    Color? secondaryFixedDim,
    Color? onSecondaryFixed,
    Color? onSecondaryFixedVariant,
    Color? tertiary,
    Color? onTertiary,
    Color? tertiaryContainer,
    Color? onTertiaryContainer,
    Color? tertiaryFixed,
    Color? tertiaryFixedDim,
    Color? onTertiaryFixed,
    Color? onTertiaryFixedVariant,
    this.error = const Color(0xffcf6679),
    this.onError = Colors.black,
    Color? errorContainer,
    Color? onErrorContainer,
    this.surface = const Color(0xff121212),
    this.onSurface = Colors.white,
    Color? surfaceDim,
    Color? surfaceBright,
    Color? surfaceContainerLowest,
    Color? surfaceContainerLow,
    Color? surfaceContainer,
    Color? surfaceContainerHigh,
    Color? surfaceContainerHighest,
    Color? onSurfaceVariant,
    Color? outline,
    Color? outlineVariant,
    Color? shadow,
    Color? scrim,
    Color? inverseSurface,
    Color? onInverseSurface,
    Color? inversePrimary,
    Color? surfaceTint,
    @Deprecated(
      'Use surface instead. '
      'This feature was deprecated after v3.18.0-0.1.pre.'
    )
    Color? background = const Color(0xff121212),
    @Deprecated(
      'Use onSurface instead. '
      'This feature was deprecated after v3.18.0-0.1.pre.'
    )
    Color? onBackground = Colors.white,
    @Deprecated(
      'Use surfaceContainerHighest instead. '
      'This feature was deprecated after v3.18.0-0.1.pre.'
    )
    Color? surfaceVariant,
  }) : _primaryContainer = primaryContainer,
       _onPrimaryContainer = onPrimaryContainer,
       _primaryFixed = primaryFixed,
       _primaryFixedDim = primaryFixedDim,
       _onPrimaryFixed = onPrimaryFixed,
       _onPrimaryFixedVariant = onPrimaryFixedVariant,
       _secondaryContainer = secondaryContainer,
       _onSecondaryContainer = onSecondaryContainer,
       _secondaryFixed = secondaryFixed,
       _secondaryFixedDim = secondaryFixedDim,
       _onSecondaryFixed = onSecondaryFixed,
       _onSecondaryFixedVariant = onSecondaryFixedVariant,
       _tertiary = tertiary,
       _onTertiary = onTertiary,
       _tertiaryContainer = tertiaryContainer,
       _onTertiaryContainer = onTertiaryContainer,
       _tertiaryFixed = tertiaryFixed,
       _tertiaryFixedDim = tertiaryFixedDim,
       _onTertiaryFixed = onTertiaryFixed,
       _onTertiaryFixedVariant = onTertiaryFixedVariant,
       _errorContainer = errorContainer,
       _onErrorContainer = onErrorContainer,
       _surfaceDim = surfaceDim,
       _surfaceBright = surfaceBright,
       _surfaceContainerLowest = surfaceContainerLowest,
       _surfaceContainerLow = surfaceContainerLow,
       _surfaceContainer = surfaceContainer,
       _surfaceContainerHigh = surfaceContainerHigh,
       _surfaceContainerHighest = surfaceContainerHighest,
       _onSurfaceVariant = onSurfaceVariant,
       _outline = outline,
       _outlineVariant = outlineVariant,
       _shadow = shadow,
       _scrim = scrim,
       _inverseSurface = inverseSurface,
       _onInverseSurface = onInverseSurface,
       _inversePrimary = inversePrimary,
       _surfaceTint = surfaceTint,
      // DEPRECATED (newest deprecations at the bottom)
      _background = background,
      _onBackground = onBackground,
      _surfaceVariant = surfaceVariant;

  /// Create a high contrast ColorScheme based on a purple primary color that
  /// matches the [baseline Material 2 color scheme](https://material.io/design/color/the-color-system.html#color-theme-creation).
  ///
  /// This constructor shouldn't be used to update the Material 3 color scheme.
  ///
  /// For Material 3, use [ColorScheme.fromSeed] to create a color scheme
  /// from a single seed color based on the Material 3 color system. To create a
  /// high-contrast color scheme, set `contrastLevel` to 1.0.
  ///
  /// {@tool snippet}
  /// This example demonstrates how to create a color scheme similar to [ColorScheme.highContrastLight]
  /// using the [ColorScheme.fromSeed] constructor:
  ///
  /// ```dart
  /// colorScheme: ColorScheme.fromSeed(seedColor: const Color(0xff0000ba)).copyWith(
  ///   primaryContainer: const Color(0xff0000ba),
  ///   onPrimaryContainer: Colors.white,
  ///   secondaryContainer: const Color(0xff66fff9),
  ///   onSecondaryContainer: Colors.black,
  ///   error: const Color(0xff790000),
  ///   onError: Colors.white,
  /// ),
  /// ```
  /// {@end-tool}
  const ColorScheme.highContrastLight({
    this.brightness = Brightness.light,
    this.primary = const Color(0xff0000ba),
    this.onPrimary = Colors.white,
    Color? primaryContainer,
    Color? onPrimaryContainer,
    Color? primaryFixed,
    Color? primaryFixedDim,
    Color? onPrimaryFixed,
    Color? onPrimaryFixedVariant,
    this.secondary = const Color(0xff66fff9),
    this.onSecondary = Colors.black,
    Color? secondaryContainer,
    Color? onSecondaryContainer,
    Color? secondaryFixed,
    Color? secondaryFixedDim,
    Color? onSecondaryFixed,
    Color? onSecondaryFixedVariant,
    Color? tertiary,
    Color? onTertiary,
    Color? tertiaryContainer,
    Color? onTertiaryContainer,
    Color? tertiaryFixed,
    Color? tertiaryFixedDim,
    Color? onTertiaryFixed,
    Color? onTertiaryFixedVariant,
    this.error = const Color(0xff790000),
    this.onError = Colors.white,
    Color? errorContainer,
    Color? onErrorContainer,
    this.surface = Colors.white,
    this.onSurface = Colors.black,
    Color? surfaceDim,
    Color? surfaceBright,
    Color? surfaceContainerLowest,
    Color? surfaceContainerLow,
    Color? surfaceContainer,
    Color? surfaceContainerHigh,
    Color? surfaceContainerHighest,
    Color? onSurfaceVariant,
    Color? outline,
    Color? outlineVariant,
    Color? shadow,
    Color? scrim,
    Color? inverseSurface,
    Color? onInverseSurface,
    Color? inversePrimary,
    Color? surfaceTint,
    @Deprecated(
      'Use surface instead. '
      'This feature was deprecated after v3.18.0-0.1.pre.'
    )
    Color? background = Colors.white,
    @Deprecated(
      'Use onSurface instead. '
      'This feature was deprecated after v3.18.0-0.1.pre.'
    )
    Color? onBackground = Colors.black,
    @Deprecated(
      'Use surfaceContainerHighest instead. '
      'This feature was deprecated after v3.18.0-0.1.pre.'
    )
    Color? surfaceVariant,
  }) : _primaryContainer = primaryContainer,
       _onPrimaryContainer = onPrimaryContainer,
       _primaryFixed = primaryFixed,
       _primaryFixedDim = primaryFixedDim,
       _onPrimaryFixed = onPrimaryFixed,
       _onPrimaryFixedVariant = onPrimaryFixedVariant,
       _secondaryContainer = secondaryContainer,
       _onSecondaryContainer = onSecondaryContainer,
       _secondaryFixed = secondaryFixed,
       _secondaryFixedDim = secondaryFixedDim,
       _onSecondaryFixed = onSecondaryFixed,
       _onSecondaryFixedVariant = onSecondaryFixedVariant,
       _tertiary = tertiary,
       _onTertiary = onTertiary,
       _tertiaryContainer = tertiaryContainer,
       _onTertiaryContainer = onTertiaryContainer,
       _tertiaryFixed = tertiaryFixed,
       _tertiaryFixedDim = tertiaryFixedDim,
       _onTertiaryFixed = onTertiaryFixed,
       _onTertiaryFixedVariant = onTertiaryFixedVariant,
       _errorContainer = errorContainer,
       _onErrorContainer = onErrorContainer,
       _surfaceDim = surfaceDim,
       _surfaceBright = surfaceBright,
       _surfaceContainerLowest = surfaceContainerLowest,
       _surfaceContainerLow = surfaceContainerLow,
       _surfaceContainer = surfaceContainer,
       _surfaceContainerHigh = surfaceContainerHigh,
       _surfaceContainerHighest = surfaceContainerHighest,
       _onSurfaceVariant = onSurfaceVariant,
       _outline = outline,
       _outlineVariant = outlineVariant,
       _shadow = shadow,
       _scrim = scrim,
       _inverseSurface = inverseSurface,
       _onInverseSurface = onInverseSurface,
       _inversePrimary = inversePrimary,
       _surfaceTint = surfaceTint,
       // DEPRECATED (newest deprecations at the bottom)
       _background = background,
       _onBackground = onBackground,
       _surfaceVariant = surfaceVariant;

  /// Create a high contrast ColorScheme based on the dark
  /// [baseline Material 2 color scheme](https://material.io/design/color/dark-theme.html#ui-application).
  ///
  /// This constructor shouldn't be used to update the Material 3 color scheme.
  ///
  /// For Material 3, use [ColorScheme.fromSeed] to create a color scheme
  /// from a single seed color based on the Material 3 color system.
  /// Override the `brightness` property of [ColorScheme.fromSeed] to create a
  /// dark color scheme. To create a high-contrast color scheme, set
  /// `contrastLevel` to 1.0.
  ///
  /// {@tool snippet}
  /// This example demonstrates how to create a color scheme similar to [ColorScheme.highContrastDark]
  /// using the [ColorScheme.fromSeed] constructor:
  ///
  /// ```dart
  /// colorScheme: ColorScheme.fromSeed(
  ///   seedColor: const Color(0xffefb7ff),
  ///   brightness: Brightness.dark,
  /// ).copyWith(
  ///   primaryContainer: const Color(0xffefb7ff),
  ///   onPrimaryContainer: Colors.black,
  ///   secondaryContainer: const Color(0xff66fff9),
  ///   onSecondaryContainer: Colors.black,
  ///   error: const Color(0xff9b374d),
  ///   onError: Colors.white,
  /// ),
  /// ```
  /// {@end-tool}
  const ColorScheme.highContrastDark({
    this.brightness = Brightness.dark,
    this.primary = const Color(0xffefb7ff),
    this.onPrimary = Colors.black,
    Color? primaryContainer,
    Color? onPrimaryContainer,
    Color? primaryFixed,
    Color? primaryFixedDim,
    Color? onPrimaryFixed,
    Color? onPrimaryFixedVariant,
    this.secondary = const Color(0xff66fff9),
    this.onSecondary = Colors.black,
    Color? secondaryContainer,
    Color? onSecondaryContainer,
    Color? secondaryFixed,
    Color? secondaryFixedDim,
    Color? onSecondaryFixed,
    Color? onSecondaryFixedVariant,
    Color? tertiary,
    Color? onTertiary,
    Color? tertiaryContainer,
    Color? onTertiaryContainer,
    Color? tertiaryFixed,
    Color? tertiaryFixedDim,
    Color? onTertiaryFixed,
    Color? onTertiaryFixedVariant,
    this.error = const Color(0xff9b374d),
    this.onError = Colors.black,
    Color? errorContainer,
    Color? onErrorContainer,
    this.surface = const Color(0xff121212),
    this.onSurface = Colors.white,
    Color? surfaceDim,
    Color? surfaceBright,
    Color? surfaceContainerLowest,
    Color? surfaceContainerLow,
    Color? surfaceContainer,
    Color? surfaceContainerHigh,
    Color? surfaceContainerHighest,
    Color? onSurfaceVariant,
    Color? outline,
    Color? outlineVariant,
    Color? shadow,
    Color? scrim,
    Color? inverseSurface,
    Color? onInverseSurface,
    Color? inversePrimary,
    Color? surfaceTint,
    @Deprecated(
      'Use surface instead. '
      'This feature was deprecated after v3.18.0-0.1.pre.'
    )
    Color? background = const Color(0xff121212),
    @Deprecated(
      'Use onSurface instead. '
      'This feature was deprecated after v3.18.0-0.1.pre.'
    )
    Color? onBackground = Colors.white,
    @Deprecated(
      'Use surfaceContainerHighest instead. '
      'This feature was deprecated after v3.18.0-0.1.pre.'
    )
    Color? surfaceVariant,
  }) : _primaryContainer = primaryContainer,
       _onPrimaryContainer = onPrimaryContainer,
       _primaryFixed = primaryFixed,
       _primaryFixedDim = primaryFixedDim,
       _onPrimaryFixed = onPrimaryFixed,
       _onPrimaryFixedVariant = onPrimaryFixedVariant,
       _secondaryContainer = secondaryContainer,
       _onSecondaryContainer = onSecondaryContainer,
       _secondaryFixed = secondaryFixed,
       _secondaryFixedDim = secondaryFixedDim,
       _onSecondaryFixed = onSecondaryFixed,
       _onSecondaryFixedVariant = onSecondaryFixedVariant,
       _tertiary = tertiary,
       _onTertiary = onTertiary,
       _tertiaryContainer = tertiaryContainer,
       _onTertiaryContainer = onTertiaryContainer,
       _tertiaryFixed = tertiaryFixed,
       _tertiaryFixedDim = tertiaryFixedDim,
       _onTertiaryFixed = onTertiaryFixed,
       _onTertiaryFixedVariant = onTertiaryFixedVariant,
       _errorContainer = errorContainer,
       _onErrorContainer = onErrorContainer,
       _surfaceDim = surfaceDim,
       _surfaceBright = surfaceBright,
       _surfaceContainerLowest = surfaceContainerLowest,
       _surfaceContainerLow = surfaceContainerLow,
       _surfaceContainer = surfaceContainer,
       _surfaceContainerHigh = surfaceContainerHigh,
       _surfaceContainerHighest = surfaceContainerHighest,
       _onSurfaceVariant = onSurfaceVariant,
       _outline = outline,
       _outlineVariant = outlineVariant,
       _shadow = shadow,
       _scrim = scrim,
       _inverseSurface = inverseSurface,
       _onInverseSurface = onInverseSurface,
       _inversePrimary = inversePrimary,
       _surfaceTint = surfaceTint,
       // DEPRECATED (newest deprecations at the bottom)
       _background = background,
       _onBackground = onBackground,
       _surfaceVariant = surfaceVariant;

  /// Creates a color scheme from a [MaterialColor] swatch.
  ///
  /// In Material 3, this constructor is ignored by [ThemeData] when creating
  /// its default color scheme. Instead, [ThemeData] uses [ColorScheme.fromSeed]
  /// to create its default color scheme. This constructor shouldn't be used
  /// to update the Material 3 color scheme. It will be phased out gradually;
  /// see https://github.com/flutter/flutter/issues/120064 for more details.
  ///
  /// If [ThemeData.useMaterial3] is false, then this constructor is used by
  /// [ThemeData] to create its default color scheme.
  factory ColorScheme.fromSwatch({
    MaterialColor primarySwatch = Colors.blue,
    Color? accentColor,
    Color? cardColor,
    Color? backgroundColor,
    Color? errorColor,
    Brightness brightness = Brightness.light,
  }) {
    final bool isDark = brightness == Brightness.dark;
    final bool primaryIsDark = _brightnessFor(primarySwatch) == Brightness.dark;
    final Color secondary = accentColor ?? (isDark ? Colors.tealAccent[200]! : primarySwatch);
    final bool secondaryIsDark = _brightnessFor(secondary) == Brightness.dark;

    return ColorScheme(
      primary: primarySwatch,
      secondary: secondary,
      surface: cardColor ?? (isDark ? Colors.grey[800]! : Colors.white),
      error: errorColor ?? Colors.red[700]!,
      onPrimary: primaryIsDark ? Colors.white : Colors.black,
      onSecondary: secondaryIsDark ? Colors.white : Colors.black,
      onSurface: isDark ? Colors.white : Colors.black,
      onError: isDark ? Colors.black : Colors.white,
      brightness: brightness,
      // DEPRECATED (newest deprecations at the bottom)
      background: backgroundColor ?? (isDark ? Colors.grey[700]! : primarySwatch[200]!),
      onBackground: primaryIsDark ? Colors.white : Colors.black,
    );
  }

  static Brightness _brightnessFor(Color color) => ThemeData.estimateBrightnessForColor(color);

  /// The overall brightness of this color scheme.
  final Brightness brightness;

  /// The color displayed most frequently across your app’s screens and components.
  final Color primary;

  /// A color that's clearly legible when drawn on [primary].
  ///
  /// To ensure that an app is accessible, a contrast ratio between
  /// [primary] and [onPrimary] of at least 4.5:1 is recommended. See
  /// <https://www.w3.org/TR/UNDERSTANDING-WCAG20/visual-audio-contrast-contrast.html>.
  final Color onPrimary;

  final Color? _primaryContainer;
  /// A color used for elements needing less emphasis than [primary].
  Color get primaryContainer => _primaryContainer ?? primary;

  final Color? _onPrimaryContainer;
  /// A color that's clearly legible when drawn on [primaryContainer].
  ///
  /// To ensure that an app is accessible, a contrast ratio between
  /// [primaryContainer] and [onPrimaryContainer] of at least 4.5:1
  /// is recommended. See
  /// <https://www.w3.org/TR/UNDERSTANDING-WCAG20/visual-audio-contrast-contrast.html>.
  Color get onPrimaryContainer => _onPrimaryContainer ?? onPrimary;

  final Color? _primaryFixed;
  /// A substitute for [primaryContainer] that's the same color for the dark
  /// and light themes.
  Color get primaryFixed => _primaryFixed ?? primary;

  final Color? _primaryFixedDim;
  /// A color used for elements needing more emphasis than [primaryFixed].
  Color get primaryFixedDim => _primaryFixedDim ?? primary;

  final Color? _onPrimaryFixed;
  /// A color that is used for text and icons that exist on top of elements having
  /// [primaryFixed] color.
  Color get onPrimaryFixed => _onPrimaryFixed ?? onPrimary;

  final Color? _onPrimaryFixedVariant;
  /// A color that provides a lower-emphasis option for text and icons than
  /// [onPrimaryFixed].
  Color get onPrimaryFixedVariant => _onPrimaryFixedVariant ?? onPrimary;

  /// An accent color used for less prominent components in the UI, such as
  /// filter chips, while expanding the opportunity for color expression.
  final Color secondary;

  /// A color that's clearly legible when drawn on [secondary].
  ///
  /// To ensure that an app is accessible, a contrast ratio between
  /// [secondary] and [onSecondary] of at least 4.5:1 is recommended. See
  /// <https://www.w3.org/TR/UNDERSTANDING-WCAG20/visual-audio-contrast-contrast.html>.
  final Color onSecondary;

  final Color? _secondaryContainer;
  /// A color used for elements needing less emphasis than [secondary].
  Color get secondaryContainer => _secondaryContainer ?? secondary;

  final Color? _onSecondaryContainer;
  /// A color that's clearly legible when drawn on [secondaryContainer].
  ///
  /// To ensure that an app is accessible, a contrast ratio between
  /// [secondaryContainer] and [onSecondaryContainer] of at least 4.5:1 is
  /// recommended. See
  /// <https://www.w3.org/TR/UNDERSTANDING-WCAG20/visual-audio-contrast-contrast.html>.
  Color get onSecondaryContainer => _onSecondaryContainer ?? onSecondary;

  final Color? _secondaryFixed;
  /// A substitute for [secondaryContainer] that's the same color for the dark
  /// and light themes.
  Color get secondaryFixed => _secondaryFixed ?? secondary;

  final Color? _secondaryFixedDim;
  /// A color used for elements needing more emphasis than [secondaryFixed].
  Color get secondaryFixedDim => _secondaryFixedDim ?? secondary;

  final Color? _onSecondaryFixed;
  /// A color that is used for text and icons that exist on top of elements having
  /// [secondaryFixed] color.
  Color get onSecondaryFixed => _onSecondaryFixed ?? onSecondary;

  final Color? _onSecondaryFixedVariant;
  /// A color that provides a lower-emphasis option for text and icons than
  /// [onSecondaryFixed].
  Color get onSecondaryFixedVariant => _onSecondaryFixedVariant ?? onSecondary;

  final Color? _tertiary;
  /// A color used as a contrasting accent that can balance [primary]
  /// and [secondary] colors or bring heightened attention to an element,
  /// such as an input field.
  Color get tertiary => _tertiary ?? secondary;

  final Color? _onTertiary;
  /// A color that's clearly legible when drawn on [tertiary].
  ///
  /// To ensure that an app is accessible, a contrast ratio between
  /// [tertiary] and [onTertiary] of at least 4.5:1 is recommended. See
  /// <https://www.w3.org/TR/UNDERSTANDING-WCAG20/visual-audio-contrast-contrast.html>.
  Color get onTertiary => _onTertiary ?? onSecondary;

  final Color? _tertiaryContainer;
  /// A color used for elements needing less emphasis than [tertiary].
  Color get tertiaryContainer => _tertiaryContainer ?? tertiary;

  final Color? _onTertiaryContainer;
  /// A color that's clearly legible when drawn on [tertiaryContainer].
  ///
  /// To ensure that an app is accessible, a contrast ratio between
  /// [tertiaryContainer] and [onTertiaryContainer] of at least 4.5:1 is
  /// recommended. See
  /// <https://www.w3.org/TR/UNDERSTANDING-WCAG20/visual-audio-contrast-contrast.html>.
  Color get onTertiaryContainer => _onTertiaryContainer ?? onTertiary;

  final Color? _tertiaryFixed;
  /// A substitute for [tertiaryContainer] that's the same color for dark
  /// and light themes.
  Color get tertiaryFixed => _tertiaryFixed ?? tertiary;

  final Color? _tertiaryFixedDim;
  /// A color used for elements needing more emphasis than [tertiaryFixed].
  Color get tertiaryFixedDim => _tertiaryFixedDim ?? tertiary;

  final Color? _onTertiaryFixed;
  /// A color that is used for text and icons that exist on top of elements having
  /// [tertiaryFixed] color.
  Color get onTertiaryFixed => _onTertiaryFixed ?? onTertiary;

  final Color? _onTertiaryFixedVariant;
  /// A color that provides a lower-emphasis option for text and icons than
  /// [onTertiaryFixed].
  Color get onTertiaryFixedVariant => _onTertiaryFixedVariant ?? onTertiary;

  /// The color to use for input validation errors, e.g. for
  /// [InputDecoration.errorText].
  final Color error;

  /// A color that's clearly legible when drawn on [error].
  ///
  /// To ensure that an app is accessible, a contrast ratio between
  /// [error] and [onError] of at least 4.5:1 is recommended. See
  /// <https://www.w3.org/TR/UNDERSTANDING-WCAG20/visual-audio-contrast-contrast.html>.
  final Color onError;

  final Color? _errorContainer;
  /// A color used for error elements needing less emphasis than [error].
  Color get errorContainer => _errorContainer ?? error;

  final Color? _onErrorContainer;
  /// A color that's clearly legible when drawn on [errorContainer].
  ///
  /// To ensure that an app is accessible, a contrast ratio between
  /// [errorContainer] and [onErrorContainer] of at least 4.5:1 is
  /// recommended. See
  /// <https://www.w3.org/TR/UNDERSTANDING-WCAG20/visual-audio-contrast-contrast.html>.
  Color get onErrorContainer => _onErrorContainer ?? onError;

  /// The background color for widgets like [Scaffold].
  final Color surface;

  /// A color that's clearly legible when drawn on [surface].
  ///
  /// To ensure that an app is accessible, a contrast ratio between
  /// [surface] and [onSurface] of at least 4.5:1 is recommended. See
  /// <https://www.w3.org/TR/UNDERSTANDING-WCAG20/visual-audio-contrast-contrast.html>.
  final Color onSurface;

  final Color? _surfaceVariant;
  /// A color variant of [surface] that can be used for differentiation against
  /// a component using [surface].
  @Deprecated(
    'Use surfaceContainerHighest instead. '
    'This feature was deprecated after v3.18.0-0.1.pre.'
  )
  Color get surfaceVariant => _surfaceVariant ?? surface;

  final Color? _surfaceDim;
  /// A color that's always darkest in the dark or light theme.
  Color get surfaceDim => _surfaceDim ?? surface;

  final Color? _surfaceBright;
  /// A color that's always the lightest in the dark or light theme.
  Color get surfaceBright => _surfaceBright ?? surface;

  final Color? _surfaceContainerLowest;
  /// A surface container color with the lightest tone and the least emphasis
  /// relative to the surface.
  Color get surfaceContainerLowest => _surfaceContainerLowest ?? surface;

  final Color? _surfaceContainerLow;
  /// A surface container color with a lighter tone that creates less emphasis
  /// than [surfaceContainer] but more emphasis than [surfaceContainerLowest].
  Color get surfaceContainerLow => _surfaceContainerLow ?? surface;

  final Color? _surfaceContainer;
  /// A recommended color role for a distinct area within the surface.
  ///
  /// Surface container color roles are independent of elevation. They replace the old
  /// opacity-based model which applied a tinted overlay on top of
  /// surfaces based on their elevation.
  ///
  /// Surface container colors include [surfaceContainerLowest], [surfaceContainerLow],
  /// [surfaceContainer], [surfaceContainerHigh] and [surfaceContainerHighest].
  Color get surfaceContainer => _surfaceContainer ?? surface;

  final Color? _surfaceContainerHigh;
  /// A surface container color with a darker tone. It is used to create more
  /// emphasis than [surfaceContainer] but less emphasis than [surfaceContainerHighest].
  Color get surfaceContainerHigh => _surfaceContainerHigh ?? surface;

  final Color? _surfaceContainerHighest;
  /// A surface container color with the darkest tone. It is used to create the
  /// most emphasis against the surface.
  Color get surfaceContainerHighest => _surfaceContainerHighest ?? surface;

  final Color? _onSurfaceVariant;
  /// A color that's clearly legible when drawn on [surfaceVariant].
  ///
  /// To ensure that an app is accessible, a contrast ratio between
  /// [surfaceVariant] and [onSurfaceVariant] of at least 4.5:1 is
  /// recommended. See
  /// <https://www.w3.org/TR/UNDERSTANDING-WCAG20/visual-audio-contrast-contrast.html>.
  Color get onSurfaceVariant => _onSurfaceVariant ?? onSurface;

  final Color? _outline;
  /// A utility color that creates boundaries and emphasis to improve usability.
  Color get outline => _outline ?? onBackground;

  final Color? _outlineVariant;
  /// A utility color that creates boundaries for decorative elements when a
  /// 3:1 contrast isn’t required, such as for dividers or decorative elements.
  Color get outlineVariant => _outlineVariant ?? onBackground;

  final Color? _shadow;
  /// A color use to paint the drop shadows of elevated components.
  Color get shadow => _shadow ?? const Color(0xff000000);

  final Color? _scrim;
  /// A color use to paint the scrim around of modal components.
  Color get scrim => _scrim ?? const Color(0xff000000);

  final Color? _inverseSurface;
  /// A surface color used for displaying the reverse of what’s seen in the
  /// surrounding UI, for example in a SnackBar to bring attention to
  /// an alert.
  Color get inverseSurface => _inverseSurface ?? onSurface;

  final Color? _onInverseSurface;
  /// A color that's clearly legible when drawn on [inverseSurface].
  ///
  /// To ensure that an app is accessible, a contrast ratio between
  /// [inverseSurface] and [onInverseSurface] of at least 4.5:1 is
  /// recommended. See
  /// <https://www.w3.org/TR/UNDERSTANDING-WCAG20/visual-audio-contrast-contrast.html>.
  Color get onInverseSurface => _onInverseSurface ?? surface;

  final Color? _inversePrimary;
  /// An accent color used for displaying a highlight color on [inverseSurface]
  /// backgrounds, like button text in a SnackBar.
  Color get inversePrimary => _inversePrimary ?? onPrimary;

  final Color? _surfaceTint;
  /// A color used as an overlay on a surface color to indicate a component's
  /// elevation.
  Color get surfaceTint => _surfaceTint ?? primary;

  final Color? _background;
  /// A color that typically appears behind scrollable content.
  @Deprecated(
    'Use surface instead. '
    'This feature was deprecated after v3.18.0-0.1.pre.'
  )
  Color get background => _background ?? surface;

  final Color? _onBackground;
  /// A color that's clearly legible when drawn on [background].
  ///
  /// To ensure that an app is accessible, a contrast ratio between
  /// [background] and [onBackground] of at least 4.5:1 is recommended. See
  /// <https://www.w3.org/TR/UNDERSTANDING-WCAG20/visual-audio-contrast-contrast.html>.
  @Deprecated(
    'Use onSurface instead. '
    'This feature was deprecated after v3.18.0-0.1.pre.'
  )
  Color get onBackground => _onBackground ?? onSurface;

  /// Creates a copy of this color scheme with the given fields
  /// replaced by the non-null parameter values.
  ColorScheme copyWith({
    Brightness? brightness,
    Color? primary,
    Color? onPrimary,
    Color? primaryContainer,
    Color? onPrimaryContainer,
    Color? primaryFixed,
    Color? primaryFixedDim,
    Color? onPrimaryFixed,
    Color? onPrimaryFixedVariant,
    Color? secondary,
    Color? onSecondary,
    Color? secondaryContainer,
    Color? onSecondaryContainer,
    Color? secondaryFixed,
    Color? secondaryFixedDim,
    Color? onSecondaryFixed,
    Color? onSecondaryFixedVariant,
    Color? tertiary,
    Color? onTertiary,
    Color? tertiaryContainer,
    Color? onTertiaryContainer,
    Color? tertiaryFixed,
    Color? tertiaryFixedDim,
    Color? onTertiaryFixed,
    Color? onTertiaryFixedVariant,
    Color? error,
    Color? onError,
    Color? errorContainer,
    Color? onErrorContainer,
    Color? surface,
    Color? onSurface,
    Color? surfaceDim,
    Color? surfaceBright,
    Color? surfaceContainerLowest,
    Color? surfaceContainerLow,
    Color? surfaceContainer,
    Color? surfaceContainerHigh,
    Color? surfaceContainerHighest,
    Color? onSurfaceVariant,
    Color? outline,
    Color? outlineVariant,
    Color? shadow,
    Color? scrim,
    Color? inverseSurface,
    Color? onInverseSurface,
    Color? inversePrimary,
    Color? surfaceTint,
    @Deprecated(
      'Use surface instead. '
      'This feature was deprecated after v3.18.0-0.1.pre.'
    )
    Color? background,
    @Deprecated(
      'Use onSurface instead. '
      'This feature was deprecated after v3.18.0-0.1.pre.'
    )
    Color? onBackground,
    @Deprecated(
      'Use surfaceContainerHighest instead. '
      'This feature was deprecated after v3.18.0-0.1.pre.'
    )
    Color? surfaceVariant,
  }) {
    return ColorScheme(
      brightness: brightness ?? this.brightness,
      primary : primary ?? this.primary,
      onPrimary : onPrimary ?? this.onPrimary,
      primaryContainer : primaryContainer ?? this.primaryContainer,
      onPrimaryContainer : onPrimaryContainer ?? this.onPrimaryContainer,
      primaryFixed: primaryFixed ?? this.primaryFixed,
      primaryFixedDim: primaryFixedDim ?? this.primaryFixedDim,
      onPrimaryFixed: onPrimaryFixed ?? this.onPrimaryFixed,
      onPrimaryFixedVariant: onPrimaryFixedVariant ?? this.onPrimaryFixedVariant,
      secondary : secondary ?? this.secondary,
      onSecondary : onSecondary ?? this.onSecondary,
      secondaryContainer : secondaryContainer ?? this.secondaryContainer,
      onSecondaryContainer : onSecondaryContainer ?? this.onSecondaryContainer,
      secondaryFixed: secondaryFixed ?? this.secondaryFixed,
      secondaryFixedDim: secondaryFixedDim ?? this.secondaryFixedDim,
      onSecondaryFixed: onSecondaryFixed ?? this.onSecondaryFixed,
      onSecondaryFixedVariant: onSecondaryFixedVariant ?? this.onSecondaryFixedVariant,
      tertiary : tertiary ?? this.tertiary,
      onTertiary : onTertiary ?? this.onTertiary,
      tertiaryContainer : tertiaryContainer ?? this.tertiaryContainer,
      onTertiaryContainer : onTertiaryContainer ?? this.onTertiaryContainer,
      tertiaryFixed: tertiaryFixed ?? this.tertiaryFixed,
      tertiaryFixedDim: tertiaryFixedDim ?? this.tertiaryFixedDim,
      onTertiaryFixed: onTertiaryFixed ?? this.onTertiaryFixed,
      onTertiaryFixedVariant: onTertiaryFixedVariant ?? this.onTertiaryFixedVariant,
      error : error ?? this.error,
      onError : onError ?? this.onError,
      errorContainer : errorContainer ?? this.errorContainer,
      onErrorContainer : onErrorContainer ?? this.onErrorContainer,
      surface : surface ?? this.surface,
      onSurface : onSurface ?? this.onSurface,
      surfaceDim : surfaceDim ?? this.surfaceDim,
      surfaceBright : surfaceBright ?? this.surfaceBright,
      surfaceContainerLowest : surfaceContainerLowest ?? this.surfaceContainerLowest,
      surfaceContainerLow : surfaceContainerLow ?? this.surfaceContainerLow,
      surfaceContainer : surfaceContainer ?? this.surfaceContainer,
      surfaceContainerHigh : surfaceContainerHigh ?? this.surfaceContainerHigh,
      surfaceContainerHighest : surfaceContainerHighest ?? this.surfaceContainerHighest,
      onSurfaceVariant : onSurfaceVariant ?? this.onSurfaceVariant,
      outline : outline ?? this.outline,
      outlineVariant : outlineVariant ?? this.outlineVariant,
      shadow : shadow ?? this.shadow,
      scrim : scrim ?? this.scrim,
      inverseSurface : inverseSurface ?? this.inverseSurface,
      onInverseSurface : onInverseSurface ?? this.onInverseSurface,
      inversePrimary : inversePrimary ?? this.inversePrimary,
      surfaceTint: surfaceTint ?? this.surfaceTint,
      // DEPRECATED (newest deprecations at the bottom)
      background : background ?? this.background,
      onBackground : onBackground ?? this.onBackground,
      surfaceVariant : surfaceVariant ?? this.surfaceVariant,
    );
  }

  /// Linearly interpolate between two [ColorScheme] objects.
  ///
  /// {@macro dart.ui.shadow.lerp}
  static ColorScheme lerp(ColorScheme a, ColorScheme b, double t) {
    if (identical(a, b)) {
      return a;
    }
    return ColorScheme(
      brightness: t < 0.5 ? a.brightness : b.brightness,
      primary: Color.lerp(a.primary, b.primary, t)!,
      onPrimary: Color.lerp(a.onPrimary, b.onPrimary, t)!,
      primaryContainer: Color.lerp(a.primaryContainer, b.primaryContainer, t),
      onPrimaryContainer: Color.lerp(a.onPrimaryContainer, b.onPrimaryContainer, t),
      primaryFixed: Color.lerp(a.primaryFixed, b.primaryFixed, t),
      primaryFixedDim: Color.lerp(a.primaryFixedDim, b.primaryFixedDim, t),
      onPrimaryFixed: Color.lerp(a.onPrimaryFixed, b.onPrimaryFixed, t),
      onPrimaryFixedVariant: Color.lerp(a.onPrimaryFixedVariant, b.onPrimaryFixedVariant, t),
      secondary: Color.lerp(a.secondary, b.secondary, t)!,
      onSecondary: Color.lerp(a.onSecondary, b.onSecondary, t)!,
      secondaryContainer: Color.lerp(a.secondaryContainer, b.secondaryContainer, t),
      onSecondaryContainer: Color.lerp(a.onSecondaryContainer, b.onSecondaryContainer, t),
      secondaryFixed: Color.lerp(a.secondaryFixed, b.secondaryFixed, t),
      secondaryFixedDim: Color.lerp(a.secondaryFixedDim, b.secondaryFixedDim, t),
      onSecondaryFixed: Color.lerp(a.onSecondaryFixed, b.onSecondaryFixed, t),
      onSecondaryFixedVariant: Color.lerp(a.onSecondaryFixedVariant, b.onSecondaryFixedVariant, t),
      tertiary: Color.lerp(a.tertiary, b.tertiary, t),
      onTertiary: Color.lerp(a.onTertiary, b.onTertiary, t),
      tertiaryContainer: Color.lerp(a.tertiaryContainer, b.tertiaryContainer, t),
      onTertiaryContainer: Color.lerp(a.onTertiaryContainer, b.onTertiaryContainer, t),
      tertiaryFixed: Color.lerp(a.tertiaryFixed, b.tertiaryFixed, t),
      tertiaryFixedDim: Color.lerp(a.tertiaryFixedDim, b.tertiaryFixedDim, t),
      onTertiaryFixed: Color.lerp(a.onTertiaryFixed, b.onTertiaryFixed, t),
      onTertiaryFixedVariant: Color.lerp(a.onTertiaryFixedVariant, b.onTertiaryFixedVariant, t),
      error: Color.lerp(a.error, b.error, t)!,
      onError: Color.lerp(a.onError, b.onError, t)!,
      errorContainer: Color.lerp(a.errorContainer, b.errorContainer, t),
      onErrorContainer: Color.lerp(a.onErrorContainer, b.onErrorContainer, t),
      surface: Color.lerp(a.surface, b.surface, t)!,
      onSurface: Color.lerp(a.onSurface, b.onSurface, t)!,
      surfaceDim: Color.lerp(a.surfaceDim, b.surfaceDim, t),
      surfaceBright: Color.lerp(a.surfaceBright, b.surfaceBright, t),
      surfaceContainerLowest: Color.lerp(a.surfaceContainerLowest, b.surfaceContainerLowest, t),
      surfaceContainerLow: Color.lerp(a.surfaceContainerLow, b.surfaceContainerLow, t),
      surfaceContainer: Color.lerp(a.surfaceContainer, b.surfaceContainer, t),
      surfaceContainerHigh: Color.lerp(a.surfaceContainerHigh, b.surfaceContainerHigh, t),
      surfaceContainerHighest: Color.lerp(a.surfaceContainerHighest, b.surfaceContainerHighest, t),
      onSurfaceVariant: Color.lerp(a.onSurfaceVariant, b.onSurfaceVariant, t),
      outline: Color.lerp(a.outline, b.outline, t),
      outlineVariant: Color.lerp(a.outlineVariant, b.outlineVariant, t),
      shadow: Color.lerp(a.shadow, b.shadow, t),
      scrim: Color.lerp(a.scrim, b.scrim, t),
      inverseSurface: Color.lerp(a.inverseSurface, b.inverseSurface, t),
      onInverseSurface: Color.lerp(a.onInverseSurface, b.onInverseSurface, t),
      inversePrimary: Color.lerp(a.inversePrimary, b.inversePrimary, t),
      surfaceTint: Color.lerp(a.surfaceTint, b.surfaceTint, t),
      // DEPRECATED (newest deprecations at the bottom)
      background: Color.lerp(a.background, b.background, t),
      onBackground: Color.lerp(a.onBackground, b.onBackground, t),
      surfaceVariant: Color.lerp(a.surfaceVariant, b.surfaceVariant, t),
    );
  }

  @override
  bool operator ==(Object other) {
    if (identical(this, other)) {
      return true;
    }
    if (other.runtimeType != runtimeType) {
      return false;
    }
    return other is ColorScheme
      && other.brightness == brightness
      && other.primary == primary
      && other.onPrimary == onPrimary
      && other.primaryContainer == primaryContainer
      && other.onPrimaryContainer == onPrimaryContainer
      && other.primaryFixed == primaryFixed
      && other.primaryFixedDim == primaryFixedDim
      && other.onPrimaryFixed == onPrimaryFixed
      && other.onPrimaryFixedVariant == onPrimaryFixedVariant
      && other.secondary == secondary
      && other.onSecondary == onSecondary
      && other.secondaryContainer == secondaryContainer
      && other.onSecondaryContainer == onSecondaryContainer
      && other.secondaryFixed == secondaryFixed
      && other.secondaryFixedDim == secondaryFixedDim
      && other.onSecondaryFixed == onSecondaryFixed
      && other.onSecondaryFixedVariant == onSecondaryFixedVariant
      && other.tertiary == tertiary
      && other.onTertiary == onTertiary
      && other.tertiaryContainer == tertiaryContainer
      && other.onTertiaryContainer == onTertiaryContainer
      && other.tertiaryFixed == tertiaryFixed
      && other.tertiaryFixedDim == tertiaryFixedDim
      && other.onTertiaryFixed == onTertiaryFixed
      && other.onTertiaryFixedVariant == onTertiaryFixedVariant
      && other.error == error
      && other.onError == onError
      && other.errorContainer == errorContainer
      && other.onErrorContainer == onErrorContainer
      && other.surface == surface
      && other.onSurface == onSurface
      && other.surfaceDim == surfaceDim
      && other.surfaceBright == surfaceBright
      && other.surfaceContainerLowest == surfaceContainerLowest
      && other.surfaceContainerLow == surfaceContainerLow
      && other.surfaceContainer == surfaceContainer
      && other.surfaceContainerHigh == surfaceContainerHigh
      && other.surfaceContainerHighest == surfaceContainerHighest
      && other.onSurfaceVariant == onSurfaceVariant
      && other.outline == outline
      && other.outlineVariant == outlineVariant
      && other.shadow == shadow
      && other.scrim == scrim
      && other.inverseSurface == inverseSurface
      && other.onInverseSurface == onInverseSurface
      && other.inversePrimary == inversePrimary
      && other.surfaceTint == surfaceTint
      // DEPRECATED (newest deprecations at the bottom)
      && other.background == background
      && other.onBackground == onBackground
      && other.surfaceVariant == surfaceVariant;
  }

  @override
  int get hashCode => Object.hash(
    brightness,
    primary,
    onPrimary,
    primaryContainer,
    onPrimaryContainer,
    secondary,
    onSecondary,
    secondaryContainer,
    onSecondaryContainer,
    tertiary,
    onTertiary,
    tertiaryContainer,
    onTertiaryContainer,
    error,
    onError,
    errorContainer,
    onErrorContainer,
    Object.hash(
      surface,
      onSurface,
      surfaceDim,
      surfaceBright,
      surfaceContainerLowest,
      surfaceContainerLow,
      surfaceContainer,
      surfaceContainerHigh,
      surfaceContainerHighest,
      onSurfaceVariant,
      outline,
      outlineVariant,
      shadow,
      scrim,
      inverseSurface,
      onInverseSurface,
      inversePrimary,
      surfaceTint,
      Object.hash(
        primaryFixed,
        primaryFixedDim,
        onPrimaryFixed,
        onPrimaryFixedVariant,
        secondaryFixed,
        secondaryFixedDim,
        onSecondaryFixed,
        onSecondaryFixedVariant,
        tertiaryFixed,
        tertiaryFixedDim,
        onTertiaryFixed,
        onTertiaryFixedVariant,
        // DEPRECATED (newest deprecations at the bottom)
        background,
        onBackground,
        surfaceVariant,
      )
    ),
  );

  @override
  void debugFillProperties(DiagnosticPropertiesBuilder properties) {
    super.debugFillProperties(properties);
    const ColorScheme defaultScheme = ColorScheme.light();
    properties.add(DiagnosticsProperty<Brightness>('brightness', brightness, defaultValue: defaultScheme.brightness));
    properties.add(ColorProperty('primary', primary, defaultValue: defaultScheme.primary));
    properties.add(ColorProperty('onPrimary', onPrimary, defaultValue: defaultScheme.onPrimary));
    properties.add(ColorProperty('primaryContainer', primaryContainer, defaultValue: defaultScheme.primaryContainer));
    properties.add(ColorProperty('onPrimaryContainer', onPrimaryContainer, defaultValue: defaultScheme.onPrimaryContainer));
    properties.add(ColorProperty('primaryFixed', primaryFixed, defaultValue: defaultScheme.primaryFixed));
    properties.add(ColorProperty('primaryFixedDim', primaryFixedDim, defaultValue: defaultScheme.primaryFixedDim));
    properties.add(ColorProperty('onPrimaryFixed', onPrimaryFixed, defaultValue: defaultScheme.onPrimaryFixed));
    properties.add(ColorProperty('onPrimaryFixedVariant', onPrimaryFixedVariant, defaultValue: defaultScheme.onPrimaryFixedVariant));
    properties.add(ColorProperty('secondary', secondary, defaultValue: defaultScheme.secondary));
    properties.add(ColorProperty('onSecondary', onSecondary, defaultValue: defaultScheme.onSecondary));
    properties.add(ColorProperty('secondaryContainer', secondaryContainer, defaultValue: defaultScheme.secondaryContainer));
    properties.add(ColorProperty('onSecondaryContainer', onSecondaryContainer, defaultValue: defaultScheme.onSecondaryContainer));
    properties.add(ColorProperty('secondaryFixed', secondaryFixed, defaultValue: defaultScheme.secondaryFixed));
    properties.add(ColorProperty('secondaryFixedDim', secondaryFixedDim, defaultValue: defaultScheme.secondaryFixedDim));
    properties.add(ColorProperty('onSecondaryFixed', onSecondaryFixed, defaultValue: defaultScheme.onSecondaryFixed));
    properties.add(ColorProperty('onSecondaryFixedVariant', onSecondaryFixedVariant, defaultValue: defaultScheme.onSecondaryFixedVariant));
    properties.add(ColorProperty('tertiary', tertiary, defaultValue: defaultScheme.tertiary));
    properties.add(ColorProperty('onTertiary', onTertiary, defaultValue: defaultScheme.onTertiary));
    properties.add(ColorProperty('tertiaryContainer', tertiaryContainer, defaultValue: defaultScheme.tertiaryContainer));
    properties.add(ColorProperty('onTertiaryContainer', onTertiaryContainer, defaultValue: defaultScheme.onTertiaryContainer));
    properties.add(ColorProperty('tertiaryFixed', tertiaryFixed, defaultValue: defaultScheme.tertiaryFixed));
    properties.add(ColorProperty('tertiaryFixedDim', tertiaryFixedDim, defaultValue: defaultScheme.tertiaryFixedDim));
    properties.add(ColorProperty('onTertiaryFixed', onTertiaryFixed, defaultValue: defaultScheme.onTertiaryFixed));
    properties.add(ColorProperty('onTertiaryFixedVariant', onTertiaryFixedVariant, defaultValue: defaultScheme.onTertiaryFixedVariant));
    properties.add(ColorProperty('error', error, defaultValue: defaultScheme.error));
    properties.add(ColorProperty('onError', onError, defaultValue: defaultScheme.onError));
    properties.add(ColorProperty('errorContainer', errorContainer, defaultValue: defaultScheme.errorContainer));
    properties.add(ColorProperty('onErrorContainer', onErrorContainer, defaultValue: defaultScheme.onErrorContainer));
    properties.add(ColorProperty('surface', surface, defaultValue: defaultScheme.surface));
    properties.add(ColorProperty('onSurface', onSurface, defaultValue: defaultScheme.onSurface));
    properties.add(ColorProperty('surfaceDim', surfaceDim, defaultValue: defaultScheme.surfaceDim));
    properties.add(ColorProperty('surfaceBright', surfaceBright, defaultValue: defaultScheme.surfaceBright));
    properties.add(ColorProperty('surfaceContainerLowest', surfaceContainerLowest, defaultValue: defaultScheme.surfaceContainerLowest));
    properties.add(ColorProperty('surfaceContainerLow', surfaceContainerLow, defaultValue: defaultScheme.surfaceContainerLow));
    properties.add(ColorProperty('surfaceContainer', surfaceContainer, defaultValue: defaultScheme.surfaceContainer));
    properties.add(ColorProperty('surfaceContainerHigh', surfaceContainerHigh, defaultValue: defaultScheme.surfaceContainerHigh));
    properties.add(ColorProperty('surfaceContainerHighest', surfaceContainerHighest, defaultValue: defaultScheme.surfaceContainerHighest));
    properties.add(ColorProperty('onSurfaceVariant', onSurfaceVariant, defaultValue: defaultScheme.onSurfaceVariant));
    properties.add(ColorProperty('outline', outline, defaultValue: defaultScheme.outline));
    properties.add(ColorProperty('outlineVariant', outlineVariant, defaultValue: defaultScheme.outlineVariant));
    properties.add(ColorProperty('shadow', shadow, defaultValue: defaultScheme.shadow));
    properties.add(ColorProperty('scrim', scrim, defaultValue: defaultScheme.scrim));
    properties.add(ColorProperty('inverseSurface', inverseSurface, defaultValue: defaultScheme.inverseSurface));
    properties.add(ColorProperty('onInverseSurface', onInverseSurface, defaultValue: defaultScheme.onInverseSurface));
    properties.add(ColorProperty('inversePrimary', inversePrimary, defaultValue: defaultScheme.inversePrimary));
    properties.add(ColorProperty('surfaceTint', surfaceTint, defaultValue: defaultScheme.surfaceTint));
    // DEPRECATED (newest deprecations at the bottom)
    properties.add(ColorProperty('background', background, defaultValue: defaultScheme.background));
    properties.add(ColorProperty('onBackground', onBackground, defaultValue: defaultScheme.onBackground));
    properties.add(ColorProperty('surfaceVariant', surfaceVariant, defaultValue: defaultScheme.surfaceVariant));
  }

  /// Generate a [ColorScheme] derived from the given `imageProvider`.
  ///
  /// Material Color Utilities extracts the dominant color from the
  /// supplied [ImageProvider]. Using this color, a [ColorScheme] is generated
  /// with harmonious colors that meet contrast requirements for accessibility.
  ///
  /// If any of the optional color parameters are non-null, they will be
  /// used in place of the generated colors for that field in the resulting
  /// [ColorScheme]. This allows apps to override specific colors for their
  /// needs.
  ///
  /// Given the nature of the algorithm, the most dominant color of the
  /// `imageProvider` may not wind up as one of the [ColorScheme] colors.
  ///
  /// The provided image will be scaled down to a maximum size of 112x112 pixels
  /// during color extraction.
  ///
  /// {@tool dartpad}
  /// This sample shows how to use [ColorScheme.fromImageProvider] to create
  /// content-based dynamic color schemes.
  ///
  /// ** See code in examples/api/lib/material/color_scheme/dynamic_content_color.0.dart **
  /// {@end-tool}
  ///
  /// See also:
  ///
  ///  * [M3 Guidelines: Dynamic color from content](https://m3.material.io/styles/color/dynamic-color/user-generated-color#8af550b9-a19e-4e9f-bb0a-7f611fed5d0f)
  ///  * <https://pub.dev/packages/dynamic_color>, a package to create
  ///    [ColorScheme]s based on a platform's implementation of dynamic color.
  ///  * <https://m3.material.io/styles/color/the-color-system/color-roles>, the
  ///    Material 3 Color system specification.
  ///  * <https://pub.dev/packages/material_color_utilities>, the package
  ///    used to algorithmically determine the dominant color and to generate
  ///    the [ColorScheme].
  static Future<ColorScheme> fromImageProvider({
    required ImageProvider provider,
    Brightness brightness = Brightness.light,
    DynamicSchemeVariant dynamicSchemeVariant = DynamicSchemeVariant.tonalSpot,
<<<<<<< HEAD
=======
    double contrastLevel = 0.0,
>>>>>>> 7133a89c
    Color? primary,
    Color? onPrimary,
    Color? primaryContainer,
    Color? onPrimaryContainer,
    Color? primaryFixed,
    Color? primaryFixedDim,
    Color? onPrimaryFixed,
    Color? onPrimaryFixedVariant,
    Color? secondary,
    Color? onSecondary,
    Color? secondaryContainer,
    Color? onSecondaryContainer,
    Color? secondaryFixed,
    Color? secondaryFixedDim,
    Color? onSecondaryFixed,
    Color? onSecondaryFixedVariant,
    Color? tertiary,
    Color? onTertiary,
    Color? tertiaryContainer,
    Color? onTertiaryContainer,
    Color? tertiaryFixed,
    Color? tertiaryFixedDim,
    Color? onTertiaryFixed,
    Color? onTertiaryFixedVariant,
    Color? error,
    Color? onError,
    Color? errorContainer,
    Color? onErrorContainer,
    Color? outline,
    Color? outlineVariant,
    Color? surface,
    Color? onSurface,
    Color? surfaceDim,
    Color? surfaceBright,
    Color? surfaceContainerLowest,
    Color? surfaceContainerLow,
    Color? surfaceContainer,
    Color? surfaceContainerHigh,
    Color? surfaceContainerHighest,
    Color? onSurfaceVariant,
    Color? inverseSurface,
    Color? onInverseSurface,
    Color? inversePrimary,
    Color? shadow,
    Color? scrim,
    Color? surfaceTint,
    @Deprecated(
      'Use surface instead. '
      'This feature was deprecated after v3.18.0-0.1.pre.'
    )
    Color? background,
    @Deprecated(
      'Use onSurface instead. '
      'This feature was deprecated after v3.18.0-0.1.pre.'
    )
    Color? onBackground,
    @Deprecated(
      'Use surfaceContainerHighest instead. '
      'This feature was deprecated after v3.18.0-0.1.pre.'
    )
    Color? surfaceVariant,
  }) async {
    // Extract dominant colors from image.
    final QuantizerResult quantizerResult =
        await _extractColorsFromImageProvider(provider);
    final Map<int, int> colorToCount = quantizerResult.colorToCount.map(
      (int key, int value) => MapEntry<int, int>(_getArgbFromAbgr(key), value),
    );

    // Score colors for color scheme suitability.
    final List<int> scoredResults = Score.score(colorToCount, desired: 1);
    final ui.Color baseColor = Color(scoredResults.first);

<<<<<<< HEAD
    final DynamicScheme scheme = _buildDynamicScheme(brightness, baseColor, dynamicSchemeVariant);
=======
    final DynamicScheme scheme = _buildDynamicScheme(brightness, baseColor, dynamicSchemeVariant, contrastLevel);
>>>>>>> 7133a89c

    return ColorScheme(
      primary: primary ?? Color(MaterialDynamicColors.primary.getArgb(scheme)),
      onPrimary: onPrimary ?? Color(MaterialDynamicColors.onPrimary.getArgb(scheme)),
      primaryContainer: primaryContainer ?? Color(MaterialDynamicColors.primaryContainer.getArgb(scheme)),
      onPrimaryContainer: onPrimaryContainer ?? Color(MaterialDynamicColors.onPrimaryContainer.getArgb(scheme)),
      primaryFixed: primaryFixed ?? Color(MaterialDynamicColors.primaryFixed.getArgb(scheme)),
      primaryFixedDim: primaryFixedDim ?? Color(MaterialDynamicColors.primaryFixedDim.getArgb(scheme)),
      onPrimaryFixed: onPrimaryFixed ?? Color(MaterialDynamicColors.onPrimaryFixed.getArgb(scheme)),
      onPrimaryFixedVariant: onPrimaryFixedVariant ?? Color(MaterialDynamicColors.onPrimaryFixedVariant.getArgb(scheme)),
      secondary: secondary ?? Color(MaterialDynamicColors.secondary.getArgb(scheme)),
      onSecondary: onSecondary ?? Color(MaterialDynamicColors.onSecondary.getArgb(scheme)),
      secondaryContainer: secondaryContainer ?? Color(MaterialDynamicColors.secondaryContainer.getArgb(scheme)),
      onSecondaryContainer: onSecondaryContainer ?? Color(MaterialDynamicColors.onSecondaryContainer.getArgb(scheme)),
      secondaryFixed: secondaryFixed ?? Color(MaterialDynamicColors.secondaryFixed.getArgb(scheme)),
      secondaryFixedDim: secondaryFixedDim ?? Color(MaterialDynamicColors.secondaryFixedDim.getArgb(scheme)),
      onSecondaryFixed: onSecondaryFixed ?? Color(MaterialDynamicColors.onSecondaryFixed.getArgb(scheme)),
      onSecondaryFixedVariant: onSecondaryFixedVariant ?? Color(MaterialDynamicColors.onSecondaryFixedVariant.getArgb(scheme)),
      tertiary: tertiary ?? Color(MaterialDynamicColors.tertiary.getArgb(scheme)),
      onTertiary: onTertiary ?? Color(MaterialDynamicColors.onTertiary.getArgb(scheme)),
      tertiaryContainer: tertiaryContainer ?? Color(MaterialDynamicColors.tertiaryContainer.getArgb(scheme)),
      onTertiaryContainer: onTertiaryContainer ?? Color(MaterialDynamicColors.onTertiaryContainer.getArgb(scheme)),
      tertiaryFixed: tertiaryFixed ?? Color(MaterialDynamicColors.tertiaryFixed.getArgb(scheme)),
      tertiaryFixedDim: tertiaryFixedDim ?? Color(MaterialDynamicColors.tertiaryFixedDim.getArgb(scheme)),
      onTertiaryFixed: onTertiaryFixed ?? Color(MaterialDynamicColors.onTertiaryFixed.getArgb(scheme)),
      onTertiaryFixedVariant: onTertiaryFixedVariant ?? Color(MaterialDynamicColors.onTertiaryFixedVariant.getArgb(scheme)),
      error: error ?? Color(MaterialDynamicColors.error.getArgb(scheme)),
      onError: onError ?? Color(MaterialDynamicColors.onError.getArgb(scheme)),
      errorContainer: errorContainer ?? Color(MaterialDynamicColors.errorContainer.getArgb(scheme)),
      onErrorContainer: onErrorContainer ?? Color(MaterialDynamicColors.onErrorContainer.getArgb(scheme)),
      outline: outline ?? Color(MaterialDynamicColors.outline.getArgb(scheme)),
      outlineVariant: outlineVariant ?? Color(MaterialDynamicColors.outlineVariant.getArgb(scheme)),
      surface: surface ?? Color(MaterialDynamicColors.surface.getArgb(scheme)),
      surfaceDim: surfaceDim ?? Color(MaterialDynamicColors.surfaceDim.getArgb(scheme)),
      surfaceBright: surfaceBright ?? Color(MaterialDynamicColors.surfaceBright.getArgb(scheme)),
      surfaceContainerLowest: surfaceContainerLowest ?? Color(MaterialDynamicColors.surfaceContainerLowest.getArgb(scheme)),
      surfaceContainerLow: surfaceContainerLow ?? Color(MaterialDynamicColors.surfaceContainerLow.getArgb(scheme)),
      surfaceContainer: surfaceContainer ?? Color(MaterialDynamicColors.surfaceContainer.getArgb(scheme)),
      surfaceContainerHigh: surfaceContainerHigh ?? Color(MaterialDynamicColors.surfaceContainerHigh.getArgb(scheme)),
      surfaceContainerHighest: surfaceContainerHighest ?? Color(MaterialDynamicColors.surfaceContainerHighest.getArgb(scheme)),
      onSurface: onSurface ?? Color(MaterialDynamicColors.onSurface.getArgb(scheme)),
      onSurfaceVariant: onSurfaceVariant ?? Color(MaterialDynamicColors.onSurfaceVariant.getArgb(scheme)),
      inverseSurface: inverseSurface ?? Color(MaterialDynamicColors.inverseSurface.getArgb(scheme)),
      onInverseSurface: onInverseSurface ?? Color(MaterialDynamicColors.inverseOnSurface.getArgb(scheme)),
      inversePrimary: inversePrimary ?? Color(MaterialDynamicColors.inversePrimary.getArgb(scheme)),
      shadow: shadow ?? Color(MaterialDynamicColors.shadow.getArgb(scheme)),
      scrim: scrim ?? Color(MaterialDynamicColors.scrim.getArgb(scheme)),
      surfaceTint: surfaceTint ?? Color(MaterialDynamicColors.primary.getArgb(scheme)),
      brightness: brightness,
      // DEPRECATED (newest deprecations at the bottom)
      background: background ?? Color(MaterialDynamicColors.background.getArgb(scheme)),
      onBackground: onBackground ?? Color(MaterialDynamicColors.onBackground.getArgb(scheme)),
      surfaceVariant: surfaceVariant ?? Color(MaterialDynamicColors.surfaceVariant.getArgb(scheme)),
    );
  }

  // ColorScheme.fromImageProvider() utilities.

  // Extracts bytes from an [ImageProvider] and returns a [QuantizerResult]
  // containing the most dominant colors.
  static Future<QuantizerResult> _extractColorsFromImageProvider(ImageProvider imageProvider) async {
    final ui.Image scaledImage = await _imageProviderToScaled(imageProvider);
    final ByteData? imageBytes = await scaledImage.toByteData();

    final QuantizerResult quantizerResult = await QuantizerCelebi().quantize(
      imageBytes!.buffer.asUint32List(),
      128,
      returnInputPixelToClusterPixel: true,
    );
    return quantizerResult;
  }

  // Scale image size down to reduce computation time of color extraction.
  static Future<ui.Image> _imageProviderToScaled(ImageProvider imageProvider) async {
    const double maxDimension = 112.0;
    final ImageStream stream = imageProvider.resolve(
        const ImageConfiguration(size: Size(maxDimension, maxDimension)));
    final Completer<ui.Image> imageCompleter = Completer<ui.Image>();
    late ImageStreamListener listener;
    late ui.Image scaledImage;
    Timer? loadFailureTimeout;

    listener = ImageStreamListener((ImageInfo info, bool sync) async {
      loadFailureTimeout?.cancel();
      stream.removeListener(listener);
      final ui.Image image = info.image;
      final int width = image.width;
      final int height = image.height;
      double paintWidth = width.toDouble();
      double paintHeight = height.toDouble();
      assert(width > 0 && height > 0);

      final bool rescale = width > maxDimension || height > maxDimension;
      if (rescale) {
        paintWidth = (width > height) ? maxDimension : (maxDimension / height) * width;
        paintHeight = (height > width) ? maxDimension : (maxDimension / width) * height;
      }
      final ui.PictureRecorder pictureRecorder = ui.PictureRecorder();
      final Canvas canvas = Canvas(pictureRecorder);
      paintImage(
        canvas: canvas,
        rect: Rect.fromLTRB(0, 0, paintWidth, paintHeight),
        image: image,
        filterQuality: FilterQuality.none,
      );

      final ui.Picture picture = pictureRecorder.endRecording();
      scaledImage = await picture.toImage(paintWidth.toInt(), paintHeight.toInt());
      imageCompleter.complete(info.image);
    }, onError: (Object exception, StackTrace? stackTrace) {
      stream.removeListener(listener);
      throw Exception('Failed to render image: $exception');
    });

    loadFailureTimeout = Timer(const Duration(seconds: 5), () {
      stream.removeListener(listener);
      imageCompleter.completeError(
        TimeoutException('Timeout occurred trying to load image'));
    });

    stream.addListener(listener);
    await imageCompleter.future;
    return scaledImage;
  }

  // Converts AABBGGRR color int to AARRGGBB format.
  static int _getArgbFromAbgr(int abgr) {
    const int exceptRMask = 0xFF00FFFF;
    const int onlyRMask = ~exceptRMask;
    const int exceptBMask = 0xFFFFFF00;
    const int onlyBMask = ~exceptBMask;
    final int r = (abgr & onlyRMask) >> 16;
    final int b = abgr & onlyBMask;
    return (abgr & exceptRMask & exceptBMask) | (b << 16) | r;
  }

<<<<<<< HEAD
  static DynamicScheme _buildDynamicScheme(Brightness brightness, Color seedColor, DynamicSchemeVariant schemeVariant) {
    final bool isDark = brightness == Brightness.dark;
    final Hct sourceColor =  Hct.fromInt(seedColor.value);
    return switch (schemeVariant) {
      DynamicSchemeVariant.tonalSpot => SchemeTonalSpot(sourceColorHct: sourceColor, isDark: isDark, contrastLevel: 0.0),
      DynamicSchemeVariant.fidelity => SchemeFidelity(sourceColorHct: sourceColor, isDark: isDark, contrastLevel: 0.0),
      DynamicSchemeVariant.content => SchemeContent(sourceColorHct: sourceColor, isDark: isDark, contrastLevel: 0.0),
      DynamicSchemeVariant.monochrome => SchemeMonochrome(sourceColorHct: sourceColor, isDark: isDark, contrastLevel: 0.0),
      DynamicSchemeVariant.neutral => SchemeNeutral(sourceColorHct: sourceColor, isDark: isDark, contrastLevel: 0.0),
      DynamicSchemeVariant.vibrant => SchemeVibrant(sourceColorHct: sourceColor, isDark: isDark, contrastLevel: 0.0),
      DynamicSchemeVariant.expressive => SchemeExpressive(sourceColorHct: sourceColor, isDark: isDark, contrastLevel: 0.0),
      DynamicSchemeVariant.rainbow => SchemeRainbow(sourceColorHct: sourceColor, isDark: isDark, contrastLevel: 0.0),
      DynamicSchemeVariant.fruitSalad => SchemeFruitSalad(sourceColorHct: sourceColor, isDark: isDark, contrastLevel: 0.0),
=======
  static DynamicScheme _buildDynamicScheme(
    Brightness brightness,
    Color seedColor,
    DynamicSchemeVariant schemeVariant,
    double contrastLevel,
  ) {
    assert(
      contrastLevel >= -1.0 && contrastLevel <= 1.0,
      'contrastLevel must be between -1.0 and 1.0 inclusive.',
    );
    final bool isDark = brightness == Brightness.dark;
    final Hct sourceColor =  Hct.fromInt(seedColor.value);
    return switch (schemeVariant) {
      DynamicSchemeVariant.tonalSpot => SchemeTonalSpot(sourceColorHct: sourceColor, isDark: isDark, contrastLevel: contrastLevel),
      DynamicSchemeVariant.fidelity => SchemeFidelity(sourceColorHct: sourceColor, isDark: isDark, contrastLevel: contrastLevel),
      DynamicSchemeVariant.content => SchemeContent(sourceColorHct: sourceColor, isDark: isDark, contrastLevel: contrastLevel),
      DynamicSchemeVariant.monochrome => SchemeMonochrome(sourceColorHct: sourceColor, isDark: isDark, contrastLevel: contrastLevel),
      DynamicSchemeVariant.neutral => SchemeNeutral(sourceColorHct: sourceColor, isDark: isDark, contrastLevel: contrastLevel),
      DynamicSchemeVariant.vibrant => SchemeVibrant(sourceColorHct: sourceColor, isDark: isDark, contrastLevel: contrastLevel),
      DynamicSchemeVariant.expressive => SchemeExpressive(sourceColorHct: sourceColor, isDark: isDark, contrastLevel: contrastLevel),
      DynamicSchemeVariant.rainbow => SchemeRainbow(sourceColorHct: sourceColor, isDark: isDark, contrastLevel: contrastLevel),
      DynamicSchemeVariant.fruitSalad => SchemeFruitSalad(sourceColorHct: sourceColor, isDark: isDark, contrastLevel: contrastLevel),
>>>>>>> 7133a89c
    };
  }
}<|MERGE_RESOLUTION|>--- conflicted
+++ resolved
@@ -289,11 +289,6 @@
   /// If the resulting color scheme is too dark, consider setting `dynamicSchemeVariant`
   /// to [DynamicSchemeVariant.fidelity], whose palettes match the seed color.
   ///
-<<<<<<< HEAD
-  /// {@tool dartpad}
-  /// This sample shows how to use [ColorScheme.fromSeed] to create dynamic
-  /// color schemes with different [DynamicSchemeVariant]s.
-=======
   /// The `contrastLevel` parameter indicates the contrast level between color
   /// pairs, such as [primary] and [onPrimary]. 0.0 is the default (normal);
   /// -1.0 is the lowest; 1.0 is the highest. From Material Design guideline, the
@@ -303,7 +298,6 @@
   /// This sample shows how to use [ColorScheme.fromSeed] to create dynamic
   /// color schemes with different [DynamicSchemeVariant]s and different
   /// contrast level.
->>>>>>> 7133a89c
   ///
   /// ** See code in examples/api/lib/material/color_scheme/color_scheme.0.dart **
   /// {@end-tool}
@@ -318,10 +312,7 @@
     required Color seedColor,
     Brightness brightness = Brightness.light,
     DynamicSchemeVariant dynamicSchemeVariant = DynamicSchemeVariant.tonalSpot,
-<<<<<<< HEAD
-=======
     double contrastLevel = 0.0,
->>>>>>> 7133a89c
     Color? primary,
     Color? onPrimary,
     Color? primaryContainer,
@@ -384,11 +375,7 @@
     )
     Color? surfaceVariant,
   }) {
-<<<<<<< HEAD
-    final DynamicScheme scheme = _buildDynamicScheme(brightness, seedColor, dynamicSchemeVariant);
-=======
     final DynamicScheme scheme = _buildDynamicScheme(brightness, seedColor, dynamicSchemeVariant, contrastLevel);
->>>>>>> 7133a89c
 
     return ColorScheme(
       primary: primary ?? Color(MaterialDynamicColors.primary.getArgb(scheme)),
@@ -1700,10 +1687,7 @@
     required ImageProvider provider,
     Brightness brightness = Brightness.light,
     DynamicSchemeVariant dynamicSchemeVariant = DynamicSchemeVariant.tonalSpot,
-<<<<<<< HEAD
-=======
     double contrastLevel = 0.0,
->>>>>>> 7133a89c
     Color? primary,
     Color? onPrimary,
     Color? primaryContainer,
@@ -1777,11 +1761,7 @@
     final List<int> scoredResults = Score.score(colorToCount, desired: 1);
     final ui.Color baseColor = Color(scoredResults.first);
 
-<<<<<<< HEAD
-    final DynamicScheme scheme = _buildDynamicScheme(brightness, baseColor, dynamicSchemeVariant);
-=======
     final DynamicScheme scheme = _buildDynamicScheme(brightness, baseColor, dynamicSchemeVariant, contrastLevel);
->>>>>>> 7133a89c
 
     return ColorScheme(
       primary: primary ?? Color(MaterialDynamicColors.primary.getArgb(scheme)),
@@ -1918,21 +1898,6 @@
     return (abgr & exceptRMask & exceptBMask) | (b << 16) | r;
   }
 
-<<<<<<< HEAD
-  static DynamicScheme _buildDynamicScheme(Brightness brightness, Color seedColor, DynamicSchemeVariant schemeVariant) {
-    final bool isDark = brightness == Brightness.dark;
-    final Hct sourceColor =  Hct.fromInt(seedColor.value);
-    return switch (schemeVariant) {
-      DynamicSchemeVariant.tonalSpot => SchemeTonalSpot(sourceColorHct: sourceColor, isDark: isDark, contrastLevel: 0.0),
-      DynamicSchemeVariant.fidelity => SchemeFidelity(sourceColorHct: sourceColor, isDark: isDark, contrastLevel: 0.0),
-      DynamicSchemeVariant.content => SchemeContent(sourceColorHct: sourceColor, isDark: isDark, contrastLevel: 0.0),
-      DynamicSchemeVariant.monochrome => SchemeMonochrome(sourceColorHct: sourceColor, isDark: isDark, contrastLevel: 0.0),
-      DynamicSchemeVariant.neutral => SchemeNeutral(sourceColorHct: sourceColor, isDark: isDark, contrastLevel: 0.0),
-      DynamicSchemeVariant.vibrant => SchemeVibrant(sourceColorHct: sourceColor, isDark: isDark, contrastLevel: 0.0),
-      DynamicSchemeVariant.expressive => SchemeExpressive(sourceColorHct: sourceColor, isDark: isDark, contrastLevel: 0.0),
-      DynamicSchemeVariant.rainbow => SchemeRainbow(sourceColorHct: sourceColor, isDark: isDark, contrastLevel: 0.0),
-      DynamicSchemeVariant.fruitSalad => SchemeFruitSalad(sourceColorHct: sourceColor, isDark: isDark, contrastLevel: 0.0),
-=======
   static DynamicScheme _buildDynamicScheme(
     Brightness brightness,
     Color seedColor,
@@ -1955,7 +1920,6 @@
       DynamicSchemeVariant.expressive => SchemeExpressive(sourceColorHct: sourceColor, isDark: isDark, contrastLevel: contrastLevel),
       DynamicSchemeVariant.rainbow => SchemeRainbow(sourceColorHct: sourceColor, isDark: isDark, contrastLevel: contrastLevel),
       DynamicSchemeVariant.fruitSalad => SchemeFruitSalad(sourceColorHct: sourceColor, isDark: isDark, contrastLevel: contrastLevel),
->>>>>>> 7133a89c
     };
   }
 }