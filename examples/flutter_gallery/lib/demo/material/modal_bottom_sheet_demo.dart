// Copyright 2015 The Chromium Authors. All rights reserved.
// Use of this source code is governed by a BSD-style license that can be
// found in the LICENSE file.

import 'package:flutter/material.dart';

import '../../gallery/demo.dart';

class ModalBottomSheetDemo extends StatelessWidget {
  static const String routeName = '/material/modal-bottom-sheet';

  @override
  Widget build(BuildContext context) {
    return Scaffold(
      appBar: AppBar(
        title: const Text('Modal bottom sheet'),
        actions: <Widget>[MaterialDemoDocumentationButton(routeName)],
      ),
      body: Center(
        child: RaisedButton(
          child: const Text('SHOW BOTTOM SHEET'),
          onPressed: () {
            showModalBottomSheet<void>(context: context, builder: (BuildContext context) {
              return Container(
                child: Padding(
                  padding: const EdgeInsets.all(32.0),
<<<<<<< HEAD
                  child: Text(
                    'This is the modal bottom sheet. Tap anywhere to dismiss.',
=======
                  child: Text('This is the modal bottom sheet. Slide down to dismiss.',
>>>>>>> cb576181
                    textAlign: TextAlign.center,
                    style: TextStyle(
                      color: Theme.of(context).accentColor,
                      fontSize: 24.0,
                    ),
                  ),
                ),
              );
            });
          },
        ),
      ),
    );
  }
}<|MERGE_RESOLUTION|>--- conflicted
+++ resolved
@@ -24,12 +24,8 @@
               return Container(
                 child: Padding(
                   padding: const EdgeInsets.all(32.0),
-<<<<<<< HEAD
                   child: Text(
-                    'This is the modal bottom sheet. Tap anywhere to dismiss.',
-=======
-                  child: Text('This is the modal bottom sheet. Slide down to dismiss.',
->>>>>>> cb576181
+                    'This is the modal bottom sheet. Slide down to dismiss.',
                     textAlign: TextAlign.center,
                     style: TextStyle(
                       color: Theme.of(context).accentColor,
