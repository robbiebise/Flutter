// Copyright 2014 The Flutter Authors. All rights reserved.
// Use of this source code is governed by a BSD-style license that can be
// found in the LICENSE file.

import 'dart:async';
import 'dart:math' as math;

import 'package:characters/characters.dart';
import 'package:flutter/foundation.dart';
import 'package:flutter/gestures.dart';
import 'package:flutter/rendering.dart';
import 'package:flutter/scheduler.dart';
import 'package:flutter/services.dart';

import 'basic.dart';
import 'binding.dart';
import 'constants.dart';
import 'container.dart';
import 'context_menu_controller.dart';
import 'debug.dart';
import 'editable_text.dart';
import 'framework.dart';
import 'gesture_detector.dart';
import 'magnifier.dart';
import 'overlay.dart';
import 'tap_region.dart';
import 'ticker_provider.dart';
import 'transitions.dart';

export 'package:flutter/rendering.dart' show TextSelectionPoint;
export 'package:flutter/services.dart' show TextSelectionDelegate;

/// A duration that controls how often the drag selection update callback is
/// called.
const Duration _kDragSelectionUpdateThrottle = Duration(milliseconds: 50);

/// Signature for when a pointer that's dragging to select text has moved again.
///
/// The first argument [startDetails] contains the details of the event that
/// initiated the dragging.
///
/// The second argument [updateDetails] contains the details of the current
/// pointer movement. It's the same as the one passed to [DragGestureRecognizer.onUpdate].
///
/// This signature is different from [GestureDragUpdateCallback] to make it
/// easier for various text fields to use [TextSelectionGestureDetector] without
/// having to store the start position.
typedef DragSelectionUpdateCallback = void Function(DragStartDetails startDetails, DragUpdateDetails updateDetails);

/// The type for a Function that builds a toolbar's container with the given
/// child.
///
/// See also:
///
///   * [TextSelectionToolbar.toolbarBuilder], which is of this type.
///     type.
///   * [CupertinoTextSelectionToolbar.toolbarBuilder], which is similar, but
///     for a Cupertino-style toolbar.
typedef ToolbarBuilder = Widget Function(BuildContext context, Widget child);

/// ParentData that determines whether or not to paint the corresponding child.
///
/// Used in the layout of the Cupertino and Material text selection menus, which
/// decide whether or not to paint their buttons after laying them out and
/// determining where they overflow.
class ToolbarItemsParentData extends ContainerBoxParentData<RenderBox> {
  /// Whether or not this child is painted.
  ///
  /// Children in the selection toolbar may be laid out for measurement purposes
  /// but not painted. This allows these children to be identified.
  bool shouldPaint = false;

  @override
  String toString() => '${super.toString()}; shouldPaint=$shouldPaint';
}

/// An interface for building the selection UI, to be provided by the
/// implementer of the toolbar widget.
///
/// Override text operations such as [handleCut] if needed.
///
/// See also:
///
///  * [SelectionArea], which selects appropriate text selection controls
///    based on the current platform.
abstract class TextSelectionControls {
  /// Builds a selection handle of the given `type`.
  ///
  /// The top left corner of this widget is positioned at the bottom of the
  /// selection position.
  ///
  /// The supplied [onTap] should be invoked when the handle is tapped, if such
  /// interaction is allowed. As a counterexample, the default selection handle
  /// on iOS [cupertinoTextSelectionControls] does not call [onTap] at all,
  /// since its handles are not meant to be tapped.
  Widget buildHandle(BuildContext context, TextSelectionHandleType type, double textLineHeight, [VoidCallback? onTap]);

  /// Get the anchor point of the handle relative to itself. The anchor point is
  /// the point that is aligned with a specific point in the text. A handle
  /// often visually "points to" that location.
  Offset getHandleAnchor(TextSelectionHandleType type, double textLineHeight);

  /// Builds a toolbar near a text selection.
  ///
  /// Typically displays buttons for copying and pasting text.
  ///
  /// The [globalEditableRegion] parameter is the TextField size of the global
  /// coordinate system in logical pixels.
  ///
  /// The [textLineHeight] parameter is the [RenderEditable.preferredLineHeight]
  /// of the [RenderEditable] we are building a toolbar for.
  ///
<<<<<<< HEAD
  /// The [position] is a general calculation midpoint parameter of the toolbar.
  /// If you want more detailed position information, can use [endpoints]
  /// to calculate it.
  @Deprecated(
    'Use `contextMenuBuilder` instead. '
    'This feature was deprecated after v2.12.0-4.1.pre.',
  )
=======
  /// The [selectionMidpoint] parameter is a general calculation midpoint
  /// parameter of the toolbar. More detailed position information
  /// is computable from the [endpoints] parameter.
>>>>>>> dce82f7e
  Widget buildToolbar(
    BuildContext context,
    Rect globalEditableRegion,
    double textLineHeight,
    Offset selectionMidpoint,
    List<TextSelectionPoint> endpoints,
    TextSelectionDelegate delegate,
    // TODO(chunhtai): Change to ValueListenable<ClipboardStatus>? once
    // mirgration is done. https://github.com/flutter/flutter/issues/99360
    ClipboardStatusNotifier? clipboardStatus,
    Offset? lastSecondaryTapDownPosition,
  );

  /// Returns the size of the selection handle.
  Size getHandleSize(double textLineHeight);

  /// Whether the current selection of the text field managed by the given
  /// `delegate` can be removed from the text field and placed into the
  /// [Clipboard].
  ///
  /// By default, false is returned when nothing is selected in the text field.
  ///
  /// Subclasses can use this to decide if they should expose the cut
  /// functionality to the user.
  @Deprecated(
    'Use `contextMenuBuilder` instead. '
    'This feature was deprecated after v2.12.0-4.1.pre.',
  )
  bool canCut(TextSelectionDelegate delegate) {
    return delegate.cutEnabled && !delegate.textEditingValue.selection.isCollapsed;
  }

  /// Whether the current selection of the text field managed by the given
  /// `delegate` can be copied to the [Clipboard].
  ///
  /// By default, false is returned when nothing is selected in the text field.
  ///
  /// Subclasses can use this to decide if they should expose the copy
  /// functionality to the user.
  @Deprecated(
    'Use `contextMenuBuilder` instead. '
    'This feature was deprecated after v2.12.0-4.1.pre.',
  )
  bool canCopy(TextSelectionDelegate delegate) {
    return delegate.copyEnabled && !delegate.textEditingValue.selection.isCollapsed;
  }

  /// Whether the text field managed by the given `delegate` supports pasting
  /// from the clipboard.
  ///
  /// Subclasses can use this to decide if they should expose the paste
  /// functionality to the user.
  ///
  /// This does not consider the contents of the clipboard. Subclasses may want
  /// to, for example, disallow pasting when the clipboard contains an empty
  /// string.
  @Deprecated(
    'Use `contextMenuBuilder` instead. '
    'This feature was deprecated after v2.12.0-4.1.pre.',
  )
  bool canPaste(TextSelectionDelegate delegate) {
    return delegate.pasteEnabled;
  }

  /// Whether the current selection of the text field managed by the given
  /// `delegate` can be extended to include the entire content of the text
  /// field.
  ///
  /// Subclasses can use this to decide if they should expose the select all
  /// functionality to the user.
  @Deprecated(
    'Use `contextMenuBuilder` instead. '
    'This feature was deprecated after v2.12.0-4.1.pre.',
  )
  bool canSelectAll(TextSelectionDelegate delegate) {
    return delegate.selectAllEnabled && delegate.textEditingValue.text.isNotEmpty && delegate.textEditingValue.selection.isCollapsed;
  }

  /// Call [TextSelectionDelegate.cutSelection] to cut current selection.
  ///
  /// This is called by subclasses when their cut affordance is activated by
  /// the user.
  // TODO(chunhtai): remove optional parameter once migration is done.
  // https://github.com/flutter/flutter/issues/99360
  @Deprecated(
    'Use `contextMenuBuilder` instead. '
    'This feature was deprecated after v2.12.0-4.1.pre.',
  )
  void handleCut(TextSelectionDelegate delegate, [ClipboardStatusNotifier? clipboardStatus]) {
    delegate.cutSelection(SelectionChangedCause.toolbar);
  }

  /// Call [TextSelectionDelegate.copySelection] to copy current selection.
  ///
  /// This is called by subclasses when their copy affordance is activated by
  /// the user.
  // TODO(chunhtai): remove optional parameter once migration is done.
  // https://github.com/flutter/flutter/issues/99360
  @Deprecated(
    'Use `contextMenuBuilder` instead. '
    'This feature was deprecated after v2.12.0-4.1.pre.',
  )
  void handleCopy(TextSelectionDelegate delegate, [ClipboardStatusNotifier? clipboardStatus]) {
    delegate.copySelection(SelectionChangedCause.toolbar);
  }

  /// Call [TextSelectionDelegate.pasteText] to paste text.
  ///
  /// This is called by subclasses when their paste affordance is activated by
  /// the user.
  ///
  /// This function is asynchronous since interacting with the clipboard is
  /// asynchronous. Race conditions may exist with this API as currently
  /// implemented.
  // TODO(ianh): https://github.com/flutter/flutter/issues/11427
  @Deprecated(
    'Use `contextMenuBuilder` instead. '
    'This feature was deprecated after v2.12.0-4.1.pre.',
  )
  Future<void> handlePaste(TextSelectionDelegate delegate) async {
    delegate.pasteText(SelectionChangedCause.toolbar);
  }

  /// Call [TextSelectionDelegate.selectAll] to set the current selection to
  /// contain the entire text value.
  ///
  /// Does not hide the toolbar.
  ///
  /// This is called by subclasses when their select-all affordance is activated
  /// by the user.
  @Deprecated(
    'Use `contextMenuBuilder` instead. '
    'This feature was deprecated after v2.12.0-4.1.pre.',
  )
  void handleSelectAll(TextSelectionDelegate delegate) {
    delegate.selectAll(SelectionChangedCause.toolbar);
  }
}

/// Text selection controls that do not show any toolbars or handles.
///
/// This is a placeholder, suitable for temporary use during development, but
/// not practical for production. For example, it provides no way for the user
/// to interact with selections: no context menus on desktop, no toolbars or
/// drag handles on mobile, etc. For production, consider using
/// [MaterialTextSelectionControls] or creating a custom subclass of
/// [TextSelectionControls].
///
/// The [emptyTextSelectionControls] global variable has a
/// suitable instance of this class.
class EmptyTextSelectionControls extends TextSelectionControls {
  @override
  Size getHandleSize(double textLineHeight) => Size.zero;

  @override
  Widget buildToolbar(
    BuildContext context,
    Rect globalEditableRegion,
    double textLineHeight,
    Offset selectionMidpoint,
    List<TextSelectionPoint> endpoints,
    TextSelectionDelegate delegate,
    ValueListenable<ClipboardStatus>? clipboardStatus,
    Offset? lastSecondaryTapDownPosition,
  ) => const SizedBox.shrink();

  @override
  Widget buildHandle(BuildContext context, TextSelectionHandleType type, double textLineHeight, [VoidCallback? onTap]) {
    return const SizedBox.shrink();
  }

  @override
  Offset getHandleAnchor(TextSelectionHandleType type, double textLineHeight) {
    return Offset.zero;
  }
}

/// Text selection controls that do not show any toolbars or handles.
///
/// This is a placeholder, suitable for temporary use during development, but
/// not practical for production. For example, it provides no way for the user
/// to interact with selections: no context menus on desktop, no toolbars or
/// drag handles on mobile, etc. For production, consider using
/// [materialTextSelectionControls] or creating a custom subclass of
/// [TextSelectionControls].
final TextSelectionControls emptyTextSelectionControls = EmptyTextSelectionControls();


/// An object that manages a pair of text selection handles for a
/// [RenderEditable].
///
/// This class is a wrapper of [SelectionOverlay] to provide APIs specific for
/// [RenderEditable]s. To manage selection handles for custom widgets, use
/// [SelectionOverlay] instead.
class TextSelectionOverlay {
  /// Creates an object that manages overlay entries for selection handles.
  ///
  /// The [context] must not be null and must have an [Overlay] as an ancestor.
  TextSelectionOverlay({
    required TextEditingValue value,
    required this.context,
    Widget? debugRequiredFor,
    required LayerLink toolbarLayerLink,
    required LayerLink startHandleLayerLink,
    required LayerLink endHandleLayerLink,
    required this.renderObject,
    this.selectionControls,
    bool handlesVisible = false,
    required this.selectionDelegate,
    DragStartBehavior dragStartBehavior = DragStartBehavior.start,
    VoidCallback? onSelectionHandleTapped,
    ClipboardStatusNotifier? clipboardStatus,
    this.contextMenuBuilder,
    required TextMagnifierConfiguration magnifierConfiguration,
  }) : assert(value != null),
       assert(context != null),
       assert(handlesVisible != null),
       _handlesVisible = handlesVisible,
       _value = value {
    renderObject.selectionStartInViewport.addListener(_updateTextSelectionOverlayVisibilities);
    renderObject.selectionEndInViewport.addListener(_updateTextSelectionOverlayVisibilities);
    _updateTextSelectionOverlayVisibilities();
    _selectionOverlay = SelectionOverlay(
      magnifierConfiguration: magnifierConfiguration,
      context: context,
      debugRequiredFor: debugRequiredFor,
      // The metrics will be set when show handles.
      startHandleType: TextSelectionHandleType.collapsed,
      startHandlesVisible: _effectiveStartHandleVisibility,
      lineHeightAtStart: 0.0,
      onStartHandleDragStart: _handleSelectionStartHandleDragStart,
      onStartHandleDragUpdate: _handleSelectionStartHandleDragUpdate,
      onEndHandleDragEnd: _handleAnyDragEnd,
      endHandleType: TextSelectionHandleType.collapsed,
      endHandlesVisible: _effectiveEndHandleVisibility,
      lineHeightAtEnd: 0.0,
      onEndHandleDragStart: _handleSelectionEndHandleDragStart,
      onEndHandleDragUpdate: _handleSelectionEndHandleDragUpdate,
      onStartHandleDragEnd: _handleAnyDragEnd,
      toolbarVisible: _effectiveToolbarVisibility,
      selectionEndpoints: const <TextSelectionPoint>[],
      selectionControls: selectionControls,
      selectionDelegate: selectionDelegate,
      clipboardStatus: clipboardStatus,
      startHandleLayerLink: startHandleLayerLink,
      endHandleLayerLink: endHandleLayerLink,
      toolbarLayerLink: toolbarLayerLink,
      onSelectionHandleTapped: onSelectionHandleTapped,
      dragStartBehavior: dragStartBehavior,
      toolbarLocation: renderObject.lastSecondaryTapDownPosition,
    );
  }

  /// {@template flutter.widgets.SelectionOverlay.context}
  /// The context in which the selection UI should appear.
  ///
  /// This context must have an [Overlay] as an ancestor because this object
  /// will display the text selection handles in that [Overlay].
  /// {@endtemplate}
  final BuildContext context;

  /// Controls the fade-in and fade-out animations for the toolbar and handles.
  @Deprecated(
    'Use `SelectionOverlay.fadeDuration` instead. '
    'This feature was deprecated after v2.12.0-4.1.pre.'
  )
  static const Duration fadeDuration = SelectionOverlay.fadeDuration;

  // TODO(mpcomplete): what if the renderObject is removed or replaced, or
  // moves? Not sure what cases I need to handle, or how to handle them.
  /// The editable line in which the selected text is being displayed.
  final RenderEditable renderObject;

  /// {@macro flutter.widgets.SelectionOverlay.selectionControls}
  final TextSelectionControls? selectionControls;

  /// {@macro flutter.widgets.SelectionOverlay.selectionDelegate}
  final TextSelectionDelegate selectionDelegate;

  late final SelectionOverlay _selectionOverlay;

  /// {@macro flutter.widgets.EditableText.contextMenuBuilder}
  ///
  /// If not provided, no context menu will be built.
  final ContextMenuBuilder? contextMenuBuilder;

  /// Retrieve current value.
  @visibleForTesting
  TextEditingValue get value => _value;

  TextEditingValue _value;

  TextSelection get _selection => _value.selection;

  final ValueNotifier<bool> _effectiveStartHandleVisibility = ValueNotifier<bool>(false);
  final ValueNotifier<bool> _effectiveEndHandleVisibility = ValueNotifier<bool>(false);
  final ValueNotifier<bool> _effectiveToolbarVisibility = ValueNotifier<bool>(false);

  void _updateTextSelectionOverlayVisibilities() {
    _effectiveStartHandleVisibility.value = _handlesVisible && renderObject.selectionStartInViewport.value;
    _effectiveEndHandleVisibility.value = _handlesVisible && renderObject.selectionEndInViewport.value;
    _effectiveToolbarVisibility.value = renderObject.selectionStartInViewport.value || renderObject.selectionEndInViewport.value;
  }

  /// Whether selection handles are visible.
  ///
  /// Set to false if you want to hide the handles. Use this property to show or
  /// hide the handle without rebuilding them.
  ///
  /// Defaults to false.
  bool get handlesVisible => _handlesVisible;
  bool _handlesVisible = false;
  set handlesVisible(bool visible) {
    assert(visible != null);
    if (_handlesVisible == visible) {
      return;
    }
    _handlesVisible = visible;
    _updateTextSelectionOverlayVisibilities();
  }

  /// {@macro flutter.widgets.SelectionOverlay.showHandles}
  void showHandles() {
    _updateSelectionOverlay();
    _selectionOverlay.showHandles();
  }

  /// {@macro flutter.widgets.SelectionOverlay.hideHandles}
  void hideHandles() => _selectionOverlay.hideHandles();

  /// {@macro flutter.widgets.SelectionOverlay.showToolbar}
  void showToolbar() {
    _updateSelectionOverlay();

    if (selectionControls is! TextSelectionHandleControls) {
      _selectionOverlay.showToolbar();
      return;
    }

    if (contextMenuBuilder == null) {
      return;
    }

    // If right clicking on desktop, use the right click position as the only
    // anchor.
    final RenderBox renderBox = context.findRenderObject()! as RenderBox;
    if (renderObject.lastSecondaryTapDownPosition != null) {
      switch (defaultTargetPlatform) {
        case TargetPlatform.iOS:
        case TargetPlatform.android:
        case TargetPlatform.fuchsia:
          break;
        case TargetPlatform.macOS:
        case TargetPlatform.linux:
        case TargetPlatform.windows:
          _selectionOverlay.showToolbar(
            context: context,
            contextMenuBuilder: (BuildContext context) {
              return contextMenuBuilder!(
                context,
                renderObject.lastSecondaryTapDownPosition!,
              );
            },
          );
          return;
      }
    }

    // Otherwise, calculate the anchors as the upper and lower horizontal center
    // of the selection.
    _selectionOverlay.showToolbar(
      context: context,
      contextMenuBuilder: (BuildContext context) {
        final double startGlyphHeight = _getStartGlyphHeight();
        final double endGlyphHeight = _getEndGlyphHeight();
        final Rect anchorRect = _selectionOverlay.getAnchors(
          renderBox,
          startGlyphHeight,
          endGlyphHeight,
        );
        return contextMenuBuilder!(
          context,
          anchorRect.topLeft,
          anchorRect.bottomRight,
        );
      },
    );
  }

  /// Updates the overlay after the selection has changed.
  ///
  /// If this method is called while the [SchedulerBinding.schedulerPhase] is
  /// [SchedulerPhase.persistentCallbacks], i.e. during the build, layout, or
  /// paint phases (see [WidgetsBinding.drawFrame]), then the update is delayed
  /// until the post-frame callbacks phase. Otherwise the update is done
  /// synchronously. This means that it is safe to call during builds, but also
  /// that if you do call this during a build, the UI will not update until the
  /// next frame (i.e. many milliseconds later).
  void update(TextEditingValue newValue) {
    if (_value == newValue) {
      return;
    }
    _value = newValue;
    _updateSelectionOverlay();
  }

  void _updateSelectionOverlay() {
    _selectionOverlay
      // Update selection handle metrics.
      ..startHandleType = _chooseType(
        renderObject.textDirection,
        TextSelectionHandleType.left,
        TextSelectionHandleType.right,
      )
      ..lineHeightAtStart = _getStartGlyphHeight()
      ..endHandleType = _chooseType(
        renderObject.textDirection,
        TextSelectionHandleType.right,
        TextSelectionHandleType.left,
      )
      ..lineHeightAtEnd = _getEndGlyphHeight()
      // Update selection toolbar metrics.
      ..selectionEndpoints = renderObject.getEndpointsForSelection(_selection)
      ..toolbarLocation = renderObject.lastSecondaryTapDownPosition;
  }

  /// Causes the overlay to update its rendering.
  ///
  /// This is intended to be called when the [renderObject] may have changed its
  /// text metrics (e.g. because the text was scrolled).
  void updateForScroll() => _updateSelectionOverlay();

  /// Whether the handles are currently visible.
  bool get handlesAreVisible => _selectionOverlay._handles != null && handlesVisible;

  /// Whether the toolbar is currently visible.
  bool get toolbarIsVisible {
    return selectionControls is TextSelectionHandleControls
        ? ContextMenuController.isShown
        : _selectionOverlay._toolbar != null;
  }

  /// {@macro flutter.widgets.SelectionOverlay.hide}
  void hide() => _selectionOverlay.hide();

  /// {@macro flutter.widgets.SelectionOverlay.hideToolbar}
  void hideToolbar() => _selectionOverlay.hideToolbar();

  /// {@macro flutter.widgets.SelectionOverlay.dispose}
  void dispose() {
    _selectionOverlay.dispose();
    renderObject.selectionStartInViewport.removeListener(_updateTextSelectionOverlayVisibilities);
    renderObject.selectionEndInViewport.removeListener(_updateTextSelectionOverlayVisibilities);
    _effectiveToolbarVisibility.dispose();
    _effectiveStartHandleVisibility.dispose();
    _effectiveEndHandleVisibility.dispose();
    hideToolbar();
  }

  double _getStartGlyphHeight() {
    final InlineSpan span = renderObject.text!;
    final String prevText = span.toPlainText();
    final String currText = selectionDelegate.textEditingValue.text;
    final int firstSelectedGraphemeExtent;
    Rect? startHandleRect;
    // Only calculate handle rects if the text in the previous frame
    // is the same as the text in the current frame. This is done because
    // widget.renderObject contains the renderEditable from the previous frame.
    // If the text changed between the current and previous frames then
    // widget.renderObject.getRectForComposingRange might fail. In cases where
    // the current frame is different from the previous we fall back to
    // renderObject.preferredLineHeight.
    if (prevText == currText && _selection != null && _selection.isValid && !_selection.isCollapsed) {
      final String selectedGraphemes = _selection.textInside(currText);
      firstSelectedGraphemeExtent = selectedGraphemes.characters.first.length;
      startHandleRect = renderObject.getRectForComposingRange(TextRange(start: _selection.start, end: _selection.start + firstSelectedGraphemeExtent));
    }
    return startHandleRect?.height ?? renderObject.preferredLineHeight;
  }

  double _getEndGlyphHeight() {
    final InlineSpan span = renderObject.text!;
    final String prevText = span.toPlainText();
    final String currText = selectionDelegate.textEditingValue.text;
    final int lastSelectedGraphemeExtent;
    Rect? endHandleRect;
    // See the explanation in _getStartGlyphHeight.
    if (prevText == currText && _selection != null && _selection.isValid && !_selection.isCollapsed) {
      final String selectedGraphemes = _selection.textInside(currText);
      lastSelectedGraphemeExtent = selectedGraphemes.characters.last.length;
      endHandleRect = renderObject.getRectForComposingRange(TextRange(start: _selection.end - lastSelectedGraphemeExtent, end: _selection.end));
    }
    return endHandleRect?.height ?? renderObject.preferredLineHeight;
  }

  MagnifierOverlayInfoBearer _buildMagnifier({
    required RenderEditable renderEditable,
    required Offset globalGesturePosition,
    required TextPosition currentTextPosition,
  }) {
    final Offset globalRenderEditableTopLeft = renderEditable.localToGlobal(Offset.zero);
    final Rect localCaretRect = renderEditable.getLocalRectForCaret(currentTextPosition);

    final TextSelection lineAtOffset = renderEditable.getLineAtOffset(currentTextPosition);
    final TextPosition positionAtEndOfLine = TextPosition(
        offset: lineAtOffset.extentOffset,
        affinity: TextAffinity.upstream,
    );

    // Default affinity is downstream.
    final TextPosition positionAtBeginningOfLine = TextPosition(
      offset: lineAtOffset.baseOffset,
    );

    final Rect lineBoundaries = Rect.fromPoints(
      renderEditable.getLocalRectForCaret(positionAtBeginningOfLine).topCenter,
      renderEditable.getLocalRectForCaret(positionAtEndOfLine).bottomCenter,
    );

    return MagnifierOverlayInfoBearer(
      fieldBounds: globalRenderEditableTopLeft & renderEditable.size,
      globalGesturePosition: globalGesturePosition,
      caretRect: localCaretRect.shift(globalRenderEditableTopLeft),
      currentLineBoundaries: lineBoundaries.shift(globalRenderEditableTopLeft),
    );
  }

  late Offset _dragEndPosition;

  void _handleSelectionEndHandleDragStart(DragStartDetails details) {
    if (!renderObject.attached) {
      return;
    }
    final Size handleSize = selectionControls!.getHandleSize(
      renderObject.preferredLineHeight,
    );

    _dragEndPosition = details.globalPosition + Offset(0.0, -handleSize.height);
    final TextPosition position = renderObject.getPositionForPoint(_dragEndPosition);

    _selectionOverlay.showMagnifier(_buildMagnifier(
      currentTextPosition: position,
      globalGesturePosition: details.globalPosition,
      renderEditable: renderObject,
    ));
  }

  void _handleSelectionEndHandleDragUpdate(DragUpdateDetails details) {
    if (!renderObject.attached) {
      return;
    }
    _dragEndPosition += details.delta;

    final TextPosition position = renderObject.getPositionForPoint(_dragEndPosition);
    final TextSelection currentSelection = TextSelection.fromPosition(position);

    if (_selection.isCollapsed) {
      _selectionOverlay.updateMagnifier(_buildMagnifier(
        currentTextPosition: position,
        globalGesturePosition: details.globalPosition,
        renderEditable: renderObject,
      ));

      _handleSelectionHandleChanged(currentSelection, isEnd: true);
      return;
    }

    final TextSelection newSelection;
    switch (defaultTargetPlatform) {
      // On Apple platforms, dragging the base handle makes it the extent.
      case TargetPlatform.iOS:
      case TargetPlatform.macOS:
        newSelection = TextSelection(
          extentOffset: position.offset,
          baseOffset: _selection.start,
        );
        if (position.offset <= _selection.start) {
          return; // Don't allow order swapping.
        }
        break;
      case TargetPlatform.android:
      case TargetPlatform.fuchsia:
      case TargetPlatform.linux:
      case TargetPlatform.windows:
        newSelection = TextSelection(
          baseOffset: _selection.baseOffset,
          extentOffset: position.offset,
        );
        if (newSelection.baseOffset >= newSelection.extentOffset) {
          return; // Don't allow order swapping.
        }
        break;
    }

    _handleSelectionHandleChanged(newSelection, isEnd: true);

     _selectionOverlay.updateMagnifier(_buildMagnifier(
      currentTextPosition: newSelection.extent,
      globalGesturePosition: details.globalPosition,
      renderEditable: renderObject,
    ));
  }

  late Offset _dragStartPosition;

  void _handleSelectionStartHandleDragStart(DragStartDetails details) {
    if (!renderObject.attached) {
      return;
    }
    final Size handleSize = selectionControls!.getHandleSize(
      renderObject.preferredLineHeight,
    );
    _dragStartPosition = details.globalPosition + Offset(0.0, -handleSize.height);
    final TextPosition position = renderObject.getPositionForPoint(_dragStartPosition);

    _selectionOverlay.showMagnifier(_buildMagnifier(
      currentTextPosition: position,
      globalGesturePosition: details.globalPosition,
      renderEditable: renderObject,
    ));
  }

  void _handleSelectionStartHandleDragUpdate(DragUpdateDetails details) {
    if (!renderObject.attached) {
      return;
    }
    _dragStartPosition += details.delta;
    final TextPosition position = renderObject.getPositionForPoint(_dragStartPosition);

    if (_selection.isCollapsed) {
      _selectionOverlay.updateMagnifier(_buildMagnifier(
        currentTextPosition: position,
        globalGesturePosition: details.globalPosition,
        renderEditable: renderObject,
      ));

      _handleSelectionHandleChanged(TextSelection.fromPosition(position), isEnd: false);
      return;
    }

    final TextSelection newSelection;
    switch (defaultTargetPlatform) {
      // On Apple platforms, dragging the base handle makes it the extent.
      case TargetPlatform.iOS:
      case TargetPlatform.macOS:
        newSelection = TextSelection(
          extentOffset: position.offset,
          baseOffset: _selection.end,
        );
        if (newSelection.extentOffset >= _selection.end) {
          return; // Don't allow order swapping.
        }
        break;
      case TargetPlatform.android:
      case TargetPlatform.fuchsia:
      case TargetPlatform.linux:
      case TargetPlatform.windows:
        newSelection = TextSelection(
          baseOffset: position.offset,
          extentOffset: _selection.extentOffset,
        );
        if (newSelection.baseOffset >= newSelection.extentOffset) {
          return; // Don't allow order swapping.
        }
        break;
    }

    _selectionOverlay.updateMagnifier(_buildMagnifier(
      currentTextPosition: newSelection.extent.offset < newSelection.base.offset ? newSelection.extent : newSelection.base,
      globalGesturePosition: details.globalPosition,
      renderEditable: renderObject,
    ));

    _handleSelectionHandleChanged(newSelection, isEnd: false);
  }

  void _handleAnyDragEnd(DragEndDetails details) {
    if (selectionControls is! TextSelectionHandleControls) {
      _selectionOverlay.hideMagnifier(
        shouldShowToolbar: !_selection.isCollapsed,
      );
      return;
    }
    final RenderBox renderBox = context.findRenderObject()! as RenderBox;
    _selectionOverlay.hideMagnifier(
      contextMenuBuilder: _selection.isCollapsed
        ? null
        : (BuildContext context) {
          final double startGlyphHeight = _getStartGlyphHeight();
          final double endGlyphHeight = _getEndGlyphHeight();
          final Rect anchorRect = _selectionOverlay.getAnchors(
            renderBox,
            startGlyphHeight,
            endGlyphHeight,
          );
          return contextMenuBuilder!(
            context,
            anchorRect.topLeft,
            anchorRect.bottomRight,
          );
        },
    );
  }

  void _handleSelectionHandleChanged(TextSelection newSelection, {required bool isEnd}) {
    final TextPosition textPosition = isEnd ? newSelection.extent : newSelection.base;
    selectionDelegate.userUpdateTextEditingValue(
      _value.copyWith(selection: newSelection),
      SelectionChangedCause.drag,
    );
    selectionDelegate.bringIntoView(textPosition);
  }

  TextSelectionHandleType _chooseType(
      TextDirection textDirection,
      TextSelectionHandleType ltrType,
      TextSelectionHandleType rtlType,
      ) {
    if (_selection.isCollapsed) {
      return TextSelectionHandleType.collapsed;
    }

    assert(textDirection != null);
    switch (textDirection) {
      case TextDirection.ltr:
        return ltrType;
      case TextDirection.rtl:
        return rtlType;
    }
  }
}

/// An object that manages a pair of selection handles and a toolbar.
///
/// The selection handles are displayed in the [Overlay] that most closely
/// encloses the given [BuildContext].
class SelectionOverlay {
  /// Creates an object that manages overlay entries for selection handles.
  ///
  /// The [context] must not be null and must have an [Overlay] as an ancestor.
  SelectionOverlay({
    required this.context,
    this.debugRequiredFor,
    required TextSelectionHandleType startHandleType,
    required double lineHeightAtStart,
    this.startHandlesVisible,
    this.onStartHandleDragStart,
    this.onStartHandleDragUpdate,
    this.onStartHandleDragEnd,
    required TextSelectionHandleType endHandleType,
    required double lineHeightAtEnd,
    this.endHandlesVisible,
    this.onEndHandleDragStart,
    this.onEndHandleDragUpdate,
    this.onEndHandleDragEnd,
    this.toolbarVisible,
    required List<TextSelectionPoint> selectionEndpoints,
    required this.selectionControls,
    required this.selectionDelegate,
    required this.clipboardStatus,
    required this.startHandleLayerLink,
    required this.endHandleLayerLink,
    required this.toolbarLayerLink,
    this.dragStartBehavior = DragStartBehavior.start,
    this.onSelectionHandleTapped,
    @Deprecated(
      'Use `contextMenuBuilder` instead. '
      'This feature was deprecated after v2.12.0-4.1.pre.',
    )
    Offset? toolbarLocation,
    this.magnifierConfiguration = TextMagnifierConfiguration.disabled,
  }) : _startHandleType = startHandleType,
       _lineHeightAtStart = lineHeightAtStart,
       _endHandleType = endHandleType,
       _lineHeightAtEnd = lineHeightAtEnd,
       _selectionEndpoints = selectionEndpoints,
       _toolbarLocation = toolbarLocation,
       assert(debugCheckHasOverlay(context));

  /// {@macro flutter.widgets.SelectionOverlay.context}
  final BuildContext context;

  final ValueNotifier<MagnifierOverlayInfoBearer> _magnifierOverlayInfoBearer =
      ValueNotifier<MagnifierOverlayInfoBearer>(MagnifierOverlayInfoBearer.empty);

  /// [MagnifierController.show] and [MagnifierController.hide] should not be called directly, except
  /// from inside [showMagnifier] and [hideMagnifier]. If it is desired to show or hide the magnifier,
  /// call [showMagnifier] or [hideMagnifier]. This is because the magnifier needs to orchestrate
  /// with other properties in [SelectionOverlay].
  final MagnifierController _magnifierController = MagnifierController();

  /// {@macro flutter.widgets.magnifier.TextMagnifierConfiguration.intro}
  ///
  /// {@macro flutter.widgets.magnifier.intro}
  ///
  /// By default, [SelectionOverlay]'s [TextMagnifierConfiguration] is disabled.
  ///
  /// {@macro flutter.widgets.magnifier.TextMagnifierConfiguration.details}
  final TextMagnifierConfiguration magnifierConfiguration;

  /// Shows the magnifier, and hides the toolbar if it was showing when [showMagnifier]
  /// was called. This is safe to call on platforms not mobile, since
  /// a magnifierBuilder will not be provided, or the magnifierBuilder will return null
  /// on platforms not mobile.
  ///
  /// This is NOT the souce of truth for if the magnifier is up or not,
  /// since magnifiers may hide themselves. If this info is needed, check
  /// [MagnifierController.shown].
  void showMagnifier(MagnifierOverlayInfoBearer initalInfoBearer) {
    if (_toolbar != null || ContextMenuController.isShown) {
      hideToolbar();
    }

    // Start from empty, so we don't utilize any rememnant values.
    _magnifierOverlayInfoBearer.value = initalInfoBearer;

    // Pre-build the magnifiers so we can tell if we've built something
    // or not. If we don't build a magnifiers, then we should not
    // insert anything in the overlay.
    final Widget? builtMagnifier = magnifierConfiguration.magnifierBuilder(
      context,
      _magnifierController,
      _magnifierOverlayInfoBearer,
    );

    if (builtMagnifier == null) {
      return;
    }

    _magnifierController.show(
        context: context,
        below: magnifierConfiguration.shouldDisplayHandlesInMagnifier
            ? null
            : _handles!.first,
        builder: (_) => builtMagnifier);
  }

  /// Hide the current magnifier, optionally immediately showing
  /// the toolbar provided by `contextMenuBuilder`.
  ///
  /// This does nothing if there is no magnifier.
  void hideMagnifier({
    WidgetBuilder? contextMenuBuilder,
    @Deprecated(
      'Use `contextMenuBuilder` instead. '
      'This feature was deprecated after v2.12.0-4.1.pre.',
    )
    bool shouldShowToolbar = false,
  }) {
    // This cannot be a check on `MagnifierController.shown`, since
    // it's possible that the magnifier is still in the overlay, but
    // not shown in cases where the magnifier hides itself.
    if (_magnifierController.overlayEntry == null) {
      return;
    }

    _magnifierController.hide();

    if (shouldShowToolbar) {
      showToolbar();
    } else if (contextMenuBuilder != null) {
      showToolbar(context: context, contextMenuBuilder: contextMenuBuilder);
    }
  }

  /// The type of start selection handle.
  ///
  /// Changing the value while the handles are visible causes them to rebuild.
  TextSelectionHandleType get startHandleType => _startHandleType;
  TextSelectionHandleType _startHandleType;
  set startHandleType(TextSelectionHandleType value) {
    if (_startHandleType == value) {
      return;
    }
    _startHandleType = value;
    _markNeedsBuild();
  }

  /// The line height at the selection start.
  ///
  /// This value is used for calculating the size of the start selection handle.
  ///
  /// Changing the value while the handles are visible causes them to rebuild.
  double get lineHeightAtStart => _lineHeightAtStart;
  double _lineHeightAtStart;
  set lineHeightAtStart(double value) {
    if (_lineHeightAtStart == value) {
      return;
    }
    _lineHeightAtStart = value;
    _markNeedsBuild();
  }

  /// Whether the start handle is visible.
  ///
  /// If the value changes, the start handle uses [FadeTransition] to transition
  /// itself on and off the screen.
  ///
  /// If this is null, the start selection handle will always be visible.
  final ValueListenable<bool>? startHandlesVisible;

  /// Called when the users start dragging the start selection handles.
  final ValueChanged<DragStartDetails>? onStartHandleDragStart;

  /// Called when the users drag the start selection handles to new locations.
  final ValueChanged<DragUpdateDetails>? onStartHandleDragUpdate;

  /// Called when the users lift their fingers after dragging the start selection
  /// handles.
  final ValueChanged<DragEndDetails>? onStartHandleDragEnd;

  /// The type of end selection handle.
  ///
  /// Changing the value while the handles are visible causes them to rebuild.
  TextSelectionHandleType get endHandleType => _endHandleType;
  TextSelectionHandleType _endHandleType;
  set endHandleType(TextSelectionHandleType value) {
    if (_endHandleType == value) {
      return;
    }
    _endHandleType = value;
    _markNeedsBuild();
  }

  /// The line height at the selection end.
  ///
  /// This value is used for calculating the size of the end selection handle.
  ///
  /// Changing the value while the handles are visible causes them to rebuild.
  double get lineHeightAtEnd => _lineHeightAtEnd;
  double _lineHeightAtEnd;
  set lineHeightAtEnd(double value) {
    if (_lineHeightAtEnd == value) {
      return;
    }
    _lineHeightAtEnd = value;
    _markNeedsBuild();
  }

  /// Whether the end handle is visible.
  ///
  /// If the value changes, the end handle uses [FadeTransition] to transition
  /// itself on and off the screen.
  ///
  /// If this is null, the end selection handle will always be visible.
  final ValueListenable<bool>? endHandlesVisible;

  /// Called when the users start dragging the end selection handles.
  final ValueChanged<DragStartDetails>? onEndHandleDragStart;

  /// Called when the users drag the end selection handles to new locations.
  final ValueChanged<DragUpdateDetails>? onEndHandleDragUpdate;

  /// Called when the users lift their fingers after dragging the end selection
  /// handles.
  final ValueChanged<DragEndDetails>? onEndHandleDragEnd;

  /// Whether the toolbar is visible.
  ///
  /// If the value changes, the toolbar uses [FadeTransition] to transition
  /// itself on and off the screen.
  ///
  /// If this is null the toolbar will always be visible.
  final ValueListenable<bool>? toolbarVisible;

  /// The text selection positions of selection start and end.
  List<TextSelectionPoint> get selectionEndpoints => _selectionEndpoints;
  List<TextSelectionPoint> _selectionEndpoints;
  set selectionEndpoints(List<TextSelectionPoint> value) {
    if (!listEquals(_selectionEndpoints, value)) {
      _markNeedsBuild();
    }
    _selectionEndpoints = value;
  }

  /// Debugging information for explaining why the [Overlay] is required.
  final Widget? debugRequiredFor;

  /// The object supplied to the [CompositedTransformTarget] that wraps the text
  /// field.
  final LayerLink toolbarLayerLink;

  /// The objects supplied to the [CompositedTransformTarget] that wraps the
  /// location of start selection handle.
  final LayerLink startHandleLayerLink;

  /// The objects supplied to the [CompositedTransformTarget] that wraps the
  /// location of end selection handle.
  final LayerLink endHandleLayerLink;

  /// {@template flutter.widgets.SelectionOverlay.selectionControls}
  /// Builds text selection handles and toolbar.
  /// {@endtemplate}
  final TextSelectionControls? selectionControls;

  /// {@template flutter.widgets.SelectionOverlay.selectionDelegate}
  /// The delegate for manipulating the current selection in the owning
  /// text field.
  /// {@endtemplate}
  final TextSelectionDelegate selectionDelegate;

  /// Determines the way that drag start behavior is handled.
  ///
  /// If set to [DragStartBehavior.start], handle drag behavior will
  /// begin at the position where the drag gesture won the arena. If set to
  /// [DragStartBehavior.down] it will begin at the position where a down
  /// event is first detected.
  ///
  /// In general, setting this to [DragStartBehavior.start] will make drag
  /// animation smoother and setting it to [DragStartBehavior.down] will make
  /// drag behavior feel slightly more reactive.
  ///
  /// By default, the drag start behavior is [DragStartBehavior.start].
  ///
  /// See also:
  ///
  ///  * [DragGestureRecognizer.dragStartBehavior], which gives an example for the different behaviors.
  final DragStartBehavior dragStartBehavior;

  /// {@template flutter.widgets.SelectionOverlay.onSelectionHandleTapped}
  /// A callback that's optionally invoked when a selection handle is tapped.
  ///
  /// The [TextSelectionControls.buildHandle] implementation the text field
  /// uses decides where the handle's tap "hotspot" is, or whether the
  /// selection handle supports tap gestures at all. For instance,
  /// [MaterialTextSelectionControls] calls [onSelectionHandleTapped] when the
  /// selection handle's "knob" is tapped, while
  /// [CupertinoTextSelectionControls] builds a handle that's not sufficiently
  /// large for tapping (as it's not meant to be tapped) so it does not call
  /// [onSelectionHandleTapped] even when tapped.
  /// {@endtemplate}
  // See https://github.com/flutter/flutter/issues/39376#issuecomment-848406415
  // for provenance.
  final VoidCallback? onSelectionHandleTapped;

  /// Maintains the status of the clipboard for determining if its contents can
  /// be pasted or not.
  ///
  /// Useful because the actual value of the clipboard can only be checked
  /// asynchronously (see [Clipboard.getData]).
  final ClipboardStatusNotifier? clipboardStatus;

  /// The location of where the toolbar should be drawn in relative to the
  /// location of [toolbarLayerLink].
  ///
  /// If this is null, the toolbar is drawn based on [selectionEndpoints] and
  /// the rect of render object of [context].
  ///
  /// This is useful for displaying toolbars at the mouse right-click locations
  /// in desktop devices.
  @Deprecated(
    'Use the `contextMenuBuilder` parameter in `showToolbar` instead. '
    'This feature was deprecated after v2.12.0-4.1.pre.',
  )
  Offset? get toolbarLocation => _toolbarLocation;
  Offset? _toolbarLocation;
  set toolbarLocation(Offset? value) {
    if (_toolbarLocation == value) {
      return;
    }
    _toolbarLocation = value;
    _markNeedsBuild();
  }

  /// Controls the fade-in and fade-out animations for the toolbar and handles.
  static const Duration fadeDuration = Duration(milliseconds: 150);

  /// A pair of handles. If this is non-null, there are always 2, though the
  /// second is hidden when the selection is collapsed.
  List<OverlayEntry>? _handles;

  /// A copy/paste toolbar.
  OverlayEntry? _toolbar;

  /// Returns a collapsed [Rect] where the top is the primary anchor and the
  /// bottom is the secondary anchor.
  Rect getAnchors(RenderBox renderBox, double startGlyphHeight, double endGlyphHeight) {
    final Rect editingRegion = Rect.fromPoints(
      renderBox.localToGlobal(Offset.zero),
      renderBox.localToGlobal(renderBox.size.bottomRight(Offset.zero)),
    );
    final bool isMultiline = selectionEndpoints.last.point.dy - selectionEndpoints.first.point.dy >
        endGlyphHeight / 2;

    final Rect selectionRect = Rect.fromLTRB(
      isMultiline
          ? editingRegion.left
          : editingRegion.left + selectionEndpoints.first.point.dx,
      editingRegion.top + selectionEndpoints.first.point.dy - startGlyphHeight,
      isMultiline
          ? editingRegion.right
          : editingRegion.left + selectionEndpoints.last.point.dx,
      editingRegion.top + selectionEndpoints.last.point.dy,
    );

    return Rect.fromPoints(
      Offset(
        selectionRect.left + selectionRect.width / 2,
        clampDouble(selectionRect.top, editingRegion.top, editingRegion.bottom),
      ),
      Offset(
        selectionRect.left + selectionRect.width / 2,
        clampDouble(selectionRect.bottom, editingRegion.top, editingRegion.bottom),
      ),
    );
  }

  /// {@template flutter.widgets.SelectionOverlay.showHandles}
  /// Builds the handles by inserting them into the [context]'s overlay.
  /// {@endtemplate}
  void showHandles() {
    if (_handles != null) {
      return;
    }

    _handles = <OverlayEntry>[
      OverlayEntry(builder: _buildStartHandle),
      OverlayEntry(builder: _buildEndHandle),
    ];

    Overlay.of(context, rootOverlay: true, debugRequiredFor: debugRequiredFor)!
      .insertAll(_handles!);
  }

  /// {@template flutter.widgets.SelectionOverlay.hideHandles}
  /// Destroys the handles by removing them from overlay.
  /// {@endtemplate}
  void hideHandles() {
    if (_handles != null) {
      _handles![0].remove();
      _handles![1].remove();
      _handles = null;
    }
  }

  /// {@template flutter.widgets.SelectionOverlay.showToolbar}
  /// Shows the toolbar by inserting it into the [context]'s overlay.
  /// {@endtemplate}
  void showToolbar({
    WidgetBuilder? contextMenuBuilder,
    BuildContext? context,
  }) {
    if (contextMenuBuilder == null) {
      if (_toolbar != null) {
        return;
      }
      _toolbar = OverlayEntry(builder: _buildToolbar);
      Overlay.of(this.context, rootOverlay: true, debugRequiredFor: debugRequiredFor)!.insert(_toolbar!);
      return;
    }

    if (context == null) {
      return;
    }

    ContextMenuController.hide();
    final RenderBox renderBox = context.findRenderObject()! as RenderBox;
    ContextMenuController.show(
      context: context,
      contextMenuBuilder: (BuildContext context) {
        return _SelectionToolbarWrapper(
          layerLink: toolbarLayerLink,
          offset: -renderBox.localToGlobal(Offset.zero),
          child: contextMenuBuilder(context),
        );
      },
    );
  }

  bool _buildScheduled = false;
  void _markNeedsBuild() {
    if (_handles == null && _toolbar == null) {
      return;
    }
    // If we are in build state, it will be too late to update visibility.
    // We will need to schedule the build in next frame.
    if (SchedulerBinding.instance.schedulerPhase == SchedulerPhase.persistentCallbacks) {
      if (_buildScheduled) {
        return;
      }
      _buildScheduled = true;
      SchedulerBinding.instance.addPostFrameCallback((Duration duration) {
        _buildScheduled = false;
        if (_handles != null) {
          _handles![0].markNeedsBuild();
          _handles![1].markNeedsBuild();
        }
        _toolbar?.markNeedsBuild();
        ContextMenuController.markNeedsBuild();
      });
    } else {
      if (_handles != null) {
        _handles![0].markNeedsBuild();
        _handles![1].markNeedsBuild();
      }
      _toolbar?.markNeedsBuild();
      ContextMenuController.markNeedsBuild();
    }
  }

  /// {@template flutter.widgets.SelectionOverlay.hide}
  /// Hides the entire overlay including the toolbar and the handles.
  /// {@endtemplate}
  void hide() {
    _magnifierController.hide();
    if (_handles != null) {
      _handles![0].remove();
      _handles![1].remove();
      _handles = null;
    }
    if (_toolbar != null || ContextMenuController.isShown) {
      hideToolbar();
    }
  }

  /// {@template flutter.widgets.SelectionOverlay.hideToolbar}
  /// Hides the toolbar part of the overlay.
  ///
  /// To hide the whole overlay, see [hide].
  /// {@endtemplate}
  void hideToolbar() {
    ContextMenuController.hide();
    if (_toolbar == null) {
      return;
    }
    _toolbar?.remove();
    _toolbar = null;
  }

  /// {@template flutter.widgets.SelectionOverlay.dispose}
  /// Disposes this object and release resources.
  /// {@endtemplate}
  void dispose() {
    hide();
  }

  Widget _buildStartHandle(BuildContext context) {
    final Widget handle;
    final TextSelectionControls? selectionControls = this.selectionControls;
    if (selectionControls == null) {
      handle = Container();
    } else {
      handle = _SelectionHandleOverlay(
        type: _startHandleType,
        handleLayerLink: startHandleLayerLink,
        onSelectionHandleTapped: onSelectionHandleTapped,
        onSelectionHandleDragStart: onStartHandleDragStart,
        onSelectionHandleDragUpdate: onStartHandleDragUpdate,
        onSelectionHandleDragEnd: onStartHandleDragEnd,
        selectionControls: selectionControls,
        visibility: startHandlesVisible,
        preferredLineHeight: _lineHeightAtStart,
        dragStartBehavior: dragStartBehavior,
      );
    }
    return TextFieldTapRegion(
      child: ExcludeSemantics(
        child: handle,
      ),
    );
  }

  Widget _buildEndHandle(BuildContext context) {
    final Widget handle;
    final TextSelectionControls? selectionControls = this.selectionControls;
    if (selectionControls == null || _startHandleType == TextSelectionHandleType.collapsed) {
      // Hide the second handle when collapsed.
      handle = Container();
    } else {
      handle = _SelectionHandleOverlay(
        type: _endHandleType,
        handleLayerLink: endHandleLayerLink,
        onSelectionHandleTapped: onSelectionHandleTapped,
        onSelectionHandleDragStart: onEndHandleDragStart,
        onSelectionHandleDragUpdate: onEndHandleDragUpdate,
        onSelectionHandleDragEnd: onEndHandleDragEnd,
        selectionControls: selectionControls,
        visibility: endHandlesVisible,
        preferredLineHeight: _lineHeightAtEnd,
        dragStartBehavior: dragStartBehavior,
      );
    }
    return TextFieldTapRegion(
      child: ExcludeSemantics(
        child: handle,
      ),
    );
  }

  // Build the toolbar via TextSelectionControls.
  Widget _buildToolbar(BuildContext context) {
    if (selectionControls == null) {
      return Container();
    }

    final RenderBox renderBox = this.context.findRenderObject()! as RenderBox;

    final Rect editingRegion = Rect.fromPoints(
      renderBox.localToGlobal(Offset.zero),
      renderBox.localToGlobal(renderBox.size.bottomRight(Offset.zero)),
    );

    final bool isMultiline = selectionEndpoints.last.point.dy - selectionEndpoints.first.point.dy >
        lineHeightAtEnd / 2;

    // If the selected text spans more than 1 line, horizontally center the toolbar.
    // Derived from both iOS and Android.
    final double midX = isMultiline
      ? editingRegion.width / 2
      : (selectionEndpoints.first.point.dx + selectionEndpoints.last.point.dx) / 2;

    final Offset midpoint = Offset(
      midX,
      // The y-coordinate won't be made use of most likely.
      selectionEndpoints.first.point.dy - lineHeightAtStart,
    );

    return _SelectionToolbarWrapper(
      visibility: toolbarVisible,
      layerLink: toolbarLayerLink,
      offset: -editingRegion.topLeft,
      child: Builder(
        builder: (BuildContext context) {
          return selectionControls!.buildToolbar(
            context,
            editingRegion,
            lineHeightAtStart,
            midpoint,
            selectionEndpoints,
            selectionDelegate,
            clipboardStatus,
            toolbarLocation,
          );
        },
      ),
    );
  }

  /// Update the current magnifier with new selection data, so the magnifier
  /// can respond accordingly.
  ///
  /// If the magnifier is not shown, this still updates the magnifier position
  /// because the magnifier may have hidden itself and is looking for a cue to reshow
  /// itself.
  ///
  /// If there is no magnifier in the overlay, this does nothing,
  void updateMagnifier(MagnifierOverlayInfoBearer magnifierOverlayInfoBearer) {
    if (_magnifierController.overlayEntry == null) {
      return;
    }

    _magnifierOverlayInfoBearer.value = magnifierOverlayInfoBearer;
  }
}

// TODO(justinmc): Currently this fades in but not out on all platforms. It
// should follow the correct fading behavior for the current platform, then be
// made public and de-duplicated with widgets/selectable_region.dart.
// https://github.com/flutter/flutter/issues/107732
// Wrap the given child in the widgets common to both contextMenuBuilder and
// TextSelectionControls.buildToolbar.
class _SelectionToolbarWrapper extends StatefulWidget {
  const _SelectionToolbarWrapper({
    this.visibility,
    required this.layerLink,
    required this.offset,
    required this.child,
  }) : assert(layerLink != null),
       assert(offset != null),
       assert(child != null);

  final Widget child;
  final Offset offset;
  final LayerLink layerLink;
  final ValueListenable<bool>? visibility;

  @override
  State<_SelectionToolbarWrapper> createState() => _SelectionToolbarWrapperState();
}

class _SelectionToolbarWrapperState extends State<_SelectionToolbarWrapper> with SingleTickerProviderStateMixin {
  late AnimationController _controller;
  Animation<double> get _opacity => _controller.view;

  @override
  void initState() {
    super.initState();

    _controller = AnimationController(duration: SelectionOverlay.fadeDuration, vsync: this);

    _toolbarVisibilityChanged();
    widget.visibility?.addListener(_toolbarVisibilityChanged);
  }

  @override
  void didUpdateWidget(_SelectionToolbarWrapper oldWidget) {
    super.didUpdateWidget(oldWidget);
    if (oldWidget.visibility == widget.visibility) {
      return;
    }
    oldWidget.visibility?.removeListener(_toolbarVisibilityChanged);
    _toolbarVisibilityChanged();
    widget.visibility?.addListener(_toolbarVisibilityChanged);
  }

  @override
  void dispose() {
    widget.visibility?.removeListener(_toolbarVisibilityChanged);
    _controller.dispose();
    super.dispose();
  }

  void _toolbarVisibilityChanged() {
    if (widget.visibility?.value ?? true) {
      _controller.forward();
    } else {
      _controller.reverse();
    }
  }

  @override
  Widget build(BuildContext context) {
    return TextFieldTapRegion(
      child: Directionality(
        textDirection: Directionality.of(this.context),
        child: FadeTransition(
          opacity: _opacity,
          child: CompositedTransformFollower(
            link: widget.layerLink,
            showWhenUnlinked: false,
            offset: widget.offset,
            child: widget.child,
          ),
        ),
      ),
    );
  }
}

/// This widget represents a single draggable selection handle.
class _SelectionHandleOverlay extends StatefulWidget {
  /// Create selection overlay.
  const _SelectionHandleOverlay({
    required this.type,
    required this.handleLayerLink,
    this.onSelectionHandleTapped,
    this.onSelectionHandleDragStart,
    this.onSelectionHandleDragUpdate,
    this.onSelectionHandleDragEnd,
    required this.selectionControls,
    this.visibility,
    required this.preferredLineHeight,
    this.dragStartBehavior = DragStartBehavior.start,
  });

  final LayerLink handleLayerLink;
  final VoidCallback? onSelectionHandleTapped;
  final ValueChanged<DragStartDetails>? onSelectionHandleDragStart;
  final ValueChanged<DragUpdateDetails>? onSelectionHandleDragUpdate;
  final ValueChanged<DragEndDetails>? onSelectionHandleDragEnd;
  final TextSelectionControls selectionControls;
  final ValueListenable<bool>? visibility;
  final double preferredLineHeight;
  final TextSelectionHandleType type;
  final DragStartBehavior dragStartBehavior;

  @override
  State<_SelectionHandleOverlay> createState() => _SelectionHandleOverlayState();
}

class _SelectionHandleOverlayState extends State<_SelectionHandleOverlay> with SingleTickerProviderStateMixin {
  late AnimationController _controller;
  Animation<double> get _opacity => _controller.view;

  @override
  void initState() {
    super.initState();

    _controller = AnimationController(duration: SelectionOverlay.fadeDuration, vsync: this);

    _handleVisibilityChanged();
    widget.visibility?.addListener(_handleVisibilityChanged);
  }

  void _handleVisibilityChanged() {
    if (widget.visibility?.value ?? true) {
      _controller.forward();
    } else {
      _controller.reverse();
    }
  }

  @override
  void didUpdateWidget(_SelectionHandleOverlay oldWidget) {
    super.didUpdateWidget(oldWidget);
    oldWidget.visibility?.removeListener(_handleVisibilityChanged);
    _handleVisibilityChanged();
    widget.visibility?.addListener(_handleVisibilityChanged);
  }

  @override
  void dispose() {
    widget.visibility?.removeListener(_handleVisibilityChanged);
    _controller.dispose();
    super.dispose();
  }

  @override
  Widget build(BuildContext context) {
    final Offset handleAnchor = widget.selectionControls.getHandleAnchor(
      widget.type,
      widget.preferredLineHeight,
    );
    final Size handleSize = widget.selectionControls.getHandleSize(
      widget.preferredLineHeight,
    );

    final Rect handleRect = Rect.fromLTWH(
      -handleAnchor.dx,
      -handleAnchor.dy,
      handleSize.width,
      handleSize.height,
    );

    // Make sure the GestureDetector is big enough to be easily interactive.
    final Rect interactiveRect = handleRect.expandToInclude(
      Rect.fromCircle(center: handleRect.center, radius: kMinInteractiveDimension/ 2),
    );
    final RelativeRect padding = RelativeRect.fromLTRB(
      math.max((interactiveRect.width - handleRect.width) / 2, 0),
      math.max((interactiveRect.height - handleRect.height) / 2, 0),
      math.max((interactiveRect.width - handleRect.width) / 2, 0),
      math.max((interactiveRect.height - handleRect.height) / 2, 0),
    );

    return CompositedTransformFollower(
      link: widget.handleLayerLink,
      offset: interactiveRect.topLeft,
      showWhenUnlinked: false,
      child: FadeTransition(
        opacity: _opacity,
        child: Container(
          alignment: Alignment.topLeft,
          width: interactiveRect.width,
          height: interactiveRect.height,
          child: RawGestureDetector(
            behavior: HitTestBehavior.translucent,
            gestures: <Type, GestureRecognizerFactory>{
              PanGestureRecognizer: GestureRecognizerFactoryWithHandlers<PanGestureRecognizer>(
                () => PanGestureRecognizer(
                  debugOwner: this,
                  // Mouse events select the text and do not drag the cursor.
                  supportedDevices: <PointerDeviceKind>{
                    PointerDeviceKind.touch,
                    PointerDeviceKind.stylus,
                    PointerDeviceKind.unknown,
                  },
                ),
                (PanGestureRecognizer instance) {
                  instance
                    ..dragStartBehavior = widget.dragStartBehavior
                    ..onStart = widget.onSelectionHandleDragStart
                    ..onUpdate = widget.onSelectionHandleDragUpdate
                    ..onEnd = widget.onSelectionHandleDragEnd;
                },
              ),
            },
            child: Padding(
              padding: EdgeInsets.only(
                left: padding.left,
                top: padding.top,
                right: padding.right,
                bottom: padding.bottom,
              ),
              child: widget.selectionControls.buildHandle(
                context,
                widget.type,
                widget.preferredLineHeight,
                widget.onSelectionHandleTapped,
              ),
            ),
          ),
        ),
      ),
    );
  }
}

/// Delegate interface for the [TextSelectionGestureDetectorBuilder].
///
/// The interface is usually implemented by text field implementations wrapping
/// [EditableText], that use a [TextSelectionGestureDetectorBuilder] to build a
/// [TextSelectionGestureDetector] for their [EditableText]. The delegate provides
/// the builder with information about the current state of the text field.
/// Based on these information, the builder adds the correct gesture handlers
/// to the gesture detector.
///
/// See also:
///
///  * [TextField], which implements this delegate for the Material text field.
///  * [CupertinoTextField], which implements this delegate for the Cupertino
///    text field.
abstract class TextSelectionGestureDetectorBuilderDelegate {
  /// [GlobalKey] to the [EditableText] for which the
  /// [TextSelectionGestureDetectorBuilder] will build a [TextSelectionGestureDetector].
  GlobalKey<EditableTextState> get editableTextKey;

  /// Whether the text field should respond to force presses.
  bool get forcePressEnabled;

  /// Whether the user may select text in the text field.
  bool get selectionEnabled;
}

/// Builds a [TextSelectionGestureDetector] to wrap an [EditableText].
///
/// The class implements sensible defaults for many user interactions
/// with an [EditableText] (see the documentation of the various gesture handler
/// methods, e.g. [onTapDown], [onForcePressStart], etc.). Subclasses of
/// [TextSelectionGestureDetectorBuilder] can change the behavior performed in
/// responds to these gesture events by overriding the corresponding handler
/// methods of this class.
///
/// The resulting [TextSelectionGestureDetector] to wrap an [EditableText] is
/// obtained by calling [buildGestureDetector].
///
/// See also:
///
///  * [TextField], which uses a subclass to implement the Material-specific
///    gesture logic of an [EditableText].
///  * [CupertinoTextField], which uses a subclass to implement the
///    Cupertino-specific gesture logic of an [EditableText].
class TextSelectionGestureDetectorBuilder {
  /// Creates a [TextSelectionGestureDetectorBuilder].
  ///
  /// The [delegate] must not be null.
  TextSelectionGestureDetectorBuilder({
    required this.delegate,
  }) : assert(delegate != null);

  /// The delegate for this [TextSelectionGestureDetectorBuilder].
  ///
  /// The delegate provides the builder with information about what actions can
  /// currently be performed on the text field. Based on this, the builder adds
  /// the correct gesture handlers to the gesture detector.
  @protected
  final TextSelectionGestureDetectorBuilderDelegate delegate;

  /// Returns true if lastSecondaryTapDownPosition was on selection.
  bool get _lastSecondaryTapWasOnSelection {
    assert(renderEditable.lastSecondaryTapDownPosition != null);
    if (renderEditable.selection == null) {
      return false;
    }

    final TextPosition textPosition = renderEditable.getPositionForPoint(
      renderEditable.lastSecondaryTapDownPosition!,
    );

    return renderEditable.selection!.start <= textPosition.offset
        && renderEditable.selection!.end >= textPosition.offset;
  }

  // Expand the selection to the given global position.
  //
  // Either base or extent will be moved to the last tapped position, whichever
  // is closest. The selection will never shrink or pivot, only grow.
  //
  // If fromSelection is given, will expand from that selection instead of the
  // current selection in renderEditable.
  //
  // See also:
  //
  //   * [_extendSelection], which is similar but pivots the selection around
  //     the base.
  void _expandSelection(Offset offset, SelectionChangedCause cause, [TextSelection? fromSelection]) {
    assert(cause != null);
    assert(offset != null);
    assert(renderEditable.selection?.baseOffset != null);

    final TextPosition tappedPosition = renderEditable.getPositionForPoint(offset);
    final TextSelection selection = fromSelection ?? renderEditable.selection!;
    final bool baseIsCloser =
        (tappedPosition.offset - selection.baseOffset).abs()
        < (tappedPosition.offset - selection.extentOffset).abs();
    final TextSelection nextSelection = selection.copyWith(
      baseOffset: baseIsCloser ? selection.extentOffset : selection.baseOffset,
      extentOffset: tappedPosition.offset,
    );

    editableText.userUpdateTextEditingValue(
      editableText.textEditingValue.copyWith(
        selection: nextSelection,
      ),
      cause,
    );
  }

  // Extend the selection to the given global position.
  //
  // Holds the base in place and moves the extent.
  //
  // See also:
  //
  //   * [_expandSelection], which is similar but always increases the size of
  //     the selection.
  void _extendSelection(Offset offset, SelectionChangedCause cause) {
    assert(cause != null);
    assert(offset != null);
    assert(renderEditable.selection?.baseOffset != null);

    final TextPosition tappedPosition = renderEditable.getPositionForPoint(offset);
    final TextSelection selection = renderEditable.selection!;
    final TextSelection nextSelection = selection.copyWith(
      extentOffset: tappedPosition.offset,
    );

    editableText.userUpdateTextEditingValue(
      editableText.textEditingValue.copyWith(
        selection: nextSelection,
      ),
      cause,
    );
  }

  /// Whether to show the selection toolbar.
  ///
  /// It is based on the signal source when a [onTapDown] is called. This getter
  /// will return true if current [onTapDown] event is triggered by a touch or
  /// a stylus.
  bool get shouldShowSelectionToolbar => _shouldShowSelectionToolbar;
  bool _shouldShowSelectionToolbar = true;

  /// The [State] of the [EditableText] for which the builder will provide a
  /// [TextSelectionGestureDetector].
  @protected
  EditableTextState get editableText => delegate.editableTextKey.currentState!;

  /// The [RenderObject] of the [EditableText] for which the builder will
  /// provide a [TextSelectionGestureDetector].
  @protected
  RenderEditable get renderEditable => editableText.renderEditable;

  // The viewport offset pixels of the [RenderEditable] at the last drag start.
  double _dragStartViewportOffset = 0.0;

  // Returns true iff either shift key is currently down.
  bool get _isShiftPressed {
    return HardwareKeyboard.instance.logicalKeysPressed
      .any(<LogicalKeyboardKey>{
        LogicalKeyboardKey.shiftLeft,
        LogicalKeyboardKey.shiftRight,
      }.contains);
  }

  // True iff a tap + shift has been detected but the tap has not yet come up.
  bool _isShiftTapping = false;

  // For a shift + tap + drag gesture, the TextSelection at the point of the
  // tap. Mac uses this value to reset to the original selection when an
  // inversion of the base and offset happens.
  TextSelection? _shiftTapDragSelection;

  /// Handler for [TextSelectionGestureDetector.onTapDown].
  ///
  /// By default, it forwards the tap to [RenderEditable.handleTapDown] and sets
  /// [shouldShowSelectionToolbar] to true if the tap was initiated by a finger or stylus.
  ///
  /// See also:
  ///
  ///  * [TextSelectionGestureDetector.onTapDown], which triggers this callback.
  @protected
  void onTapDown(TapDownDetails details) {
    if (!delegate.selectionEnabled) {
      return;
    }
    renderEditable.handleTapDown(details);
    // The selection overlay should only be shown when the user is interacting
    // through a touch screen (via either a finger or a stylus). A mouse shouldn't
    // trigger the selection overlay.
    // For backwards-compatibility, we treat a null kind the same as touch.
    final PointerDeviceKind? kind = details.kind;
    // TODO(justinmc): Should a desktop platform show its selection toolbar when
    // receiving a tap event?  Say a Windows device with a touchscreen.
    // https://github.com/flutter/flutter/issues/106586
    _shouldShowSelectionToolbar = kind == null
      || kind == PointerDeviceKind.touch
      || kind == PointerDeviceKind.stylus;

    // Handle shift + click selection if needed.
    final bool isShiftPressedValid = _isShiftPressed && renderEditable.selection?.baseOffset != null;
    switch (defaultTargetPlatform) {
      case TargetPlatform.android:
      case TargetPlatform.fuchsia:
      case TargetPlatform.iOS:
        // On mobile platforms the selection is set on tap up.
        if (_isShiftTapping) {
          _isShiftTapping = false;
        }
        break;
      case TargetPlatform.macOS:
        // On macOS, a shift-tapped unfocused field expands from 0, not from the
        // previous selection.
        if (isShiftPressedValid) {
          _isShiftTapping = true;
          final TextSelection? fromSelection = renderEditable.hasFocus
              ? null
              : const TextSelection.collapsed(offset: 0);
          _expandSelection(
            details.globalPosition,
            SelectionChangedCause.tap,
            fromSelection,
          );
          return;
        }
        // On macOS, a tap/click places the selection in a precise position.
        // This differs from iOS/iPadOS, where if the gesture is done by a touch
        // then the selection moves to the closest word edge, instead of a
        // precise position.
        renderEditable.selectPosition(cause: SelectionChangedCause.tap);
        break;
      case TargetPlatform.linux:
      case TargetPlatform.windows:
        if (isShiftPressedValid) {
          _isShiftTapping = true;
          _extendSelection(details.globalPosition, SelectionChangedCause.tap);
          return;
        }
        renderEditable.selectPosition(cause: SelectionChangedCause.tap);
        break;
    }
  }

  /// Handler for [TextSelectionGestureDetector.onForcePressStart].
  ///
  /// By default, it selects the word at the position of the force press,
  /// if selection is enabled.
  ///
  /// This callback is only applicable when force press is enabled.
  ///
  /// See also:
  ///
  ///  * [TextSelectionGestureDetector.onForcePressStart], which triggers this
  ///    callback.
  @protected
  void onForcePressStart(ForcePressDetails details) {
    assert(delegate.forcePressEnabled);
    _shouldShowSelectionToolbar = true;
    if (delegate.selectionEnabled) {
      renderEditable.selectWordsInRange(
        from: details.globalPosition,
        cause: SelectionChangedCause.forcePress,
      );
    }
  }

  /// Handler for [TextSelectionGestureDetector.onForcePressEnd].
  ///
  /// By default, it selects words in the range specified in [details] and shows
  /// toolbar if it is necessary.
  ///
  /// This callback is only applicable when force press is enabled.
  ///
  /// See also:
  ///
  ///  * [TextSelectionGestureDetector.onForcePressEnd], which triggers this
  ///    callback.
  @protected
  void onForcePressEnd(ForcePressDetails details) {
    assert(delegate.forcePressEnabled);
    renderEditable.selectWordsInRange(
      from: details.globalPosition,
      cause: SelectionChangedCause.forcePress,
    );
    if (shouldShowSelectionToolbar) {
      editableText.showToolbar();
    }
  }

  /// Handler for [TextSelectionGestureDetector.onSingleTapUp].
  ///
  /// By default, it selects word edge if selection is enabled.
  ///
  /// See also:
  ///
  ///  * [TextSelectionGestureDetector.onSingleTapUp], which triggers
  ///    this callback.
  @protected
  void onSingleTapUp(TapUpDetails details) {
    if (delegate.selectionEnabled) {
      // Handle shift + click selection if needed.
      final bool isShiftPressedValid = _isShiftPressed && renderEditable.selection?.baseOffset != null;
      switch (defaultTargetPlatform) {
        case TargetPlatform.linux:
        case TargetPlatform.macOS:
        case TargetPlatform.windows:
          // On desktop platforms the selection is set on tap down.
          if (_isShiftTapping) {
            _isShiftTapping = false;
          }
          break;
        case TargetPlatform.android:
        case TargetPlatform.fuchsia:
          if (isShiftPressedValid) {
            _isShiftTapping = true;
            _extendSelection(details.globalPosition, SelectionChangedCause.tap);
            return;
          }
          renderEditable.selectPosition(cause: SelectionChangedCause.tap);
          break;
        case TargetPlatform.iOS:
          if (isShiftPressedValid) {
            // On iOS, a shift-tapped unfocused field expands from 0, not from
            // the previous selection.
            _isShiftTapping = true;
            final TextSelection? fromSelection = renderEditable.hasFocus
                ? null
                : const TextSelection.collapsed(offset: 0);
            _expandSelection(
              details.globalPosition,
              SelectionChangedCause.tap,
              fromSelection,
            );
            return;
          }
          switch (details.kind) {
            case PointerDeviceKind.mouse:
            case PointerDeviceKind.trackpad:
            case PointerDeviceKind.stylus:
            case PointerDeviceKind.invertedStylus:
              // Precise devices should place the cursor at a precise position.
              renderEditable.selectPosition(cause: SelectionChangedCause.tap);
              break;
            case PointerDeviceKind.touch:
            case PointerDeviceKind.unknown:
              // On iOS/iPadOS a touch tap places the cursor at the edge of the word.
              renderEditable.selectWordEdge(cause: SelectionChangedCause.tap);
              break;
          }
          break;
      }
    }
  }

  /// Handler for [TextSelectionGestureDetector.onSingleTapCancel].
  ///
  /// By default, it services as place holder to enable subclass override.
  ///
  /// See also:
  ///
  ///  * [TextSelectionGestureDetector.onSingleTapCancel], which triggers
  ///    this callback.
  @protected
  void onSingleTapCancel() {/* Subclass should override this method if needed. */}

  /// Handler for [TextSelectionGestureDetector.onSingleLongTapStart].
  ///
  /// By default, it selects text position specified in [details] if selection
  /// is enabled.
  ///
  /// See also:
  ///
  ///  * [TextSelectionGestureDetector.onSingleLongTapStart], which triggers
  ///    this callback.
  @protected
  void onSingleLongTapStart(LongPressStartDetails details) {
    if (delegate.selectionEnabled) {
      renderEditable.selectPositionAt(
        from: details.globalPosition,
        cause: SelectionChangedCause.longPress,
      );
    }
  }

  /// Handler for [TextSelectionGestureDetector.onSingleLongTapMoveUpdate].
  ///
  /// By default, it updates the selection location specified in [details] if
  /// selection is enabled.
  ///
  /// See also:
  ///
  ///  * [TextSelectionGestureDetector.onSingleLongTapMoveUpdate], which
  ///    triggers this callback.
  @protected
  void onSingleLongTapMoveUpdate(LongPressMoveUpdateDetails details) {
    if (delegate.selectionEnabled) {
      renderEditable.selectPositionAt(
        from: details.globalPosition,
        cause: SelectionChangedCause.longPress,
      );
    }
  }

  /// Handler for [TextSelectionGestureDetector.onSingleLongTapEnd].
  ///
  /// By default, it shows toolbar if necessary.
  ///
  /// See also:
  ///
  ///  * [TextSelectionGestureDetector.onSingleLongTapEnd], which triggers this
  ///    callback.
  @protected
  void onSingleLongTapEnd(LongPressEndDetails details) {
    if (shouldShowSelectionToolbar) {
      editableText.showToolbar();
    }
  }

  /// Handler for [TextSelectionGestureDetector.onSecondaryTap].
  ///
  /// By default, selects the word if possible and shows the toolbar.
  @protected
  void onSecondaryTap() {
    if (!delegate.selectionEnabled) {
      return;
    }
    switch (defaultTargetPlatform) {
      case TargetPlatform.iOS:
      case TargetPlatform.macOS:
        if (!_lastSecondaryTapWasOnSelection || !renderEditable.hasFocus) {
          renderEditable.selectWord(cause: SelectionChangedCause.tap);
        }
        if (shouldShowSelectionToolbar) {
          editableText.hideToolbar();
          editableText.showToolbar();
        }
        break;
      case TargetPlatform.android:
      case TargetPlatform.fuchsia:
      case TargetPlatform.linux:
      case TargetPlatform.windows:
        if (!renderEditable.hasFocus) {
          renderEditable.selectPosition(cause: SelectionChangedCause.tap);
        }
        editableText.toggleToolbar();
        break;
    }
  }

  /// Handler for [TextSelectionGestureDetector.onSecondaryTapDown].
  ///
  /// See also:
  ///
  ///  * [TextSelectionGestureDetector.onSecondaryTapDown], which triggers this
  ///    callback.
  ///  * [onSecondaryTap], which is typically called after this.
  @protected
  void onSecondaryTapDown(TapDownDetails details) {
    renderEditable.handleSecondaryTapDown(details);
    _shouldShowSelectionToolbar = true;
  }

  /// Handler for [TextSelectionGestureDetector.onDoubleTapDown].
  ///
  /// By default, it selects a word through [RenderEditable.selectWord] if
  /// selectionEnabled and shows toolbar if necessary.
  ///
  /// See also:
  ///
  ///  * [TextSelectionGestureDetector.onDoubleTapDown], which triggers this
  ///    callback.
  @protected
  void onDoubleTapDown(TapDownDetails details) {
    if (delegate.selectionEnabled) {
      renderEditable.selectWord(cause: SelectionChangedCause.tap);
      if (shouldShowSelectionToolbar) {
        editableText.showToolbar();
      }
    }
  }

  /// Handler for [TextSelectionGestureDetector.onDragSelectionStart].
  ///
  /// By default, it selects a text position specified in [details].
  ///
  /// See also:
  ///
  ///  * [TextSelectionGestureDetector.onDragSelectionStart], which triggers
  ///    this callback.
  @protected
  void onDragSelectionStart(DragStartDetails details) {
    if (!delegate.selectionEnabled) {
      return;
    }
    final PointerDeviceKind? kind = details.kind;
    _shouldShowSelectionToolbar = kind == null
      || kind == PointerDeviceKind.touch
      || kind == PointerDeviceKind.stylus;

    if (_isShiftPressed && renderEditable.selection != null && renderEditable.selection!.isValid) {
      _isShiftTapping = true;
      switch (defaultTargetPlatform) {
        case TargetPlatform.iOS:
        case TargetPlatform.macOS:
          _expandSelection(details.globalPosition, SelectionChangedCause.drag);
          break;
        case TargetPlatform.android:
        case TargetPlatform.fuchsia:
        case TargetPlatform.linux:
        case TargetPlatform.windows:
          _extendSelection(details.globalPosition, SelectionChangedCause.drag);
          break;
      }
      _shiftTapDragSelection = renderEditable.selection;
    } else {
      renderEditable.selectPositionAt(
        from: details.globalPosition,
        cause: SelectionChangedCause.drag,
      );
    }

    _dragStartViewportOffset = renderEditable.offset.pixels;
  }

  /// Handler for [TextSelectionGestureDetector.onDragSelectionUpdate].
  ///
  /// By default, it updates the selection location specified in the provided
  /// details objects.
  ///
  /// See also:
  ///
  ///  * [TextSelectionGestureDetector.onDragSelectionUpdate], which triggers
  ///    this callback./lib/src/material/text_field.dart
  @protected
  void onDragSelectionUpdate(DragStartDetails startDetails, DragUpdateDetails updateDetails) {
    if (!delegate.selectionEnabled) {
      return;
    }

    if (!_isShiftTapping) {
      // Adjust the drag start offset for possible viewport offset changes.
      final Offset startOffset = renderEditable.maxLines == 1
          ? Offset(renderEditable.offset.pixels - _dragStartViewportOffset, 0.0)
          : Offset(0.0, renderEditable.offset.pixels - _dragStartViewportOffset);

      return renderEditable.selectPositionAt(
        from: startDetails.globalPosition - startOffset,
        to: updateDetails.globalPosition,
        cause: SelectionChangedCause.drag,
      );
    }

    if (_shiftTapDragSelection!.isCollapsed
        || (defaultTargetPlatform != TargetPlatform.iOS
            && defaultTargetPlatform != TargetPlatform.macOS)) {
      return _extendSelection(updateDetails.globalPosition, SelectionChangedCause.drag);
    }

    // If the drag inverts the selection, Mac and iOS revert to the initial
    // selection.
    final TextSelection selection = editableText.textEditingValue.selection;
    final TextPosition nextExtent = renderEditable.getPositionForPoint(updateDetails.globalPosition);
    final bool isShiftTapDragSelectionForward =
        _shiftTapDragSelection!.baseOffset < _shiftTapDragSelection!.extentOffset;
    final bool isInverted = isShiftTapDragSelectionForward
        ? nextExtent.offset < _shiftTapDragSelection!.baseOffset
        : nextExtent.offset > _shiftTapDragSelection!.baseOffset;
    if (isInverted && selection.baseOffset == _shiftTapDragSelection!.baseOffset) {
      editableText.userUpdateTextEditingValue(
        editableText.textEditingValue.copyWith(
          selection: TextSelection(
            baseOffset: _shiftTapDragSelection!.extentOffset,
            extentOffset: nextExtent.offset,
          ),
        ),
        SelectionChangedCause.drag,
      );
    } else if (!isInverted
        && nextExtent.offset != _shiftTapDragSelection!.baseOffset
        && selection.baseOffset != _shiftTapDragSelection!.baseOffset) {
      editableText.userUpdateTextEditingValue(
        editableText.textEditingValue.copyWith(
          selection: TextSelection(
            baseOffset: _shiftTapDragSelection!.baseOffset,
            extentOffset: nextExtent.offset,
          ),
        ),
        SelectionChangedCause.drag,
      );
    } else {
      _extendSelection(updateDetails.globalPosition, SelectionChangedCause.drag);
    }
  }

  /// Handler for [TextSelectionGestureDetector.onDragSelectionEnd].
  ///
  /// By default, it simply cleans up the state used for handling certain
  /// built-in behaviors.
  ///
  /// See also:
  ///
  ///  * [TextSelectionGestureDetector.onDragSelectionEnd], which triggers this
  ///    callback.
  @protected
  void onDragSelectionEnd(DragEndDetails details) {
    if (_isShiftTapping) {
      _isShiftTapping = false;
      _shiftTapDragSelection = null;
    }
  }

  /// Returns a [TextSelectionGestureDetector] configured with the handlers
  /// provided by this builder.
  ///
  /// The [child] or its subtree should contain [EditableText].
  Widget buildGestureDetector({
    Key? key,
    HitTestBehavior? behavior,
    required Widget child,
  }) {
    return TextSelectionGestureDetector(
      key: key,
      onTapDown: onTapDown,
      onForcePressStart: delegate.forcePressEnabled ? onForcePressStart : null,
      onForcePressEnd: delegate.forcePressEnabled ? onForcePressEnd : null,
      onSecondaryTap: onSecondaryTap,
      onSecondaryTapDown: onSecondaryTapDown,
      onSingleTapUp: onSingleTapUp,
      onSingleTapCancel: onSingleTapCancel,
      onSingleLongTapStart: onSingleLongTapStart,
      onSingleLongTapMoveUpdate: onSingleLongTapMoveUpdate,
      onSingleLongTapEnd: onSingleLongTapEnd,
      onDoubleTapDown: onDoubleTapDown,
      onDragSelectionStart: onDragSelectionStart,
      onDragSelectionUpdate: onDragSelectionUpdate,
      onDragSelectionEnd: onDragSelectionEnd,
      behavior: behavior,
      child: child,
    );
  }
}

/// A gesture detector to respond to non-exclusive event chains for a text field.
///
/// An ordinary [GestureDetector] configured to handle events like tap and
/// double tap will only recognize one or the other. This widget detects both:
/// first the tap and then, if another tap down occurs within a time limit, the
/// double tap.
///
/// See also:
///
///  * [TextField], a Material text field which uses this gesture detector.
///  * [CupertinoTextField], a Cupertino text field which uses this gesture
///    detector.
class TextSelectionGestureDetector extends StatefulWidget {
  /// Create a [TextSelectionGestureDetector].
  ///
  /// Multiple callbacks can be called for one sequence of input gesture.
  /// The [child] parameter must not be null.
  const TextSelectionGestureDetector({
    super.key,
    this.onTapDown,
    this.onForcePressStart,
    this.onForcePressEnd,
    this.onSecondaryTap,
    this.onSecondaryTapDown,
    this.onSingleTapUp,
    this.onSingleTapCancel,
    this.onSingleLongTapStart,
    this.onSingleLongTapMoveUpdate,
    this.onSingleLongTapEnd,
    this.onDoubleTapDown,
    this.onDragSelectionStart,
    this.onDragSelectionUpdate,
    this.onDragSelectionEnd,
    this.behavior,
    required this.child,
  }) : assert(child != null);

  /// Called for every tap down including every tap down that's part of a
  /// double click or a long press, except touches that include enough movement
  /// to not qualify as taps (e.g. pans and flings).
  final GestureTapDownCallback? onTapDown;

  /// Called when a pointer has tapped down and the force of the pointer has
  /// just become greater than [ForcePressGestureRecognizer.startPressure].
  final GestureForcePressStartCallback? onForcePressStart;

  /// Called when a pointer that had previously triggered [onForcePressStart] is
  /// lifted off the screen.
  final GestureForcePressEndCallback? onForcePressEnd;

  /// Called for a tap event with the secondary mouse button.
  final GestureTapCallback? onSecondaryTap;

  /// Called for a tap down event with the secondary mouse button.
  final GestureTapDownCallback? onSecondaryTapDown;

  /// Called for each distinct tap except for every second tap of a double tap.
  /// For example, if the detector was configured with [onTapDown] and
  /// [onDoubleTapDown], three quick taps would be recognized as a single tap
  /// down, followed by a double tap down, followed by a single tap down.
  final GestureTapUpCallback? onSingleTapUp;

  /// Called for each touch that becomes recognized as a gesture that is not a
  /// short tap, such as a long tap or drag. It is called at the moment when
  /// another gesture from the touch is recognized.
  final GestureTapCancelCallback? onSingleTapCancel;

  /// Called for a single long tap that's sustained for longer than
  /// [kLongPressTimeout] but not necessarily lifted. Not called for a
  /// double-tap-hold, which calls [onDoubleTapDown] instead.
  final GestureLongPressStartCallback? onSingleLongTapStart;

  /// Called after [onSingleLongTapStart] when the pointer is dragged.
  final GestureLongPressMoveUpdateCallback? onSingleLongTapMoveUpdate;

  /// Called after [onSingleLongTapStart] when the pointer is lifted.
  final GestureLongPressEndCallback? onSingleLongTapEnd;

  /// Called after a momentary hold or a short tap that is close in space and
  /// time (within [kDoubleTapTimeout]) to a previous short tap.
  final GestureTapDownCallback? onDoubleTapDown;

  /// Called when a mouse starts dragging to select text.
  final GestureDragStartCallback? onDragSelectionStart;

  /// Called repeatedly as a mouse moves while dragging.
  ///
  /// The frequency of calls is throttled to avoid excessive text layout
  /// operations in text fields. The throttling is controlled by the constant
  /// [_kDragSelectionUpdateThrottle].
  final DragSelectionUpdateCallback? onDragSelectionUpdate;

  /// Called when a mouse that was previously dragging is released.
  final GestureDragEndCallback? onDragSelectionEnd;

  /// How this gesture detector should behave during hit testing.
  ///
  /// This defaults to [HitTestBehavior.deferToChild].
  final HitTestBehavior? behavior;

  /// Child below this widget.
  final Widget child;

  @override
  State<StatefulWidget> createState() => _TextSelectionGestureDetectorState();
}

class _TextSelectionGestureDetectorState extends State<TextSelectionGestureDetector> {
  // Counts down for a short duration after a previous tap. Null otherwise.
  Timer? _doubleTapTimer;
  Offset? _lastTapOffset;
  // True if a second tap down of a double tap is detected. Used to discard
  // subsequent tap up / tap hold of the same tap.
  bool _isDoubleTap = false;

  @override
  void dispose() {
    _doubleTapTimer?.cancel();
    _dragUpdateThrottleTimer?.cancel();
    super.dispose();
  }

  // The down handler is force-run on success of a single tap and optimistically
  // run before a long press success.
  void _handleTapDown(TapDownDetails details) {
    widget.onTapDown?.call(details);
    // This isn't detected as a double tap gesture in the gesture recognizer
    // because it's 2 single taps, each of which may do different things depending
    // on whether it's a single tap, the first tap of a double tap, the second
    // tap held down, a clean double tap etc.
    if (_doubleTapTimer != null && _isWithinDoubleTapTolerance(details.globalPosition)) {
      // If there was already a previous tap, the second down hold/tap is a
      // double tap down.
      widget.onDoubleTapDown?.call(details);

      _doubleTapTimer!.cancel();
      _doubleTapTimeout();
      _isDoubleTap = true;
    }
  }

  void _handleTapUp(TapUpDetails details) {
    if (!_isDoubleTap) {
      widget.onSingleTapUp?.call(details);
      _lastTapOffset = details.globalPosition;
      _doubleTapTimer = Timer(kDoubleTapTimeout, _doubleTapTimeout);
    }
    _isDoubleTap = false;
  }

  void _handleTapCancel() {
    widget.onSingleTapCancel?.call();
  }

  DragStartDetails? _lastDragStartDetails;
  DragUpdateDetails? _lastDragUpdateDetails;
  Timer? _dragUpdateThrottleTimer;

  void _handleDragStart(DragStartDetails details) {
    assert(_lastDragStartDetails == null);
    _lastDragStartDetails = details;
    widget.onDragSelectionStart?.call(details);
  }

  void _handleDragUpdate(DragUpdateDetails details) {
    _lastDragUpdateDetails = details;
    // Only schedule a new timer if there's no one pending.
    _dragUpdateThrottleTimer ??= Timer(_kDragSelectionUpdateThrottle, _handleDragUpdateThrottled);
  }

  /// Drag updates are being throttled to avoid excessive text layouts in text
  /// fields. The frequency of invocations is controlled by the constant
  /// [_kDragSelectionUpdateThrottle].
  ///
  /// Once the drag gesture ends, any pending drag update will be fired
  /// immediately. See [_handleDragEnd].
  void _handleDragUpdateThrottled() {
    assert(_lastDragStartDetails != null);
    assert(_lastDragUpdateDetails != null);
    widget.onDragSelectionUpdate?.call(_lastDragStartDetails!, _lastDragUpdateDetails!);
    _dragUpdateThrottleTimer = null;
    _lastDragUpdateDetails = null;
  }

  void _handleDragEnd(DragEndDetails details) {
    assert(_lastDragStartDetails != null);
    if (_dragUpdateThrottleTimer != null) {
      // If there's already an update scheduled, trigger it immediately and
      // cancel the timer.
      _dragUpdateThrottleTimer!.cancel();
      _handleDragUpdateThrottled();
    }
    widget.onDragSelectionEnd?.call(details);
    _dragUpdateThrottleTimer = null;
    _lastDragStartDetails = null;
    _lastDragUpdateDetails = null;
  }

  void _forcePressStarted(ForcePressDetails details) {
    _doubleTapTimer?.cancel();
    _doubleTapTimer = null;
    widget.onForcePressStart?.call(details);
  }

  void _forcePressEnded(ForcePressDetails details) {
    widget.onForcePressEnd?.call(details);
  }

  void _handleLongPressStart(LongPressStartDetails details) {
    if (!_isDoubleTap && widget.onSingleLongTapStart != null) {
      widget.onSingleLongTapStart!(details);
    }
  }

  void _handleLongPressMoveUpdate(LongPressMoveUpdateDetails details) {
    if (!_isDoubleTap && widget.onSingleLongTapMoveUpdate != null) {
      widget.onSingleLongTapMoveUpdate!(details);
    }
  }

  void _handleLongPressEnd(LongPressEndDetails details) {
    if (!_isDoubleTap && widget.onSingleLongTapEnd != null) {
      widget.onSingleLongTapEnd!(details);
    }
    _isDoubleTap = false;
  }

  void _doubleTapTimeout() {
    _doubleTapTimer = null;
    _lastTapOffset = null;
  }

  bool _isWithinDoubleTapTolerance(Offset secondTapOffset) {
    assert(secondTapOffset != null);
    if (_lastTapOffset == null) {
      return false;
    }

    final Offset difference = secondTapOffset - _lastTapOffset!;
    return difference.distance <= kDoubleTapSlop;
  }

  @override
  Widget build(BuildContext context) {
    final Map<Type, GestureRecognizerFactory> gestures = <Type, GestureRecognizerFactory>{};

    gestures[TapGestureRecognizer] = GestureRecognizerFactoryWithHandlers<TapGestureRecognizer>(
      () => TapGestureRecognizer(debugOwner: this),
      (TapGestureRecognizer instance) {
        instance
          ..onSecondaryTap = widget.onSecondaryTap
          ..onSecondaryTapDown = widget.onSecondaryTapDown
          ..onTapDown = _handleTapDown
          ..onTapUp = _handleTapUp
          ..onTapCancel = _handleTapCancel;
      },
    );

    if (widget.onSingleLongTapStart != null ||
        widget.onSingleLongTapMoveUpdate != null ||
        widget.onSingleLongTapEnd != null) {
      gestures[LongPressGestureRecognizer] = GestureRecognizerFactoryWithHandlers<LongPressGestureRecognizer>(
        () => LongPressGestureRecognizer(debugOwner: this, kind: PointerDeviceKind.touch),
        (LongPressGestureRecognizer instance) {
          instance
            ..onLongPressStart = _handleLongPressStart
            ..onLongPressMoveUpdate = _handleLongPressMoveUpdate
            ..onLongPressEnd = _handleLongPressEnd;
        },
      );
    }

    if (widget.onDragSelectionStart != null ||
        widget.onDragSelectionUpdate != null ||
        widget.onDragSelectionEnd != null) {
      gestures[PanGestureRecognizer] = GestureRecognizerFactoryWithHandlers<PanGestureRecognizer>(
        () => PanGestureRecognizer(debugOwner: this, supportedDevices: <PointerDeviceKind>{ PointerDeviceKind.mouse }),
        (PanGestureRecognizer instance) {
          instance
            // Text selection should start from the position of the first pointer
            // down event.
            ..dragStartBehavior = DragStartBehavior.down
            ..onStart = _handleDragStart
            ..onUpdate = _handleDragUpdate
            ..onEnd = _handleDragEnd;
        },
      );
    }

    if (widget.onForcePressStart != null || widget.onForcePressEnd != null) {
      gestures[ForcePressGestureRecognizer] = GestureRecognizerFactoryWithHandlers<ForcePressGestureRecognizer>(
        () => ForcePressGestureRecognizer(debugOwner: this),
        (ForcePressGestureRecognizer instance) {
          instance
            ..onStart = widget.onForcePressStart != null ? _forcePressStarted : null
            ..onEnd = widget.onForcePressEnd != null ? _forcePressEnded : null;
        },
      );
    }

    return RawGestureDetector(
      gestures: gestures,
      excludeFromSemantics: true,
      behavior: widget.behavior,
      child: widget.child,
    );
  }
}

/// A [ValueNotifier] whose [value] indicates whether the current contents of
/// the clipboard can be pasted.
///
/// The contents of the clipboard can only be read asynchronously, via
/// [Clipboard.getData], so this maintains a value that can be used
/// synchronously. Call [update] to asynchronously update value if needed.
class ClipboardStatusNotifier extends ValueNotifier<ClipboardStatus> with WidgetsBindingObserver {
  /// Create a new ClipboardStatusNotifier.
  ClipboardStatusNotifier({
    ClipboardStatus value = ClipboardStatus.unknown,
  }) : super(value);

  bool _disposed = false;
  // TODO(chunhtai): remove this getter once migration is done.
  // https://github.com/flutter/flutter/issues/99360
  /// True if this instance has been disposed.
  bool get disposed => _disposed;

  /// Check the [Clipboard] and update [value] if needed.
  Future<void> update() async {
    if (_disposed) {
      return;
    }

    final bool hasStrings;
    try {
      hasStrings = await Clipboard.hasStrings();
    } catch (exception, stack) {
      FlutterError.reportError(FlutterErrorDetails(
        exception: exception,
        stack: stack,
        library: 'widget library',
        context: ErrorDescription('while checking if the clipboard has strings'),
      ));
      // In the case of an error from the Clipboard API, set the value to
      // unknown so that it will try to update again later.
      if (_disposed || value == ClipboardStatus.unknown) {
        return;
      }
      value = ClipboardStatus.unknown;
      return;
    }

    final ClipboardStatus nextStatus = hasStrings
        ? ClipboardStatus.pasteable
        : ClipboardStatus.notPasteable;

    if (_disposed || nextStatus == value) {
      return;
    }
    value = nextStatus;
  }

  @override
  void addListener(VoidCallback listener) {
    if (!hasListeners) {
      WidgetsBinding.instance.addObserver(this);
    }
    if (value == ClipboardStatus.unknown) {
      update();
    }
    super.addListener(listener);
  }

  @override
  void removeListener(VoidCallback listener) {
    super.removeListener(listener);
    if (!_disposed && !hasListeners) {
      WidgetsBinding.instance.removeObserver(this);
    }
  }

  @override
  void didChangeAppLifecycleState(AppLifecycleState state) {
    switch (state) {
      case AppLifecycleState.resumed:
        update();
        break;
      case AppLifecycleState.detached:
      case AppLifecycleState.inactive:
      case AppLifecycleState.paused:
        // Nothing to do.
    }
  }

  @override
  void dispose() {
    WidgetsBinding.instance.removeObserver(this);
    _disposed = true;
    super.dispose();
  }
}

/// An enumeration of the status of the content on the user's clipboard.
enum ClipboardStatus {
  /// The clipboard content can be pasted, such as a String of nonzero length.
  pasteable,

  /// The status of the clipboard is unknown. Since getting clipboard data is
  /// asynchronous (see [Clipboard.getData]), this status often exists while
  /// waiting to receive the clipboard contents for the first time.
  unknown,

  /// The content on the clipboard is not pasteable, such as when it is empty.
  notPasteable,
}

/// [TextSelectionControls] that specifically do not manage the toolbar in order
/// to leave that to [EditableText.contextMenuBuilder].
@Deprecated(
  'Use `TextSelectionControls`. '
  'This feature was deprecated after v2.12.0-4.1.pre.',
)
mixin TextSelectionHandleControls on TextSelectionControls {
  @override
  Widget buildToolbar(
    BuildContext context,
    Rect globalEditableRegion,
    double textLineHeight,
    Offset selectionMidpoint,
    List<TextSelectionPoint> endpoints,
    TextSelectionDelegate delegate,
    ClipboardStatusNotifier? clipboardStatus,
    Offset? lastSecondaryTapDownPosition,
  ) => const SizedBox.shrink();

  @override
  bool canCut(TextSelectionDelegate delegate) => false;

  @override
  bool canCopy(TextSelectionDelegate delegate) => false;

  @override
  bool canPaste(TextSelectionDelegate delegate) => false;

  @override
  bool canSelectAll(TextSelectionDelegate delegate) => false;

  @override
  void handleCut(TextSelectionDelegate delegate, [ClipboardStatusNotifier? clipboardStatus]) {}

  @override
  void handleCopy(TextSelectionDelegate delegate, [ClipboardStatusNotifier? clipboardStatus]) {}

  @override
  Future<void> handlePaste(TextSelectionDelegate delegate) async {}

  @override
  void handleSelectAll(TextSelectionDelegate delegate) {}
}<|MERGE_RESOLUTION|>--- conflicted
+++ resolved
@@ -110,19 +110,13 @@
   /// The [textLineHeight] parameter is the [RenderEditable.preferredLineHeight]
   /// of the [RenderEditable] we are building a toolbar for.
   ///
-<<<<<<< HEAD
-  /// The [position] is a general calculation midpoint parameter of the toolbar.
-  /// If you want more detailed position information, can use [endpoints]
-  /// to calculate it.
+  /// The [selectionMidpoint] parameter is a general calculation midpoint
+  /// parameter of the toolbar. More detailed position information
+  /// is computable from the [endpoints] parameter.
   @Deprecated(
     'Use `contextMenuBuilder` instead. '
     'This feature was deprecated after v2.12.0-4.1.pre.',
   )
-=======
-  /// The [selectionMidpoint] parameter is a general calculation midpoint
-  /// parameter of the toolbar. More detailed position information
-  /// is computable from the [endpoints] parameter.
->>>>>>> dce82f7e
   Widget buildToolbar(
     BuildContext context,
     Rect globalEditableRegion,
