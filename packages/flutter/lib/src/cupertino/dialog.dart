--- conflicted
+++ resolved
@@ -45,23 +45,15 @@
 );
 
 const double _kCupertinoDialogWidth = 270.0;
-<<<<<<< HEAD
 
 // _kCupertinoDialogBlurOverlayDecoration is applied to the blurred backdrop to
 // lighten the blurred image. Brightening is done to counteract the dark modal
 // barrier that appears behind the dialog. The overlay blend mode does the
 // brightening. The white color doesn't paint any white, it's just the basis
 // for the overlay blend mode.
-const BoxDecoration _kCupertinoDialogBlurOverlayDecoration = const BoxDecoration(
+const BoxDecoration _kCupertinoDialogBlurOverlayDecoration = BoxDecoration(
   color: CupertinoColors.white,
   backgroundBlendMode: BlendMode.overlay,
-=======
-const BoxDecoration _kCupertinoDialogFrontFillDecoration = BoxDecoration(
-  color: Color(0xccffffff),
-);
-const BoxDecoration _kCupertinoDialogBackFill = BoxDecoration(
-  color: Color(0x77ffffff),
->>>>>>> 834fb7b9
 );
 
 const double _kEdgePadding = 20.0;
@@ -69,24 +61,18 @@
 const double _kDialogCornerRadius = 12.0;
 const double _kDividerThickness = 1.0;
 
-<<<<<<< HEAD
 // Translucent white that is painted on top of the blurred backdrop as the
 // dialog's background color.
-const Color _kDialogColor = const Color(0xC0FFFFFF);
+const Color _kDialogColor = Color(0xC0FFFFFF);
 
 // Translucent white that is painted on top of the blurred backdrop as the
 // background color of a pressed button.
-const Color _kDialogPressedColor = const Color(0x70FFFFFF);
+const Color _kDialogPressedColor = Color(0x70FFFFFF);
 
 // Translucent white that is painted on top of the blurred backdrop in the
 // gap areas between the content section and actions section, as well as between
 // buttons.
-const Color _kButtonDividerColor = const Color(0x40FFFFFF);
-=======
-// TODO(gspencer): This color isn't correct. Instead, we should carve a hole in
-// the dialog and show more of the background.
-const Color _kButtonDividerColor = Color(0xffd5d5d5);
->>>>>>> 834fb7b9
+const Color _kButtonDividerColor = Color(0x40FFFFFF);
 
 /// An iOS-style dialog.
 ///
@@ -116,7 +102,6 @@
   Widget build(BuildContext context) {
     return new Center(
       child: new ClipRRect(
-<<<<<<< HEAD
         borderRadius: BorderRadius.circular(_kDialogCornerRadius),
         child: new BackdropFilter(
           filter: new ImageFilter.blur(sigmaX: 10.0, sigmaY: 10.0),
@@ -124,21 +109,6 @@
             width: _kCupertinoDialogWidth,
             decoration: _kCupertinoDialogBlurOverlayDecoration,
             child: child,
-=======
-        borderRadius: const BorderRadius.all(Radius.circular(12.0)),
-        child: new DecoratedBox(
-          // To get the effect, 2 white fills are needed. One blended with the
-          // background before applying the blur and one overlaid on top of
-          // the blur.
-          decoration: _kCupertinoDialogBackFill,
-          child: new BackdropFilter(
-            filter: new ImageFilter.blur(sigmaX: 10.0, sigmaY: 10.0),
-            child: new Container(
-              width: _kCupertinoDialogWidth,
-              decoration: _kCupertinoDialogFrontFillDecoration,
-              child: child,
-            ),
->>>>>>> 834fb7b9
           ),
         ),
       ),
@@ -234,15 +204,10 @@
         scrollController: scrollController,
       );
       children.add(new Flexible(flex: 3, child: titleSection));
-<<<<<<< HEAD
       if (actions.isNotEmpty) {
         // If both sections have content, place padding between them.
-        children.add(const Padding(padding: const EdgeInsets.only(top: 8.0)));
+        children.add(const Padding(padding: EdgeInsets.only(top: 8.0)));
       }
-=======
-      // Add padding between the sections.
-      children.add(const Padding(padding: EdgeInsets.only(top: 8.0)));
->>>>>>> 834fb7b9
     }
 
     return new Container(
