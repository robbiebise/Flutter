--- conflicted
+++ resolved
@@ -21,21 +21,11 @@
 const Duration _kDropdownMenuDuration = Duration(milliseconds: 300);
 const double _kMenuItemHeight = 48.0;
 const double _kDenseButtonHeight = 24.0;
-<<<<<<< HEAD
-const EdgeInsets _kMenuItemPadding = const EdgeInsets.symmetric(horizontal: 16.0);
-const EdgeInsetsGeometry _kAlignedButtonPadding =
-    const EdgeInsetsDirectional.only(start: 16.0, end: 4.0);
-const EdgeInsets _kUnalignedButtonPadding = EdgeInsets.zero;
-const EdgeInsets _kAlignedMenuMargin = EdgeInsets.zero;
-const EdgeInsetsGeometry _kUnalignedMenuMargin =
-    const EdgeInsetsDirectional.only(start: 16.0, end: 24.0);
-=======
 const EdgeInsets _kMenuItemPadding = EdgeInsets.symmetric(horizontal: 16.0);
 const EdgeInsetsGeometry _kAlignedButtonPadding = EdgeInsetsDirectional.only(start: 16.0, end: 4.0);
 const EdgeInsets _kUnalignedButtonPadding = EdgeInsets.zero;
 const EdgeInsets _kAlignedMenuMargin = EdgeInsets.zero;
 const EdgeInsetsGeometry _kUnalignedMenuMargin = EdgeInsetsDirectional.only(start: 16.0, end: 24.0);
->>>>>>> f1967485
 
 class _DropdownMenuPainter extends CustomPainter {
   _DropdownMenuPainter({
@@ -43,17 +33,6 @@
     this.elevation,
     this.selectedIndex,
     this.resize,
-<<<<<<< HEAD
-  })  : _painter = new BoxDecoration(
-                // If you add an image here, you must provide a real
-                // configuration in the paint() function and you must provide some sort
-                // of onChanged callback here.
-                color: color,
-                borderRadius: new BorderRadius.circular(2.0),
-                boxShadow: kElevationToShadow[elevation])
-            .createBoxPainter(),
-        super(repaint: resize);
-=======
   }) : _painter = BoxDecoration(
          // If you add an image here, you must provide a real
          // configuration in the paint() function and you must provide some sort
@@ -63,7 +42,6 @@
          boxShadow: kElevationToShadow[elevation]
        ).createBoxPainter(),
        super(repaint: resize);
->>>>>>> f1967485
 
   final Color color;
   final int elevation;
@@ -85,12 +63,7 @@
       end: size.height,
     );
 
-<<<<<<< HEAD
-    final Rect rect =
-        new Rect.fromLTRB(0.0, top.evaluate(resize), size.width, bottom.evaluate(resize));
-=======
     final Rect rect = Rect.fromLTRB(0.0, top.evaluate(resize), size.width, bottom.evaluate(resize));
->>>>>>> f1967485
 
     _painter.paint(canvas, rect.topLeft, ImageConfiguration(size: rect.size));
   }
@@ -188,15 +161,9 @@
             child: route.items[itemIndex],
           ),
           onTap: () => Navigator.pop(
-<<<<<<< HEAD
-                context,
-                new _DropdownRouteResult<T>(route.items[itemIndex].value),
-              ),
-=======
             context,
             _DropdownRouteResult<T>(route.items[itemIndex].value),
           ),
->>>>>>> f1967485
         ),
       ));
     }
@@ -390,12 +357,8 @@
       padding: padding.resolve(textDirection),
     );
 
-<<<<<<< HEAD
-    if (theme != null) menu = new Theme(data: theme, child: menu);
-=======
     if (theme != null)
       menu = Theme(data: theme, child: menu);
->>>>>>> f1967485
 
     return MediaQuery.removePadding(
       context: context,
@@ -524,15 +487,9 @@
     this.style,
     this.iconSize = 24.0,
     this.isDense = false,
-<<<<<<< HEAD
-  })  : assert(items == null ||
-            value == null ||
-            items.where((DropdownMenuItem<T> item) => item.value == value).length == 1),
-=======
     this.isExpanded = false,
   }) : assert(items != null),
        assert(value == null || items.where((DropdownMenuItem<T> item) => item.value == value).length == 1),
->>>>>>> f1967485
       super(key: key);
 
   /// The list of possible items to select among.
@@ -706,22 +663,14 @@
 
     // The width of the button and the menu are defined by the widest
     // item and the width of the hint.
-<<<<<<< HEAD
     final List<Widget> items = _enabled ? List<Widget>.from(widget.items) : <Widget>[];
-=======
-    final List<Widget> items = List<Widget>.from(widget.items);
->>>>>>> f1967485
     int hintIndex;
     if (widget.hint != null || (!_enabled && widget.disabledHint != null)) {
       hintIndex = items.length;
       items.add(DefaultTextStyle(
         style: _textStyle.copyWith(color: Theme.of(context).hintColor),
         child: IgnorePointer(
-<<<<<<< HEAD
           child: _enabled ? widget.hint : widget.disabledHint ?? widget.hint,
-=======
-          child: widget.hint,
->>>>>>> f1967485
           ignoringSemantics: false,
         ),
       ));
@@ -734,7 +683,7 @@
     // If value is null (then _selectedIndex is null) then we display
     // the hint or nothing at all.
     final IndexedStack innerItemsWidget = IndexedStack(
-      index: _selectedIndex ?? hintIndex,
+      index: _enabled ? (_selectedIndex ?? hintIndex) : hintIndex,
       alignment: AlignmentDirectional.centerStart,
       children: items,
     );
@@ -748,20 +697,8 @@
           mainAxisAlignment: MainAxisAlignment.spaceBetween,
           mainAxisSize: MainAxisSize.min,
           children: <Widget>[
-<<<<<<< HEAD
-            // If value is null (then _selectedIndex is null) or if disabled then we display
-            // the hint or nothing at all.
-            new IndexedStack(
-              index: _enabled ? (_selectedIndex ?? hintIndex) : hintIndex,
-              alignment: AlignmentDirectional.centerStart,
-              children: items,
-            ),
-            new Icon(
-              Icons.arrow_drop_down,
-=======
             widget.isExpanded ? Expanded(child: innerItemsWidget) : innerItemsWidget,
             Icon(Icons.arrow_drop_down,
->>>>>>> f1967485
               size: widget.iconSize,
               // These colors are not defined in the Material Design spec.
               color: _downArrowColor,
@@ -783,20 +720,6 @@
             child: Container(
               height: 1.0,
               decoration: const BoxDecoration(
-<<<<<<< HEAD
-                  border: const Border(
-                    bottom: const BorderSide(color: const Color(0xFFBDBDBD), width: 0.0))),
-            ),
-          ),
-        ],
-      );
-    }
-
-    return new GestureDetector(
-      onTap: _enabled ? _handleTap : null,
-      behavior: HitTestBehavior.opaque,
-      child: result,
-=======
                 border: Border(bottom: BorderSide(color: Color(0xFFBDBDBD), width: 0.0))
               ),
             ),
@@ -808,11 +731,10 @@
     return Semantics(
       button: true,
       child: GestureDetector(
-        onTap: _handleTap,
+        onTap: _enabled ? _handleTap : null,
         behavior: HitTestBehavior.opaque,
         child: result
       ),
->>>>>>> f1967485
     );
   }
 }