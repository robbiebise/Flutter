// Copyright 2014 The Flutter Authors. All rights reserved.
// Use of this source code is governed by a BSD-style license that can be
// found in the LICENSE file.

import 'package:args/args.dart';
import 'package:args/command_runner.dart';
import 'package:file/file.dart';
import 'package:meta/meta.dart';
import 'package:package_config/package_config_types.dart';

import '../application_package.dart';
import '../base/common.dart';
import '../base/context.dart';
import '../base/io.dart' as io;
import '../base/os.dart';
import '../base/user_messages.dart';
import '../base/utils.dart';
import '../build_info.dart';
import '../build_system/build_system.dart';
import '../bundle.dart' as bundle;
import '../cache.dart';
import '../convert.dart';
import '../dart/generate_synthetic_packages.dart';
import '../dart/package_map.dart';
import '../dart/pub.dart';
import '../device.dart';
import '../features.dart';
import '../globals.dart' as globals;
import '../project.dart';
import '../reporting/reporting.dart';
import '../web/compile.dart';
import 'flutter_command_runner.dart';
import 'target_devices.dart';

export '../cache.dart' show DevelopmentArtifact;

enum ExitStatus {
  success,
  warning,
  fail,
  killed,
}

/// [FlutterCommand]s' subclasses' [FlutterCommand.runCommand] can optionally
/// provide a [FlutterCommandResult] to furnish additional information for
/// analytics.
class FlutterCommandResult {
  const FlutterCommandResult(
    this.exitStatus, {
    this.timingLabelParts,
    this.endTimeOverride,
  });

  /// A command that succeeded. It is used to log the result of a command invocation.
  factory FlutterCommandResult.success() {
    return const FlutterCommandResult(ExitStatus.success);
  }

  /// A command that exited with a warning. It is used to log the result of a command invocation.
  factory FlutterCommandResult.warning() {
    return const FlutterCommandResult(ExitStatus.warning);
  }

  /// A command that failed. It is used to log the result of a command invocation.
  factory FlutterCommandResult.fail() {
    return const FlutterCommandResult(ExitStatus.fail);
  }

  final ExitStatus exitStatus;

  /// Optional data that can be appended to the timing event.
  /// https://developers.google.com/analytics/devguides/collection/analyticsjs/field-reference#timingLabel
  /// Do not add PII.
  final List<String?>? timingLabelParts;

  /// Optional epoch time when the command's non-interactive wait time is
  /// complete during the command's execution. Use to measure user perceivable
  /// latency without measuring user interaction time.
  ///
  /// [FlutterCommand] will automatically measure and report the command's
  /// complete time if not overridden.
  final DateTime? endTimeOverride;

  @override
  String toString() {
    switch (exitStatus) {
      case ExitStatus.success:
        return 'success';
      case ExitStatus.warning:
        return 'warning';
      case ExitStatus.fail:
        return 'fail';
      case ExitStatus.killed:
        return 'killed';
    }
  }
}

/// Common flutter command line options.
class FlutterOptions {
  static const String kExtraFrontEndOptions = 'extra-front-end-options';
  static const String kExtraGenSnapshotOptions = 'extra-gen-snapshot-options';
  static const String kEnableExperiment = 'enable-experiment';
  static const String kFileSystemRoot = 'filesystem-root';
  static const String kFileSystemScheme = 'filesystem-scheme';
  static const String kSplitDebugInfoOption = 'split-debug-info';
  static const String kDartObfuscationOption = 'obfuscate';
  static const String kDartDefinesOption = 'dart-define';
  static const String kDartDefineFromFileOption = 'dart-define-from-file';
  static const String kBundleSkSLPathOption = 'bundle-sksl-path';
  static const String kPerformanceMeasurementFile = 'performance-measurement-file';
  static const String kDeviceUser = 'device-user';
  static const String kDeviceTimeout = 'device-timeout';
  static const String kAnalyzeSize = 'analyze-size';
  static const String kCodeSizeDirectory = 'code-size-directory';
  static const String kAndroidGradleDaemon = 'android-gradle-daemon';
  static const String kDeferredComponents = 'deferred-components';
  static const String kAndroidProjectArgs = 'android-project-arg';
  static const String kInitializeFromDill = 'initialize-from-dill';
  static const String kAssumeInitializeFromDillUpToDate = 'assume-initialize-from-dill-up-to-date';
  static const String kFatalWarnings = 'fatal-warnings';
  static const String kUseApplicationBinary = 'use-application-binary';
  static const String kWebBrowserFlag = 'web-browser-flag';
  static const String kWebRendererFlag = 'web-renderer';
}

/// flutter command categories for usage.
class FlutterCommandCategory {
  static const String sdk = 'Flutter SDK';
  static const String project = 'Project';
  static const String tools = 'Tools & Devices';
}

abstract class FlutterCommand extends Command<void> {
  /// The currently executing command (or sub-command).
  ///
  /// Will be `null` until the top-most command has begun execution.
  static FlutterCommand? get current => context.get<FlutterCommand>();

  /// The option name for a custom VM Service port.
  static const String vmServicePortOption = 'vm-service-port';

  /// The option name for a custom VM Service port.
  static const String observatoryPortOption = 'observatory-port';

  /// The option name for a custom DevTools server address.
  static const String kDevToolsServerAddress = 'devtools-server-address';

  /// The flag name for whether to launch the DevTools or not.
  static const String kEnableDevTools = 'devtools';

  /// The flag name for whether or not to use ipv6.
  static const String ipv6Flag = 'ipv6';

  /// Maps command line web renderer strings to the corresponding web renderer mode
  static const Map<String, WebRendererMode> _webRendererModeMap =
  <String, WebRendererMode> {
    'auto': WebRendererMode.autoDetect,
    'canvaskit': WebRendererMode.canvaskit,
    'html': WebRendererMode.html,
  };

  /// The map used to convert web renderer mode to a List of dart-defines.
  static const Map<WebRendererMode, Iterable<String>> _webRendererDartDefines =
  <WebRendererMode, Iterable<String>> {
    WebRendererMode.autoDetect: <String>[
      'FLUTTER_WEB_AUTO_DETECT=true',
    ],
    WebRendererMode.canvaskit: <String>[
      'FLUTTER_WEB_AUTO_DETECT=false',
      'FLUTTER_WEB_USE_SKIA=true',
    ],
    WebRendererMode.html: <String>[
      'FLUTTER_WEB_AUTO_DETECT=false',
      'FLUTTER_WEB_USE_SKIA=false',
    ],
  };

  @override
  ArgParser get argParser => _argParser;
  final ArgParser _argParser = ArgParser(
    usageLineLength: globals.outputPreferences.wrapText ? globals.outputPreferences.wrapColumn : null,
  );

  @override
  FlutterCommandRunner? get runner => super.runner as FlutterCommandRunner?;

  bool _requiresPubspecYaml = false;

  /// Whether this command uses the 'target' option.
  bool _usesTargetOption = false;

  bool _usesPubOption = false;

  bool _usesPortOption = false;

  bool _usesIpv6Flag = false;

  bool _usesFatalWarnings = false;

  DeprecationBehavior get deprecationBehavior => DeprecationBehavior.none;

  bool get shouldRunPub => _usesPubOption && boolArg('pub');

  bool get shouldUpdateCache => true;

  bool get deprecated => false;

  @override
  bool get hidden => deprecated;

  bool _excludeDebug = false;
  bool _excludeRelease = false;

  void requiresPubspecYaml() {
    _requiresPubspecYaml = true;
  }

  void usesWebOptions({ required bool verboseHelp }) {
    argParser.addOption('web-hostname',
      defaultsTo: 'localhost',
      help:
        'The hostname that the web sever will use to resolve an IP to serve '
        'from. The unresolved hostname is used to launch Chrome when using '
        'the chrome Device. The name "any" may also be used to serve on any '
        'IPV4 for either the Chrome or web-server device.',
      hide: !verboseHelp,
    );
    argParser.addOption('web-port',
      help: 'The host port to serve the web application from. If not provided, the tool '
        'will select a random open port on the host.',
      hide: !verboseHelp,
    );
    argParser.addOption('web-server-debug-protocol',
      allowed: <String>['sse', 'ws'],
      defaultsTo: 'ws',
      help: 'The protocol (SSE or WebSockets) to use for the debug service proxy '
      'when using the Web Server device and Dart Debug extension. '
      'This is useful for editors/debug adapters that do not support debugging '
      'over SSE (the default protocol for Web Server/Dart Debugger extension).',
      hide: !verboseHelp,
    );
    argParser.addOption('web-server-debug-backend-protocol',
      allowed: <String>['sse', 'ws'],
      defaultsTo: 'ws',
      help: 'The protocol (SSE or WebSockets) to use for the Dart Debug Extension '
      'backend service when using the Web Server device. '
      'Using WebSockets can improve performance but may fail when connecting through '
      'some proxy servers.',
      hide: !verboseHelp,
    );
    argParser.addOption('web-server-debug-injected-client-protocol',
      allowed: <String>['sse', 'ws'],
      defaultsTo: 'ws',
      help: 'The protocol (SSE or WebSockets) to use for the injected client '
      'when using the Web Server device. '
      'Using WebSockets can improve performance but may fail when connecting through '
      'some proxy servers.',
      hide: !verboseHelp,
    );
    argParser.addFlag('web-allow-expose-url',
      help: 'Enables daemon-to-editor requests (app.exposeUrl) for exposing URLs '
        'when running on remote machines.',
      hide: !verboseHelp,
    );
    argParser.addFlag('web-run-headless',
      help: 'Launches the browser in headless mode. Currently only Chrome '
        'supports this option.',
      hide: !verboseHelp,
    );
    argParser.addOption('web-browser-debug-port',
      help: 'The debug port the browser should use. If not specified, a '
        'random port is selected. Currently only Chrome supports this option. '
        'It serves the Chrome DevTools Protocol '
        '(https://chromedevtools.github.io/devtools-protocol/).',
      hide: !verboseHelp,
    );
    argParser.addFlag('web-enable-expression-evaluation',
      defaultsTo: true,
      help: 'Enables expression evaluation in the debugger.',
      hide: !verboseHelp,
    );
    argParser.addOption('web-launch-url',
      help: 'The URL to provide to the browser. Defaults to an HTTP URL with the host '
          'name of "--web-hostname", the port of "--web-port", and the path set to "/".',
    );
    argParser.addMultiOption(
      FlutterOptions.kWebBrowserFlag,
      help: 'Additional flag to pass to a browser instance at startup.\n'
          'Chrome: https://www.chromium.org/developers/how-tos/run-chromium-with-flags/\n'
          'Firefox: https://wiki.mozilla.org/Firefox/CommandLineOptions\n'
          'Multiple flags can be passed by repeating "--${FlutterOptions.kWebBrowserFlag}" multiple times.',
      valueHelp: '--foo=bar',
      hide: !verboseHelp,
    );
  }

  void usesTargetOption() {
    argParser.addOption('target',
      abbr: 't',
      defaultsTo: bundle.defaultMainPath,
      help: 'The main entry-point file of the application, as run on the device.\n'
            'If the "--target" option is omitted, but a file name is provided on '
            'the command line, then that is used instead.',
      valueHelp: 'path');
    _usesTargetOption = true;
  }

  void usesFatalWarningsOption({ required bool verboseHelp }) {
    argParser.addFlag(FlutterOptions.kFatalWarnings,
        hide: !verboseHelp,
        help: 'Causes the command to fail if warnings are sent to the console '
              'during its execution.'
    );
    _usesFatalWarnings = true;
  }

  String get targetFile {
    if (argResults?.wasParsed('target') ?? false) {
      return stringArg('target')!;
    }
    final List<String>? rest = argResults?.rest;
    if (rest != null && rest.isNotEmpty) {
      return rest.first;
    }
    return bundle.defaultMainPath;
  }

  /// Path to the Dart's package config file.
  ///
  /// This can be overridden by some of its subclasses.
  String? get packagesPath => globalResults?['packages'] as String?;

  /// The value of the `--filesystem-scheme` argument.
  ///
  /// This can be overridden by some of its subclasses.
  String? get fileSystemScheme =>
    argParser.options.containsKey(FlutterOptions.kFileSystemScheme)
          ? stringArg(FlutterOptions.kFileSystemScheme)
          : null;

  /// The values of the `--filesystem-root` argument.
  ///
  /// This can be overridden by some of its subclasses.
  List<String>? get fileSystemRoots =>
    argParser.options.containsKey(FlutterOptions.kFileSystemRoot)
          ? stringsArg(FlutterOptions.kFileSystemRoot)
          : null;

  void usesPubOption({bool hide = false}) {
    argParser.addFlag('pub',
      defaultsTo: true,
      hide: hide,
      help: 'Whether to run "flutter pub get" before executing this command.');
    _usesPubOption = true;
  }

  /// Adds flags for using a specific filesystem root and scheme.
  ///
  /// The `hide` argument indicates whether or not to hide these options when
  /// the user asks for help.
  void usesFilesystemOptions({ required bool hide }) {
    argParser
      ..addOption('output-dill',
        hide: hide,
        help: 'Specify the path to frontend server output kernel file.',
      )
      ..addMultiOption(FlutterOptions.kFileSystemRoot,
        hide: hide,
        help: 'Specify the path that is used as the root of a virtual file system '
              'during compilation. The input file name should be specified as a URL '
              'using the scheme given in "--${FlutterOptions.kFileSystemScheme}".\n'
              'Requires the "--output-dill" option to be explicitly specified.',
      )
      ..addOption(FlutterOptions.kFileSystemScheme,
        defaultsTo: 'org-dartlang-root',
        hide: hide,
        help: 'Specify the scheme that is used for virtual file system used in '
              'compilation. See also the "--${FlutterOptions.kFileSystemRoot}" option.',
      );
  }

  /// Adds options for connecting to the Dart VM Service port.
  void usesPortOptions({ required bool verboseHelp }) {
    argParser.addOption(vmServicePortOption,
        help: '(deprecated; use host-vmservice-port instead) '
              'Listen to the given port for a Dart VM Service connection.\n'
              'Specifying port 0 (the default) will find a random free port.\n '
              'if the Dart Development Service (DDS) is enabled, this will not be the port '
              'of the VmService instance advertised on the command line.',
        hide: !verboseHelp,
    );
    argParser.addOption(observatoryPortOption,
        help: '(deprecated; use host-vmservice-port instead) '
              'Listen to the given port for a Dart VM Service connection.\n'
              'Specifying port 0 (the default) will find a random free port.\n '
              'if the Dart Development Service (DDS) is enabled, this will not be the port '
              'of the VmService instance advertised on the command line.',
        hide: !verboseHelp,
    );
    argParser.addOption('device-vmservice-port',
      help: 'Look for vmservice connections only from the specified port.\n'
            'Specifying port 0 (the default) will accept the first vmservice '
            'discovered.',
    );
    argParser.addOption('host-vmservice-port',
      help: 'When a device-side vmservice port is forwarded to a host-side '
            'port, use this value as the host port.\nSpecifying port 0 '
            '(the default) will find a random free host port.'
    );
    _usesPortOption = true;
  }

  /// Add option values for output directory of artifacts
  void usesOutputDir() {
    // TODO(eliasyishak): this feature has been added to [BuildWebCommand] and
    //  [BuildAarCommand]
    argParser.addOption('output',
        abbr: 'o',
        aliases: <String>['output-dir'],
        help:
            'The absolute path to the directory where the repository is generated. '
            'By default, this is <current-directory>/build/<target-platform>.\n'
            'Currently supported for subcommands: aar, web.');
  }

  void addDevToolsOptions({required bool verboseHelp}) {
    argParser.addFlag(
      kEnableDevTools,
      hide: !verboseHelp,
      defaultsTo: true,
      help: 'Enable (or disable, with "--no-$kEnableDevTools") the launching of the '
            'Flutter DevTools debugger and profiler. '
            'If specified, "--$kDevToolsServerAddress" is ignored.'
    );
    argParser.addOption(
      kDevToolsServerAddress,
      hide: !verboseHelp,
      help: 'When this value is provided, the Flutter tool will not spin up a '
            'new DevTools server instance, and will instead use the one provided '
            'at the given address. Ignored if "--no-$kEnableDevTools" is specified.'
    );
  }

  void addDdsOptions({required bool verboseHelp}) {
    argParser.addOption('dds-port',
      help: 'When this value is provided, the Dart Development Service (DDS) will be '
            'bound to the provided port.\n'
            'Specifying port 0 (the default) will find a random free port.'
    );
    argParser.addFlag(
      'dds',
      hide: !verboseHelp,
      defaultsTo: true,
      help: 'Enable the Dart Developer Service (DDS).\n'
            'It may be necessary to disable this when attaching to an application with '
            'an existing DDS instance (e.g., attaching to an application currently '
            'connected to by "flutter run"), or when running certain tests.\n'
            'Disabling this feature may degrade IDE functionality if a DDS instance is '
            'not already connected to the target application.'
    );
    argParser.addFlag(
      'disable-dds',
      hide: !verboseHelp,
      help: '(deprecated; use "--no-dds" instead) '
            'Disable the Dart Developer Service (DDS).'
    );
  }

  void addServeObservatoryOptions({required bool verboseHelp}) {
    argParser.addFlag('serve-observatory',
      hide: !verboseHelp,
      defaultsTo: true,
      help: 'Serve the legacy Observatory developer tooling through the VM service.',
    );
  }

  late final bool enableDds = () {
    bool ddsEnabled = false;
    if (argResults?.wasParsed('disable-dds') ?? false) {
      if (argResults?.wasParsed('dds') ?? false) {
        throwToolExit(
            'The "--[no-]dds" and "--[no-]disable-dds" arguments are mutually exclusive. Only specify "--[no-]dds".');
      }
      ddsEnabled = !boolArg('disable-dds');
      // TODO(ianh): enable the following code once google3 is migrated away from --disable-dds (and add test to flutter_command_test.dart)
      if (false) { // ignore: dead_code
        if (ddsEnabled) {
          globals.printWarning('${globals.logger.terminal
              .warningMark} The "--no-disable-dds" argument is deprecated and redundant, and should be omitted.');
        } else {
          globals.printWarning('${globals.logger.terminal
              .warningMark} The "--disable-dds" argument is deprecated. Use "--no-dds" instead.');
        }
      }
    } else {
      ddsEnabled = boolArg('dds');
    }
    return ddsEnabled;
  }();

  bool get _hostVmServicePortProvided => (argResults?.wasParsed(vmServicePortOption) ?? false)
      || (argResults?.wasParsed(observatoryPortOption) ?? false)
      || (argResults?.wasParsed('host-vmservice-port') ?? false);

  int _tryParseHostVmservicePort() {
    final String? vmServicePort = stringArg(vmServicePortOption) ??
                                  stringArg(observatoryPortOption);
    final String? hostPort = stringArg('host-vmservice-port');
    if (vmServicePort == null && hostPort == null) {
      throwToolExit('Invalid port for `--vm-service-port/--host-vmservice-port`');
    }
    try {
      return int.parse((vmServicePort ?? hostPort)!);
    } on FormatException catch (error) {
      throwToolExit('Invalid port for `--vm-service-port/--host-vmservice-port`: $error');
    }
  }

  int get ddsPort {
    if (argResults?.wasParsed('dds-port') != true && _hostVmServicePortProvided) {
      // If an explicit DDS port is _not_ provided, use the host-vmservice-port for DDS.
      return _tryParseHostVmservicePort();
    } else if (argResults?.wasParsed('dds-port') ?? false) {
      // If an explicit DDS port is provided, use dds-port for DDS.
      return int.tryParse(stringArg('dds-port')!) ?? 0;
    }
    // Otherwise, DDS can bind to a random port.
    return 0;
  }

  Uri? get devToolsServerAddress {
    if (argResults?.wasParsed(kDevToolsServerAddress) ?? false) {
      final Uri? uri = Uri.tryParse(stringArg(kDevToolsServerAddress)!);
      if (uri != null && uri.host.isNotEmpty && uri.port != 0) {
        return uri;
      }
    }
    return null;
  }

  /// Gets the vmservice port provided to in the 'vm-service-port' or
  /// 'host-vmservice-port option.
  ///
  /// Only one of "host-vmservice-port" and "vm-service-port" may be
  /// specified.
  ///
  /// If no port is set, returns null.
  int? get hostVmservicePort {
    if (!_usesPortOption || !_hostVmServicePortProvided) {
      return null;
    }
    if ((argResults?.wasParsed(vmServicePortOption) ?? false)
        && (argResults?.wasParsed(observatoryPortOption) ?? false)
        && (argResults?.wasParsed('host-vmservice-port') ?? false)) {
      throwToolExit('Only one of "--vm-service-port" and '
        '"--host-vmservice-port" may be specified.');
    }
    // If DDS is enabled and no explicit DDS port is provided, use the
    // host-vmservice-port for DDS instead and bind the VM service to a random
    // port.
    if (enableDds && argResults?.wasParsed('dds-port') != true) {
      return null;
    }
    return _tryParseHostVmservicePort();
  }

  /// Gets the vmservice port provided to in the 'device-vmservice-port' option.
  ///
  /// If no port is set, returns null.
  int? get deviceVmservicePort {
    final String? devicePort = stringArg('device-vmservice-port');
    if (!_usesPortOption || devicePort == null) {
      return null;
    }
    try {
      return int.parse(devicePort);
    } on FormatException catch (error) {
      throwToolExit('Invalid port for `--device-vmservice-port`: $error');
    }
  }

  void addPublishPort({ bool enabledByDefault = true, bool verboseHelp = false }) {
    argParser.addFlag('publish-port',
      hide: !verboseHelp,
      help: 'Publish the VM service port over mDNS. Disable to prevent the '
            'local network permission app dialog in debug and profile build modes (iOS devices only).',
      defaultsTo: enabledByDefault,
    );
  }

  Future<bool> get disablePortPublication async => !boolArg('publish-port');

  void usesIpv6Flag({required bool verboseHelp}) {
    argParser.addFlag(ipv6Flag,
      negatable: false,
      help: 'Binds to IPv6 localhost instead of IPv4 when the flutter tool '
            'forwards the host port to a device port. Not used when the '
            '"--debug-port" flag is not set.',
      hide: !verboseHelp,
    );
    _usesIpv6Flag = true;
  }

  bool? get ipv6 => _usesIpv6Flag ? boolArg('ipv6') : null;

  void usesBuildNumberOption() {
    argParser.addOption('build-number',
        help: 'An identifier used as an internal version number.\n'
              'Each build must have a unique identifier to differentiate it from previous builds.\n'
              'It is used to determine whether one build is more recent than another, with higher numbers indicating more recent build.\n'
              'On Android it is used as "versionCode".\n'
              'On Xcode builds it is used as "CFBundleVersion".\n'
              'On Windows it is used as the build suffix for the product and file versions.',
    );
  }

  void usesBuildNameOption() {
    argParser.addOption('build-name',
        help: 'A "x.y.z" string used as the version number shown to users.\n'
              'For each new version of your app, you will provide a version number to differentiate it from previous versions.\n'
              'On Android it is used as "versionName".\n'
              'On Xcode builds it is used as "CFBundleShortVersionString".\n'
              'On Windows it is used as the major, minor, and patch parts of the product and file versions.',
        valueHelp: 'x.y.z');
  }

  void usesDartDefineOption() {
    argParser.addMultiOption(
      FlutterOptions.kDartDefinesOption,
      aliases: <String>[ kDartDefines ], // supported for historical reasons
      help: 'Additional key-value pairs that will be available as constants '
            'from the String.fromEnvironment, bool.fromEnvironment, int.fromEnvironment, '
            'and double.fromEnvironment constructors.\n'
            'Multiple defines can be passed by repeating "--${FlutterOptions.kDartDefinesOption}" multiple times.',
      valueHelp: 'foo=bar',
      splitCommas: false,
    );
    useDartDefineConfigJsonFileOption();
  }

  void useDartDefineConfigJsonFileOption() {
    argParser.addMultiOption(
      FlutterOptions.kDartDefineFromFileOption,
      help: 'The path of a json format file where flutter define a global constant pool. '
          'Json entry will be available as constants from the String.fromEnvironment, bool.fromEnvironment, '
          'int.fromEnvironment, and double.fromEnvironment constructors; the key and field are json values.\n'
          'Multiple defines can be passed by repeating "--${FlutterOptions.kDartDefineFromFileOption}" multiple times.',
      valueHelp: 'use-define-config.json',
      splitCommas: false,
    );
  }

  void usesWebRendererOption() {
    argParser.addOption(
      FlutterOptions.kWebRendererFlag,
      defaultsTo: 'auto',
      allowed: <String>['auto', 'canvaskit', 'html'],
      help: 'The renderer implementation to use when building for the web.',
      allowedHelp: <String, String>{
        'html': 'Always use the HTML renderer. This renderer uses a combination of HTML, CSS, SVG, 2D Canvas, and WebGL.',
        'canvaskit': 'Always use the CanvasKit renderer. This renderer uses WebGL and WebAssembly to render graphics.',
        'auto': 'Use the HTML renderer on mobile devices, and CanvasKit on desktop devices.',
      }
    );
  }

  void usesDeviceUserOption() {
    argParser.addOption(FlutterOptions.kDeviceUser,
      help: 'Identifier number for a user or work profile on Android only. Run "adb shell pm list users" for available identifiers.',
      valueHelp: '10');
  }

  void usesDeviceTimeoutOption() {
    argParser.addOption(
      FlutterOptions.kDeviceTimeout,
      help: 'Time in seconds to wait for devices to attach. Longer timeouts may be necessary for networked devices.',
      valueHelp: '10'
    );
  }

  void usesApplicationBinaryOption() {
    argParser.addOption(
      FlutterOptions.kUseApplicationBinary,
      help: 'Specify a pre-built application binary to use when running. For Android applications, '
        'this must be the path to an APK. For iOS applications, the path to an IPA. Other device types '
        'do not yet support prebuilt application binaries.',
      valueHelp: 'path/to/app.apk',
    );
  }

  /// Whether it is safe for this command to use a cached pub invocation.
  bool get cachePubGet => true;

  late final Duration? deviceDiscoveryTimeout = () {
    if ((argResults?.options.contains(FlutterOptions.kDeviceTimeout) ?? false)
        && (argResults?.wasParsed(FlutterOptions.kDeviceTimeout) ?? false)) {
      final int? timeoutSeconds = int.tryParse(stringArg(FlutterOptions.kDeviceTimeout)!);
      if (timeoutSeconds == null) {
        throwToolExit( 'Could not parse "--${FlutterOptions.kDeviceTimeout}" argument. It must be an integer.');
      }
      return Duration(seconds: timeoutSeconds);
    }
    return null;
  }();

  late final TargetDevices _targetDevices = TargetDevices(
    deviceManager: globals.deviceManager!,
    logger: globals.logger,
  );

  void addBuildModeFlags({
    required bool verboseHelp,
    bool defaultToRelease = true,
    bool excludeDebug = false,
    bool excludeRelease = false,
  }) {
    // A release build must be the default if a debug build is not possible.
    assert(defaultToRelease || !excludeDebug);
    _excludeDebug = excludeDebug;
    _excludeRelease = excludeRelease;
    defaultBuildMode = defaultToRelease ? BuildMode.release : BuildMode.debug;

    if (!excludeDebug) {
      argParser.addFlag('debug',
        negatable: false,
        help: 'Build a debug version of your app${defaultToRelease ? '' : ' (default mode)'}.');
    }
    argParser.addFlag('profile',
      negatable: false,
      help: 'Build a version of your app specialized for performance profiling.');
    if (!excludeRelease) {
      argParser.addFlag('release',
        negatable: false,
        help: 'Build a release version of your app${defaultToRelease ? ' (default mode)' : ''}.');
      argParser.addFlag('jit-release',
        negatable: false,
        hide: !verboseHelp,
        help: 'Build a JIT release version of your app${defaultToRelease ? ' (default mode)' : ''}.');
    }
  }

  void addSplitDebugInfoOption() {
    argParser.addOption(FlutterOptions.kSplitDebugInfoOption,
      help: 'In a release build, this flag reduces application size by storing '
            'Dart program symbols in a separate file on the host rather than in the '
            'application. The value of the flag should be a directory where program '
            'symbol files can be stored for later use. These symbol files contain '
            'the information needed to symbolize Dart stack traces. For an app built '
            'with this flag, the "flutter symbolize" command with the right program '
            'symbol file is required to obtain a human readable stack trace.\n'
            'This flag cannot be combined with "--${FlutterOptions.kAnalyzeSize}".',
      valueHelp: 'v1.2.3/',
    );
  }

  void addDartObfuscationOption() {
    argParser.addFlag(FlutterOptions.kDartObfuscationOption,
      help: 'In a release build, this flag removes identifiers and replaces them '
            'with randomized values for the purposes of source code obfuscation. This '
            'flag must always be combined with "--${FlutterOptions.kSplitDebugInfoOption}" option, the '
            'mapping between the values and the original identifiers is stored in the '
            'symbol map created in the specified directory. For an app built with this '
            'flag, the "flutter symbolize" command with the right program '
            'symbol file is required to obtain a human readable stack trace.\n'
            '\n'
            'Because all identifiers are renamed, methods like Object.runtimeType, '
            'Type.toString, Enum.toString, Stacktrace.toString, Symbol.toString '
            '(for constant symbols or those generated by runtime system) will '
            'return obfuscated results. Any code or tests that rely on exact names '
            'will break.'
    );
  }

  void addBundleSkSLPathOption({ required bool hide }) {
    argParser.addOption(FlutterOptions.kBundleSkSLPathOption,
      help: 'A path to a file containing precompiled SkSL shaders generated '
        'during "flutter run". These can be included in an application to '
        'improve the first frame render times.',
      hide: hide,
      valueHelp: 'flutter_1.sksl'
    );
  }

  void addTreeShakeIconsFlag({
    bool? enabledByDefault
  }) {
    argParser.addFlag('tree-shake-icons',
      defaultsTo: enabledByDefault
        ?? kIconTreeShakerEnabledDefault,
      help: 'Tree shake icon fonts so that only glyphs used by the application remain.',
    );
  }

  void addShrinkingFlag({ required bool verboseHelp }) {
    argParser.addFlag('shrink',
      hide: !verboseHelp,
      help: 'This flag has no effect. Code shrinking is always enabled in release builds. '
            'To learn more, see: https://developer.android.com/studio/build/shrink-code'
    );
  }

  /// Enables support for the hidden options --extra-front-end-options and
  /// --extra-gen-snapshot-options.
  void usesExtraDartFlagOptions({ required bool verboseHelp }) {
    argParser.addMultiOption(FlutterOptions.kExtraFrontEndOptions,
      aliases: <String>[ kExtraFrontEndOptions ], // supported for historical reasons
      help: 'A comma-separated list of additional command line arguments that will be passed directly to the Dart front end. '
            'For example, "--${FlutterOptions.kExtraFrontEndOptions}=--enable-experiment=nonfunction-type-aliases".',
      valueHelp: '--foo,--bar',
      hide: !verboseHelp,
    );
    argParser.addMultiOption(FlutterOptions.kExtraGenSnapshotOptions,
      aliases: <String>[ kExtraGenSnapshotOptions ], // supported for historical reasons
      help: 'A comma-separated list of additional command line arguments that will be passed directly to the Dart native compiler. '
            '(Only used in "--profile" or "--release" builds.) '
            'For example, "--${FlutterOptions.kExtraGenSnapshotOptions}=--no-strip".',
      valueHelp: '--foo,--bar',
      hide: !verboseHelp,
    );
  }

  void usesFuchsiaOptions({ bool hide = false }) {
    argParser.addOption(
      'target-model',
      help: 'Target model that determines what core libraries are available.',
      defaultsTo: 'flutter',
      hide: hide,
      allowed: const <String>['flutter', 'flutter_runner'],
    );
    argParser.addOption(
      'module',
      abbr: 'm',
      hide: hide,
      help: 'The name of the module (required if attaching to a fuchsia device).',
      valueHelp: 'module-name',
    );
  }

  void addEnableExperimentation({ required bool hide }) {
    argParser.addMultiOption(
      FlutterOptions.kEnableExperiment,
      help:
        'The name of an experimental Dart feature to enable. For more information see: '
        'https://github.com/dart-lang/sdk/blob/main/docs/process/experimental-flags.md',
      hide: hide,
    );
  }

  void addBuildPerformanceFile({ bool hide = false }) {
    argParser.addOption(
      FlutterOptions.kPerformanceMeasurementFile,
      help:
        'The name of a file where flutter assemble performance and '
        'cached-ness information will be written in a JSON format.',
      hide: hide,
    );
  }

  void addAndroidSpecificBuildOptions({ bool hide = false }) {
    argParser.addFlag(
      FlutterOptions.kAndroidGradleDaemon,
      help: 'Whether to enable the Gradle daemon when performing an Android build. '
            'Starting the daemon is the default behavior of the gradle wrapper script created '
            'in a Flutter project. Setting this flag to false corresponds to passing '
            '"--no-daemon" to the gradle wrapper script. This flag will cause the daemon '
            'process to terminate after the build is completed.',
      defaultsTo: true,
      hide: hide,
    );
    argParser.addMultiOption(
      FlutterOptions.kAndroidProjectArgs,
      help: 'Additional arguments specified as key=value that are passed directly to the gradle '
            'project via the -P flag. These can be accessed in build.gradle via the "project.property" API.',
      splitCommas: false,
      abbr: 'P',
    );
  }

  void addNativeNullAssertions({ bool hide = false }) {
    argParser.addFlag('native-null-assertions',
      defaultsTo: true,
      hide: hide,
      help: 'Enables additional runtime null checks in web applications to ensure '
        'the correct nullability of native (such as in dart:html) and external '
        '(such as with JS interop) types. This is enabled by default but only takes '
        'effect in sound mode. To report an issue with a null assertion failure in '
        'dart:html or the other dart web libraries, please file a bug at: '
        'https://github.com/dart-lang/sdk/issues/labels/web-libraries'
    );
  }

  void usesInitializeFromDillOption({ required bool hide }) {
    argParser.addOption(FlutterOptions.kInitializeFromDill,
      help: 'Initializes the resident compiler with a specific kernel file instead of '
        'the default cached location.',
      hide: hide,
    );
    argParser.addFlag(FlutterOptions.kAssumeInitializeFromDillUpToDate,
      help: 'If set, assumes that the file passed in initialize-from-dill is up '
        'to date and skip the check and potential invalidation of files.',
      hide: hide,
    );
  }

  void addMultidexOption({ bool hide = false }) {
    argParser.addFlag('multidex',
      defaultsTo: true,
      help: 'When enabled, indicates that the app should be built with multidex support. This '
            'flag adds the dependencies for multidex when the minimum android sdk is 20 or '
            'below. For android sdk versions 21 and above, multidex support is native.',
    );
  }

  void addIgnoreDeprecationOption({ bool hide = false }) {
    argParser.addFlag('ignore-deprecation',
      negatable: false,
      help: 'Indicates that the app should ignore deprecation warnings and continue to build '
            'using deprecated APIs. Use of this flag may cause your app to fail to build when '
            'deprecated APIs are removed.',
    );
  }

  /// Adds build options common to all of the desktop build commands.
  void addCommonDesktopBuildOptions({ required bool verboseHelp }) {
    addBuildModeFlags(verboseHelp: verboseHelp);
    addBuildPerformanceFile(hide: !verboseHelp);
    addBundleSkSLPathOption(hide: !verboseHelp);
    addDartObfuscationOption();
    addEnableExperimentation(hide: !verboseHelp);
    addSplitDebugInfoOption();
    addTreeShakeIconsFlag();
    usesAnalyzeSizeFlag();
    usesDartDefineOption();
    usesExtraDartFlagOptions(verboseHelp: verboseHelp);
    usesPubOption();
    usesTargetOption();
    usesTrackWidgetCreation(verboseHelp: verboseHelp);
    usesBuildNumberOption();
    usesBuildNameOption();
  }

  /// The build mode that this command will use if no build mode is
  /// explicitly specified.
  ///
  /// Use [getBuildMode] to obtain the actual effective build mode.
  BuildMode defaultBuildMode = BuildMode.debug;

  BuildMode getBuildMode() {
    // No debug when _excludeDebug is true.
    // If debug is not excluded, then take the command line flag.
    final bool debugResult = !_excludeDebug && boolArg('debug');
    final bool jitReleaseResult = !_excludeRelease && boolArg('jit-release');
    final bool releaseResult = !_excludeRelease && boolArg('release');
    final List<bool> modeFlags = <bool>[
      debugResult,
      jitReleaseResult,
      boolArg('profile'),
      releaseResult,
    ];
    if (modeFlags.where((bool flag) => flag).length > 1) {
      throw UsageException('Only one of "--debug", "--profile", "--jit-release", '
                           'or "--release" can be specified.', '');
    }
    if (debugResult) {
      return BuildMode.debug;
    }
    if (boolArg('profile')) {
      return BuildMode.profile;
    }
    if (releaseResult) {
      return BuildMode.release;
    }
    if (jitReleaseResult) {
      return BuildMode.jitRelease;
    }
    return defaultBuildMode;
  }

  void usesFlavorOption() {
    argParser.addOption(
      'flavor',
      help: 'Build a custom app flavor as defined by platform-specific build setup.\n'
            'Supports the use of product flavors in Android Gradle scripts, and '
            'the use of custom Xcode schemes.',
    );
  }

  void usesTrackWidgetCreation({ bool hasEffect = true, required bool verboseHelp }) {
    argParser.addFlag(
      'track-widget-creation',
      hide: !hasEffect && !verboseHelp,
      defaultsTo: true,
      help: 'Track widget creation locations. This enables features such as the widget inspector. '
            'This parameter is only functional in debug mode (i.e. when compiling JIT, not AOT).',
    );
  }

  void usesAnalyzeSizeFlag() {
    argParser.addFlag(
      FlutterOptions.kAnalyzeSize,
      help: 'Whether to produce additional profile information for artifact output size. '
            'This flag is only supported on "--release" builds. When building for Android, a single '
            'ABI must be specified at a time with the "--target-platform" flag. When building for iOS, '
            'only the symbols from the arm64 architecture are used to analyze code size.\n'
            'By default, the intermediate output files will be placed in a transient directory in the '
            'build directory. This can be overridden with the "--${FlutterOptions.kCodeSizeDirectory}" option.\n'
            'This flag cannot be combined with "--${FlutterOptions.kSplitDebugInfoOption}".'
    );

    argParser.addOption(
      FlutterOptions.kCodeSizeDirectory,
      help: 'The location to write code size analysis files. If this is not specified, files '
            'are written to a temporary directory under the build directory.'
    );
  }

  void addEnableImpellerFlag({required bool verboseHelp}) {
    argParser.addFlag('enable-impeller',
        negatable: false,
        hide: !verboseHelp,
        help: 'Whether to enable the experimental Impeller rendering engine. '
              'Impeller is currently only supported on iOS and Android. This flag will '
              'be ignored when targeting other platforms.',
    );
  }

  void addEnableEmbedderApiFlag({required bool verboseHelp}) {
    argParser.addFlag('enable-embedder-api',
        hide: !verboseHelp,
        help: 'Whether to enable the experimental embedder API on iOS.',
    );
  }

  /// Compute the [BuildInfo] for the current flutter command.
  /// Commands that build multiple build modes can pass in a [forcedBuildMode]
  /// to be used instead of parsing flags.
  ///
  /// Throws a [ToolExit] if the current set of options is not compatible with
  /// each other.
  Future<BuildInfo> getBuildInfo({ BuildMode? forcedBuildMode, File? forcedTargetFile }) async {
    final bool trackWidgetCreation = argParser.options.containsKey('track-widget-creation') &&
      boolArg('track-widget-creation');

    final String? buildNumber = argParser.options.containsKey('build-number')
      ? stringArg('build-number')
      : null;

    final File packagesFile = globals.fs.file(
      packagesPath ?? globals.fs.path.absolute('.dart_tool', 'package_config.json'));
    final PackageConfig packageConfig = await loadPackageConfigWithLogging(
        packagesFile, logger: globals.logger, throwOnError: false);

    final List<String> experiments =
      argParser.options.containsKey(FlutterOptions.kEnableExperiment)
        ? stringsArg(FlutterOptions.kEnableExperiment).toList()
        : <String>[];
    final List<String> extraGenSnapshotOptions =
      argParser.options.containsKey(FlutterOptions.kExtraGenSnapshotOptions)
        ? stringsArg(FlutterOptions.kExtraGenSnapshotOptions).toList()
        : <String>[];
    final List<String> extraFrontEndOptions =
      argParser.options.containsKey(FlutterOptions.kExtraFrontEndOptions)
          ? stringsArg(FlutterOptions.kExtraFrontEndOptions).toList()
          : <String>[];

    if (experiments.isNotEmpty) {
      for (final String expFlag in experiments) {
        final String flag = '--enable-experiment=$expFlag';
        extraFrontEndOptions.add(flag);
        extraGenSnapshotOptions.add(flag);
      }
    }

    String? codeSizeDirectory;
    if (argParser.options.containsKey(FlutterOptions.kAnalyzeSize) && boolArg(FlutterOptions.kAnalyzeSize)) {
      Directory directory = globals.fsUtils.getUniqueDirectory(
        globals.fs.directory(getBuildDirectory()),
        'flutter_size',
      );
      if (argParser.options.containsKey(FlutterOptions.kCodeSizeDirectory) && stringArg(FlutterOptions.kCodeSizeDirectory) != null) {
        directory = globals.fs.directory(stringArg(FlutterOptions.kCodeSizeDirectory));
      }
      directory.createSync(recursive: true);
      codeSizeDirectory = directory.path;
    }

<<<<<<< HEAD
=======
    NullSafetyMode nullSafetyMode = NullSafetyMode.sound;
    if (argParser.options.containsKey(FlutterOptions.kNullSafety)) {
      // Explicitly check for `true` and `false` so that `null` results in not
      // passing a flag. Examine the entrypoint file to determine if it
      // is opted in or out.
      final bool wasNullSafetyFlagParsed = argResults?.wasParsed(FlutterOptions.kNullSafety) ?? false;
      if (!wasNullSafetyFlagParsed && (argParser.options.containsKey('target') || forcedTargetFile != null)) {
        final File entrypointFile = forcedTargetFile ?? globals.fs.file(targetFile);
        final LanguageVersion languageVersion = determineLanguageVersion(
          entrypointFile,
          packageConfig.packageOf(entrypointFile.absolute.uri),
          Cache.flutterRoot!,
        );
        // Extra frontend options are only provided if explicitly
        // requested.
        if ((languageVersion.major > nullSafeVersion.major) ||
            (languageVersion.major == nullSafeVersion.major && languageVersion.minor >= nullSafeVersion.minor)) {
          nullSafetyMode = NullSafetyMode.sound;
        } else {
          throwToolExit(
            'This application does not support sound null-safety (its language version is $languageVersion).\n'
            'To build this application, you must provide the CLI flag --no-sound-null-safety. Dart 3 will only '
            'support sound null safety, see https://dart.dev/null-safety.',
          );
        }
      } else if (!wasNullSafetyFlagParsed) {
        // This mode is only used for commands which do not build a single target like
        // 'flutter test'.
        nullSafetyMode = NullSafetyMode.autodetect;
      } else if (boolArg(FlutterOptions.kNullSafety)) {
        nullSafetyMode = NullSafetyMode.sound;
        extraFrontEndOptions.add('--sound-null-safety');
      } else {
        nullSafetyMode = NullSafetyMode.unsound;
        extraFrontEndOptions.add('--no-sound-null-safety');
      }
    }

>>>>>>> 1306d7f1
    final bool dartObfuscation = argParser.options.containsKey(FlutterOptions.kDartObfuscationOption)
      && boolArg(FlutterOptions.kDartObfuscationOption);

    final String? splitDebugInfoPath = argParser.options.containsKey(FlutterOptions.kSplitDebugInfoOption)
      ? stringArg(FlutterOptions.kSplitDebugInfoOption)
      : null;

    final bool androidGradleDaemon = !argParser.options.containsKey(FlutterOptions.kAndroidGradleDaemon)
      || boolArg(FlutterOptions.kAndroidGradleDaemon);

    final List<String> androidProjectArgs = argParser.options.containsKey(FlutterOptions.kAndroidProjectArgs)
      ? stringsArg(FlutterOptions.kAndroidProjectArgs)
      : <String>[];

    if (dartObfuscation && (splitDebugInfoPath == null || splitDebugInfoPath.isEmpty)) {
      throwToolExit(
        '"--${FlutterOptions.kDartObfuscationOption}" can only be used in '
        'combination with "--${FlutterOptions.kSplitDebugInfoOption}"',
      );
    }
    final BuildMode buildMode = forcedBuildMode ?? getBuildMode();
    if (buildMode != BuildMode.release && codeSizeDirectory != null) {
      throwToolExit('"--${FlutterOptions.kAnalyzeSize}" can only be used on release builds.');
    }
    if (codeSizeDirectory != null && splitDebugInfoPath != null) {
      throwToolExit('"--${FlutterOptions.kAnalyzeSize}" cannot be combined with "--${FlutterOptions.kSplitDebugInfoOption}".');
    }

    final bool treeShakeIcons = argParser.options.containsKey('tree-shake-icons')
      && buildMode.isPrecompiled == true
      && boolArg('tree-shake-icons');

    final String? bundleSkSLPath = argParser.options.containsKey(FlutterOptions.kBundleSkSLPathOption)
      ? stringArg(FlutterOptions.kBundleSkSLPathOption)
      : null;

    if (bundleSkSLPath != null && !globals.fs.isFileSync(bundleSkSLPath)) {
      throwToolExit('No SkSL shader bundle found at $bundleSkSLPath.');
    }

    final String? performanceMeasurementFile = argParser.options.containsKey(FlutterOptions.kPerformanceMeasurementFile)
      ? stringArg(FlutterOptions.kPerformanceMeasurementFile)
      : null;

    final Map<String, Object>? defineConfigJsonMap = extractDartDefineConfigJsonMap();
    List<String> dartDefines = extractDartDefines(defineConfigJsonMap: defineConfigJsonMap);

    WebRendererMode webRenderer = WebRendererMode.autoDetect;
    if (argParser.options.containsKey(FlutterOptions.kWebRendererFlag)) {
      final WebRendererMode? mappedMode = _webRendererModeMap[stringArg(FlutterOptions.kWebRendererFlag)!];
      if (mappedMode != null) {
        webRenderer = mappedMode;
      }
      dartDefines = updateDartDefines(dartDefines, webRenderer);
    }

    return BuildInfo(buildMode,
      argParser.options.containsKey('flavor')
        ? stringArg('flavor')
        : null,
      trackWidgetCreation: trackWidgetCreation,
      extraFrontEndOptions: extraFrontEndOptions.isNotEmpty
        ? extraFrontEndOptions
        : null,
      extraGenSnapshotOptions: extraGenSnapshotOptions.isNotEmpty
        ? extraGenSnapshotOptions
        : null,
      fileSystemRoots: fileSystemRoots,
      fileSystemScheme: fileSystemScheme,
      buildNumber: buildNumber,
      buildName: argParser.options.containsKey('build-name')
          ? stringArg('build-name')
          : null,
      treeShakeIcons: treeShakeIcons,
      splitDebugInfoPath: splitDebugInfoPath,
      dartObfuscation: dartObfuscation,
      dartDefines: dartDefines,
      bundleSkSLPath: bundleSkSLPath,
      dartExperiments: experiments,
      webRenderer: webRenderer,
      performanceMeasurementFile: performanceMeasurementFile,
      dartDefineConfigJsonMap: defineConfigJsonMap,
      packagesPath: packagesPath ?? globals.fs.path.absolute('.dart_tool', 'package_config.json'),
      codeSizeDirectory: codeSizeDirectory,
      androidGradleDaemon: androidGradleDaemon,
      packageConfig: packageConfig,
      androidProjectArgs: androidProjectArgs,
      initializeFromDill: argParser.options.containsKey(FlutterOptions.kInitializeFromDill)
          ? stringArg(FlutterOptions.kInitializeFromDill)
          : null,
      assumeInitializeFromDillUpToDate: argParser.options.containsKey(FlutterOptions.kAssumeInitializeFromDillUpToDate)
          && boolArg(FlutterOptions.kAssumeInitializeFromDillUpToDate),
    );
  }

  void setupApplicationPackages() {
    applicationPackages ??= ApplicationPackageFactory.instance;
  }

  /// The path to send to Google Analytics. Return null here to disable
  /// tracking of the command.
  Future<String?> get usagePath async {
    if (parent is FlutterCommand) {
      final FlutterCommand? commandParent = parent as FlutterCommand?;
      final String? path = await commandParent?.usagePath;
      // Don't report for parents that return null for usagePath.
      return path == null ? null : '$path/$name';
    } else {
      return name;
    }
  }

  /// Additional usage values to be sent with the usage ping.
  Future<CustomDimensions> get usageValues async => const CustomDimensions();

  /// Runs this command.
  ///
  /// Rather than overriding this method, subclasses should override
  /// [verifyThenRunCommand] to perform any verification
  /// and [runCommand] to execute the command
  /// so that this method can record and report the overall time to analytics.
  @override
  Future<void> run() {
    final DateTime startTime = globals.systemClock.now();

    return context.run<void>(
      name: 'command',
      overrides: <Type, Generator>{FlutterCommand: () => this},
      body: () async {
        if (_usesFatalWarnings) {
          globals.logger.fatalWarnings = boolArg(FlutterOptions.kFatalWarnings);
        }
        // Prints the welcome message if needed.
        globals.flutterUsage.printWelcome();
        _printDeprecationWarning();
        final String? commandPath = await usagePath;
        if (commandPath != null) {
          _registerSignalHandlers(commandPath, startTime);
        }
        FlutterCommandResult commandResult = FlutterCommandResult.fail();
        try {
          commandResult = await verifyThenRunCommand(commandPath);
        } finally {
          final DateTime endTime = globals.systemClock.now();
          globals.printTrace(userMessages.flutterElapsedTime(name, getElapsedAsMilliseconds(endTime.difference(startTime))));
          if (commandPath != null) {
            _sendPostUsage(commandPath, commandResult, startTime, endTime);
          }
          if (_usesFatalWarnings) {
            globals.logger.checkForFatalLogs();
          }
        }
      },
    );
  }

  @visibleForOverriding
  String get deprecationWarning {
    return '${globals.logger.terminal.warningMark} The "$name" command is '
           'deprecated and will be removed in a future version of Flutter. '
           'See https://flutter.dev/docs/development/tools/sdk/releases '
           'for previous releases of Flutter.\n';
  }

  void _printDeprecationWarning() {
    if (deprecated) {
      globals.printWarning(deprecationWarning);
    }
  }

  List<String> extractDartDefines({Map<String, Object>? defineConfigJsonMap}) {
    final List<String> dartDefines = <String>[];

    if (argParser.options.containsKey(FlutterOptions.kDartDefinesOption)) {
      dartDefines.addAll(stringsArg(FlutterOptions.kDartDefinesOption));
    }

    if (defineConfigJsonMap == null) {
      return dartDefines;
    }
    defineConfigJsonMap.forEach((String key, Object value) {
      dartDefines.add('$key=$value');
    });

    return dartDefines;
  }

  Map<String, Object>? extractDartDefineConfigJsonMap() {
    final Map<String, Object> dartDefineConfigJsonMap = <String, Object>{};

    if (argParser.options.containsKey(FlutterOptions.kDartDefineFromFileOption)) {
      final List<String> configJsonPaths = stringsArg(
          FlutterOptions.kDartDefineFromFileOption,
      );

      for (final String path in configJsonPaths) {
        if (!globals.fs.isFileSync(path)) {
          throwToolExit('Json config define file "--${FlutterOptions
              .kDartDefineFromFileOption}=$path" is not a file, '
              'please fix first!');
        }

        final String configJsonRaw = globals.fs.file(path).readAsStringSync();
        try {
          // Fix json convert Object value :type '_InternalLinkedHashMap<String, dynamic>' is not a subtype of type 'Map<String, Object>' in type cast
          (json.decode(configJsonRaw) as Map<String, dynamic>)
              .forEach((String key, dynamic value) {
            dartDefineConfigJsonMap[key] = value as Object;
          });
        } on FormatException catch (err) {
          throwToolExit('Json config define file "--${FlutterOptions
              .kDartDefineFromFileOption}=$path" format err, '
              'please fix first! format err:\n$err');
        }
      }
    }

    return dartDefineConfigJsonMap;
  }

  /// Updates dart-defines based on [webRenderer].
  @visibleForTesting
  static List<String> updateDartDefines(List<String> dartDefines, WebRendererMode webRenderer) {
    final Set<String> dartDefinesSet = dartDefines.toSet();
    if (!dartDefines.any((String d) => d.startsWith('FLUTTER_WEB_AUTO_DETECT='))
        && dartDefines.any((String d) => d.startsWith('FLUTTER_WEB_USE_SKIA='))) {
      dartDefinesSet.removeWhere((String d) => d.startsWith('FLUTTER_WEB_USE_SKIA='));
    }
    final Iterable<String>? webRendererDefine = _webRendererDartDefines[webRenderer];
    if (webRendererDefine != null) {
      dartDefinesSet.addAll(webRendererDefine);
    }
    return dartDefinesSet.toList();
  }

  void _registerSignalHandlers(String commandPath, DateTime startTime) {
    void handler(io.ProcessSignal s) {
      globals.cache.releaseLock();
      _sendPostUsage(
        commandPath,
        const FlutterCommandResult(ExitStatus.killed),
        startTime,
        globals.systemClock.now(),
      );
    }
    globals.signals.addHandler(io.ProcessSignal.sigterm, handler);
    globals.signals.addHandler(io.ProcessSignal.sigint, handler);
  }

  /// Logs data about this command.
  ///
  /// For example, the command path (e.g. `build/apk`) and the result,
  /// as well as the time spent running it.
  void _sendPostUsage(
    String commandPath,
    FlutterCommandResult commandResult,
    DateTime startTime,
    DateTime endTime,
  ) {
    // Send command result.
    CommandResultEvent(commandPath, commandResult.toString()).send();

    // Send timing.
    final List<String?> labels = <String?>[
      getEnumName(commandResult.exitStatus),
      if (commandResult.timingLabelParts?.isNotEmpty ?? false)
        ...?commandResult.timingLabelParts,
    ];

    final String label = labels
        .where((String? label) => label != null && !_isBlank(label))
        .join('-');
    globals.flutterUsage.sendTiming(
      'flutter',
      name,
      // If the command provides its own end time, use it. Otherwise report
      // the duration of the entire execution.
      (commandResult.endTimeOverride ?? endTime).difference(startTime),
      // Report in the form of `success-[parameter1-parameter2]`, all of which
      // can be null if the command doesn't provide a FlutterCommandResult.
      label: label == '' ? null : label,
    );
  }

  /// Perform validation then call [runCommand] to execute the command.
  /// Return a [Future] that completes with an exit code
  /// indicating whether execution was successful.
  ///
  /// Subclasses should override this method to perform verification
  /// then call this method to execute the command
  /// rather than calling [runCommand] directly.
  @mustCallSuper
  Future<FlutterCommandResult> verifyThenRunCommand(String? commandPath) async {
    globals.preRunValidator.validate();
    // Populate the cache. We call this before pub get below so that the
    // sky_engine package is available in the flutter cache for pub to find.
    if (shouldUpdateCache) {
      // First always update universal artifacts, as some of these (e.g.
      // ios-deploy on macOS) are required to determine `requiredArtifacts`.
      final bool offline;
      if (argParser.options.containsKey('offline')) {
        offline = boolArg('offline');
      } else {
        offline = false;
      }
      await globals.cache.updateAll(<DevelopmentArtifact>{DevelopmentArtifact.universal}, offline: offline);
      await globals.cache.updateAll(await requiredArtifacts, offline: offline);
    }
    globals.cache.releaseLock();

    await validateCommand();

    final FlutterProject project = FlutterProject.current();
    project.checkForDeprecation(deprecationBehavior: deprecationBehavior);

    if (shouldRunPub) {
      final Environment environment = Environment(
        artifacts: globals.artifacts!,
        logger: globals.logger,
        cacheDir: globals.cache.getRoot(),
        engineVersion: globals.flutterVersion.engineRevision,
        fileSystem: globals.fs,
        flutterRootDir: globals.fs.directory(Cache.flutterRoot),
        outputDir: globals.fs.directory(getBuildDirectory()),
        processManager: globals.processManager,
        platform: globals.platform,
        usage: globals.flutterUsage,
        projectDir: project.directory,
        generateDartPluginRegistry: true,
      );

      await generateLocalizationsSyntheticPackage(
        environment: environment,
        buildSystem: globals.buildSystem,
      );

      await pub.get(
        context: PubContext.getVerifyContext(name),
        project: project,
        checkUpToDate: cachePubGet,
      );
      await project.regeneratePlatformSpecificTooling();
    }

    setupApplicationPackages();

    if (commandPath != null) {
      Usage.command(commandPath, parameters: CustomDimensions(
        commandHasTerminal: globals.stdio.hasTerminal,
      ).merge(await usageValues));
    }

    return runCommand();
  }

  /// The set of development artifacts required for this command.
  ///
  /// Defaults to an empty set. Including [DevelopmentArtifact.universal] is
  /// not required as it is always updated.
  Future<Set<DevelopmentArtifact>> get requiredArtifacts async => const <DevelopmentArtifact>{};

  /// Subclasses must implement this to execute the command.
  /// Optionally provide a [FlutterCommandResult] to send more details about the
  /// execution for analytics.
  Future<FlutterCommandResult> runCommand();

  /// Find and return all target [Device]s based upon currently connected
  /// devices and criteria entered by the user on the command line.
  /// If no device can be found that meets specified criteria,
  /// then print an error message and return null.
  Future<List<Device>?> findAllTargetDevices({
    bool includeDevicesUnsupportedByProject = false,
  }) async {
    return _targetDevices.findAllTargetDevices(
      deviceDiscoveryTimeout: deviceDiscoveryTimeout,
      includeDevicesUnsupportedByProject: includeDevicesUnsupportedByProject,
    );
  }

  /// Find and return the target [Device] based upon currently connected
  /// devices and criteria entered by the user on the command line.
  /// If a device cannot be found that meets specified criteria,
  /// then print an error message and return null.
  ///
  /// If [includeDevicesUnsupportedByProject] is true, the tool does not filter
  /// the list by the current project support list.
  Future<Device?> findTargetDevice({
    bool includeDevicesUnsupportedByProject = false,
  }) async {
    List<Device>? deviceList = await findAllTargetDevices(
      includeDevicesUnsupportedByProject: includeDevicesUnsupportedByProject,
    );
    if (deviceList == null) {
      return null;
    }
    if (deviceList.length > 1) {
      globals.printStatus(userMessages.flutterSpecifyDevice);
      deviceList = await globals.deviceManager!.getAllDevices();
      globals.printStatus('');
      await Device.printDevices(deviceList, globals.logger);
      return null;
    }
    return deviceList.single;
  }

  @protected
  @mustCallSuper
  Future<void> validateCommand() async {
    if (_requiresPubspecYaml && globalResults?.wasParsed('packages') != true) {
      // Don't expect a pubspec.yaml file if the user passed in an explicit .packages file path.

      // If there is no pubspec in the current directory, look in the parent
      // until one can be found.
      final String? path = findProjectRoot(globals.fs, globals.fs.currentDirectory.path);
      if (path == null) {
        throwToolExit(userMessages.flutterNoPubspec);
      }
      if (path != globals.fs.currentDirectory.path) {
        globals.fs.currentDirectory = path;
        globals.printStatus('Changing current working directory to: ${globals.fs.currentDirectory.path}');
      }
    }

    if (_usesTargetOption) {
      final String targetPath = targetFile;
      if (!globals.fs.isFileSync(targetPath)) {
        throw ToolExit(userMessages.flutterTargetFileMissing(targetPath));
      }
    }
  }

  @override
  String get usage {
    final String usageWithoutDescription = super.usage.substring(
      // The description plus two newlines.
      description.length + 2,
    );
    final String help = <String>[
      if (deprecated)
        '${globals.logger.terminal.warningMark} Deprecated. This command will be removed in a future version of Flutter.',
      description,
      '',
      'Global options:',
      '${runner?.argParser.usage}',
      '',
      usageWithoutDescription,
    ].join('\n');
    return help;
  }

  ApplicationPackageFactory? applicationPackages;

  /// Gets the parsed command-line flag named [name] as a `bool`.
  ///
  /// If no flag named [name] was added to the [ArgParser], an [ArgumentError]
  /// will be thrown.
  bool boolArg(String name) => argResults![name] as bool;

  /// Gets the parsed command-line option named [name] as a `String`.
  ///
  /// If no option named [name] was added to the [ArgParser], an [ArgumentError]
  /// will be thrown.
  String? stringArg(String name) => argResults![name] as String?;

  /// Gets the parsed command-line option named [name] as `List<String>`.
  List<String> stringsArg(String name) {
    return argResults![name]! as List<String>? ?? <String>[];
  }
}

/// A mixin which applies an implementation of [requiredArtifacts] that only
/// downloads artifacts corresponding to an attached device.
mixin DeviceBasedDevelopmentArtifacts on FlutterCommand {
  @override
  Future<Set<DevelopmentArtifact>> get requiredArtifacts async {
    // If there are no attached devices, use the default configuration.
    // Otherwise, only add development artifacts which correspond to a
    // connected device.
    final List<Device> devices = await globals.deviceManager!.getDevices();
    if (devices.isEmpty) {
      return super.requiredArtifacts;
    }
    final Set<DevelopmentArtifact> artifacts = <DevelopmentArtifact>{
      DevelopmentArtifact.universal,
    };
    for (final Device device in devices) {
      final TargetPlatform targetPlatform = await device.targetPlatform;
      final DevelopmentArtifact? developmentArtifact = artifactFromTargetPlatform(targetPlatform);
      if (developmentArtifact != null) {
        artifacts.add(developmentArtifact);
      }
    }
    return artifacts;
  }
}

// Returns the development artifact for the target platform, or null
// if none is supported
@protected
DevelopmentArtifact? artifactFromTargetPlatform(TargetPlatform targetPlatform) {
  switch (targetPlatform) {
    case TargetPlatform.android:
    case TargetPlatform.android_arm:
    case TargetPlatform.android_arm64:
    case TargetPlatform.android_x64:
    case TargetPlatform.android_x86:
      return DevelopmentArtifact.androidGenSnapshot;
    case TargetPlatform.web_javascript:
      return DevelopmentArtifact.web;
    case TargetPlatform.ios:
      return DevelopmentArtifact.iOS;
    case TargetPlatform.darwin:
      if (featureFlags.isMacOSEnabled) {
        return DevelopmentArtifact.macOS;
      }
      return null;
    case TargetPlatform.windows_x64:
      if (featureFlags.isWindowsEnabled) {
        return DevelopmentArtifact.windows;
      }
      return null;
    case TargetPlatform.linux_x64:
    case TargetPlatform.linux_arm64:
      if (featureFlags.isLinuxEnabled) {
        return DevelopmentArtifact.linux;
      }
      return null;
    case TargetPlatform.fuchsia_arm64:
    case TargetPlatform.fuchsia_x64:
    case TargetPlatform.tester:
      return null;
  }
}

/// Returns true if s is either null, empty or is solely made of whitespace characters (as defined by String.trim).
bool _isBlank(String s) => s.trim().isEmpty;<|MERGE_RESOLUTION|>--- conflicted
+++ resolved
@@ -1085,47 +1085,6 @@
       codeSizeDirectory = directory.path;
     }
 
-<<<<<<< HEAD
-=======
-    NullSafetyMode nullSafetyMode = NullSafetyMode.sound;
-    if (argParser.options.containsKey(FlutterOptions.kNullSafety)) {
-      // Explicitly check for `true` and `false` so that `null` results in not
-      // passing a flag. Examine the entrypoint file to determine if it
-      // is opted in or out.
-      final bool wasNullSafetyFlagParsed = argResults?.wasParsed(FlutterOptions.kNullSafety) ?? false;
-      if (!wasNullSafetyFlagParsed && (argParser.options.containsKey('target') || forcedTargetFile != null)) {
-        final File entrypointFile = forcedTargetFile ?? globals.fs.file(targetFile);
-        final LanguageVersion languageVersion = determineLanguageVersion(
-          entrypointFile,
-          packageConfig.packageOf(entrypointFile.absolute.uri),
-          Cache.flutterRoot!,
-        );
-        // Extra frontend options are only provided if explicitly
-        // requested.
-        if ((languageVersion.major > nullSafeVersion.major) ||
-            (languageVersion.major == nullSafeVersion.major && languageVersion.minor >= nullSafeVersion.minor)) {
-          nullSafetyMode = NullSafetyMode.sound;
-        } else {
-          throwToolExit(
-            'This application does not support sound null-safety (its language version is $languageVersion).\n'
-            'To build this application, you must provide the CLI flag --no-sound-null-safety. Dart 3 will only '
-            'support sound null safety, see https://dart.dev/null-safety.',
-          );
-        }
-      } else if (!wasNullSafetyFlagParsed) {
-        // This mode is only used for commands which do not build a single target like
-        // 'flutter test'.
-        nullSafetyMode = NullSafetyMode.autodetect;
-      } else if (boolArg(FlutterOptions.kNullSafety)) {
-        nullSafetyMode = NullSafetyMode.sound;
-        extraFrontEndOptions.add('--sound-null-safety');
-      } else {
-        nullSafetyMode = NullSafetyMode.unsound;
-        extraFrontEndOptions.add('--no-sound-null-safety');
-      }
-    }
-
->>>>>>> 1306d7f1
     final bool dartObfuscation = argParser.options.containsKey(FlutterOptions.kDartObfuscationOption)
       && boolArg(FlutterOptions.kDartObfuscationOption);
 
