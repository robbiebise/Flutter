--- conflicted
+++ resolved
@@ -28,14 +28,8 @@
     bool showBottomSheetThenCalled = false;
     showModalBottomSheet<void>(
       context: savedContext,
-<<<<<<< HEAD
       builder: (BuildContext context) => SingleChildScrollView(primary: true, child: const Text('BottomSheet'))
-    ).then<void>((Null result) {
-      expectSync(result, isNull);
-=======
-      builder: (BuildContext context) => const Text('BottomSheet')
-    ).then<void>((void value) {
->>>>>>> 141d6e13
+    ).then<void>((void result) {
       showBottomSheetThenCalled = true;
     });
 
@@ -55,14 +49,8 @@
     showBottomSheetThenCalled = false;
     showModalBottomSheet<void>(
       context: savedContext,
-<<<<<<< HEAD
       builder: (BuildContext context) => SingleChildScrollView(primary: true, child: const Text('BottomSheet')),
-    ).then<void>((Null result) {
-      expectSync(result, isNull);
-=======
-      builder: (BuildContext context) => const Text('BottomSheet'),
     ).then<void>((void value) {
->>>>>>> 141d6e13
       showBottomSheetThenCalled = true;
     });
     await tester.pump(); // bottom sheet show animation starts
@@ -93,20 +81,13 @@
     expect(showBottomSheetThenCalled, isFalse);
     expect(find.text('BottomSheet'), findsNothing);
 
-<<<<<<< HEAD
-    scaffoldKey.currentState.showBottomSheet<Null>((BuildContext context) {
+    scaffoldKey.currentState.showBottomSheet<void>((BuildContext context) {
       return SingleChildScrollView(
         primary: true,
         child: Container(
           margin: const EdgeInsets.all(40.0),
           child: const Text('BottomSheet')
         ),
-=======
-    scaffoldKey.currentState.showBottomSheet<void>((BuildContext context) {
-      return Container(
-        margin: const EdgeInsets.all(40.0),
-        child: const Text('BottomSheet')
->>>>>>> 141d6e13
       );
     }).closed.whenComplete(() {
       print('POPPED');
@@ -144,20 +125,13 @@
       )
     ));
 
-<<<<<<< HEAD
-    scaffoldKey.currentState.showBottomSheet<Null>((BuildContext context) {
+    scaffoldKey.currentState.showBottomSheet<void>((BuildContext context) {
       return SingleChildScrollView(
         primary: true,
         child: Container(
           margin: const EdgeInsets.all(40.0),
           child: const Text('BottomSheet')
         ),
-=======
-    scaffoldKey.currentState.showBottomSheet<void>((BuildContext context) {
-      return Container(
-        margin: const EdgeInsets.all(40.0),
-        child: const Text('BottomSheet')
->>>>>>> 141d6e13
       );
     });
 
