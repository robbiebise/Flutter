import java.nio.file.Path
import java.nio.file.Paths

import com.android.builder.model.AndroidProject
import com.android.build.OutputFile
import org.apache.tools.ant.taskdefs.condition.Os
import org.gradle.api.DefaultTask
import org.gradle.api.GradleException
import org.gradle.api.Project
import org.gradle.api.Plugin
import org.gradle.api.Task
import org.gradle.api.file.CopySpec
import org.gradle.api.file.FileCollection
import org.gradle.api.tasks.Copy
import org.gradle.api.tasks.InputFiles
import org.gradle.api.tasks.OutputDirectory
import org.gradle.api.tasks.TaskAction
import org.gradle.api.tasks.bundling.Jar

buildscript {
    repositories {
        google()
        jcenter()
    }
    dependencies {
        classpath 'com.android.tools.build:gradle:3.2.1'
    }
}

android {
    compileOptions {
        sourceCompatibility 1.8
        targetCompatibility 1.8
    }
}

apply plugin: FlutterPlugin

class FlutterPlugin implements Plugin<Project> {
    // The platforms that can be passed to the `--Ptarget-platform` flag.
    private static final String PLATFORM_ARM32  = "android-arm";
    private static final String PLATFORM_ARM64  = "android-arm64";
    private static final String PLATFORM_X86    = "android-x86";
    private static final String PLATFORM_X86_64 = "android-x64";

    // The ABI architectures.
    private static final String ARCH_ARM32      = "armeabi-v7a";
    private static final String ARCH_ARM64      = "arm64-v8a";
    private static final String ARCH_X86        = "x86";
    private static final String ARCH_X86_64     = "x86_64";

    // Maps platforms to ABI architectures.
    private static final Map PLATFORM_ARCH_MAP = [
        (PLATFORM_ARM32)    : ARCH_ARM32,
        (PLATFORM_ARM64)    : ARCH_ARM64,
        (PLATFORM_X86)      : ARCH_X86,
        (PLATFORM_X86_64)   : ARCH_X86_64,
    ]

    // The version code that gives each ABI a value.
    // For each APK variant, use the following versions to override the version of the Universal APK.
    // Otherwise, the Play Store will complain that the APK variants have the same version.
    private static final Map ABI_VERSION = [
        (ARCH_ARM32)        : 1,
        (ARCH_ARM64)        : 2,
        (ARCH_X86)          : 3,
        (ARCH_X86_64)       : 4,
    ]

    // When split is enabled, multiple APKs are generated per each ABI.
    private static final List DEFAULT_PLATFORMS = [
        PLATFORM_ARM32,
        PLATFORM_ARM64,
    ]

    // The name prefix for flutter builds.  This is used to identify gradle tasks
    // where we expect the flutter tool to provide any error output, and skip the
    // standard Gradle error output in the FlutterEventLogger. If you change this,
    // be sure to change any instances of this string in symbols in the code below
    // to match.
    static final String FLUTTER_BUILD_PREFIX = "flutterBuild"

    private Map baseJar = [:]
    private File flutterRoot
    private File flutterExecutable
    private String localEngine
    private String localEngineSrcPath
    private Properties localProperties
    private File flutterJar

    @Override
    void apply(Project project) {
        project.extensions.create("flutter", FlutterExtension)
        project.afterEvaluate this.&addFlutterTask

        // By default, assembling APKs generates fat APKs if multiple platforms are passed.
        // Configuring split per ABI allows to generate separate APKs for each abi.
        // This is a noop when building a bundle.
        if (splitPerAbi(project)) {
            project.android {
                splits {
                    abi {
                        // Enables building multiple APKs per ABI.
                        enable true
                        // Resets the list of ABIs that Gradle should create APKs for to none.
                        reset()
                        // Specifies that we do not want to also generate a universal APK that includes all ABIs.
                        universalApk false
                    }
                }
            }
        }
        getTargetPlatforms(project).each { targetArch ->
            String abiValue = PLATFORM_ARCH_MAP[targetArch]
            project.android {
                packagingOptions {
                    // Prevent the ELF library from getting corrupted.
                    doNotStrip "*/${abiValue}/libapp.so"
                }
                if (splitPerAbi(project)) {
                    splits {
                        abi {
                            include abiValue
                        }
                    }
                }
            }
        }

        // Add custom build types
        project.android.buildTypes {
            profile {
                initWith debug
                if (it.hasProperty('matchingFallbacks')) {
                    matchingFallbacks = ['debug', 'release']
                }
            }
            dynamicProfile {
                initWith debug
                if (it.hasProperty('matchingFallbacks')) {
                    matchingFallbacks = ['debug', 'release']
                }
            }
            dynamicRelease {
                initWith debug
                if (it.hasProperty('matchingFallbacks')) {
                    matchingFallbacks = ['debug', 'release']
                }
            }
        }

        String flutterRootPath = resolveProperty(project, "flutter.sdk", System.env.FLUTTER_ROOT)
        if (flutterRootPath == null) {
            throw new GradleException("Flutter SDK not found. Define location with flutter.sdk in the local.properties file or with a FLUTTER_ROOT environment variable.")
        }
        flutterRoot = project.file(flutterRootPath)
        if (!flutterRoot.isDirectory()) {
            throw new GradleException("flutter.sdk must point to the Flutter SDK directory")
        }

        String flutterExecutableName = Os.isFamily(Os.FAMILY_WINDOWS) ? "flutter.bat" : "flutter"
        flutterExecutable = Paths.get(flutterRoot.absolutePath, "bin", flutterExecutableName).toFile();

        if (useLocalEngine(project)) {
            String engineOutPath = project.property('localEngineOut')
            File engineOut = project.file(engineOutPath)
            if (!engineOut.isDirectory()) {
                throw new GradleException('localEngineOut must point to a local engine build')
            }
            Path baseEnginePath = Paths.get(engineOut.absolutePath)
            flutterJar = baseEnginePath.resolve("flutter.jar").toFile()
            if (!flutterJar.isFile()) {
                throw new GradleException("Local engine jar not found: $flutterJar")
            }
            localEngine = engineOut.name
            localEngineSrcPath = engineOut.parentFile.parent
            // The local engine is built for one of the build type.
            // However, we use the same engine for each of the build types.
            project.android.buildTypes.each {
<<<<<<< HEAD
                addApiDependencies(project, it.name, project.files {
                    [debugX86JarTask, flutterJar]
=======
                addApiDependencies(project, it, project.files {
                    flutterJar
>>>>>>> ac2f85bb
                })
            }
        } else {
            // x86/x86_64 native library used for debugging only, for now.
            File flutterX86Jar = project.file("${project.buildDir}/${AndroidProject.FD_INTERMEDIATES}/flutter/flutter-x86.jar")
            Task debugX86JarTask = project.tasks.create("${FLUTTER_BUILD_PREFIX}X86Jar", Jar) {
                destinationDir flutterX86Jar.parentFile
                archiveName flutterX86Jar.name
                from("${flutterRoot}/bin/cache/artifacts/engine/android-x86/libflutter.so") {
                    into 'lib/x86'
                }
                from("${flutterRoot}/bin/cache/artifacts/engine/android-x64/libflutter.so") {
                    into 'lib/x86_64'
                }
            }
            String basePlatformArch = getBasePlatform(project)
            // This is meant to include the compiled classes only, however it will include `libflutter.so` as well.
            Path baseEnginePath = Paths.get(flutterRoot.absolutePath, "bin", "cache", "artifacts", "engine")
            File debugJar = baseEnginePath.resolve("${basePlatformArch}").resolve("flutter.jar").toFile()
            baseJar["debug"] = [debugX86JarTask, debugJar]
            if (!debugJar.isFile()) {
                project.exec {
                    executable flutterExecutable.absolutePath
                    args "--suppress-analytics"
                    args "precache"
                }
                if (!debugJar.isFile()) {
                    throw new GradleException("Unable to find flutter.jar in SDK: ${debugJar}")
                }
            }
            baseJar["profile"] = baseEnginePath.resolve("${basePlatformArch}-profile").resolve("flutter.jar").toFile()
            baseJar["release"] = baseEnginePath.resolve("${basePlatformArch}-release").resolve("flutter.jar").toFile()
            baseJar["dynamicProfile"] = baseEnginePath.resolve("${basePlatformArch}-dynamic-profile").resolve("flutter.jar").toFile()
            baseJar["dynamicRelease"] = baseEnginePath.resolve("${basePlatformArch}-dynamic-release").resolve("flutter.jar").toFile()

            // Add flutter.jar dependencies to all <buildType>Api configurations, including custom ones
            // added after applying the Flutter plugin.
            project.android.buildTypes.each {
                def buildMode = buildModeFor(it)
                addApiDependencies(project, it.name, project.files {
                    baseJar[buildMode]
                })
            }
            project.android.buildTypes.whenObjectAdded {
                def buildMode = buildModeFor(it)
                addApiDependencies(project, it.name, project.files {
                    baseJar[buildMode]
                })
            }
        }

        File pluginsFile = new File(project.projectDir.parentFile.parentFile, '.flutter-plugins')
        Properties plugins = readPropertiesIfExist(pluginsFile)

        plugins.each { name, _ ->
            def pluginProject = project.rootProject.findProject(":$name")
            if (pluginProject != null) {
                project.dependencies {
                    if (project.getConfigurations().findByName("implementation")) {
                        implementation pluginProject
                    } else {
                        compile pluginProject
                    }
                }
                pluginProject.afterEvaluate {
                    pluginProject.android.buildTypes {
                        profile {
                            initWith debug
                        }
                    }
                }
                pluginProject.afterEvaluate this.&addFlutterJarCompileOnlyDependency
            } else {
                project.logger.error("Plugin project :$name not found. Please update settings.gradle.")
            }
        }
    }

    private String resolveProperty(Project project, String name, String defaultValue) {
        if (localProperties == null) {
            localProperties = readPropertiesIfExist(new File(project.projectDir.parentFile, "local.properties"))
        }
        String result
        if (project.hasProperty(name)) {
            result = project.property(name)
        }
        if (result == null) {
            result = localProperties.getProperty(name)
        }
        if (result == null) {
            result = defaultValue
        }
        return result
    }

    private static Properties readPropertiesIfExist(File propertiesFile) {
        Properties result = new Properties()
        if (propertiesFile.exists()) {
            propertiesFile.withReader('UTF-8') { reader -> result.load(reader) }
        }
        return result
    }

    private static List<String> getTargetPlatforms(Project project) {
        if (!project.hasProperty('target-platform')) {
            return DEFAULT_PLATFORMS
        }
        return project.property('target-platform').split(',').collect {
            if (!PLATFORM_ARCH_MAP[it]) {
                throw new GradleException("Invalid platform: $it.")
            }
            return it
        }
    }

    private static Boolean getBuildShareLibrary(Project project) {
        if (project.hasProperty('build-shared-library')) {
            return project.property('build-shared-library').toBoolean()
        }
        return false;
    }

    private static Boolean splitPerAbi(Project project) {
        if (project.hasProperty('split-per-abi')) {
            return project.property('split-per-abi').toBoolean()
        }
        return false;
    }

    private static Boolean useLocalEngine(Project project) {
        return project.hasProperty('localEngineOut')
    }

    /**
     * Returns the platform that is used to extract the `libflutter.so` and the .class files.
     *
     * Note: This is only needed to add the .class files.
     * Unfortunately, the engine artifacts include the .class and libflutter.so files.
     */
    private static String getBasePlatform(Project project) {
        if (PLATFORM_ARM64 in getTargetPlatforms(project)) {
            return PLATFORM_ARM64;
        }
        return PLATFORM_ARM32;
    }

    // TODO(blasten): Clean this up.
    private void addFlutterJarCompileOnlyDependency(Project project) {
        if (project.state.failure) {
            return
        }
        project.dependencies {
            if (flutterJar != null) {
                if (project.getConfigurations().findByName("compileOnly")) {
                    compileOnly project.files(flutterJar)
                } else {
                    provided project.files(flutterJar)
                }
            } else {
                assert baseJar["debug"].last().isFile()
                assert baseJar["profile"].isFile()
                assert baseJar["release"].isFile()

                if (project.getConfigurations().findByName("debugCompileOnly")) {
                    debugCompileOnly project.files(baseJar["debug"])
                    profileCompileOnly project.files(baseJar["profile"])
                    releaseCompileOnly project.files(baseJar["release"])
                } else {
                    debugProvided project.files(baseJar["debug"])
                    profileProvided project.files(baseJar["profile"])
                    releaseProvided project.files(baseJar["release"])
                }
            }
        }
    }

    private static void addApiDependencies(Project project, String configName, FileCollection files) {
        project.dependencies {
            String configuration;
            // `compile` dependencies are now `api` dependencies.
            if (project.getConfigurations().findByName("api")) {
                configuration = "${configName}Api";
            } else {
                configuration = "${configName}Compile";
            }
            add(configuration, files)
        }
    }

    /**
     * Returns a Flutter build mode suitable for the specified Android buildType.
     *
     * Note: The BuildType DSL type is not public, and is therefore omitted from the signature.
     *
     * @return "debug", "profile", "dynamicProfile", "dynamicRelease", or "release" (fall-back).
     */
    private static String buildModeFor(buildType) {
        if (buildType.name == "profile") {
            return "profile"
        } else if (buildType.name == "dynamicProfile") {
            return "dynamicProfile"
        } else if (buildType.name == "dynamicRelease") {
            return "dynamicRelease"
        } else if (buildType.debuggable) {
            return "debug"
        }
        return "release"
    }

    private static String getEngineArtifactDirName(buildType, targetArch) {
        if (buildType.name == "profile") {
            return "${targetArch}-profile"
        } else if (buildType.name == "dynamicProfile") {
            return "${targetArch}-dynamic-profile"
        } else if (buildType.name == "dynamicRelease") {
            return "${targetArch}-dynamic-release"
        } else if (buildType.debuggable) {
            return "${targetArch}"
        }
        return "${targetArch}-release"
    }

    private void addFlutterTask(Project project) {
        if (project.state.failure) {
            return
        }
        if (project.flutter.source == null) {
            throw new GradleException("Must provide Flutter source directory")
        }

        String target = project.flutter.target
        if (target == null) {
            target = 'lib/main.dart'
        }
        if (project.hasProperty('target')) {
            target = project.property('target')
        }

        Boolean verboseValue = null
        if (project.hasProperty('verbose')) {
            verboseValue = project.property('verbose').toBoolean()
        }
        String[] fileSystemRootsValue = null
        if (project.hasProperty('filesystem-roots')) {
            fileSystemRootsValue = project.property('filesystem-roots').split('\\|')
        }
        String fileSystemSchemeValue = null
        if (project.hasProperty('filesystem-scheme')) {
            fileSystemSchemeValue = project.property('filesystem-scheme')
        }
        Boolean trackWidgetCreationValue = false
        if (project.hasProperty('track-widget-creation')) {
            trackWidgetCreationValue = project.property('track-widget-creation').toBoolean()
        }
        String compilationTraceFilePathValue = null
        if (project.hasProperty('compilation-trace-file')) {
            compilationTraceFilePathValue = project.property('compilation-trace-file')
        }
        Boolean createPatchValue = false
        if (project.hasProperty('patch')) {
            createPatchValue = project.property('patch').toBoolean()
        }
        Integer buildNumberValue = null
        if (project.hasProperty('build-number')) {
            buildNumberValue = project.property('build-number').toInteger()
        }
        String baselineDirValue = null
        if (project.hasProperty('baseline-dir')) {
            baselineDirValue = project.property('baseline-dir')
        }
        String extraFrontEndOptionsValue = null
        if (project.hasProperty('extra-front-end-options')) {
            extraFrontEndOptionsValue = project.property('extra-front-end-options')
        }
        String extraGenSnapshotOptionsValue = null
        if (project.hasProperty('extra-gen-snapshot-options')) {
            extraGenSnapshotOptionsValue = project.property('extra-gen-snapshot-options')
        }

        def targetPlatforms = getTargetPlatforms(project)
        def addFlutterDeps = { variant ->
            if (splitPerAbi(project)) {
                variant.outputs.each { output ->
                    // Assigns the new version code to versionCodeOverride, which changes the version code
                    // for only the output APK, not for the variant itself. Skipping this step simply
                    // causes Gradle to use the value of variant.versionCode for the APK.
                    // For more, see https://developer.android.com/studio/build/configure-apk-splits
                    def abiVersionCode = ABI_VERSION.get(output.getFilter(OutputFile.ABI))
                    if (abiVersionCode != null) {
                        output.versionCodeOverride =
                            abiVersionCode * 1000 + variant.versionCode
                    }
                }
            }

            String flutterBuildMode = buildModeFor(variant.buildType)
            if (flutterBuildMode == 'debug' && project.tasks.findByName("${FLUTTER_BUILD_PREFIX}X86Jar")) {
                Task task = project.tasks.findByName("compile${variant.name.capitalize()}JavaWithJavac")
                if (task) {
                    task.dependsOn project.flutterBuildX86Jar
                }
                task = project.tasks.findByName("compile${variant.name.capitalize()}Kotlin")
                if (task) {
                    task.dependsOn project.flutterBuildX86Jar
                }
            }

            def flutterTasks = []
            targetPlatforms.each { targetArch ->
                String abiValue = PLATFORM_ARCH_MAP[targetArch]
                String taskName = "compile${FLUTTER_BUILD_PREFIX}${variant.name.capitalize()}${targetArch.replace('android-', '').capitalize()}"
                FlutterTask compileTask = project.tasks.create(name: taskName, type: FlutterTask) {
                    flutterRoot this.flutterRoot
                    flutterExecutable this.flutterExecutable
                    buildMode flutterBuildMode
                    localEngine this.localEngine
                    localEngineSrcPath this.localEngineSrcPath
                    abi abiValue
                    targetPath target
                    verbose verboseValue
                    fileSystemRoots fileSystemRootsValue
                    fileSystemScheme fileSystemSchemeValue
                    trackWidgetCreation trackWidgetCreationValue
                    compilationTraceFilePath compilationTraceFilePathValue
                    createPatch createPatchValue
                    buildNumber buildNumberValue
                    baselineDir baselineDirValue
                    targetPlatform targetArch
                    sourceDir project.file(project.flutter.source)
                    intermediateDir project.file("${project.buildDir}/${AndroidProject.FD_INTERMEDIATES}/flutter/${variant.name}/${targetArch}")
                    extraFrontEndOptions extraFrontEndOptionsValue
                    extraGenSnapshotOptions extraGenSnapshotOptionsValue
                }
                flutterTasks.add(compileTask)
            }
            def libJar = project.file("${project.buildDir}/${AndroidProject.FD_INTERMEDIATES}/flutter/${variant.name}/libs.jar")
            Task packFlutterSnapshotsAndLibsTask = project.tasks.create(name: "packLibs${FLUTTER_BUILD_PREFIX}${variant.name.capitalize()}", type: Jar) {
                destinationDir libJar.parentFile
                archiveName libJar.name
                targetPlatforms.each { targetArch ->
                    // This check prevents including `libflutter.so` twice, since it's included in the base platform jar.
                    // Unfortunately, the `pickFirst` setting in `packagingOptions` does not work when the project `:flutter`
                    // is included as an implementation dependency, which causes duplicated `libflutter.so`.
                    if (getBasePlatform(project) == targetArch) {
                        return
                    }
                    // Don't include `libflutter.so` for other architectures when a local engine is specified.
                    if (useLocalEngine(project)) {
                        return
                    }
                    def engineArtifactSubdir = getEngineArtifactDirName(variant.buildType, targetArch);
                    // Include `libflutter.so`.
                    // TODO(blasten): The libs should be outside `flutter.jar` when the artifacts are downloaded.
                    from(project.zipTree("${flutterRoot}/bin/cache/artifacts/engine/${engineArtifactSubdir}/flutter.jar")) {
                        include 'lib/**'
                    }
                }
                dependsOn flutterTasks
                // Add the ELF library.
                flutterTasks.each { flutterTask ->
                    from(flutterTask.intermediateDir) {
                        include '*.so'
                        rename { String filename ->
                            return "lib/${flutterTask.abi}/lib${filename}"
                        }
                    }
                }
            }
            // Include the snapshots and libflutter.so in `lib/`.
            addApiDependencies(project, variant.name, project.files {
                packFlutterSnapshotsAndLibsTask
            })

            // We know that the flutter app is a subproject in another Android app when these tasks exist.
            Task packageAssets = project.tasks.findByPath(":flutter:package${variant.name.capitalize()}Assets")
            Task cleanPackageAssets = project.tasks.findByPath(":flutter:cleanPackage${variant.name.capitalize()}Assets")
            Task copyFlutterAssetsTask = project.tasks.create(name: "copyFlutterAssets${variant.name.capitalize()}", type: Copy) {
                dependsOn flutterTasks
                if (packageAssets && cleanPackageAssets) {
                    dependsOn packageAssets
                    dependsOn cleanPackageAssets
                    into packageAssets.outputDir
                } else {
                    dependsOn variant.mergeAssets
                    dependsOn "clean${variant.mergeAssets.name.capitalize()}"
                    variant.mergeAssets.mustRunAfter("clean${variant.mergeAssets.name.capitalize()}")
                    into variant.mergeAssets.outputDir
                }
                flutterTasks.each { flutterTask ->
                    with flutterTask.assets
                }
            }
            if (packageAssets) {
                String mainModuleName = "app"
                try {
                    String tmpModuleName = project.rootProject.ext.mainModuleName
                    if (tmpModuleName != null && !tmpModuleName.empty) {
                        mainModuleName = tmpModuleName
                    }
                } catch (Exception e) {
                }
                // Only include configurations that exist in parent project.
                Task mergeAssets = project.tasks.findByPath(":${mainModuleName}:merge${variant.name.capitalize()}Assets")
                if (mergeAssets) {
                    mergeAssets.dependsOn(copyFlutterAssetsTask)
                }
            } else {
                def processResources = variant.outputs.first().processResources
                processResources.dependsOn(copyFlutterAssetsTask)
            }
        }

        if (project.android.hasProperty("applicationVariants")) {
            project.android.applicationVariants.all addFlutterDeps
        } else {
            project.android.libraryVariants.all addFlutterDeps
        }
    }
}

class FlutterExtension {
    String source
    String target
}

abstract class BaseFlutterTask extends DefaultTask {
    File flutterRoot
    File flutterExecutable
    String buildMode
    String localEngine
    String localEngineSrcPath
    @Input
    String targetPath
    @Optional @Input
    Boolean verbose
    @Optional @Input
    String[] fileSystemRoots
    @Optional @Input
    String fileSystemScheme
    @Input
    Boolean trackWidgetCreation
    @Optional @Input
    String compilationTraceFilePath
    @Optional @Input
    Boolean createPatch
    @Optional @Input
    Integer buildNumber
    @Optional @Input
    String baselineDir
    @Optional @Input
    String targetPlatform
    @Input
    String abi
    File sourceDir
    File intermediateDir
    @Optional @Input
    String extraFrontEndOptions
    @Optional @Input
    String extraGenSnapshotOptions

    @OutputFiles
    FileCollection getDependenciesFiles() {
        FileCollection depfiles = project.files()

        // Include the kernel compiler depfile, since kernel compile is the
        // first stage of AOT build in this mode, and it includes all the Dart
        // sources.
        depfiles += project.files("${intermediateDir}/kernel_compile.d")

        // Include Core JIT kernel compiler depfile, since kernel compile is
        // the first stage of JIT builds in this mode, and it includes all the
        // Dart sources.
        depfiles += project.files("${intermediateDir}/snapshot_blob.bin.d")
        return depfiles
    }

    void buildBundle() {
        if (!sourceDir.isDirectory()) {
            throw new GradleException("Invalid Flutter source directory: ${sourceDir}")
        }

        intermediateDir.mkdirs()

        if (buildMode == "profile" || buildMode == "release") {
            project.exec {
                executable flutterExecutable.absolutePath
                workingDir sourceDir
                if (localEngine != null) {
                    args "--local-engine", localEngine
                    args "--local-engine-src-path", localEngineSrcPath
                }
                args "build", "aot"
                args "--suppress-analytics"
                args "--quiet"
                args "--build-shared-library"
                args "--target", targetPath
                args "--output-dir", "${intermediateDir}"
                args "--target-platform", "${targetPlatform}"
                if (trackWidgetCreation) {
                    args "--track-widget-creation"
                }
                if (extraFrontEndOptions != null) {
                    args "--extra-front-end-options", "${extraFrontEndOptions}"
                }
                if (extraGenSnapshotOptions != null) {
                    args "--extra-gen-snapshot-options", "${extraGenSnapshotOptions}"
                }
                args "--${buildMode}"
            }
        }

        project.exec {
            executable flutterExecutable.absolutePath
            workingDir sourceDir
            if (localEngine != null) {
                args "--local-engine", localEngine
                args "--local-engine-src-path", localEngineSrcPath
            }
            args "build", "bundle"
            args "--target", targetPath
            args "--target-platform", "${targetPlatform}"
            if (verbose) {
                args "--verbose"
            }
            if (fileSystemRoots != null) {
                for (root in fileSystemRoots) {
                    args "--filesystem-root", root
                }
            }
            if (fileSystemScheme != null) {
                args "--filesystem-scheme", fileSystemScheme
            }
            if (trackWidgetCreation) {
                args "--track-widget-creation"
            }
            if (compilationTraceFilePath != null) {
                args "--compilation-trace-file", compilationTraceFilePath
            }
            if (createPatch) {
                args "--patch"
                args "--build-number", project.android.defaultConfig.versionCode
                if (buildNumber != null) {
                    assert buildNumber == project.android.defaultConfig.versionCode
                }
            }
            if (baselineDir != null) {
                args "--baseline-dir", baselineDir
            }
            if (extraFrontEndOptions != null) {
                args "--extra-front-end-options", "${extraFrontEndOptions}"
            }
            if (extraGenSnapshotOptions != null) {
                args "--extra-gen-snapshot-options", "${extraGenSnapshotOptions}"
            }
            if (buildMode == "release" || buildMode == "profile") {
                args "--precompiled"
            } else {
                args "--depfile", "${intermediateDir}/snapshot_blob.bin.d"
            }
            args "--asset-dir", "${intermediateDir}/flutter_assets"
            if (buildMode == "debug") {
                args "--debug"
            }
            if (buildMode == "profile" || buildMode == "dynamicProfile") {
                args "--profile"
            }
            if (buildMode == "release" || buildMode == "dynamicRelease") {
                args "--release"
            }
            if (buildMode == "dynamicProfile" || buildMode == "dynamicRelease") {
                args "--dynamic"
            }
        }
    }
}

class FlutterTask extends BaseFlutterTask {
    @OutputDirectory
    File getOutputDirectory() {
        return intermediateDir
    }

    CopySpec getAssets() {
        return project.copySpec {
            from "${intermediateDir}"
            include "flutter_assets/**" // the working dir and its files
        }
    }

    CopySpec getSnapshots() {
        return project.copySpec {
            from "${intermediateDir}"

            if (buildMode == 'release' || buildMode == 'profile') {
                include "app.so"
            }
        }
    }

    FileCollection readDependencies(File dependenciesFile) {
        if (dependenciesFile.exists()) {
            try {
                // Dependencies file has Makefile syntax:
                //   <target> <files>: <source> <files> <separated> <by> <non-escaped space>
                String depText = dependenciesFile.text
                // So we split list of files by non-escaped(by backslash) space,
                def matcher = depText.split(': ')[1] =~ /(\\ |[^\s])+/
                // then we replace all escaped spaces with regular spaces
                def depList = matcher.collect{it[0].replaceAll("\\\\ ", " ")}
                return project.files(depList)
            } catch (Exception e) {
                logger.error("Error reading dependency file ${dependenciesFile}: ${e}")
            }
        }
        return project.files()
    }

    @InputFiles
    FileCollection getSourceFiles() {
        FileCollection sources = project.files()
        for (File depfile in getDependenciesFiles()) {
          sources += readDependencies(depfile)
        }
        if (!sources.isEmpty()) {
            // We have a dependencies file. Add a dependency on gen_snapshot as well, since the
            // snapshots have to be rebuilt if it changes.
            sources += readDependencies(project.file("${intermediateDir}/gen_snapshot.d"))
            sources += readDependencies(project.file("${intermediateDir}/frontend_server.d"))
            if (localEngineSrcPath != null) {
                sources += project.files("$localEngineSrcPath/$localEngine")
            }
            // Finally, add a dependency on pubspec.yaml as well.
            return sources + project.files('pubspec.yaml')
        }
        // No dependencies file (or problems parsing it). Fall back to source files.
        return project.fileTree(
                dir: sourceDir,
                exclude: ['android', 'ios'],
                include: ['**/*.dart', 'pubspec.yaml']
        )
    }

    @TaskAction
    void build() {
        buildBundle()
    }
}

gradle.useLogger(new FlutterEventLogger())

class FlutterEventLogger extends BuildAdapter implements TaskExecutionListener {
    String mostRecentTask = ""

    void beforeExecute(Task task) {
        mostRecentTask = task.name
    }

    void afterExecute(Task task, TaskState state) {}

    void buildFinished(BuildResult result) {
        if (result.failure != null) {
            if (!(result.failure instanceof GradleException) || !mostRecentTask.startsWith(FlutterPlugin.FLUTTER_BUILD_PREFIX)) {
                result.rethrowFailure()
            }
        }
    }
}<|MERGE_RESOLUTION|>--- conflicted
+++ resolved
@@ -177,13 +177,8 @@
             // The local engine is built for one of the build type.
             // However, we use the same engine for each of the build types.
             project.android.buildTypes.each {
-<<<<<<< HEAD
-                addApiDependencies(project, it.name, project.files {
-                    [debugX86JarTask, flutterJar]
-=======
                 addApiDependencies(project, it, project.files {
                     flutterJar
->>>>>>> ac2f85bb
                 })
             }
         } else {
