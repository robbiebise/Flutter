--- conflicted
+++ resolved
@@ -1655,52 +1655,6 @@
 }
 
 class _ActionSheetMainSheetState extends State<_ActionSheetMainSheet> {
-<<<<<<< HEAD
-  double _topOverscroll = 0;
-  double _bottomOverscroll = 0;
-
-  // Fills the overscroll area at the top and bottom of the sheet. This is
-  // necessary because the action section's background is rendered by the
-  // buttons, so that a button's background can be _replaced_ by a different
-  // color when the button is pressed.
-  Widget _buildOverscroll() {
-    final Color backgroundColor = CupertinoDynamicColor.resolve(_kActionSheetBackgroundColor, context);
-    return Column(
-      mainAxisSize: MainAxisSize.min,
-      mainAxisAlignment: MainAxisAlignment.spaceBetween,
-      children: <Widget>[
-        Container(
-          color: backgroundColor,
-          height: _topOverscroll,
-        ),
-        Container(
-          color: backgroundColor,
-          height: _bottomOverscroll,
-        ),
-      ],
-    );
-  }
-
-  bool _onScrollUpdate(ScrollUpdateNotification notification) {
-    final ScrollMetrics metrics = notification.metrics;
-    setState(() {
-      // The sizes of the overscroll should not be longer than the height of the
-      // actions section.
-      _topOverscroll = math.min(
-        math.max(metrics.minScrollExtent - metrics.pixels, 0),
-        metrics.viewportDimension,
-      );
-      _bottomOverscroll = math.min(
-        math.max(metrics.pixels - metrics.maxScrollExtent, 0),
-        metrics.viewportDimension,
-      );
-    });
-    return false;
-  }
-=======
-  int? _pressedIndex;
->>>>>>> 748afd97
-
   bool get _hasContent => widget.contentSection != null;
   bool get _hasActions => widget.actions.isNotEmpty;
 
@@ -1720,37 +1674,17 @@
             hidden: false,
           ),
         Flexible(
-<<<<<<< HEAD
-          child: Stack(
-            children: <Widget>[
-              Positioned.fill(
-                child: _buildOverscroll(),
-              ),
-              NotificationListener<ScrollUpdateNotification>(
-                onNotification: _onScrollUpdate,
-                child: _ActionSheetActionSection(
-                  actions: widget.actions,
-                  scrollController: widget.scrollController,
-                  pressedIndex: widget.pressedIndex,
-                  dividerColor: widget.dividerColor,
-                  backgroundColor: backgroundColor,
-                  onPressedUpdate: widget.onPressedUpdate,
-                ),
-              )
-            ],
-=======
           child: _OverscrollBackground(
             scrollController: widget.scrollController,
             color: backgroundColor,
             child: _ActionSheetActionSection(
               actions: widget.actions,
               scrollController: widget.scrollController,
-              pressedIndex: _pressedIndex,
               dividerColor: widget.dividerColor,
               backgroundColor: backgroundColor,
-              onPressedUpdate: _onPressedUpdate,
+              pressedIndex: widget.pressedIndex,
+              onPressedUpdate: widget.onPressedUpdate,
             ),
->>>>>>> 748afd97
           ),
         ),
       ],
