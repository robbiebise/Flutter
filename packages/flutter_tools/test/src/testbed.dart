--- conflicted
+++ resolved
@@ -30,13 +30,8 @@
 final Map<Type, Generator> _testbedDefaults = <Type, Generator>{
   // Keeps tests fast by avoid actual file system.
   FileSystem: () => MemoryFileSystem(style: platform.isWindows
-<<<<<<< HEAD
-    ? FileSystemStyle.windows
-    : FileSystemStyle.posix),
-=======
       ? FileSystemStyle.windows
       : FileSystemStyle.posix),
->>>>>>> 34e18d38
   Logger: () => BufferLogger(), // Allows reading logs and prevents stdout.
   OutputPreferences: () => OutputPreferences(showColor: false), // configures BufferLogger to avoid color codes.
   Usage: () => NoOpUsage(), // prevent addition of analytics from burdening test mocks
