--- conflicted
+++ resolved
@@ -720,16 +720,6 @@
                 if (willOverflowAction) SizedBox(width: snackBarWidth * 0.4),
               ],
             ),
-<<<<<<< HEAD
-            if(actionLineOverflow) Padding(
-              padding: const EdgeInsets.only(bottom: _singleLineVerticalPadding),
-              child: Row(mainAxisAlignment: MainAxisAlignment.end,
-              children: maybeActionAndIcon),
-            ),
-          ],
-
-      ),
-=======
             if (willOverflowAction)
               Padding(
                 padding: const EdgeInsets.only(bottom: _singleLineVerticalPadding),
@@ -737,7 +727,6 @@
               ),
             ],
         ),
->>>>>>> c09a9b4c
     );
 
     if (!isFloatingSnackBar) {
