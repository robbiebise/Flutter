// Copyright 2015 The Chromium Authors. All rights reserved.
// Use of this source code is governed by a BSD-style license that can be
// found in the LICENSE file.

<<<<<<< HEAD
import 'icon.dart';
import 'icon_button.dart';

=======
/// A description of a material design icon.
///
/// See [Icons] for a number of predefined icons.
>>>>>>> d9b73a2b
class IconData {
  /// Creates icon data.
  ///
  /// Rarely used directly. Instead, consider using one of the predefined icons
  /// from the [Icons] collection.
  const IconData(this.codePoint);

  /// The unicode code point at which this icon is stored in the icon font.
  final int codePoint;

  @override
  bool operator ==(dynamic other) {
    if (other is! IconData)
      return false;
    final IconData typedOther = other;
    return codePoint == typedOther.codePoint;
  }

  @override
  int get hashCode => codePoint.hashCode;

  @override
  String toString() => 'IconData(U+${codePoint.toRadixString(16).toUpperCase().padLeft(5, '0')})';
}

/// Identifiers for the supported material design icons.
///
/// Use with with the [Icon] class to show specific icons.
///
/// See also:
///
///  * [Icon]
///  * [IconButton]
///  * [design.google.com/icons](https://design.google.com/icons/)
class Icons {
  Icons._();

  /// <p><i class="material-icons md-48">3d_rotation</i> &#x2014; material icon named "3d rotation".</p>
  static const IconData threed_rotation = const IconData(0xe84d); // 3d_rotation isn't a valid identifier.

  /// <p><i class="material-icons md-48">ac_unit</i> &#x2014; material icon named "ac unit".</p>
  static const IconData ac_unit = const IconData(0xeb3b);

  /// <p><i class="material-icons md-48">access_alarm</i> &#x2014; material icon named "access alarm".</p>
  static const IconData access_alarm = const IconData(0xe190);

  /// <p><i class="material-icons md-48">access_alarms</i> &#x2014; material icon named "access alarms".</p>
  static const IconData access_alarms = const IconData(0xe191);

  /// <p><i class="material-icons md-48">access_time</i> &#x2014; material icon named "access time".</p>
  static const IconData access_time = const IconData(0xe192);

  /// <p><i class="material-icons md-48">accessibility</i> &#x2014; material icon named "accessibility".</p>
  static const IconData accessibility = const IconData(0xe84e);

  /// <p><i class="material-icons md-48">accessible</i> &#x2014; material icon named "accessible".</p>
  static const IconData accessible = const IconData(0xe914);

  /// <p><i class="material-icons md-48">account_balance</i> &#x2014; material icon named "account balance".</p>
  static const IconData account_balance = const IconData(0xe84f);

  /// <p><i class="material-icons md-48">account_balance_wallet</i> &#x2014; material icon named "account balance wallet".</p>
  static const IconData account_balance_wallet = const IconData(0xe850);

  /// <p><i class="material-icons md-48">account_box</i> &#x2014; material icon named "account box".</p>
  static const IconData account_box = const IconData(0xe851);

  /// <p><i class="material-icons md-48">account_circle</i> &#x2014; material icon named "account circle".</p>
  static const IconData account_circle = const IconData(0xe853);

  /// <p><i class="material-icons md-48">adb</i> &#x2014; material icon named "adb".</p>
  static const IconData adb = const IconData(0xe60e);

  /// <p><i class="material-icons md-48">add</i> &#x2014; material icon named "add".</p>
  static const IconData add = const IconData(0xe145);

  /// <p><i class="material-icons md-48">add_a_photo</i> &#x2014; material icon named "add a photo".</p>
  static const IconData add_a_photo = const IconData(0xe439);

  /// <p><i class="material-icons md-48">add_alarm</i> &#x2014; material icon named "add alarm".</p>
  static const IconData add_alarm = const IconData(0xe193);

  /// <p><i class="material-icons md-48">add_alert</i> &#x2014; material icon named "add alert".</p>
  static const IconData add_alert = const IconData(0xe003);

  /// <p><i class="material-icons md-48">add_box</i> &#x2014; material icon named "add box".</p>
  static const IconData add_box = const IconData(0xe146);

  /// <p><i class="material-icons md-48">add_circle</i> &#x2014; material icon named "add circle".</p>
  static const IconData add_circle = const IconData(0xe147);

  /// <p><i class="material-icons md-48">add_circle_outline</i> &#x2014; material icon named "add circle outline".</p>
  static const IconData add_circle_outline = const IconData(0xe148);

  /// <p><i class="material-icons md-48">add_location</i> &#x2014; material icon named "add location".</p>
  static const IconData add_location = const IconData(0xe567);

  /// <p><i class="material-icons md-48">add_shopping_cart</i> &#x2014; material icon named "add shopping cart".</p>
  static const IconData add_shopping_cart = const IconData(0xe854);

  /// <p><i class="material-icons md-48">add_to_photos</i> &#x2014; material icon named "add to photos".</p>
  static const IconData add_to_photos = const IconData(0xe39d);

  /// <p><i class="material-icons md-48">add_to_queue</i> &#x2014; material icon named "add to queue".</p>
  static const IconData add_to_queue = const IconData(0xe05c);

  /// <p><i class="material-icons md-48">adjust</i> &#x2014; material icon named "adjust".</p>
  static const IconData adjust = const IconData(0xe39e);

  /// <p><i class="material-icons md-48">airline_seat_flat</i> &#x2014; material icon named "airline seat flat".</p>
  static const IconData airline_seat_flat = const IconData(0xe630);

  /// <p><i class="material-icons md-48">airline_seat_flat_angled</i> &#x2014; material icon named "airline seat flat angled".</p>
  static const IconData airline_seat_flat_angled = const IconData(0xe631);

  /// <p><i class="material-icons md-48">airline_seat_individual_suite</i> &#x2014; material icon named "airline seat individual suite".</p>
  static const IconData airline_seat_individual_suite = const IconData(0xe632);

  /// <p><i class="material-icons md-48">airline_seat_legroom_extra</i> &#x2014; material icon named "airline seat legroom extra".</p>
  static const IconData airline_seat_legroom_extra = const IconData(0xe633);

  /// <p><i class="material-icons md-48">airline_seat_legroom_normal</i> &#x2014; material icon named "airline seat legroom normal".</p>
  static const IconData airline_seat_legroom_normal = const IconData(0xe634);

  /// <p><i class="material-icons md-48">airline_seat_legroom_reduced</i> &#x2014; material icon named "airline seat legroom reduced".</p>
  static const IconData airline_seat_legroom_reduced = const IconData(0xe635);

  /// <p><i class="material-icons md-48">airline_seat_recline_extra</i> &#x2014; material icon named "airline seat recline extra".</p>
  static const IconData airline_seat_recline_extra = const IconData(0xe636);

  /// <p><i class="material-icons md-48">airline_seat_recline_normal</i> &#x2014; material icon named "airline seat recline normal".</p>
  static const IconData airline_seat_recline_normal = const IconData(0xe637);

  /// <p><i class="material-icons md-48">airplanemode_active</i> &#x2014; material icon named "airplanemode active".</p>
  static const IconData airplanemode_active = const IconData(0xe195);

  /// <p><i class="material-icons md-48">airplanemode_inactive</i> &#x2014; material icon named "airplanemode inactive".</p>
  static const IconData airplanemode_inactive = const IconData(0xe194);

  /// <p><i class="material-icons md-48">airplay</i> &#x2014; material icon named "airplay".</p>
  static const IconData airplay = const IconData(0xe055);

  /// <p><i class="material-icons md-48">airport_shuttle</i> &#x2014; material icon named "airport shuttle".</p>
  static const IconData airport_shuttle = const IconData(0xeb3c);

  /// <p><i class="material-icons md-48">alarm</i> &#x2014; material icon named "alarm".</p>
  static const IconData alarm = const IconData(0xe855);

  /// <p><i class="material-icons md-48">alarm_add</i> &#x2014; material icon named "alarm add".</p>
  static const IconData alarm_add = const IconData(0xe856);

  /// <p><i class="material-icons md-48">alarm_off</i> &#x2014; material icon named "alarm off".</p>
  static const IconData alarm_off = const IconData(0xe857);

  /// <p><i class="material-icons md-48">alarm_on</i> &#x2014; material icon named "alarm on".</p>
  static const IconData alarm_on = const IconData(0xe858);

  /// <p><i class="material-icons md-48">album</i> &#x2014; material icon named "album".</p>
  static const IconData album = const IconData(0xe019);

  /// <p><i class="material-icons md-48">all_inclusive</i> &#x2014; material icon named "all inclusive".</p>
  static const IconData all_inclusive = const IconData(0xeb3d);

  /// <p><i class="material-icons md-48">all_out</i> &#x2014; material icon named "all out".</p>
  static const IconData all_out = const IconData(0xe90b);

  /// <p><i class="material-icons md-48">android</i> &#x2014; material icon named "android".</p>
  static const IconData android = const IconData(0xe859);

  /// <p><i class="material-icons md-48">announcement</i> &#x2014; material icon named "announcement".</p>
  static const IconData announcement = const IconData(0xe85a);

  /// <p><i class="material-icons md-48">apps</i> &#x2014; material icon named "apps".</p>
  static const IconData apps = const IconData(0xe5c3);

  /// <p><i class="material-icons md-48">archive</i> &#x2014; material icon named "archive".</p>
  static const IconData archive = const IconData(0xe149);

  /// <p><i class="material-icons md-48">arrow_back</i> &#x2014; material icon named "arrow back".</p>
  static const IconData arrow_back = const IconData(0xe5c4);

  /// <p><i class="material-icons md-48">arrow_downward</i> &#x2014; material icon named "arrow downward".</p>
  static const IconData arrow_downward = const IconData(0xe5db);

  /// <p><i class="material-icons md-48">arrow_drop_down</i> &#x2014; material icon named "arrow drop down".</p>
  static const IconData arrow_drop_down = const IconData(0xe5c5);

  /// <p><i class="material-icons md-48">arrow_drop_down_circle</i> &#x2014; material icon named "arrow drop down circle".</p>
  static const IconData arrow_drop_down_circle = const IconData(0xe5c6);

  /// <p><i class="material-icons md-48">arrow_drop_up</i> &#x2014; material icon named "arrow drop up".</p>
  static const IconData arrow_drop_up = const IconData(0xe5c7);

  /// <p><i class="material-icons md-48">arrow_forward</i> &#x2014; material icon named "arrow forward".</p>
  static const IconData arrow_forward = const IconData(0xe5c8);

  /// <p><i class="material-icons md-48">arrow_upward</i> &#x2014; material icon named "arrow upward".</p>
  static const IconData arrow_upward = const IconData(0xe5d8);

  /// <p><i class="material-icons md-48">art_track</i> &#x2014; material icon named "art track".</p>
  static const IconData art_track = const IconData(0xe060);

  /// <p><i class="material-icons md-48">aspect_ratio</i> &#x2014; material icon named "aspect ratio".</p>
  static const IconData aspect_ratio = const IconData(0xe85b);

  /// <p><i class="material-icons md-48">assessment</i> &#x2014; material icon named "assessment".</p>
  static const IconData assessment = const IconData(0xe85c);

  /// <p><i class="material-icons md-48">assignment</i> &#x2014; material icon named "assignment".</p>
  static const IconData assignment = const IconData(0xe85d);

  /// <p><i class="material-icons md-48">assignment_ind</i> &#x2014; material icon named "assignment ind".</p>
  static const IconData assignment_ind = const IconData(0xe85e);

  /// <p><i class="material-icons md-48">assignment_late</i> &#x2014; material icon named "assignment late".</p>
  static const IconData assignment_late = const IconData(0xe85f);

  /// <p><i class="material-icons md-48">assignment_return</i> &#x2014; material icon named "assignment return".</p>
  static const IconData assignment_return = const IconData(0xe860);

  /// <p><i class="material-icons md-48">assignment_returned</i> &#x2014; material icon named "assignment returned".</p>
  static const IconData assignment_returned = const IconData(0xe861);

  /// <p><i class="material-icons md-48">assignment_turned_in</i> &#x2014; material icon named "assignment turned in".</p>
  static const IconData assignment_turned_in = const IconData(0xe862);

  /// <p><i class="material-icons md-48">assistant</i> &#x2014; material icon named "assistant".</p>
  static const IconData assistant = const IconData(0xe39f);

  /// <p><i class="material-icons md-48">assistant_photo</i> &#x2014; material icon named "assistant photo".</p>
  static const IconData assistant_photo = const IconData(0xe3a0);

  /// <p><i class="material-icons md-48">attach_file</i> &#x2014; material icon named "attach file".</p>
  static const IconData attach_file = const IconData(0xe226);

  /// <p><i class="material-icons md-48">attach_money</i> &#x2014; material icon named "attach money".</p>
  static const IconData attach_money = const IconData(0xe227);

  /// <p><i class="material-icons md-48">attachment</i> &#x2014; material icon named "attachment".</p>
  static const IconData attachment = const IconData(0xe2bc);

  /// <p><i class="material-icons md-48">audiotrack</i> &#x2014; material icon named "audiotrack".</p>
  static const IconData audiotrack = const IconData(0xe3a1);

  /// <p><i class="material-icons md-48">autorenew</i> &#x2014; material icon named "autorenew".</p>
  static const IconData autorenew = const IconData(0xe863);

  /// <p><i class="material-icons md-48">av_timer</i> &#x2014; material icon named "av timer".</p>
  static const IconData av_timer = const IconData(0xe01b);

  /// <p><i class="material-icons md-48">backspace</i> &#x2014; material icon named "backspace".</p>
  static const IconData backspace = const IconData(0xe14a);

  /// <p><i class="material-icons md-48">backup</i> &#x2014; material icon named "backup".</p>
  static const IconData backup = const IconData(0xe864);

  /// <p><i class="material-icons md-48">battery_alert</i> &#x2014; material icon named "battery alert".</p>
  static const IconData battery_alert = const IconData(0xe19c);

  /// <p><i class="material-icons md-48">battery_charging_full</i> &#x2014; material icon named "battery charging full".</p>
  static const IconData battery_charging_full = const IconData(0xe1a3);

  /// <p><i class="material-icons md-48">battery_full</i> &#x2014; material icon named "battery full".</p>
  static const IconData battery_full = const IconData(0xe1a4);

  /// <p><i class="material-icons md-48">battery_std</i> &#x2014; material icon named "battery std".</p>
  static const IconData battery_std = const IconData(0xe1a5);

  /// <p><i class="material-icons md-48">battery_unknown</i> &#x2014; material icon named "battery unknown".</p>
  static const IconData battery_unknown = const IconData(0xe1a6);

  /// <p><i class="material-icons md-48">beach_access</i> &#x2014; material icon named "beach access".</p>
  static const IconData beach_access = const IconData(0xeb3e);

  /// <p><i class="material-icons md-48">beenhere</i> &#x2014; material icon named "beenhere".</p>
  static const IconData beenhere = const IconData(0xe52d);

  /// <p><i class="material-icons md-48">block</i> &#x2014; material icon named "block".</p>
  static const IconData block = const IconData(0xe14b);

  /// <p><i class="material-icons md-48">bluetooth</i> &#x2014; material icon named "bluetooth".</p>
  static const IconData bluetooth = const IconData(0xe1a7);

  /// <p><i class="material-icons md-48">bluetooth_audio</i> &#x2014; material icon named "bluetooth audio".</p>
  static const IconData bluetooth_audio = const IconData(0xe60f);

  /// <p><i class="material-icons md-48">bluetooth_connected</i> &#x2014; material icon named "bluetooth connected".</p>
  static const IconData bluetooth_connected = const IconData(0xe1a8);

  /// <p><i class="material-icons md-48">bluetooth_disabled</i> &#x2014; material icon named "bluetooth disabled".</p>
  static const IconData bluetooth_disabled = const IconData(0xe1a9);

  /// <p><i class="material-icons md-48">bluetooth_searching</i> &#x2014; material icon named "bluetooth searching".</p>
  static const IconData bluetooth_searching = const IconData(0xe1aa);

  /// <p><i class="material-icons md-48">blur_circular</i> &#x2014; material icon named "blur circular".</p>
  static const IconData blur_circular = const IconData(0xe3a2);

  /// <p><i class="material-icons md-48">blur_linear</i> &#x2014; material icon named "blur linear".</p>
  static const IconData blur_linear = const IconData(0xe3a3);

  /// <p><i class="material-icons md-48">blur_off</i> &#x2014; material icon named "blur off".</p>
  static const IconData blur_off = const IconData(0xe3a4);

  /// <p><i class="material-icons md-48">blur_on</i> &#x2014; material icon named "blur on".</p>
  static const IconData blur_on = const IconData(0xe3a5);

  /// <p><i class="material-icons md-48">book</i> &#x2014; material icon named "book".</p>
  static const IconData book = const IconData(0xe865);

  /// <p><i class="material-icons md-48">bookmark</i> &#x2014; material icon named "bookmark".</p>
  static const IconData bookmark = const IconData(0xe866);

  /// <p><i class="material-icons md-48">bookmark_border</i> &#x2014; material icon named "bookmark border".</p>
  static const IconData bookmark_border = const IconData(0xe867);

  /// <p><i class="material-icons md-48">border_all</i> &#x2014; material icon named "border all".</p>
  static const IconData border_all = const IconData(0xe228);

  /// <p><i class="material-icons md-48">border_bottom</i> &#x2014; material icon named "border bottom".</p>
  static const IconData border_bottom = const IconData(0xe229);

  /// <p><i class="material-icons md-48">border_clear</i> &#x2014; material icon named "border clear".</p>
  static const IconData border_clear = const IconData(0xe22a);

  /// <p><i class="material-icons md-48">border_color</i> &#x2014; material icon named "border color".</p>
  static const IconData border_color = const IconData(0xe22b);

  /// <p><i class="material-icons md-48">border_horizontal</i> &#x2014; material icon named "border horizontal".</p>
  static const IconData border_horizontal = const IconData(0xe22c);

  /// <p><i class="material-icons md-48">border_inner</i> &#x2014; material icon named "border inner".</p>
  static const IconData border_inner = const IconData(0xe22d);

  /// <p><i class="material-icons md-48">border_left</i> &#x2014; material icon named "border left".</p>
  static const IconData border_left = const IconData(0xe22e);

  /// <p><i class="material-icons md-48">border_outer</i> &#x2014; material icon named "border outer".</p>
  static const IconData border_outer = const IconData(0xe22f);

  /// <p><i class="material-icons md-48">border_right</i> &#x2014; material icon named "border right".</p>
  static const IconData border_right = const IconData(0xe230);

  /// <p><i class="material-icons md-48">border_style</i> &#x2014; material icon named "border style".</p>
  static const IconData border_style = const IconData(0xe231);

  /// <p><i class="material-icons md-48">border_top</i> &#x2014; material icon named "border top".</p>
  static const IconData border_top = const IconData(0xe232);

  /// <p><i class="material-icons md-48">border_vertical</i> &#x2014; material icon named "border vertical".</p>
  static const IconData border_vertical = const IconData(0xe233);

  /// <p><i class="material-icons md-48">branding_watermark</i> &#x2014; material icon named "branding watermark".</p>
  static const IconData branding_watermark = const IconData(0xe06b);

  /// <p><i class="material-icons md-48">brightness_1</i> &#x2014; material icon named "brightness 1".</p>
  static const IconData brightness_1 = const IconData(0xe3a6);

  /// <p><i class="material-icons md-48">brightness_2</i> &#x2014; material icon named "brightness 2".</p>
  static const IconData brightness_2 = const IconData(0xe3a7);

  /// <p><i class="material-icons md-48">brightness_3</i> &#x2014; material icon named "brightness 3".</p>
  static const IconData brightness_3 = const IconData(0xe3a8);

  /// <p><i class="material-icons md-48">brightness_4</i> &#x2014; material icon named "brightness 4".</p>
  static const IconData brightness_4 = const IconData(0xe3a9);

  /// <p><i class="material-icons md-48">brightness_5</i> &#x2014; material icon named "brightness 5".</p>
  static const IconData brightness_5 = const IconData(0xe3aa);

  /// <p><i class="material-icons md-48">brightness_6</i> &#x2014; material icon named "brightness 6".</p>
  static const IconData brightness_6 = const IconData(0xe3ab);

  /// <p><i class="material-icons md-48">brightness_7</i> &#x2014; material icon named "brightness 7".</p>
  static const IconData brightness_7 = const IconData(0xe3ac);

  /// <p><i class="material-icons md-48">brightness_auto</i> &#x2014; material icon named "brightness auto".</p>
  static const IconData brightness_auto = const IconData(0xe1ab);

  /// <p><i class="material-icons md-48">brightness_high</i> &#x2014; material icon named "brightness high".</p>
  static const IconData brightness_high = const IconData(0xe1ac);

  /// <p><i class="material-icons md-48">brightness_low</i> &#x2014; material icon named "brightness low".</p>
  static const IconData brightness_low = const IconData(0xe1ad);

  /// <p><i class="material-icons md-48">brightness_medium</i> &#x2014; material icon named "brightness medium".</p>
  static const IconData brightness_medium = const IconData(0xe1ae);

  /// <p><i class="material-icons md-48">broken_image</i> &#x2014; material icon named "broken image".</p>
  static const IconData broken_image = const IconData(0xe3ad);

  /// <p><i class="material-icons md-48">brush</i> &#x2014; material icon named "brush".</p>
  static const IconData brush = const IconData(0xe3ae);

  /// <p><i class="material-icons md-48">bubble_chart</i> &#x2014; material icon named "bubble chart".</p>
  static const IconData bubble_chart = const IconData(0xe6dd);

  /// <p><i class="material-icons md-48">bug_report</i> &#x2014; material icon named "bug report".</p>
  static const IconData bug_report = const IconData(0xe868);

  /// <p><i class="material-icons md-48">build</i> &#x2014; material icon named "build".</p>
  static const IconData build = const IconData(0xe869);

  /// <p><i class="material-icons md-48">burst_mode</i> &#x2014; material icon named "burst mode".</p>
  static const IconData burst_mode = const IconData(0xe43c);

  /// <p><i class="material-icons md-48">business</i> &#x2014; material icon named "business".</p>
  static const IconData business = const IconData(0xe0af);

  /// <p><i class="material-icons md-48">business_center</i> &#x2014; material icon named "business center".</p>
  static const IconData business_center = const IconData(0xeb3f);

  /// <p><i class="material-icons md-48">cached</i> &#x2014; material icon named "cached".</p>
  static const IconData cached = const IconData(0xe86a);

  /// <p><i class="material-icons md-48">cake</i> &#x2014; material icon named "cake".</p>
  static const IconData cake = const IconData(0xe7e9);

  /// <p><i class="material-icons md-48">call</i> &#x2014; material icon named "call".</p>
  static const IconData call = const IconData(0xe0b0);

  /// <p><i class="material-icons md-48">call_end</i> &#x2014; material icon named "call end".</p>
  static const IconData call_end = const IconData(0xe0b1);

  /// <p><i class="material-icons md-48">call_made</i> &#x2014; material icon named "call made".</p>
  static const IconData call_made = const IconData(0xe0b2);

  /// <p><i class="material-icons md-48">call_merge</i> &#x2014; material icon named "call merge".</p>
  static const IconData call_merge = const IconData(0xe0b3);

  /// <p><i class="material-icons md-48">call_missed</i> &#x2014; material icon named "call missed".</p>
  static const IconData call_missed = const IconData(0xe0b4);

  /// <p><i class="material-icons md-48">call_missed_outgoing</i> &#x2014; material icon named "call missed outgoing".</p>
  static const IconData call_missed_outgoing = const IconData(0xe0e4);

  /// <p><i class="material-icons md-48">call_received</i> &#x2014; material icon named "call received".</p>
  static const IconData call_received = const IconData(0xe0b5);

  /// <p><i class="material-icons md-48">call_split</i> &#x2014; material icon named "call split".</p>
  static const IconData call_split = const IconData(0xe0b6);

  /// <p><i class="material-icons md-48">call_to_action</i> &#x2014; material icon named "call to action".</p>
  static const IconData call_to_action = const IconData(0xe06c);

  /// <p><i class="material-icons md-48">camera</i> &#x2014; material icon named "camera".</p>
  static const IconData camera = const IconData(0xe3af);

  /// <p><i class="material-icons md-48">camera_alt</i> &#x2014; material icon named "camera alt".</p>
  static const IconData camera_alt = const IconData(0xe3b0);

  /// <p><i class="material-icons md-48">camera_enhance</i> &#x2014; material icon named "camera enhance".</p>
  static const IconData camera_enhance = const IconData(0xe8fc);

  /// <p><i class="material-icons md-48">camera_front</i> &#x2014; material icon named "camera front".</p>
  static const IconData camera_front = const IconData(0xe3b1);

  /// <p><i class="material-icons md-48">camera_rear</i> &#x2014; material icon named "camera rear".</p>
  static const IconData camera_rear = const IconData(0xe3b2);

  /// <p><i class="material-icons md-48">camera_roll</i> &#x2014; material icon named "camera roll".</p>
  static const IconData camera_roll = const IconData(0xe3b3);

  /// <p><i class="material-icons md-48">cancel</i> &#x2014; material icon named "cancel".</p>
  static const IconData cancel = const IconData(0xe5c9);

  /// <p><i class="material-icons md-48">card_giftcard</i> &#x2014; material icon named "card giftcard".</p>
  static const IconData card_giftcard = const IconData(0xe8f6);

  /// <p><i class="material-icons md-48">card_membership</i> &#x2014; material icon named "card membership".</p>
  static const IconData card_membership = const IconData(0xe8f7);

  /// <p><i class="material-icons md-48">card_travel</i> &#x2014; material icon named "card travel".</p>
  static const IconData card_travel = const IconData(0xe8f8);

  /// <p><i class="material-icons md-48">casino</i> &#x2014; material icon named "casino".</p>
  static const IconData casino = const IconData(0xeb40);

  /// <p><i class="material-icons md-48">cast</i> &#x2014; material icon named "cast".</p>
  static const IconData cast = const IconData(0xe307);

  /// <p><i class="material-icons md-48">cast_connected</i> &#x2014; material icon named "cast connected".</p>
  static const IconData cast_connected = const IconData(0xe308);

  /// <p><i class="material-icons md-48">center_focus_strong</i> &#x2014; material icon named "center focus strong".</p>
  static const IconData center_focus_strong = const IconData(0xe3b4);

  /// <p><i class="material-icons md-48">center_focus_weak</i> &#x2014; material icon named "center focus weak".</p>
  static const IconData center_focus_weak = const IconData(0xe3b5);

  /// <p><i class="material-icons md-48">change_history</i> &#x2014; material icon named "change history".</p>
  static const IconData change_history = const IconData(0xe86b);

  /// <p><i class="material-icons md-48">chat</i> &#x2014; material icon named "chat".</p>
  static const IconData chat = const IconData(0xe0b7);

  /// <p><i class="material-icons md-48">chat_bubble</i> &#x2014; material icon named "chat bubble".</p>
  static const IconData chat_bubble = const IconData(0xe0ca);

  /// <p><i class="material-icons md-48">chat_bubble_outline</i> &#x2014; material icon named "chat bubble outline".</p>
  static const IconData chat_bubble_outline = const IconData(0xe0cb);

  /// <p><i class="material-icons md-48">check</i> &#x2014; material icon named "check".</p>
  static const IconData check = const IconData(0xe5ca);

  /// <p><i class="material-icons md-48">check_box</i> &#x2014; material icon named "check box".</p>
  static const IconData check_box = const IconData(0xe834);

  /// <p><i class="material-icons md-48">check_box_outline_blank</i> &#x2014; material icon named "check box outline blank".</p>
  static const IconData check_box_outline_blank = const IconData(0xe835);

  /// <p><i class="material-icons md-48">check_circle</i> &#x2014; material icon named "check circle".</p>
  static const IconData check_circle = const IconData(0xe86c);

  /// <p><i class="material-icons md-48">chevron_left</i> &#x2014; material icon named "chevron left".</p>
  static const IconData chevron_left = const IconData(0xe5cb);

  /// <p><i class="material-icons md-48">chevron_right</i> &#x2014; material icon named "chevron right".</p>
  static const IconData chevron_right = const IconData(0xe5cc);

  /// <p><i class="material-icons md-48">child_care</i> &#x2014; material icon named "child care".</p>
  static const IconData child_care = const IconData(0xeb41);

  /// <p><i class="material-icons md-48">child_friendly</i> &#x2014; material icon named "child friendly".</p>
  static const IconData child_friendly = const IconData(0xeb42);

  /// <p><i class="material-icons md-48">chrome_reader_mode</i> &#x2014; material icon named "chrome reader mode".</p>
  static const IconData chrome_reader_mode = const IconData(0xe86d);

  /// <p><i class="material-icons md-48">class</i> &#x2014; material icon named "class".</p>
  static const IconData class_ = const IconData(0xe86e); // class is a reserved word in Dart.

  /// <p><i class="material-icons md-48">clear</i> &#x2014; material icon named "clear".</p>
  static const IconData clear = const IconData(0xe14c);

  /// <p><i class="material-icons md-48">clear_all</i> &#x2014; material icon named "clear all".</p>
  static const IconData clear_all = const IconData(0xe0b8);

  /// <p><i class="material-icons md-48">close</i> &#x2014; material icon named "close".</p>
  static const IconData close = const IconData(0xe5cd);

  /// <p><i class="material-icons md-48">closed_caption</i> &#x2014; material icon named "closed caption".</p>
  static const IconData closed_caption = const IconData(0xe01c);

  /// <p><i class="material-icons md-48">cloud</i> &#x2014; material icon named "cloud".</p>
  static const IconData cloud = const IconData(0xe2bd);

  /// <p><i class="material-icons md-48">cloud_circle</i> &#x2014; material icon named "cloud circle".</p>
  static const IconData cloud_circle = const IconData(0xe2be);

  /// <p><i class="material-icons md-48">cloud_done</i> &#x2014; material icon named "cloud done".</p>
  static const IconData cloud_done = const IconData(0xe2bf);

  /// <p><i class="material-icons md-48">cloud_download</i> &#x2014; material icon named "cloud download".</p>
  static const IconData cloud_download = const IconData(0xe2c0);

  /// <p><i class="material-icons md-48">cloud_off</i> &#x2014; material icon named "cloud off".</p>
  static const IconData cloud_off = const IconData(0xe2c1);

  /// <p><i class="material-icons md-48">cloud_queue</i> &#x2014; material icon named "cloud queue".</p>
  static const IconData cloud_queue = const IconData(0xe2c2);

  /// <p><i class="material-icons md-48">cloud_upload</i> &#x2014; material icon named "cloud upload".</p>
  static const IconData cloud_upload = const IconData(0xe2c3);

  /// <p><i class="material-icons md-48">code</i> &#x2014; material icon named "code".</p>
  static const IconData code = const IconData(0xe86f);

  /// <p><i class="material-icons md-48">collections</i> &#x2014; material icon named "collections".</p>
  static const IconData collections = const IconData(0xe3b6);

  /// <p><i class="material-icons md-48">collections_bookmark</i> &#x2014; material icon named "collections bookmark".</p>
  static const IconData collections_bookmark = const IconData(0xe431);

  /// <p><i class="material-icons md-48">color_lens</i> &#x2014; material icon named "color lens".</p>
  static const IconData color_lens = const IconData(0xe3b7);

  /// <p><i class="material-icons md-48">colorize</i> &#x2014; material icon named "colorize".</p>
  static const IconData colorize = const IconData(0xe3b8);

  /// <p><i class="material-icons md-48">comment</i> &#x2014; material icon named "comment".</p>
  static const IconData comment = const IconData(0xe0b9);

  /// <p><i class="material-icons md-48">compare</i> &#x2014; material icon named "compare".</p>
  static const IconData compare = const IconData(0xe3b9);

  /// <p><i class="material-icons md-48">compare_arrows</i> &#x2014; material icon named "compare arrows".</p>
  static const IconData compare_arrows = const IconData(0xe915);

  /// <p><i class="material-icons md-48">computer</i> &#x2014; material icon named "computer".</p>
  static const IconData computer = const IconData(0xe30a);

  /// <p><i class="material-icons md-48">confirmation_number</i> &#x2014; material icon named "confirmation number".</p>
  static const IconData confirmation_number = const IconData(0xe638);

  /// <p><i class="material-icons md-48">contact_mail</i> &#x2014; material icon named "contact mail".</p>
  static const IconData contact_mail = const IconData(0xe0d0);

  /// <p><i class="material-icons md-48">contact_phone</i> &#x2014; material icon named "contact phone".</p>
  static const IconData contact_phone = const IconData(0xe0cf);

  /// <p><i class="material-icons md-48">contacts</i> &#x2014; material icon named "contacts".</p>
  static const IconData contacts = const IconData(0xe0ba);

  /// <p><i class="material-icons md-48">content_copy</i> &#x2014; material icon named "content copy".</p>
  static const IconData content_copy = const IconData(0xe14d);

  /// <p><i class="material-icons md-48">content_cut</i> &#x2014; material icon named "content cut".</p>
  static const IconData content_cut = const IconData(0xe14e);

  /// <p><i class="material-icons md-48">content_paste</i> &#x2014; material icon named "content paste".</p>
  static const IconData content_paste = const IconData(0xe14f);

  /// <p><i class="material-icons md-48">control_point</i> &#x2014; material icon named "control point".</p>
  static const IconData control_point = const IconData(0xe3ba);

  /// <p><i class="material-icons md-48">control_point_duplicate</i> &#x2014; material icon named "control point duplicate".</p>
  static const IconData control_point_duplicate = const IconData(0xe3bb);

  /// <p><i class="material-icons md-48">copyright</i> &#x2014; material icon named "copyright".</p>
  static const IconData copyright = const IconData(0xe90c);

  /// <p><i class="material-icons md-48">create</i> &#x2014; material icon named "create".</p>
  static const IconData create = const IconData(0xe150);

  /// <p><i class="material-icons md-48">create_new_folder</i> &#x2014; material icon named "create new folder".</p>
  static const IconData create_new_folder = const IconData(0xe2cc);

  /// <p><i class="material-icons md-48">credit_card</i> &#x2014; material icon named "credit card".</p>
  static const IconData credit_card = const IconData(0xe870);

  /// <p><i class="material-icons md-48">crop</i> &#x2014; material icon named "crop".</p>
  static const IconData crop = const IconData(0xe3be);

  /// <p><i class="material-icons md-48">crop_16_9</i> &#x2014; material icon named "crop 16 9".</p>
  static const IconData crop_16_9 = const IconData(0xe3bc);

  /// <p><i class="material-icons md-48">crop_3_2</i> &#x2014; material icon named "crop 3 2".</p>
  static const IconData crop_3_2 = const IconData(0xe3bd);

  /// <p><i class="material-icons md-48">crop_5_4</i> &#x2014; material icon named "crop 5 4".</p>
  static const IconData crop_5_4 = const IconData(0xe3bf);

  /// <p><i class="material-icons md-48">crop_7_5</i> &#x2014; material icon named "crop 7 5".</p>
  static const IconData crop_7_5 = const IconData(0xe3c0);

  /// <p><i class="material-icons md-48">crop_din</i> &#x2014; material icon named "crop din".</p>
  static const IconData crop_din = const IconData(0xe3c1);

  /// <p><i class="material-icons md-48">crop_free</i> &#x2014; material icon named "crop free".</p>
  static const IconData crop_free = const IconData(0xe3c2);

  /// <p><i class="material-icons md-48">crop_landscape</i> &#x2014; material icon named "crop landscape".</p>
  static const IconData crop_landscape = const IconData(0xe3c3);

  /// <p><i class="material-icons md-48">crop_original</i> &#x2014; material icon named "crop original".</p>
  static const IconData crop_original = const IconData(0xe3c4);

  /// <p><i class="material-icons md-48">crop_portrait</i> &#x2014; material icon named "crop portrait".</p>
  static const IconData crop_portrait = const IconData(0xe3c5);

  /// <p><i class="material-icons md-48">crop_rotate</i> &#x2014; material icon named "crop rotate".</p>
  static const IconData crop_rotate = const IconData(0xe437);

  /// <p><i class="material-icons md-48">crop_square</i> &#x2014; material icon named "crop square".</p>
  static const IconData crop_square = const IconData(0xe3c6);

  /// <p><i class="material-icons md-48">dashboard</i> &#x2014; material icon named "dashboard".</p>
  static const IconData dashboard = const IconData(0xe871);

  /// <p><i class="material-icons md-48">data_usage</i> &#x2014; material icon named "data usage".</p>
  static const IconData data_usage = const IconData(0xe1af);

  /// <p><i class="material-icons md-48">date_range</i> &#x2014; material icon named "date range".</p>
  static const IconData date_range = const IconData(0xe916);

  /// <p><i class="material-icons md-48">dehaze</i> &#x2014; material icon named "dehaze".</p>
  static const IconData dehaze = const IconData(0xe3c7);

  /// <p><i class="material-icons md-48">delete</i> &#x2014; material icon named "delete".</p>
  static const IconData delete = const IconData(0xe872);

  /// <p><i class="material-icons md-48">delete_forever</i> &#x2014; material icon named "delete forever".</p>
  static const IconData delete_forever = const IconData(0xe92b);

  /// <p><i class="material-icons md-48">delete_sweep</i> &#x2014; material icon named "delete sweep".</p>
  static const IconData delete_sweep = const IconData(0xe16c);

  /// <p><i class="material-icons md-48">description</i> &#x2014; material icon named "description".</p>
  static const IconData description = const IconData(0xe873);

  /// <p><i class="material-icons md-48">desktop_mac</i> &#x2014; material icon named "desktop mac".</p>
  static const IconData desktop_mac = const IconData(0xe30b);

  /// <p><i class="material-icons md-48">desktop_windows</i> &#x2014; material icon named "desktop windows".</p>
  static const IconData desktop_windows = const IconData(0xe30c);

  /// <p><i class="material-icons md-48">details</i> &#x2014; material icon named "details".</p>
  static const IconData details = const IconData(0xe3c8);

  /// <p><i class="material-icons md-48">developer_board</i> &#x2014; material icon named "developer board".</p>
  static const IconData developer_board = const IconData(0xe30d);

  /// <p><i class="material-icons md-48">developer_mode</i> &#x2014; material icon named "developer mode".</p>
  static const IconData developer_mode = const IconData(0xe1b0);

  /// <p><i class="material-icons md-48">device_hub</i> &#x2014; material icon named "device hub".</p>
  static const IconData device_hub = const IconData(0xe335);

  /// <p><i class="material-icons md-48">devices</i> &#x2014; material icon named "devices".</p>
  static const IconData devices = const IconData(0xe1b1);

  /// <p><i class="material-icons md-48">devices_other</i> &#x2014; material icon named "devices other".</p>
  static const IconData devices_other = const IconData(0xe337);

  /// <p><i class="material-icons md-48">dialer_sip</i> &#x2014; material icon named "dialer sip".</p>
  static const IconData dialer_sip = const IconData(0xe0bb);

  /// <p><i class="material-icons md-48">dialpad</i> &#x2014; material icon named "dialpad".</p>
  static const IconData dialpad = const IconData(0xe0bc);

  /// <p><i class="material-icons md-48">directions</i> &#x2014; material icon named "directions".</p>
  static const IconData directions = const IconData(0xe52e);

  /// <p><i class="material-icons md-48">directions_bike</i> &#x2014; material icon named "directions bike".</p>
  static const IconData directions_bike = const IconData(0xe52f);

  /// <p><i class="material-icons md-48">directions_boat</i> &#x2014; material icon named "directions boat".</p>
  static const IconData directions_boat = const IconData(0xe532);

  /// <p><i class="material-icons md-48">directions_bus</i> &#x2014; material icon named "directions bus".</p>
  static const IconData directions_bus = const IconData(0xe530);

  /// <p><i class="material-icons md-48">directions_car</i> &#x2014; material icon named "directions car".</p>
  static const IconData directions_car = const IconData(0xe531);

  /// <p><i class="material-icons md-48">directions_railway</i> &#x2014; material icon named "directions railway".</p>
  static const IconData directions_railway = const IconData(0xe534);

  /// <p><i class="material-icons md-48">directions_run</i> &#x2014; material icon named "directions run".</p>
  static const IconData directions_run = const IconData(0xe566);

  /// <p><i class="material-icons md-48">directions_subway</i> &#x2014; material icon named "directions subway".</p>
  static const IconData directions_subway = const IconData(0xe533);

  /// <p><i class="material-icons md-48">directions_transit</i> &#x2014; material icon named "directions transit".</p>
  static const IconData directions_transit = const IconData(0xe535);

  /// <p><i class="material-icons md-48">directions_walk</i> &#x2014; material icon named "directions walk".</p>
  static const IconData directions_walk = const IconData(0xe536);

  /// <p><i class="material-icons md-48">disc_full</i> &#x2014; material icon named "disc full".</p>
  static const IconData disc_full = const IconData(0xe610);

  /// <p><i class="material-icons md-48">dns</i> &#x2014; material icon named "dns".</p>
  static const IconData dns = const IconData(0xe875);

  /// <p><i class="material-icons md-48">do_not_disturb</i> &#x2014; material icon named "do not disturb".</p>
  static const IconData do_not_disturb = const IconData(0xe612);

  /// <p><i class="material-icons md-48">do_not_disturb_alt</i> &#x2014; material icon named "do not disturb alt".</p>
  static const IconData do_not_disturb_alt = const IconData(0xe611);

  /// <p><i class="material-icons md-48">do_not_disturb_off</i> &#x2014; material icon named "do not disturb off".</p>
  static const IconData do_not_disturb_off = const IconData(0xe643);

  /// <p><i class="material-icons md-48">do_not_disturb_on</i> &#x2014; material icon named "do not disturb on".</p>
  static const IconData do_not_disturb_on = const IconData(0xe644);

  /// <p><i class="material-icons md-48">dock</i> &#x2014; material icon named "dock".</p>
  static const IconData dock = const IconData(0xe30e);

  /// <p><i class="material-icons md-48">domain</i> &#x2014; material icon named "domain".</p>
  static const IconData domain = const IconData(0xe7ee);

  /// <p><i class="material-icons md-48">done</i> &#x2014; material icon named "done".</p>
  static const IconData done = const IconData(0xe876);

  /// <p><i class="material-icons md-48">done_all</i> &#x2014; material icon named "done all".</p>
  static const IconData done_all = const IconData(0xe877);

  /// <p><i class="material-icons md-48">donut_large</i> &#x2014; material icon named "donut large".</p>
  static const IconData donut_large = const IconData(0xe917);

  /// <p><i class="material-icons md-48">donut_small</i> &#x2014; material icon named "donut small".</p>
  static const IconData donut_small = const IconData(0xe918);

  /// <p><i class="material-icons md-48">drafts</i> &#x2014; material icon named "drafts".</p>
  static const IconData drafts = const IconData(0xe151);

  /// <p><i class="material-icons md-48">drag_handle</i> &#x2014; material icon named "drag handle".</p>
  static const IconData drag_handle = const IconData(0xe25d);

  /// <p><i class="material-icons md-48">drive_eta</i> &#x2014; material icon named "drive eta".</p>
  static const IconData drive_eta = const IconData(0xe613);

  /// <p><i class="material-icons md-48">dvr</i> &#x2014; material icon named "dvr".</p>
  static const IconData dvr = const IconData(0xe1b2);

  /// <p><i class="material-icons md-48">edit</i> &#x2014; material icon named "edit".</p>
  static const IconData edit = const IconData(0xe3c9);

  /// <p><i class="material-icons md-48">edit_location</i> &#x2014; material icon named "edit location".</p>
  static const IconData edit_location = const IconData(0xe568);

  /// <p><i class="material-icons md-48">eject</i> &#x2014; material icon named "eject".</p>
  static const IconData eject = const IconData(0xe8fb);

  /// <p><i class="material-icons md-48">email</i> &#x2014; material icon named "email".</p>
  static const IconData email = const IconData(0xe0be);

  /// <p><i class="material-icons md-48">enhanced_encryption</i> &#x2014; material icon named "enhanced encryption".</p>
  static const IconData enhanced_encryption = const IconData(0xe63f);

  /// <p><i class="material-icons md-48">equalizer</i> &#x2014; material icon named "equalizer".</p>
  static const IconData equalizer = const IconData(0xe01d);

  /// <p><i class="material-icons md-48">error</i> &#x2014; material icon named "error".</p>
  static const IconData error = const IconData(0xe000);

  /// <p><i class="material-icons md-48">error_outline</i> &#x2014; material icon named "error outline".</p>
  static const IconData error_outline = const IconData(0xe001);

  /// <p><i class="material-icons md-48">euro_symbol</i> &#x2014; material icon named "euro symbol".</p>
  static const IconData euro_symbol = const IconData(0xe926);

  /// <p><i class="material-icons md-48">ev_station</i> &#x2014; material icon named "ev station".</p>
  static const IconData ev_station = const IconData(0xe56d);

  /// <p><i class="material-icons md-48">event</i> &#x2014; material icon named "event".</p>
  static const IconData event = const IconData(0xe878);

  /// <p><i class="material-icons md-48">event_available</i> &#x2014; material icon named "event available".</p>
  static const IconData event_available = const IconData(0xe614);

  /// <p><i class="material-icons md-48">event_busy</i> &#x2014; material icon named "event busy".</p>
  static const IconData event_busy = const IconData(0xe615);

  /// <p><i class="material-icons md-48">event_note</i> &#x2014; material icon named "event note".</p>
  static const IconData event_note = const IconData(0xe616);

  /// <p><i class="material-icons md-48">event_seat</i> &#x2014; material icon named "event seat".</p>
  static const IconData event_seat = const IconData(0xe903);

  /// <p><i class="material-icons md-48">exit_to_app</i> &#x2014; material icon named "exit to app".</p>
  static const IconData exit_to_app = const IconData(0xe879);

  /// <p><i class="material-icons md-48">expand_less</i> &#x2014; material icon named "expand less".</p>
  static const IconData expand_less = const IconData(0xe5ce);

  /// <p><i class="material-icons md-48">expand_more</i> &#x2014; material icon named "expand more".</p>
  static const IconData expand_more = const IconData(0xe5cf);

  /// <p><i class="material-icons md-48">explicit</i> &#x2014; material icon named "explicit".</p>
  static const IconData explicit = const IconData(0xe01e);

  /// <p><i class="material-icons md-48">explore</i> &#x2014; material icon named "explore".</p>
  static const IconData explore = const IconData(0xe87a);

  /// <p><i class="material-icons md-48">exposure</i> &#x2014; material icon named "exposure".</p>
  static const IconData exposure = const IconData(0xe3ca);

  /// <p><i class="material-icons md-48">exposure_neg_1</i> &#x2014; material icon named "exposure neg 1".</p>
  static const IconData exposure_neg_1 = const IconData(0xe3cb);

  /// <p><i class="material-icons md-48">exposure_neg_2</i> &#x2014; material icon named "exposure neg 2".</p>
  static const IconData exposure_neg_2 = const IconData(0xe3cc);

  /// <p><i class="material-icons md-48">exposure_plus_1</i> &#x2014; material icon named "exposure plus 1".</p>
  static const IconData exposure_plus_1 = const IconData(0xe3cd);

  /// <p><i class="material-icons md-48">exposure_plus_2</i> &#x2014; material icon named "exposure plus 2".</p>
  static const IconData exposure_plus_2 = const IconData(0xe3ce);

  /// <p><i class="material-icons md-48">exposure_zero</i> &#x2014; material icon named "exposure zero".</p>
  static const IconData exposure_zero = const IconData(0xe3cf);

  /// <p><i class="material-icons md-48">extension</i> &#x2014; material icon named "extension".</p>
  static const IconData extension = const IconData(0xe87b);

  /// <p><i class="material-icons md-48">face</i> &#x2014; material icon named "face".</p>
  static const IconData face = const IconData(0xe87c);

  /// <p><i class="material-icons md-48">fast_forward</i> &#x2014; material icon named "fast forward".</p>
  static const IconData fast_forward = const IconData(0xe01f);

  /// <p><i class="material-icons md-48">fast_rewind</i> &#x2014; material icon named "fast rewind".</p>
  static const IconData fast_rewind = const IconData(0xe020);

  /// <p><i class="material-icons md-48">favorite</i> &#x2014; material icon named "favorite".</p>
  static const IconData favorite = const IconData(0xe87d);

  /// <p><i class="material-icons md-48">favorite_border</i> &#x2014; material icon named "favorite border".</p>
  static const IconData favorite_border = const IconData(0xe87e);

  /// <p><i class="material-icons md-48">featured_play_list</i> &#x2014; material icon named "featured play list".</p>
  static const IconData featured_play_list = const IconData(0xe06d);

  /// <p><i class="material-icons md-48">featured_video</i> &#x2014; material icon named "featured video".</p>
  static const IconData featured_video = const IconData(0xe06e);

  /// <p><i class="material-icons md-48">feedback</i> &#x2014; material icon named "feedback".</p>
  static const IconData feedback = const IconData(0xe87f);

  /// <p><i class="material-icons md-48">fiber_dvr</i> &#x2014; material icon named "fiber dvr".</p>
  static const IconData fiber_dvr = const IconData(0xe05d);

  /// <p><i class="material-icons md-48">fiber_manual_record</i> &#x2014; material icon named "fiber manual record".</p>
  static const IconData fiber_manual_record = const IconData(0xe061);

  /// <p><i class="material-icons md-48">fiber_new</i> &#x2014; material icon named "fiber new".</p>
  static const IconData fiber_new = const IconData(0xe05e);

  /// <p><i class="material-icons md-48">fiber_pin</i> &#x2014; material icon named "fiber pin".</p>
  static const IconData fiber_pin = const IconData(0xe06a);

  /// <p><i class="material-icons md-48">fiber_smart_record</i> &#x2014; material icon named "fiber smart record".</p>
  static const IconData fiber_smart_record = const IconData(0xe062);

  /// <p><i class="material-icons md-48">file_download</i> &#x2014; material icon named "file download".</p>
  static const IconData file_download = const IconData(0xe2c4);

  /// <p><i class="material-icons md-48">file_upload</i> &#x2014; material icon named "file upload".</p>
  static const IconData file_upload = const IconData(0xe2c6);

  /// <p><i class="material-icons md-48">filter</i> &#x2014; material icon named "filter".</p>
  static const IconData filter = const IconData(0xe3d3);

  /// <p><i class="material-icons md-48">filter_1</i> &#x2014; material icon named "filter 1".</p>
  static const IconData filter_1 = const IconData(0xe3d0);

  /// <p><i class="material-icons md-48">filter_2</i> &#x2014; material icon named "filter 2".</p>
  static const IconData filter_2 = const IconData(0xe3d1);

  /// <p><i class="material-icons md-48">filter_3</i> &#x2014; material icon named "filter 3".</p>
  static const IconData filter_3 = const IconData(0xe3d2);

  /// <p><i class="material-icons md-48">filter_4</i> &#x2014; material icon named "filter 4".</p>
  static const IconData filter_4 = const IconData(0xe3d4);

  /// <p><i class="material-icons md-48">filter_5</i> &#x2014; material icon named "filter 5".</p>
  static const IconData filter_5 = const IconData(0xe3d5);

  /// <p><i class="material-icons md-48">filter_6</i> &#x2014; material icon named "filter 6".</p>
  static const IconData filter_6 = const IconData(0xe3d6);

  /// <p><i class="material-icons md-48">filter_7</i> &#x2014; material icon named "filter 7".</p>
  static const IconData filter_7 = const IconData(0xe3d7);

  /// <p><i class="material-icons md-48">filter_8</i> &#x2014; material icon named "filter 8".</p>
  static const IconData filter_8 = const IconData(0xe3d8);

  /// <p><i class="material-icons md-48">filter_9</i> &#x2014; material icon named "filter 9".</p>
  static const IconData filter_9 = const IconData(0xe3d9);

  /// <p><i class="material-icons md-48">filter_9_plus</i> &#x2014; material icon named "filter 9 plus".</p>
  static const IconData filter_9_plus = const IconData(0xe3da);

  /// <p><i class="material-icons md-48">filter_b_and_w</i> &#x2014; material icon named "filter b and w".</p>
  static const IconData filter_b_and_w = const IconData(0xe3db);

  /// <p><i class="material-icons md-48">filter_center_focus</i> &#x2014; material icon named "filter center focus".</p>
  static const IconData filter_center_focus = const IconData(0xe3dc);

  /// <p><i class="material-icons md-48">filter_drama</i> &#x2014; material icon named "filter drama".</p>
  static const IconData filter_drama = const IconData(0xe3dd);

  /// <p><i class="material-icons md-48">filter_frames</i> &#x2014; material icon named "filter frames".</p>
  static const IconData filter_frames = const IconData(0xe3de);

  /// <p><i class="material-icons md-48">filter_hdr</i> &#x2014; material icon named "filter hdr".</p>
  static const IconData filter_hdr = const IconData(0xe3df);

  /// <p><i class="material-icons md-48">filter_list</i> &#x2014; material icon named "filter list".</p>
  static const IconData filter_list = const IconData(0xe152);

  /// <p><i class="material-icons md-48">filter_none</i> &#x2014; material icon named "filter none".</p>
  static const IconData filter_none = const IconData(0xe3e0);

  /// <p><i class="material-icons md-48">filter_tilt_shift</i> &#x2014; material icon named "filter tilt shift".</p>
  static const IconData filter_tilt_shift = const IconData(0xe3e2);

  /// <p><i class="material-icons md-48">filter_vintage</i> &#x2014; material icon named "filter vintage".</p>
  static const IconData filter_vintage = const IconData(0xe3e3);

  /// <p><i class="material-icons md-48">find_in_page</i> &#x2014; material icon named "find in page".</p>
  static const IconData find_in_page = const IconData(0xe880);

  /// <p><i class="material-icons md-48">find_replace</i> &#x2014; material icon named "find replace".</p>
  static const IconData find_replace = const IconData(0xe881);

  /// <p><i class="material-icons md-48">fingerprint</i> &#x2014; material icon named "fingerprint".</p>
  static const IconData fingerprint = const IconData(0xe90d);

  /// <p><i class="material-icons md-48">first_page</i> &#x2014; material icon named "first page".</p>
  static const IconData first_page = const IconData(0xe5dc);

  /// <p><i class="material-icons md-48">fitness_center</i> &#x2014; material icon named "fitness center".</p>
  static const IconData fitness_center = const IconData(0xeb43);

  /// <p><i class="material-icons md-48">flag</i> &#x2014; material icon named "flag".</p>
  static const IconData flag = const IconData(0xe153);

  /// <p><i class="material-icons md-48">flare</i> &#x2014; material icon named "flare".</p>
  static const IconData flare = const IconData(0xe3e4);

  /// <p><i class="material-icons md-48">flash_auto</i> &#x2014; material icon named "flash auto".</p>
  static const IconData flash_auto = const IconData(0xe3e5);

  /// <p><i class="material-icons md-48">flash_off</i> &#x2014; material icon named "flash off".</p>
  static const IconData flash_off = const IconData(0xe3e6);

  /// <p><i class="material-icons md-48">flash_on</i> &#x2014; material icon named "flash on".</p>
  static const IconData flash_on = const IconData(0xe3e7);

  /// <p><i class="material-icons md-48">flight</i> &#x2014; material icon named "flight".</p>
  static const IconData flight = const IconData(0xe539);

  /// <p><i class="material-icons md-48">flight_land</i> &#x2014; material icon named "flight land".</p>
  static const IconData flight_land = const IconData(0xe904);

  /// <p><i class="material-icons md-48">flight_takeoff</i> &#x2014; material icon named "flight takeoff".</p>
  static const IconData flight_takeoff = const IconData(0xe905);

  /// <p><i class="material-icons md-48">flip</i> &#x2014; material icon named "flip".</p>
  static const IconData flip = const IconData(0xe3e8);

  /// <p><i class="material-icons md-48">flip_to_back</i> &#x2014; material icon named "flip to back".</p>
  static const IconData flip_to_back = const IconData(0xe882);

  /// <p><i class="material-icons md-48">flip_to_front</i> &#x2014; material icon named "flip to front".</p>
  static const IconData flip_to_front = const IconData(0xe883);

  /// <p><i class="material-icons md-48">folder</i> &#x2014; material icon named "folder".</p>
  static const IconData folder = const IconData(0xe2c7);

  /// <p><i class="material-icons md-48">folder_open</i> &#x2014; material icon named "folder open".</p>
  static const IconData folder_open = const IconData(0xe2c8);

  /// <p><i class="material-icons md-48">folder_shared</i> &#x2014; material icon named "folder shared".</p>
  static const IconData folder_shared = const IconData(0xe2c9);

  /// <p><i class="material-icons md-48">folder_special</i> &#x2014; material icon named "folder special".</p>
  static const IconData folder_special = const IconData(0xe617);

  /// <p><i class="material-icons md-48">font_download</i> &#x2014; material icon named "font download".</p>
  static const IconData font_download = const IconData(0xe167);

  /// <p><i class="material-icons md-48">format_align_center</i> &#x2014; material icon named "format align center".</p>
  static const IconData format_align_center = const IconData(0xe234);

  /// <p><i class="material-icons md-48">format_align_justify</i> &#x2014; material icon named "format align justify".</p>
  static const IconData format_align_justify = const IconData(0xe235);

  /// <p><i class="material-icons md-48">format_align_left</i> &#x2014; material icon named "format align left".</p>
  static const IconData format_align_left = const IconData(0xe236);

  /// <p><i class="material-icons md-48">format_align_right</i> &#x2014; material icon named "format align right".</p>
  static const IconData format_align_right = const IconData(0xe237);

  /// <p><i class="material-icons md-48">format_bold</i> &#x2014; material icon named "format bold".</p>
  static const IconData format_bold = const IconData(0xe238);

  /// <p><i class="material-icons md-48">format_clear</i> &#x2014; material icon named "format clear".</p>
  static const IconData format_clear = const IconData(0xe239);

  /// <p><i class="material-icons md-48">format_color_fill</i> &#x2014; material icon named "format color fill".</p>
  static const IconData format_color_fill = const IconData(0xe23a);

  /// <p><i class="material-icons md-48">format_color_reset</i> &#x2014; material icon named "format color reset".</p>
  static const IconData format_color_reset = const IconData(0xe23b);

  /// <p><i class="material-icons md-48">format_color_text</i> &#x2014; material icon named "format color text".</p>
  static const IconData format_color_text = const IconData(0xe23c);

  /// <p><i class="material-icons md-48">format_indent_decrease</i> &#x2014; material icon named "format indent decrease".</p>
  static const IconData format_indent_decrease = const IconData(0xe23d);

  /// <p><i class="material-icons md-48">format_indent_increase</i> &#x2014; material icon named "format indent increase".</p>
  static const IconData format_indent_increase = const IconData(0xe23e);

  /// <p><i class="material-icons md-48">format_italic</i> &#x2014; material icon named "format italic".</p>
  static const IconData format_italic = const IconData(0xe23f);

  /// <p><i class="material-icons md-48">format_line_spacing</i> &#x2014; material icon named "format line spacing".</p>
  static const IconData format_line_spacing = const IconData(0xe240);

  /// <p><i class="material-icons md-48">format_list_bulleted</i> &#x2014; material icon named "format list bulleted".</p>
  static const IconData format_list_bulleted = const IconData(0xe241);

  /// <p><i class="material-icons md-48">format_list_numbered</i> &#x2014; material icon named "format list numbered".</p>
  static const IconData format_list_numbered = const IconData(0xe242);

  /// <p><i class="material-icons md-48">format_paint</i> &#x2014; material icon named "format paint".</p>
  static const IconData format_paint = const IconData(0xe243);

  /// <p><i class="material-icons md-48">format_quote</i> &#x2014; material icon named "format quote".</p>
  static const IconData format_quote = const IconData(0xe244);

  /// <p><i class="material-icons md-48">format_shapes</i> &#x2014; material icon named "format shapes".</p>
  static const IconData format_shapes = const IconData(0xe25e);

  /// <p><i class="material-icons md-48">format_size</i> &#x2014; material icon named "format size".</p>
  static const IconData format_size = const IconData(0xe245);

  /// <p><i class="material-icons md-48">format_strikethrough</i> &#x2014; material icon named "format strikethrough".</p>
  static const IconData format_strikethrough = const IconData(0xe246);

  /// <p><i class="material-icons md-48">format_textdirection_l_to_r</i> &#x2014; material icon named "format textdirection l to r".</p>
  static const IconData format_textdirection_l_to_r = const IconData(0xe247);

  /// <p><i class="material-icons md-48">format_textdirection_r_to_l</i> &#x2014; material icon named "format textdirection r to l".</p>
  static const IconData format_textdirection_r_to_l = const IconData(0xe248);

  /// <p><i class="material-icons md-48">format_underlined</i> &#x2014; material icon named "format underlined".</p>
  static const IconData format_underlined = const IconData(0xe249);

  /// <p><i class="material-icons md-48">forum</i> &#x2014; material icon named "forum".</p>
  static const IconData forum = const IconData(0xe0bf);

  /// <p><i class="material-icons md-48">forward</i> &#x2014; material icon named "forward".</p>
  static const IconData forward = const IconData(0xe154);

  /// <p><i class="material-icons md-48">forward_10</i> &#x2014; material icon named "forward 10".</p>
  static const IconData forward_10 = const IconData(0xe056);

  /// <p><i class="material-icons md-48">forward_30</i> &#x2014; material icon named "forward 30".</p>
  static const IconData forward_30 = const IconData(0xe057);

  /// <p><i class="material-icons md-48">forward_5</i> &#x2014; material icon named "forward 5".</p>
  static const IconData forward_5 = const IconData(0xe058);

  /// <p><i class="material-icons md-48">free_breakfast</i> &#x2014; material icon named "free breakfast".</p>
  static const IconData free_breakfast = const IconData(0xeb44);

  /// <p><i class="material-icons md-48">fullscreen</i> &#x2014; material icon named "fullscreen".</p>
  static const IconData fullscreen = const IconData(0xe5d0);

  /// <p><i class="material-icons md-48">fullscreen_exit</i> &#x2014; material icon named "fullscreen exit".</p>
  static const IconData fullscreen_exit = const IconData(0xe5d1);

  /// <p><i class="material-icons md-48">functions</i> &#x2014; material icon named "functions".</p>
  static const IconData functions = const IconData(0xe24a);

  /// <p><i class="material-icons md-48">g_translate</i> &#x2014; material icon named "g translate".</p>
  static const IconData g_translate = const IconData(0xe927);

  /// <p><i class="material-icons md-48">gamepad</i> &#x2014; material icon named "gamepad".</p>
  static const IconData gamepad = const IconData(0xe30f);

  /// <p><i class="material-icons md-48">games</i> &#x2014; material icon named "games".</p>
  static const IconData games = const IconData(0xe021);

  /// <p><i class="material-icons md-48">gavel</i> &#x2014; material icon named "gavel".</p>
  static const IconData gavel = const IconData(0xe90e);

  /// <p><i class="material-icons md-48">gesture</i> &#x2014; material icon named "gesture".</p>
  static const IconData gesture = const IconData(0xe155);

  /// <p><i class="material-icons md-48">get_app</i> &#x2014; material icon named "get app".</p>
  static const IconData get_app = const IconData(0xe884);

  /// <p><i class="material-icons md-48">gif</i> &#x2014; material icon named "gif".</p>
  static const IconData gif = const IconData(0xe908);

  /// <p><i class="material-icons md-48">golf_course</i> &#x2014; material icon named "golf course".</p>
  static const IconData golf_course = const IconData(0xeb45);

  /// <p><i class="material-icons md-48">gps_fixed</i> &#x2014; material icon named "gps fixed".</p>
  static const IconData gps_fixed = const IconData(0xe1b3);

  /// <p><i class="material-icons md-48">gps_not_fixed</i> &#x2014; material icon named "gps not fixed".</p>
  static const IconData gps_not_fixed = const IconData(0xe1b4);

  /// <p><i class="material-icons md-48">gps_off</i> &#x2014; material icon named "gps off".</p>
  static const IconData gps_off = const IconData(0xe1b5);

  /// <p><i class="material-icons md-48">grade</i> &#x2014; material icon named "grade".</p>
  static const IconData grade = const IconData(0xe885);

  /// <p><i class="material-icons md-48">gradient</i> &#x2014; material icon named "gradient".</p>
  static const IconData gradient = const IconData(0xe3e9);

  /// <p><i class="material-icons md-48">grain</i> &#x2014; material icon named "grain".</p>
  static const IconData grain = const IconData(0xe3ea);

  /// <p><i class="material-icons md-48">graphic_eq</i> &#x2014; material icon named "graphic eq".</p>
  static const IconData graphic_eq = const IconData(0xe1b8);

  /// <p><i class="material-icons md-48">grid_off</i> &#x2014; material icon named "grid off".</p>
  static const IconData grid_off = const IconData(0xe3eb);

  /// <p><i class="material-icons md-48">grid_on</i> &#x2014; material icon named "grid on".</p>
  static const IconData grid_on = const IconData(0xe3ec);

  /// <p><i class="material-icons md-48">group</i> &#x2014; material icon named "group".</p>
  static const IconData group = const IconData(0xe7ef);

  /// <p><i class="material-icons md-48">group_add</i> &#x2014; material icon named "group add".</p>
  static const IconData group_add = const IconData(0xe7f0);

  /// <p><i class="material-icons md-48">group_work</i> &#x2014; material icon named "group work".</p>
  static const IconData group_work = const IconData(0xe886);

  /// <p><i class="material-icons md-48">hd</i> &#x2014; material icon named "hd".</p>
  static const IconData hd = const IconData(0xe052);

  /// <p><i class="material-icons md-48">hdr_off</i> &#x2014; material icon named "hdr off".</p>
  static const IconData hdr_off = const IconData(0xe3ed);

  /// <p><i class="material-icons md-48">hdr_on</i> &#x2014; material icon named "hdr on".</p>
  static const IconData hdr_on = const IconData(0xe3ee);

  /// <p><i class="material-icons md-48">hdr_strong</i> &#x2014; material icon named "hdr strong".</p>
  static const IconData hdr_strong = const IconData(0xe3f1);

  /// <p><i class="material-icons md-48">hdr_weak</i> &#x2014; material icon named "hdr weak".</p>
  static const IconData hdr_weak = const IconData(0xe3f2);

  /// <p><i class="material-icons md-48">headset</i> &#x2014; material icon named "headset".</p>
  static const IconData headset = const IconData(0xe310);

  /// <p><i class="material-icons md-48">headset_mic</i> &#x2014; material icon named "headset mic".</p>
  static const IconData headset_mic = const IconData(0xe311);

  /// <p><i class="material-icons md-48">healing</i> &#x2014; material icon named "healing".</p>
  static const IconData healing = const IconData(0xe3f3);

  /// <p><i class="material-icons md-48">hearing</i> &#x2014; material icon named "hearing".</p>
  static const IconData hearing = const IconData(0xe023);

  /// <p><i class="material-icons md-48">help</i> &#x2014; material icon named "help".</p>
  static const IconData help = const IconData(0xe887);

  /// <p><i class="material-icons md-48">help_outline</i> &#x2014; material icon named "help outline".</p>
  static const IconData help_outline = const IconData(0xe8fd);

  /// <p><i class="material-icons md-48">high_quality</i> &#x2014; material icon named "high quality".</p>
  static const IconData high_quality = const IconData(0xe024);

  /// <p><i class="material-icons md-48">highlight</i> &#x2014; material icon named "highlight".</p>
  static const IconData highlight = const IconData(0xe25f);

  /// <p><i class="material-icons md-48">highlight_off</i> &#x2014; material icon named "highlight off".</p>
  static const IconData highlight_off = const IconData(0xe888);

  /// <p><i class="material-icons md-48">history</i> &#x2014; material icon named "history".</p>
  static const IconData history = const IconData(0xe889);

  /// <p><i class="material-icons md-48">home</i> &#x2014; material icon named "home".</p>
  static const IconData home = const IconData(0xe88a);

  /// <p><i class="material-icons md-48">hot_tub</i> &#x2014; material icon named "hot tub".</p>
  static const IconData hot_tub = const IconData(0xeb46);

  /// <p><i class="material-icons md-48">hotel</i> &#x2014; material icon named "hotel".</p>
  static const IconData hotel = const IconData(0xe53a);

  /// <p><i class="material-icons md-48">hourglass_empty</i> &#x2014; material icon named "hourglass empty".</p>
  static const IconData hourglass_empty = const IconData(0xe88b);

  /// <p><i class="material-icons md-48">hourglass_full</i> &#x2014; material icon named "hourglass full".</p>
  static const IconData hourglass_full = const IconData(0xe88c);

  /// <p><i class="material-icons md-48">http</i> &#x2014; material icon named "http".</p>
  static const IconData http = const IconData(0xe902);

  /// <p><i class="material-icons md-48">https</i> &#x2014; material icon named "https".</p>
  static const IconData https = const IconData(0xe88d);

  /// <p><i class="material-icons md-48">image</i> &#x2014; material icon named "image".</p>
  static const IconData image = const IconData(0xe3f4);

  /// <p><i class="material-icons md-48">image_aspect_ratio</i> &#x2014; material icon named "image aspect ratio".</p>
  static const IconData image_aspect_ratio = const IconData(0xe3f5);

  /// <p><i class="material-icons md-48">import_contacts</i> &#x2014; material icon named "import contacts".</p>
  static const IconData import_contacts = const IconData(0xe0e0);

  /// <p><i class="material-icons md-48">import_export</i> &#x2014; material icon named "import export".</p>
  static const IconData import_export = const IconData(0xe0c3);

  /// <p><i class="material-icons md-48">important_devices</i> &#x2014; material icon named "important devices".</p>
  static const IconData important_devices = const IconData(0xe912);

  /// <p><i class="material-icons md-48">inbox</i> &#x2014; material icon named "inbox".</p>
  static const IconData inbox = const IconData(0xe156);

  /// <p><i class="material-icons md-48">indeterminate_check_box</i> &#x2014; material icon named "indeterminate check box".</p>
  static const IconData indeterminate_check_box = const IconData(0xe909);

  /// <p><i class="material-icons md-48">info</i> &#x2014; material icon named "info".</p>
  static const IconData info = const IconData(0xe88e);

  /// <p><i class="material-icons md-48">info_outline</i> &#x2014; material icon named "info outline".</p>
  static const IconData info_outline = const IconData(0xe88f);

  /// <p><i class="material-icons md-48">input</i> &#x2014; material icon named "input".</p>
  static const IconData input = const IconData(0xe890);

  /// <p><i class="material-icons md-48">insert_chart</i> &#x2014; material icon named "insert chart".</p>
  static const IconData insert_chart = const IconData(0xe24b);

  /// <p><i class="material-icons md-48">insert_comment</i> &#x2014; material icon named "insert comment".</p>
  static const IconData insert_comment = const IconData(0xe24c);

  /// <p><i class="material-icons md-48">insert_drive_file</i> &#x2014; material icon named "insert drive file".</p>
  static const IconData insert_drive_file = const IconData(0xe24d);

  /// <p><i class="material-icons md-48">insert_emoticon</i> &#x2014; material icon named "insert emoticon".</p>
  static const IconData insert_emoticon = const IconData(0xe24e);

  /// <p><i class="material-icons md-48">insert_invitation</i> &#x2014; material icon named "insert invitation".</p>
  static const IconData insert_invitation = const IconData(0xe24f);

  /// <p><i class="material-icons md-48">insert_link</i> &#x2014; material icon named "insert link".</p>
  static const IconData insert_link = const IconData(0xe250);

  /// <p><i class="material-icons md-48">insert_photo</i> &#x2014; material icon named "insert photo".</p>
  static const IconData insert_photo = const IconData(0xe251);

  /// <p><i class="material-icons md-48">invert_colors</i> &#x2014; material icon named "invert colors".</p>
  static const IconData invert_colors = const IconData(0xe891);

  /// <p><i class="material-icons md-48">invert_colors_off</i> &#x2014; material icon named "invert colors off".</p>
  static const IconData invert_colors_off = const IconData(0xe0c4);

  /// <p><i class="material-icons md-48">iso</i> &#x2014; material icon named "iso".</p>
  static const IconData iso = const IconData(0xe3f6);

  /// <p><i class="material-icons md-48">keyboard</i> &#x2014; material icon named "keyboard".</p>
  static const IconData keyboard = const IconData(0xe312);

  /// <p><i class="material-icons md-48">keyboard_arrow_down</i> &#x2014; material icon named "keyboard arrow down".</p>
  static const IconData keyboard_arrow_down = const IconData(0xe313);

  /// <p><i class="material-icons md-48">keyboard_arrow_left</i> &#x2014; material icon named "keyboard arrow left".</p>
  static const IconData keyboard_arrow_left = const IconData(0xe314);

  /// <p><i class="material-icons md-48">keyboard_arrow_right</i> &#x2014; material icon named "keyboard arrow right".</p>
  static const IconData keyboard_arrow_right = const IconData(0xe315);

  /// <p><i class="material-icons md-48">keyboard_arrow_up</i> &#x2014; material icon named "keyboard arrow up".</p>
  static const IconData keyboard_arrow_up = const IconData(0xe316);

  /// <p><i class="material-icons md-48">keyboard_backspace</i> &#x2014; material icon named "keyboard backspace".</p>
  static const IconData keyboard_backspace = const IconData(0xe317);

  /// <p><i class="material-icons md-48">keyboard_capslock</i> &#x2014; material icon named "keyboard capslock".</p>
  static const IconData keyboard_capslock = const IconData(0xe318);

  /// <p><i class="material-icons md-48">keyboard_hide</i> &#x2014; material icon named "keyboard hide".</p>
  static const IconData keyboard_hide = const IconData(0xe31a);

  /// <p><i class="material-icons md-48">keyboard_return</i> &#x2014; material icon named "keyboard return".</p>
  static const IconData keyboard_return = const IconData(0xe31b);

  /// <p><i class="material-icons md-48">keyboard_tab</i> &#x2014; material icon named "keyboard tab".</p>
  static const IconData keyboard_tab = const IconData(0xe31c);

  /// <p><i class="material-icons md-48">keyboard_voice</i> &#x2014; material icon named "keyboard voice".</p>
  static const IconData keyboard_voice = const IconData(0xe31d);

  /// <p><i class="material-icons md-48">kitchen</i> &#x2014; material icon named "kitchen".</p>
  static const IconData kitchen = const IconData(0xeb47);

  /// <p><i class="material-icons md-48">label</i> &#x2014; material icon named "label".</p>
  static const IconData label = const IconData(0xe892);

  /// <p><i class="material-icons md-48">label_outline</i> &#x2014; material icon named "label outline".</p>
  static const IconData label_outline = const IconData(0xe893);

  /// <p><i class="material-icons md-48">landscape</i> &#x2014; material icon named "landscape".</p>
  static const IconData landscape = const IconData(0xe3f7);

  /// <p><i class="material-icons md-48">language</i> &#x2014; material icon named "language".</p>
  static const IconData language = const IconData(0xe894);

  /// <p><i class="material-icons md-48">laptop</i> &#x2014; material icon named "laptop".</p>
  static const IconData laptop = const IconData(0xe31e);

  /// <p><i class="material-icons md-48">laptop_chromebook</i> &#x2014; material icon named "laptop chromebook".</p>
  static const IconData laptop_chromebook = const IconData(0xe31f);

  /// <p><i class="material-icons md-48">laptop_mac</i> &#x2014; material icon named "laptop mac".</p>
  static const IconData laptop_mac = const IconData(0xe320);

  /// <p><i class="material-icons md-48">laptop_windows</i> &#x2014; material icon named "laptop windows".</p>
  static const IconData laptop_windows = const IconData(0xe321);

  /// <p><i class="material-icons md-48">last_page</i> &#x2014; material icon named "last page".</p>
  static const IconData last_page = const IconData(0xe5dd);

  /// <p><i class="material-icons md-48">launch</i> &#x2014; material icon named "launch".</p>
  static const IconData launch = const IconData(0xe895);

  /// <p><i class="material-icons md-48">layers</i> &#x2014; material icon named "layers".</p>
  static const IconData layers = const IconData(0xe53b);

  /// <p><i class="material-icons md-48">layers_clear</i> &#x2014; material icon named "layers clear".</p>
  static const IconData layers_clear = const IconData(0xe53c);

  /// <p><i class="material-icons md-48">leak_add</i> &#x2014; material icon named "leak add".</p>
  static const IconData leak_add = const IconData(0xe3f8);

  /// <p><i class="material-icons md-48">leak_remove</i> &#x2014; material icon named "leak remove".</p>
  static const IconData leak_remove = const IconData(0xe3f9);

  /// <p><i class="material-icons md-48">lens</i> &#x2014; material icon named "lens".</p>
  static const IconData lens = const IconData(0xe3fa);

  /// <p><i class="material-icons md-48">library_add</i> &#x2014; material icon named "library add".</p>
  static const IconData library_add = const IconData(0xe02e);

  /// <p><i class="material-icons md-48">library_books</i> &#x2014; material icon named "library books".</p>
  static const IconData library_books = const IconData(0xe02f);

  /// <p><i class="material-icons md-48">library_music</i> &#x2014; material icon named "library music".</p>
  static const IconData library_music = const IconData(0xe030);

  /// <p><i class="material-icons md-48">lightbulb_outline</i> &#x2014; material icon named "lightbulb outline".</p>
  static const IconData lightbulb_outline = const IconData(0xe90f);

  /// <p><i class="material-icons md-48">line_style</i> &#x2014; material icon named "line style".</p>
  static const IconData line_style = const IconData(0xe919);

  /// <p><i class="material-icons md-48">line_weight</i> &#x2014; material icon named "line weight".</p>
  static const IconData line_weight = const IconData(0xe91a);

  /// <p><i class="material-icons md-48">linear_scale</i> &#x2014; material icon named "linear scale".</p>
  static const IconData linear_scale = const IconData(0xe260);

  /// <p><i class="material-icons md-48">link</i> &#x2014; material icon named "link".</p>
  static const IconData link = const IconData(0xe157);

  /// <p><i class="material-icons md-48">linked_camera</i> &#x2014; material icon named "linked camera".</p>
  static const IconData linked_camera = const IconData(0xe438);

  /// <p><i class="material-icons md-48">list</i> &#x2014; material icon named "list".</p>
  static const IconData list = const IconData(0xe896);

  /// <p><i class="material-icons md-48">live_help</i> &#x2014; material icon named "live help".</p>
  static const IconData live_help = const IconData(0xe0c6);

  /// <p><i class="material-icons md-48">live_tv</i> &#x2014; material icon named "live tv".</p>
  static const IconData live_tv = const IconData(0xe639);

  /// <p><i class="material-icons md-48">local_activity</i> &#x2014; material icon named "local activity".</p>
  static const IconData local_activity = const IconData(0xe53f);

  /// <p><i class="material-icons md-48">local_airport</i> &#x2014; material icon named "local airport".</p>
  static const IconData local_airport = const IconData(0xe53d);

  /// <p><i class="material-icons md-48">local_atm</i> &#x2014; material icon named "local atm".</p>
  static const IconData local_atm = const IconData(0xe53e);

  /// <p><i class="material-icons md-48">local_bar</i> &#x2014; material icon named "local bar".</p>
  static const IconData local_bar = const IconData(0xe540);

  /// <p><i class="material-icons md-48">local_cafe</i> &#x2014; material icon named "local cafe".</p>
  static const IconData local_cafe = const IconData(0xe541);

  /// <p><i class="material-icons md-48">local_car_wash</i> &#x2014; material icon named "local car wash".</p>
  static const IconData local_car_wash = const IconData(0xe542);

  /// <p><i class="material-icons md-48">local_convenience_store</i> &#x2014; material icon named "local convenience store".</p>
  static const IconData local_convenience_store = const IconData(0xe543);

  /// <p><i class="material-icons md-48">local_dining</i> &#x2014; material icon named "local dining".</p>
  static const IconData local_dining = const IconData(0xe556);

  /// <p><i class="material-icons md-48">local_drink</i> &#x2014; material icon named "local drink".</p>
  static const IconData local_drink = const IconData(0xe544);

  /// <p><i class="material-icons md-48">local_florist</i> &#x2014; material icon named "local florist".</p>
  static const IconData local_florist = const IconData(0xe545);

  /// <p><i class="material-icons md-48">local_gas_station</i> &#x2014; material icon named "local gas station".</p>
  static const IconData local_gas_station = const IconData(0xe546);

  /// <p><i class="material-icons md-48">local_grocery_store</i> &#x2014; material icon named "local grocery store".</p>
  static const IconData local_grocery_store = const IconData(0xe547);

  /// <p><i class="material-icons md-48">local_hospital</i> &#x2014; material icon named "local hospital".</p>
  static const IconData local_hospital = const IconData(0xe548);

  /// <p><i class="material-icons md-48">local_hotel</i> &#x2014; material icon named "local hotel".</p>
  static const IconData local_hotel = const IconData(0xe549);

  /// <p><i class="material-icons md-48">local_laundry_service</i> &#x2014; material icon named "local laundry service".</p>
  static const IconData local_laundry_service = const IconData(0xe54a);

  /// <p><i class="material-icons md-48">local_library</i> &#x2014; material icon named "local library".</p>
  static const IconData local_library = const IconData(0xe54b);

  /// <p><i class="material-icons md-48">local_mall</i> &#x2014; material icon named "local mall".</p>
  static const IconData local_mall = const IconData(0xe54c);

  /// <p><i class="material-icons md-48">local_movies</i> &#x2014; material icon named "local movies".</p>
  static const IconData local_movies = const IconData(0xe54d);

  /// <p><i class="material-icons md-48">local_offer</i> &#x2014; material icon named "local offer".</p>
  static const IconData local_offer = const IconData(0xe54e);

  /// <p><i class="material-icons md-48">local_parking</i> &#x2014; material icon named "local parking".</p>
  static const IconData local_parking = const IconData(0xe54f);

  /// <p><i class="material-icons md-48">local_pharmacy</i> &#x2014; material icon named "local pharmacy".</p>
  static const IconData local_pharmacy = const IconData(0xe550);

  /// <p><i class="material-icons md-48">local_phone</i> &#x2014; material icon named "local phone".</p>
  static const IconData local_phone = const IconData(0xe551);

  /// <p><i class="material-icons md-48">local_pizza</i> &#x2014; material icon named "local pizza".</p>
  static const IconData local_pizza = const IconData(0xe552);

  /// <p><i class="material-icons md-48">local_play</i> &#x2014; material icon named "local play".</p>
  static const IconData local_play = const IconData(0xe553);

  /// <p><i class="material-icons md-48">local_post_office</i> &#x2014; material icon named "local post office".</p>
  static const IconData local_post_office = const IconData(0xe554);

  /// <p><i class="material-icons md-48">local_printshop</i> &#x2014; material icon named "local printshop".</p>
  static const IconData local_printshop = const IconData(0xe555);

  /// <p><i class="material-icons md-48">local_see</i> &#x2014; material icon named "local see".</p>
  static const IconData local_see = const IconData(0xe557);

  /// <p><i class="material-icons md-48">local_shipping</i> &#x2014; material icon named "local shipping".</p>
  static const IconData local_shipping = const IconData(0xe558);

  /// <p><i class="material-icons md-48">local_taxi</i> &#x2014; material icon named "local taxi".</p>
  static const IconData local_taxi = const IconData(0xe559);

  /// <p><i class="material-icons md-48">location_city</i> &#x2014; material icon named "location city".</p>
  static const IconData location_city = const IconData(0xe7f1);

  /// <p><i class="material-icons md-48">location_disabled</i> &#x2014; material icon named "location disabled".</p>
  static const IconData location_disabled = const IconData(0xe1b6);

  /// <p><i class="material-icons md-48">location_off</i> &#x2014; material icon named "location off".</p>
  static const IconData location_off = const IconData(0xe0c7);

  /// <p><i class="material-icons md-48">location_on</i> &#x2014; material icon named "location on".</p>
  static const IconData location_on = const IconData(0xe0c8);

  /// <p><i class="material-icons md-48">location_searching</i> &#x2014; material icon named "location searching".</p>
  static const IconData location_searching = const IconData(0xe1b7);

  /// <p><i class="material-icons md-48">lock</i> &#x2014; material icon named "lock".</p>
  static const IconData lock = const IconData(0xe897);

  /// <p><i class="material-icons md-48">lock_open</i> &#x2014; material icon named "lock open".</p>
  static const IconData lock_open = const IconData(0xe898);

  /// <p><i class="material-icons md-48">lock_outline</i> &#x2014; material icon named "lock outline".</p>
  static const IconData lock_outline = const IconData(0xe899);

  /// <p><i class="material-icons md-48">looks</i> &#x2014; material icon named "looks".</p>
  static const IconData looks = const IconData(0xe3fc);

  /// <p><i class="material-icons md-48">looks_3</i> &#x2014; material icon named "looks 3".</p>
  static const IconData looks_3 = const IconData(0xe3fb);

  /// <p><i class="material-icons md-48">looks_4</i> &#x2014; material icon named "looks 4".</p>
  static const IconData looks_4 = const IconData(0xe3fd);

  /// <p><i class="material-icons md-48">looks_5</i> &#x2014; material icon named "looks 5".</p>
  static const IconData looks_5 = const IconData(0xe3fe);

  /// <p><i class="material-icons md-48">looks_6</i> &#x2014; material icon named "looks 6".</p>
  static const IconData looks_6 = const IconData(0xe3ff);

  /// <p><i class="material-icons md-48">looks_one</i> &#x2014; material icon named "looks one".</p>
  static const IconData looks_one = const IconData(0xe400);

  /// <p><i class="material-icons md-48">looks_two</i> &#x2014; material icon named "looks two".</p>
  static const IconData looks_two = const IconData(0xe401);

  /// <p><i class="material-icons md-48">loop</i> &#x2014; material icon named "loop".</p>
  static const IconData loop = const IconData(0xe028);

  /// <p><i class="material-icons md-48">loupe</i> &#x2014; material icon named "loupe".</p>
  static const IconData loupe = const IconData(0xe402);

  /// <p><i class="material-icons md-48">low_priority</i> &#x2014; material icon named "low priority".</p>
  static const IconData low_priority = const IconData(0xe16d);

  /// <p><i class="material-icons md-48">loyalty</i> &#x2014; material icon named "loyalty".</p>
  static const IconData loyalty = const IconData(0xe89a);

  /// <p><i class="material-icons md-48">mail</i> &#x2014; material icon named "mail".</p>
  static const IconData mail = const IconData(0xe158);

  /// <p><i class="material-icons md-48">mail_outline</i> &#x2014; material icon named "mail outline".</p>
  static const IconData mail_outline = const IconData(0xe0e1);

  /// <p><i class="material-icons md-48">map</i> &#x2014; material icon named "map".</p>
  static const IconData map = const IconData(0xe55b);

  /// <p><i class="material-icons md-48">markunread</i> &#x2014; material icon named "markunread".</p>
  static const IconData markunread = const IconData(0xe159);

  /// <p><i class="material-icons md-48">markunread_mailbox</i> &#x2014; material icon named "markunread mailbox".</p>
  static const IconData markunread_mailbox = const IconData(0xe89b);

  /// <p><i class="material-icons md-48">memory</i> &#x2014; material icon named "memory".</p>
  static const IconData memory = const IconData(0xe322);

  /// <p><i class="material-icons md-48">menu</i> &#x2014; material icon named "menu".</p>
  static const IconData menu = const IconData(0xe5d2);

  /// <p><i class="material-icons md-48">merge_type</i> &#x2014; material icon named "merge type".</p>
  static const IconData merge_type = const IconData(0xe252);

  /// <p><i class="material-icons md-48">message</i> &#x2014; material icon named "message".</p>
  static const IconData message = const IconData(0xe0c9);

  /// <p><i class="material-icons md-48">mic</i> &#x2014; material icon named "mic".</p>
  static const IconData mic = const IconData(0xe029);

  /// <p><i class="material-icons md-48">mic_none</i> &#x2014; material icon named "mic none".</p>
  static const IconData mic_none = const IconData(0xe02a);

  /// <p><i class="material-icons md-48">mic_off</i> &#x2014; material icon named "mic off".</p>
  static const IconData mic_off = const IconData(0xe02b);

  /// <p><i class="material-icons md-48">mms</i> &#x2014; material icon named "mms".</p>
  static const IconData mms = const IconData(0xe618);

  /// <p><i class="material-icons md-48">mode_comment</i> &#x2014; material icon named "mode comment".</p>
  static const IconData mode_comment = const IconData(0xe253);

  /// <p><i class="material-icons md-48">mode_edit</i> &#x2014; material icon named "mode edit".</p>
  static const IconData mode_edit = const IconData(0xe254);

  /// <p><i class="material-icons md-48">monetization_on</i> &#x2014; material icon named "monetization on".</p>
  static const IconData monetization_on = const IconData(0xe263);

  /// <p><i class="material-icons md-48">money_off</i> &#x2014; material icon named "money off".</p>
  static const IconData money_off = const IconData(0xe25c);

  /// <p><i class="material-icons md-48">monochrome_photos</i> &#x2014; material icon named "monochrome photos".</p>
  static const IconData monochrome_photos = const IconData(0xe403);

  /// <p><i class="material-icons md-48">mood</i> &#x2014; material icon named "mood".</p>
  static const IconData mood = const IconData(0xe7f2);

  /// <p><i class="material-icons md-48">mood_bad</i> &#x2014; material icon named "mood bad".</p>
  static const IconData mood_bad = const IconData(0xe7f3);

  /// <p><i class="material-icons md-48">more</i> &#x2014; material icon named "more".</p>
  static const IconData more = const IconData(0xe619);

  /// <p><i class="material-icons md-48">more_horiz</i> &#x2014; material icon named "more horiz".</p>
  static const IconData more_horiz = const IconData(0xe5d3);

  /// <p><i class="material-icons md-48">more_vert</i> &#x2014; material icon named "more vert".</p>
  static const IconData more_vert = const IconData(0xe5d4);

  /// <p><i class="material-icons md-48">motorcycle</i> &#x2014; material icon named "motorcycle".</p>
  static const IconData motorcycle = const IconData(0xe91b);

  /// <p><i class="material-icons md-48">mouse</i> &#x2014; material icon named "mouse".</p>
  static const IconData mouse = const IconData(0xe323);

  /// <p><i class="material-icons md-48">move_to_inbox</i> &#x2014; material icon named "move to inbox".</p>
  static const IconData move_to_inbox = const IconData(0xe168);

  /// <p><i class="material-icons md-48">movie</i> &#x2014; material icon named "movie".</p>
  static const IconData movie = const IconData(0xe02c);

  /// <p><i class="material-icons md-48">movie_creation</i> &#x2014; material icon named "movie creation".</p>
  static const IconData movie_creation = const IconData(0xe404);

  /// <p><i class="material-icons md-48">movie_filter</i> &#x2014; material icon named "movie filter".</p>
  static const IconData movie_filter = const IconData(0xe43a);

  /// <p><i class="material-icons md-48">multiline_chart</i> &#x2014; material icon named "multiline chart".</p>
  static const IconData multiline_chart = const IconData(0xe6df);

  /// <p><i class="material-icons md-48">music_note</i> &#x2014; material icon named "music note".</p>
  static const IconData music_note = const IconData(0xe405);

  /// <p><i class="material-icons md-48">music_video</i> &#x2014; material icon named "music video".</p>
  static const IconData music_video = const IconData(0xe063);

  /// <p><i class="material-icons md-48">my_location</i> &#x2014; material icon named "my location".</p>
  static const IconData my_location = const IconData(0xe55c);

  /// <p><i class="material-icons md-48">nature</i> &#x2014; material icon named "nature".</p>
  static const IconData nature = const IconData(0xe406);

  /// <p><i class="material-icons md-48">nature_people</i> &#x2014; material icon named "nature people".</p>
  static const IconData nature_people = const IconData(0xe407);

  /// <p><i class="material-icons md-48">navigate_before</i> &#x2014; material icon named "navigate before".</p>
  static const IconData navigate_before = const IconData(0xe408);

  /// <p><i class="material-icons md-48">navigate_next</i> &#x2014; material icon named "navigate next".</p>
  static const IconData navigate_next = const IconData(0xe409);

  /// <p><i class="material-icons md-48">navigation</i> &#x2014; material icon named "navigation".</p>
  static const IconData navigation = const IconData(0xe55d);

  /// <p><i class="material-icons md-48">near_me</i> &#x2014; material icon named "near me".</p>
  static const IconData near_me = const IconData(0xe569);

  /// <p><i class="material-icons md-48">network_cell</i> &#x2014; material icon named "network cell".</p>
  static const IconData network_cell = const IconData(0xe1b9);

  /// <p><i class="material-icons md-48">network_check</i> &#x2014; material icon named "network check".</p>
  static const IconData network_check = const IconData(0xe640);

  /// <p><i class="material-icons md-48">network_locked</i> &#x2014; material icon named "network locked".</p>
  static const IconData network_locked = const IconData(0xe61a);

  /// <p><i class="material-icons md-48">network_wifi</i> &#x2014; material icon named "network wifi".</p>
  static const IconData network_wifi = const IconData(0xe1ba);

  /// <p><i class="material-icons md-48">new_releases</i> &#x2014; material icon named "new releases".</p>
  static const IconData new_releases = const IconData(0xe031);

  /// <p><i class="material-icons md-48">next_week</i> &#x2014; material icon named "next week".</p>
  static const IconData next_week = const IconData(0xe16a);

  /// <p><i class="material-icons md-48">nfc</i> &#x2014; material icon named "nfc".</p>
  static const IconData nfc = const IconData(0xe1bb);

  /// <p><i class="material-icons md-48">no_encryption</i> &#x2014; material icon named "no encryption".</p>
  static const IconData no_encryption = const IconData(0xe641);

  /// <p><i class="material-icons md-48">no_sim</i> &#x2014; material icon named "no sim".</p>
  static const IconData no_sim = const IconData(0xe0cc);

  /// <p><i class="material-icons md-48">not_interested</i> &#x2014; material icon named "not interested".</p>
  static const IconData not_interested = const IconData(0xe033);

  /// <p><i class="material-icons md-48">note</i> &#x2014; material icon named "note".</p>
  static const IconData note = const IconData(0xe06f);

  /// <p><i class="material-icons md-48">note_add</i> &#x2014; material icon named "note add".</p>
  static const IconData note_add = const IconData(0xe89c);

  /// <p><i class="material-icons md-48">notifications</i> &#x2014; material icon named "notifications".</p>
  static const IconData notifications = const IconData(0xe7f4);

  /// <p><i class="material-icons md-48">notifications_active</i> &#x2014; material icon named "notifications active".</p>
  static const IconData notifications_active = const IconData(0xe7f7);

  /// <p><i class="material-icons md-48">notifications_none</i> &#x2014; material icon named "notifications none".</p>
  static const IconData notifications_none = const IconData(0xe7f5);

  /// <p><i class="material-icons md-48">notifications_off</i> &#x2014; material icon named "notifications off".</p>
  static const IconData notifications_off = const IconData(0xe7f6);

  /// <p><i class="material-icons md-48">notifications_paused</i> &#x2014; material icon named "notifications paused".</p>
  static const IconData notifications_paused = const IconData(0xe7f8);

  /// <p><i class="material-icons md-48">offline_pin</i> &#x2014; material icon named "offline pin".</p>
  static const IconData offline_pin = const IconData(0xe90a);

  /// <p><i class="material-icons md-48">ondemand_video</i> &#x2014; material icon named "ondemand video".</p>
  static const IconData ondemand_video = const IconData(0xe63a);

  /// <p><i class="material-icons md-48">opacity</i> &#x2014; material icon named "opacity".</p>
  static const IconData opacity = const IconData(0xe91c);

  /// <p><i class="material-icons md-48">open_in_browser</i> &#x2014; material icon named "open in browser".</p>
  static const IconData open_in_browser = const IconData(0xe89d);

  /// <p><i class="material-icons md-48">open_in_new</i> &#x2014; material icon named "open in new".</p>
  static const IconData open_in_new = const IconData(0xe89e);

  /// <p><i class="material-icons md-48">open_with</i> &#x2014; material icon named "open with".</p>
  static const IconData open_with = const IconData(0xe89f);

  /// <p><i class="material-icons md-48">pages</i> &#x2014; material icon named "pages".</p>
  static const IconData pages = const IconData(0xe7f9);

  /// <p><i class="material-icons md-48">pageview</i> &#x2014; material icon named "pageview".</p>
  static const IconData pageview = const IconData(0xe8a0);

  /// <p><i class="material-icons md-48">palette</i> &#x2014; material icon named "palette".</p>
  static const IconData palette = const IconData(0xe40a);

  /// <p><i class="material-icons md-48">pan_tool</i> &#x2014; material icon named "pan tool".</p>
  static const IconData pan_tool = const IconData(0xe925);

  /// <p><i class="material-icons md-48">panorama</i> &#x2014; material icon named "panorama".</p>
  static const IconData panorama = const IconData(0xe40b);

  /// <p><i class="material-icons md-48">panorama_fish_eye</i> &#x2014; material icon named "panorama fish eye".</p>
  static const IconData panorama_fish_eye = const IconData(0xe40c);

  /// <p><i class="material-icons md-48">panorama_horizontal</i> &#x2014; material icon named "panorama horizontal".</p>
  static const IconData panorama_horizontal = const IconData(0xe40d);

  /// <p><i class="material-icons md-48">panorama_vertical</i> &#x2014; material icon named "panorama vertical".</p>
  static const IconData panorama_vertical = const IconData(0xe40e);

  /// <p><i class="material-icons md-48">panorama_wide_angle</i> &#x2014; material icon named "panorama wide angle".</p>
  static const IconData panorama_wide_angle = const IconData(0xe40f);

  /// <p><i class="material-icons md-48">party_mode</i> &#x2014; material icon named "party mode".</p>
  static const IconData party_mode = const IconData(0xe7fa);

  /// <p><i class="material-icons md-48">pause</i> &#x2014; material icon named "pause".</p>
  static const IconData pause = const IconData(0xe034);

  /// <p><i class="material-icons md-48">pause_circle_filled</i> &#x2014; material icon named "pause circle filled".</p>
  static const IconData pause_circle_filled = const IconData(0xe035);

  /// <p><i class="material-icons md-48">pause_circle_outline</i> &#x2014; material icon named "pause circle outline".</p>
  static const IconData pause_circle_outline = const IconData(0xe036);

  /// <p><i class="material-icons md-48">payment</i> &#x2014; material icon named "payment".</p>
  static const IconData payment = const IconData(0xe8a1);

  /// <p><i class="material-icons md-48">people</i> &#x2014; material icon named "people".</p>
  static const IconData people = const IconData(0xe7fb);

  /// <p><i class="material-icons md-48">people_outline</i> &#x2014; material icon named "people outline".</p>
  static const IconData people_outline = const IconData(0xe7fc);

  /// <p><i class="material-icons md-48">perm_camera_mic</i> &#x2014; material icon named "perm camera mic".</p>
  static const IconData perm_camera_mic = const IconData(0xe8a2);

  /// <p><i class="material-icons md-48">perm_contact_calendar</i> &#x2014; material icon named "perm contact calendar".</p>
  static const IconData perm_contact_calendar = const IconData(0xe8a3);

  /// <p><i class="material-icons md-48">perm_data_setting</i> &#x2014; material icon named "perm data setting".</p>
  static const IconData perm_data_setting = const IconData(0xe8a4);

  /// <p><i class="material-icons md-48">perm_device_information</i> &#x2014; material icon named "perm device information".</p>
  static const IconData perm_device_information = const IconData(0xe8a5);

  /// <p><i class="material-icons md-48">perm_identity</i> &#x2014; material icon named "perm identity".</p>
  static const IconData perm_identity = const IconData(0xe8a6);

  /// <p><i class="material-icons md-48">perm_media</i> &#x2014; material icon named "perm media".</p>
  static const IconData perm_media = const IconData(0xe8a7);

  /// <p><i class="material-icons md-48">perm_phone_msg</i> &#x2014; material icon named "perm phone msg".</p>
  static const IconData perm_phone_msg = const IconData(0xe8a8);

  /// <p><i class="material-icons md-48">perm_scan_wifi</i> &#x2014; material icon named "perm scan wifi".</p>
  static const IconData perm_scan_wifi = const IconData(0xe8a9);

  /// <p><i class="material-icons md-48">person</i> &#x2014; material icon named "person".</p>
  static const IconData person = const IconData(0xe7fd);

  /// <p><i class="material-icons md-48">person_add</i> &#x2014; material icon named "person add".</p>
  static const IconData person_add = const IconData(0xe7fe);

  /// <p><i class="material-icons md-48">person_outline</i> &#x2014; material icon named "person outline".</p>
  static const IconData person_outline = const IconData(0xe7ff);

  /// <p><i class="material-icons md-48">person_pin</i> &#x2014; material icon named "person pin".</p>
  static const IconData person_pin = const IconData(0xe55a);

  /// <p><i class="material-icons md-48">person_pin_circle</i> &#x2014; material icon named "person pin circle".</p>
  static const IconData person_pin_circle = const IconData(0xe56a);

  /// <p><i class="material-icons md-48">personal_video</i> &#x2014; material icon named "personal video".</p>
  static const IconData personal_video = const IconData(0xe63b);

  /// <p><i class="material-icons md-48">pets</i> &#x2014; material icon named "pets".</p>
  static const IconData pets = const IconData(0xe91d);

  /// <p><i class="material-icons md-48">phone</i> &#x2014; material icon named "phone".</p>
  static const IconData phone = const IconData(0xe0cd);

  /// <p><i class="material-icons md-48">phone_android</i> &#x2014; material icon named "phone android".</p>
  static const IconData phone_android = const IconData(0xe324);

  /// <p><i class="material-icons md-48">phone_bluetooth_speaker</i> &#x2014; material icon named "phone bluetooth speaker".</p>
  static const IconData phone_bluetooth_speaker = const IconData(0xe61b);

  /// <p><i class="material-icons md-48">phone_forwarded</i> &#x2014; material icon named "phone forwarded".</p>
  static const IconData phone_forwarded = const IconData(0xe61c);

  /// <p><i class="material-icons md-48">phone_in_talk</i> &#x2014; material icon named "phone in talk".</p>
  static const IconData phone_in_talk = const IconData(0xe61d);

  /// <p><i class="material-icons md-48">phone_iphone</i> &#x2014; material icon named "phone iphone".</p>
  static const IconData phone_iphone = const IconData(0xe325);

  /// <p><i class="material-icons md-48">phone_locked</i> &#x2014; material icon named "phone locked".</p>
  static const IconData phone_locked = const IconData(0xe61e);

  /// <p><i class="material-icons md-48">phone_missed</i> &#x2014; material icon named "phone missed".</p>
  static const IconData phone_missed = const IconData(0xe61f);

  /// <p><i class="material-icons md-48">phone_paused</i> &#x2014; material icon named "phone paused".</p>
  static const IconData phone_paused = const IconData(0xe620);

  /// <p><i class="material-icons md-48">phonelink</i> &#x2014; material icon named "phonelink".</p>
  static const IconData phonelink = const IconData(0xe326);

  /// <p><i class="material-icons md-48">phonelink_erase</i> &#x2014; material icon named "phonelink erase".</p>
  static const IconData phonelink_erase = const IconData(0xe0db);

  /// <p><i class="material-icons md-48">phonelink_lock</i> &#x2014; material icon named "phonelink lock".</p>
  static const IconData phonelink_lock = const IconData(0xe0dc);

  /// <p><i class="material-icons md-48">phonelink_off</i> &#x2014; material icon named "phonelink off".</p>
  static const IconData phonelink_off = const IconData(0xe327);

  /// <p><i class="material-icons md-48">phonelink_ring</i> &#x2014; material icon named "phonelink ring".</p>
  static const IconData phonelink_ring = const IconData(0xe0dd);

  /// <p><i class="material-icons md-48">phonelink_setup</i> &#x2014; material icon named "phonelink setup".</p>
  static const IconData phonelink_setup = const IconData(0xe0de);

  /// <p><i class="material-icons md-48">photo</i> &#x2014; material icon named "photo".</p>
  static const IconData photo = const IconData(0xe410);

  /// <p><i class="material-icons md-48">photo_album</i> &#x2014; material icon named "photo album".</p>
  static const IconData photo_album = const IconData(0xe411);

  /// <p><i class="material-icons md-48">photo_camera</i> &#x2014; material icon named "photo camera".</p>
  static const IconData photo_camera = const IconData(0xe412);

  /// <p><i class="material-icons md-48">photo_filter</i> &#x2014; material icon named "photo filter".</p>
  static const IconData photo_filter = const IconData(0xe43b);

  /// <p><i class="material-icons md-48">photo_library</i> &#x2014; material icon named "photo library".</p>
  static const IconData photo_library = const IconData(0xe413);

  /// <p><i class="material-icons md-48">photo_size_select_actual</i> &#x2014; material icon named "photo size select actual".</p>
  static const IconData photo_size_select_actual = const IconData(0xe432);

  /// <p><i class="material-icons md-48">photo_size_select_large</i> &#x2014; material icon named "photo size select large".</p>
  static const IconData photo_size_select_large = const IconData(0xe433);

  /// <p><i class="material-icons md-48">photo_size_select_small</i> &#x2014; material icon named "photo size select small".</p>
  static const IconData photo_size_select_small = const IconData(0xe434);

  /// <p><i class="material-icons md-48">picture_as_pdf</i> &#x2014; material icon named "picture as pdf".</p>
  static const IconData picture_as_pdf = const IconData(0xe415);

  /// <p><i class="material-icons md-48">picture_in_picture</i> &#x2014; material icon named "picture in picture".</p>
  static const IconData picture_in_picture = const IconData(0xe8aa);

  /// <p><i class="material-icons md-48">picture_in_picture_alt</i> &#x2014; material icon named "picture in picture alt".</p>
  static const IconData picture_in_picture_alt = const IconData(0xe911);

  /// <p><i class="material-icons md-48">pie_chart</i> &#x2014; material icon named "pie chart".</p>
  static const IconData pie_chart = const IconData(0xe6c4);

  /// <p><i class="material-icons md-48">pie_chart_outlined</i> &#x2014; material icon named "pie chart outlined".</p>
  static const IconData pie_chart_outlined = const IconData(0xe6c5);

  /// <p><i class="material-icons md-48">pin_drop</i> &#x2014; material icon named "pin drop".</p>
  static const IconData pin_drop = const IconData(0xe55e);

  /// <p><i class="material-icons md-48">place</i> &#x2014; material icon named "place".</p>
  static const IconData place = const IconData(0xe55f);

  /// <p><i class="material-icons md-48">play_arrow</i> &#x2014; material icon named "play arrow".</p>
  static const IconData play_arrow = const IconData(0xe037);

  /// <p><i class="material-icons md-48">play_circle_filled</i> &#x2014; material icon named "play circle filled".</p>
  static const IconData play_circle_filled = const IconData(0xe038);

  /// <p><i class="material-icons md-48">play_circle_outline</i> &#x2014; material icon named "play circle outline".</p>
  static const IconData play_circle_outline = const IconData(0xe039);

  /// <p><i class="material-icons md-48">play_for_work</i> &#x2014; material icon named "play for work".</p>
  static const IconData play_for_work = const IconData(0xe906);

  /// <p><i class="material-icons md-48">playlist_add</i> &#x2014; material icon named "playlist add".</p>
  static const IconData playlist_add = const IconData(0xe03b);

  /// <p><i class="material-icons md-48">playlist_add_check</i> &#x2014; material icon named "playlist add check".</p>
  static const IconData playlist_add_check = const IconData(0xe065);

  /// <p><i class="material-icons md-48">playlist_play</i> &#x2014; material icon named "playlist play".</p>
  static const IconData playlist_play = const IconData(0xe05f);

  /// <p><i class="material-icons md-48">plus_one</i> &#x2014; material icon named "plus one".</p>
  static const IconData plus_one = const IconData(0xe800);

  /// <p><i class="material-icons md-48">poll</i> &#x2014; material icon named "poll".</p>
  static const IconData poll = const IconData(0xe801);

  /// <p><i class="material-icons md-48">polymer</i> &#x2014; material icon named "polymer".</p>
  static const IconData polymer = const IconData(0xe8ab);

  /// <p><i class="material-icons md-48">pool</i> &#x2014; material icon named "pool".</p>
  static const IconData pool = const IconData(0xeb48);

  /// <p><i class="material-icons md-48">portable_wifi_off</i> &#x2014; material icon named "portable wifi off".</p>
  static const IconData portable_wifi_off = const IconData(0xe0ce);

  /// <p><i class="material-icons md-48">portrait</i> &#x2014; material icon named "portrait".</p>
  static const IconData portrait = const IconData(0xe416);

  /// <p><i class="material-icons md-48">power</i> &#x2014; material icon named "power".</p>
  static const IconData power = const IconData(0xe63c);

  /// <p><i class="material-icons md-48">power_input</i> &#x2014; material icon named "power input".</p>
  static const IconData power_input = const IconData(0xe336);

  /// <p><i class="material-icons md-48">power_settings_new</i> &#x2014; material icon named "power settings new".</p>
  static const IconData power_settings_new = const IconData(0xe8ac);

  /// <p><i class="material-icons md-48">pregnant_woman</i> &#x2014; material icon named "pregnant woman".</p>
  static const IconData pregnant_woman = const IconData(0xe91e);

  /// <p><i class="material-icons md-48">present_to_all</i> &#x2014; material icon named "present to all".</p>
  static const IconData present_to_all = const IconData(0xe0df);

  /// <p><i class="material-icons md-48">print</i> &#x2014; material icon named "print".</p>
  static const IconData print = const IconData(0xe8ad);

  /// <p><i class="material-icons md-48">priority_high</i> &#x2014; material icon named "priority high".</p>
  static const IconData priority_high = const IconData(0xe645);

  /// <p><i class="material-icons md-48">public</i> &#x2014; material icon named "public".</p>
  static const IconData public = const IconData(0xe80b);

  /// <p><i class="material-icons md-48">publish</i> &#x2014; material icon named "publish".</p>
  static const IconData publish = const IconData(0xe255);

  /// <p><i class="material-icons md-48">query_builder</i> &#x2014; material icon named "query builder".</p>
  static const IconData query_builder = const IconData(0xe8ae);

  /// <p><i class="material-icons md-48">question_answer</i> &#x2014; material icon named "question answer".</p>
  static const IconData question_answer = const IconData(0xe8af);

  /// <p><i class="material-icons md-48">queue</i> &#x2014; material icon named "queue".</p>
  static const IconData queue = const IconData(0xe03c);

  /// <p><i class="material-icons md-48">queue_music</i> &#x2014; material icon named "queue music".</p>
  static const IconData queue_music = const IconData(0xe03d);

  /// <p><i class="material-icons md-48">queue_play_next</i> &#x2014; material icon named "queue play next".</p>
  static const IconData queue_play_next = const IconData(0xe066);

  /// <p><i class="material-icons md-48">radio</i> &#x2014; material icon named "radio".</p>
  static const IconData radio = const IconData(0xe03e);

  /// <p><i class="material-icons md-48">radio_button_checked</i> &#x2014; material icon named "radio button checked".</p>
  static const IconData radio_button_checked = const IconData(0xe837);

  /// <p><i class="material-icons md-48">radio_button_unchecked</i> &#x2014; material icon named "radio button unchecked".</p>
  static const IconData radio_button_unchecked = const IconData(0xe836);

  /// <p><i class="material-icons md-48">rate_review</i> &#x2014; material icon named "rate review".</p>
  static const IconData rate_review = const IconData(0xe560);

  /// <p><i class="material-icons md-48">receipt</i> &#x2014; material icon named "receipt".</p>
  static const IconData receipt = const IconData(0xe8b0);

  /// <p><i class="material-icons md-48">recent_actors</i> &#x2014; material icon named "recent actors".</p>
  static const IconData recent_actors = const IconData(0xe03f);

  /// <p><i class="material-icons md-48">record_voice_over</i> &#x2014; material icon named "record voice over".</p>
  static const IconData record_voice_over = const IconData(0xe91f);

  /// <p><i class="material-icons md-48">redeem</i> &#x2014; material icon named "redeem".</p>
  static const IconData redeem = const IconData(0xe8b1);

  /// <p><i class="material-icons md-48">redo</i> &#x2014; material icon named "redo".</p>
  static const IconData redo = const IconData(0xe15a);

  /// <p><i class="material-icons md-48">refresh</i> &#x2014; material icon named "refresh".</p>
  static const IconData refresh = const IconData(0xe5d5);

  /// <p><i class="material-icons md-48">remove</i> &#x2014; material icon named "remove".</p>
  static const IconData remove = const IconData(0xe15b);

  /// <p><i class="material-icons md-48">remove_circle</i> &#x2014; material icon named "remove circle".</p>
  static const IconData remove_circle = const IconData(0xe15c);

  /// <p><i class="material-icons md-48">remove_circle_outline</i> &#x2014; material icon named "remove circle outline".</p>
  static const IconData remove_circle_outline = const IconData(0xe15d);

  /// <p><i class="material-icons md-48">remove_from_queue</i> &#x2014; material icon named "remove from queue".</p>
  static const IconData remove_from_queue = const IconData(0xe067);

  /// <p><i class="material-icons md-48">remove_red_eye</i> &#x2014; material icon named "remove red eye".</p>
  static const IconData remove_red_eye = const IconData(0xe417);

  /// <p><i class="material-icons md-48">remove_shopping_cart</i> &#x2014; material icon named "remove shopping cart".</p>
  static const IconData remove_shopping_cart = const IconData(0xe928);

  /// <p><i class="material-icons md-48">reorder</i> &#x2014; material icon named "reorder".</p>
  static const IconData reorder = const IconData(0xe8fe);

  /// <p><i class="material-icons md-48">repeat</i> &#x2014; material icon named "repeat".</p>
  static const IconData repeat = const IconData(0xe040);

  /// <p><i class="material-icons md-48">repeat_one</i> &#x2014; material icon named "repeat one".</p>
  static const IconData repeat_one = const IconData(0xe041);

  /// <p><i class="material-icons md-48">replay</i> &#x2014; material icon named "replay".</p>
  static const IconData replay = const IconData(0xe042);

  /// <p><i class="material-icons md-48">replay_10</i> &#x2014; material icon named "replay 10".</p>
  static const IconData replay_10 = const IconData(0xe059);

  /// <p><i class="material-icons md-48">replay_30</i> &#x2014; material icon named "replay 30".</p>
  static const IconData replay_30 = const IconData(0xe05a);

  /// <p><i class="material-icons md-48">replay_5</i> &#x2014; material icon named "replay 5".</p>
  static const IconData replay_5 = const IconData(0xe05b);

  /// <p><i class="material-icons md-48">reply</i> &#x2014; material icon named "reply".</p>
  static const IconData reply = const IconData(0xe15e);

  /// <p><i class="material-icons md-48">reply_all</i> &#x2014; material icon named "reply all".</p>
  static const IconData reply_all = const IconData(0xe15f);

  /// <p><i class="material-icons md-48">report</i> &#x2014; material icon named "report".</p>
  static const IconData report = const IconData(0xe160);

  /// <p><i class="material-icons md-48">report_problem</i> &#x2014; material icon named "report problem".</p>
  static const IconData report_problem = const IconData(0xe8b2);

  /// <p><i class="material-icons md-48">restaurant</i> &#x2014; material icon named "restaurant".</p>
  static const IconData restaurant = const IconData(0xe56c);

  /// <p><i class="material-icons md-48">restaurant_menu</i> &#x2014; material icon named "restaurant menu".</p>
  static const IconData restaurant_menu = const IconData(0xe561);

  /// <p><i class="material-icons md-48">restore</i> &#x2014; material icon named "restore".</p>
  static const IconData restore = const IconData(0xe8b3);

  /// <p><i class="material-icons md-48">restore_page</i> &#x2014; material icon named "restore page".</p>
  static const IconData restore_page = const IconData(0xe929);

  /// <p><i class="material-icons md-48">ring_volume</i> &#x2014; material icon named "ring volume".</p>
  static const IconData ring_volume = const IconData(0xe0d1);

  /// <p><i class="material-icons md-48">room</i> &#x2014; material icon named "room".</p>
  static const IconData room = const IconData(0xe8b4);

  /// <p><i class="material-icons md-48">room_service</i> &#x2014; material icon named "room service".</p>
  static const IconData room_service = const IconData(0xeb49);

  /// <p><i class="material-icons md-48">rotate_90_degrees_ccw</i> &#x2014; material icon named "rotate 90 degrees ccw".</p>
  static const IconData rotate_90_degrees_ccw = const IconData(0xe418);

  /// <p><i class="material-icons md-48">rotate_left</i> &#x2014; material icon named "rotate left".</p>
  static const IconData rotate_left = const IconData(0xe419);

  /// <p><i class="material-icons md-48">rotate_right</i> &#x2014; material icon named "rotate right".</p>
  static const IconData rotate_right = const IconData(0xe41a);

  /// <p><i class="material-icons md-48">rounded_corner</i> &#x2014; material icon named "rounded corner".</p>
  static const IconData rounded_corner = const IconData(0xe920);

  /// <p><i class="material-icons md-48">router</i> &#x2014; material icon named "router".</p>
  static const IconData router = const IconData(0xe328);

  /// <p><i class="material-icons md-48">rowing</i> &#x2014; material icon named "rowing".</p>
  static const IconData rowing = const IconData(0xe921);

  /// <p><i class="material-icons md-48">rss_feed</i> &#x2014; material icon named "rss feed".</p>
  static const IconData rss_feed = const IconData(0xe0e5);

  /// <p><i class="material-icons md-48">rv_hookup</i> &#x2014; material icon named "rv hookup".</p>
  static const IconData rv_hookup = const IconData(0xe642);

  /// <p><i class="material-icons md-48">satellite</i> &#x2014; material icon named "satellite".</p>
  static const IconData satellite = const IconData(0xe562);

  /// <p><i class="material-icons md-48">save</i> &#x2014; material icon named "save".</p>
  static const IconData save = const IconData(0xe161);

  /// <p><i class="material-icons md-48">scanner</i> &#x2014; material icon named "scanner".</p>
  static const IconData scanner = const IconData(0xe329);

  /// <p><i class="material-icons md-48">schedule</i> &#x2014; material icon named "schedule".</p>
  static const IconData schedule = const IconData(0xe8b5);

  /// <p><i class="material-icons md-48">school</i> &#x2014; material icon named "school".</p>
  static const IconData school = const IconData(0xe80c);

  /// <p><i class="material-icons md-48">screen_lock_landscape</i> &#x2014; material icon named "screen lock landscape".</p>
  static const IconData screen_lock_landscape = const IconData(0xe1be);

  /// <p><i class="material-icons md-48">screen_lock_portrait</i> &#x2014; material icon named "screen lock portrait".</p>
  static const IconData screen_lock_portrait = const IconData(0xe1bf);

  /// <p><i class="material-icons md-48">screen_lock_rotation</i> &#x2014; material icon named "screen lock rotation".</p>
  static const IconData screen_lock_rotation = const IconData(0xe1c0);

  /// <p><i class="material-icons md-48">screen_rotation</i> &#x2014; material icon named "screen rotation".</p>
  static const IconData screen_rotation = const IconData(0xe1c1);

  /// <p><i class="material-icons md-48">screen_share</i> &#x2014; material icon named "screen share".</p>
  static const IconData screen_share = const IconData(0xe0e2);

  /// <p><i class="material-icons md-48">sd_card</i> &#x2014; material icon named "sd card".</p>
  static const IconData sd_card = const IconData(0xe623);

  /// <p><i class="material-icons md-48">sd_storage</i> &#x2014; material icon named "sd storage".</p>
  static const IconData sd_storage = const IconData(0xe1c2);

  /// <p><i class="material-icons md-48">search</i> &#x2014; material icon named "search".</p>
  static const IconData search = const IconData(0xe8b6);

  /// <p><i class="material-icons md-48">security</i> &#x2014; material icon named "security".</p>
  static const IconData security = const IconData(0xe32a);

  /// <p><i class="material-icons md-48">select_all</i> &#x2014; material icon named "select all".</p>
  static const IconData select_all = const IconData(0xe162);

  /// <p><i class="material-icons md-48">send</i> &#x2014; material icon named "send".</p>
  static const IconData send = const IconData(0xe163);

  /// <p><i class="material-icons md-48">sentiment_dissatisfied</i> &#x2014; material icon named "sentiment dissatisfied".</p>
  static const IconData sentiment_dissatisfied = const IconData(0xe811);

  /// <p><i class="material-icons md-48">sentiment_neutral</i> &#x2014; material icon named "sentiment neutral".</p>
  static const IconData sentiment_neutral = const IconData(0xe812);

  /// <p><i class="material-icons md-48">sentiment_satisfied</i> &#x2014; material icon named "sentiment satisfied".</p>
  static const IconData sentiment_satisfied = const IconData(0xe813);

  /// <p><i class="material-icons md-48">sentiment_very_dissatisfied</i> &#x2014; material icon named "sentiment very dissatisfied".</p>
  static const IconData sentiment_very_dissatisfied = const IconData(0xe814);

  /// <p><i class="material-icons md-48">sentiment_very_satisfied</i> &#x2014; material icon named "sentiment very satisfied".</p>
  static const IconData sentiment_very_satisfied = const IconData(0xe815);

  /// <p><i class="material-icons md-48">settings</i> &#x2014; material icon named "settings".</p>
  static const IconData settings = const IconData(0xe8b8);

  /// <p><i class="material-icons md-48">settings_applications</i> &#x2014; material icon named "settings applications".</p>
  static const IconData settings_applications = const IconData(0xe8b9);

  /// <p><i class="material-icons md-48">settings_backup_restore</i> &#x2014; material icon named "settings backup restore".</p>
  static const IconData settings_backup_restore = const IconData(0xe8ba);

  /// <p><i class="material-icons md-48">settings_bluetooth</i> &#x2014; material icon named "settings bluetooth".</p>
  static const IconData settings_bluetooth = const IconData(0xe8bb);

  /// <p><i class="material-icons md-48">settings_brightness</i> &#x2014; material icon named "settings brightness".</p>
  static const IconData settings_brightness = const IconData(0xe8bd);

  /// <p><i class="material-icons md-48">settings_cell</i> &#x2014; material icon named "settings cell".</p>
  static const IconData settings_cell = const IconData(0xe8bc);

  /// <p><i class="material-icons md-48">settings_ethernet</i> &#x2014; material icon named "settings ethernet".</p>
  static const IconData settings_ethernet = const IconData(0xe8be);

  /// <p><i class="material-icons md-48">settings_input_antenna</i> &#x2014; material icon named "settings input antenna".</p>
  static const IconData settings_input_antenna = const IconData(0xe8bf);

  /// <p><i class="material-icons md-48">settings_input_component</i> &#x2014; material icon named "settings input component".</p>
  static const IconData settings_input_component = const IconData(0xe8c0);

  /// <p><i class="material-icons md-48">settings_input_composite</i> &#x2014; material icon named "settings input composite".</p>
  static const IconData settings_input_composite = const IconData(0xe8c1);

  /// <p><i class="material-icons md-48">settings_input_hdmi</i> &#x2014; material icon named "settings input hdmi".</p>
  static const IconData settings_input_hdmi = const IconData(0xe8c2);

  /// <p><i class="material-icons md-48">settings_input_svideo</i> &#x2014; material icon named "settings input svideo".</p>
  static const IconData settings_input_svideo = const IconData(0xe8c3);

  /// <p><i class="material-icons md-48">settings_overscan</i> &#x2014; material icon named "settings overscan".</p>
  static const IconData settings_overscan = const IconData(0xe8c4);

  /// <p><i class="material-icons md-48">settings_phone</i> &#x2014; material icon named "settings phone".</p>
  static const IconData settings_phone = const IconData(0xe8c5);

  /// <p><i class="material-icons md-48">settings_power</i> &#x2014; material icon named "settings power".</p>
  static const IconData settings_power = const IconData(0xe8c6);

  /// <p><i class="material-icons md-48">settings_remote</i> &#x2014; material icon named "settings remote".</p>
  static const IconData settings_remote = const IconData(0xe8c7);

  /// <p><i class="material-icons md-48">settings_system_daydream</i> &#x2014; material icon named "settings system daydream".</p>
  static const IconData settings_system_daydream = const IconData(0xe1c3);

  /// <p><i class="material-icons md-48">settings_voice</i> &#x2014; material icon named "settings voice".</p>
  static const IconData settings_voice = const IconData(0xe8c8);

  /// <p><i class="material-icons md-48">share</i> &#x2014; material icon named "share".</p>
  static const IconData share = const IconData(0xe80d);

  /// <p><i class="material-icons md-48">shop</i> &#x2014; material icon named "shop".</p>
  static const IconData shop = const IconData(0xe8c9);

  /// <p><i class="material-icons md-48">shop_two</i> &#x2014; material icon named "shop two".</p>
  static const IconData shop_two = const IconData(0xe8ca);

  /// <p><i class="material-icons md-48">shopping_basket</i> &#x2014; material icon named "shopping basket".</p>
  static const IconData shopping_basket = const IconData(0xe8cb);

  /// <p><i class="material-icons md-48">shopping_cart</i> &#x2014; material icon named "shopping cart".</p>
  static const IconData shopping_cart = const IconData(0xe8cc);

  /// <p><i class="material-icons md-48">short_text</i> &#x2014; material icon named "short text".</p>
  static const IconData short_text = const IconData(0xe261);

  /// <p><i class="material-icons md-48">show_chart</i> &#x2014; material icon named "show chart".</p>
  static const IconData show_chart = const IconData(0xe6e1);

  /// <p><i class="material-icons md-48">shuffle</i> &#x2014; material icon named "shuffle".</p>
  static const IconData shuffle = const IconData(0xe043);

  /// <p><i class="material-icons md-48">signal_cellular_4_bar</i> &#x2014; material icon named "signal cellular 4 bar".</p>
  static const IconData signal_cellular_4_bar = const IconData(0xe1c8);

  /// <p><i class="material-icons md-48">signal_cellular_connected_no_internet_4_bar</i> &#x2014; material icon named "signal cellular connected no internet 4 bar".</p>
  static const IconData signal_cellular_connected_no_internet_4_bar = const IconData(0xe1cd);

  /// <p><i class="material-icons md-48">signal_cellular_no_sim</i> &#x2014; material icon named "signal cellular no sim".</p>
  static const IconData signal_cellular_no_sim = const IconData(0xe1ce);

  /// <p><i class="material-icons md-48">signal_cellular_null</i> &#x2014; material icon named "signal cellular null".</p>
  static const IconData signal_cellular_null = const IconData(0xe1cf);

  /// <p><i class="material-icons md-48">signal_cellular_off</i> &#x2014; material icon named "signal cellular off".</p>
  static const IconData signal_cellular_off = const IconData(0xe1d0);

  /// <p><i class="material-icons md-48">signal_wifi_4_bar</i> &#x2014; material icon named "signal wifi 4 bar".</p>
  static const IconData signal_wifi_4_bar = const IconData(0xe1d8);

  /// <p><i class="material-icons md-48">signal_wifi_4_bar_lock</i> &#x2014; material icon named "signal wifi 4 bar lock".</p>
  static const IconData signal_wifi_4_bar_lock = const IconData(0xe1d9);

  /// <p><i class="material-icons md-48">signal_wifi_off</i> &#x2014; material icon named "signal wifi off".</p>
  static const IconData signal_wifi_off = const IconData(0xe1da);

  /// <p><i class="material-icons md-48">sim_card</i> &#x2014; material icon named "sim card".</p>
  static const IconData sim_card = const IconData(0xe32b);

  /// <p><i class="material-icons md-48">sim_card_alert</i> &#x2014; material icon named "sim card alert".</p>
  static const IconData sim_card_alert = const IconData(0xe624);

  /// <p><i class="material-icons md-48">skip_next</i> &#x2014; material icon named "skip next".</p>
  static const IconData skip_next = const IconData(0xe044);

  /// <p><i class="material-icons md-48">skip_previous</i> &#x2014; material icon named "skip previous".</p>
  static const IconData skip_previous = const IconData(0xe045);

  /// <p><i class="material-icons md-48">slideshow</i> &#x2014; material icon named "slideshow".</p>
  static const IconData slideshow = const IconData(0xe41b);

  /// <p><i class="material-icons md-48">slow_motion_video</i> &#x2014; material icon named "slow motion video".</p>
  static const IconData slow_motion_video = const IconData(0xe068);

  /// <p><i class="material-icons md-48">smartphone</i> &#x2014; material icon named "smartphone".</p>
  static const IconData smartphone = const IconData(0xe32c);

  /// <p><i class="material-icons md-48">smoke_free</i> &#x2014; material icon named "smoke free".</p>
  static const IconData smoke_free = const IconData(0xeb4a);

  /// <p><i class="material-icons md-48">smoking_rooms</i> &#x2014; material icon named "smoking rooms".</p>
  static const IconData smoking_rooms = const IconData(0xeb4b);

  /// <p><i class="material-icons md-48">sms</i> &#x2014; material icon named "sms".</p>
  static const IconData sms = const IconData(0xe625);

  /// <p><i class="material-icons md-48">sms_failed</i> &#x2014; material icon named "sms failed".</p>
  static const IconData sms_failed = const IconData(0xe626);

  /// <p><i class="material-icons md-48">snooze</i> &#x2014; material icon named "snooze".</p>
  static const IconData snooze = const IconData(0xe046);

  /// <p><i class="material-icons md-48">sort</i> &#x2014; material icon named "sort".</p>
  static const IconData sort = const IconData(0xe164);

  /// <p><i class="material-icons md-48">sort_by_alpha</i> &#x2014; material icon named "sort by alpha".</p>
  static const IconData sort_by_alpha = const IconData(0xe053);

  /// <p><i class="material-icons md-48">spa</i> &#x2014; material icon named "spa".</p>
  static const IconData spa = const IconData(0xeb4c);

  /// <p><i class="material-icons md-48">space_bar</i> &#x2014; material icon named "space bar".</p>
  static const IconData space_bar = const IconData(0xe256);

  /// <p><i class="material-icons md-48">speaker</i> &#x2014; material icon named "speaker".</p>
  static const IconData speaker = const IconData(0xe32d);

  /// <p><i class="material-icons md-48">speaker_group</i> &#x2014; material icon named "speaker group".</p>
  static const IconData speaker_group = const IconData(0xe32e);

  /// <p><i class="material-icons md-48">speaker_notes</i> &#x2014; material icon named "speaker notes".</p>
  static const IconData speaker_notes = const IconData(0xe8cd);

  /// <p><i class="material-icons md-48">speaker_notes_off</i> &#x2014; material icon named "speaker notes off".</p>
  static const IconData speaker_notes_off = const IconData(0xe92a);

  /// <p><i class="material-icons md-48">speaker_phone</i> &#x2014; material icon named "speaker phone".</p>
  static const IconData speaker_phone = const IconData(0xe0d2);

  /// <p><i class="material-icons md-48">spellcheck</i> &#x2014; material icon named "spellcheck".</p>
  static const IconData spellcheck = const IconData(0xe8ce);

  /// <p><i class="material-icons md-48">star</i> &#x2014; material icon named "star".</p>
  static const IconData star = const IconData(0xe838);

  /// <p><i class="material-icons md-48">star_border</i> &#x2014; material icon named "star border".</p>
  static const IconData star_border = const IconData(0xe83a);

  /// <p><i class="material-icons md-48">star_half</i> &#x2014; material icon named "star half".</p>
  static const IconData star_half = const IconData(0xe839);

  /// <p><i class="material-icons md-48">stars</i> &#x2014; material icon named "stars".</p>
  static const IconData stars = const IconData(0xe8d0);

  /// <p><i class="material-icons md-48">stay_current_landscape</i> &#x2014; material icon named "stay current landscape".</p>
  static const IconData stay_current_landscape = const IconData(0xe0d3);

  /// <p><i class="material-icons md-48">stay_current_portrait</i> &#x2014; material icon named "stay current portrait".</p>
  static const IconData stay_current_portrait = const IconData(0xe0d4);

  /// <p><i class="material-icons md-48">stay_primary_landscape</i> &#x2014; material icon named "stay primary landscape".</p>
  static const IconData stay_primary_landscape = const IconData(0xe0d5);

  /// <p><i class="material-icons md-48">stay_primary_portrait</i> &#x2014; material icon named "stay primary portrait".</p>
  static const IconData stay_primary_portrait = const IconData(0xe0d6);

  /// <p><i class="material-icons md-48">stop</i> &#x2014; material icon named "stop".</p>
  static const IconData stop = const IconData(0xe047);

  /// <p><i class="material-icons md-48">stop_screen_share</i> &#x2014; material icon named "stop screen share".</p>
  static const IconData stop_screen_share = const IconData(0xe0e3);

  /// <p><i class="material-icons md-48">storage</i> &#x2014; material icon named "storage".</p>
  static const IconData storage = const IconData(0xe1db);

  /// <p><i class="material-icons md-48">store</i> &#x2014; material icon named "store".</p>
  static const IconData store = const IconData(0xe8d1);

  /// <p><i class="material-icons md-48">store_mall_directory</i> &#x2014; material icon named "store mall directory".</p>
  static const IconData store_mall_directory = const IconData(0xe563);

  /// <p><i class="material-icons md-48">straighten</i> &#x2014; material icon named "straighten".</p>
  static const IconData straighten = const IconData(0xe41c);

  /// <p><i class="material-icons md-48">streetview</i> &#x2014; material icon named "streetview".</p>
  static const IconData streetview = const IconData(0xe56e);

  /// <p><i class="material-icons md-48">strikethrough_s</i> &#x2014; material icon named "strikethrough s".</p>
  static const IconData strikethrough_s = const IconData(0xe257);

  /// <p><i class="material-icons md-48">style</i> &#x2014; material icon named "style".</p>
  static const IconData style = const IconData(0xe41d);

  /// <p><i class="material-icons md-48">subdirectory_arrow_left</i> &#x2014; material icon named "subdirectory arrow left".</p>
  static const IconData subdirectory_arrow_left = const IconData(0xe5d9);

  /// <p><i class="material-icons md-48">subdirectory_arrow_right</i> &#x2014; material icon named "subdirectory arrow right".</p>
  static const IconData subdirectory_arrow_right = const IconData(0xe5da);

  /// <p><i class="material-icons md-48">subject</i> &#x2014; material icon named "subject".</p>
  static const IconData subject = const IconData(0xe8d2);

  /// <p><i class="material-icons md-48">subscriptions</i> &#x2014; material icon named "subscriptions".</p>
  static const IconData subscriptions = const IconData(0xe064);

  /// <p><i class="material-icons md-48">subtitles</i> &#x2014; material icon named "subtitles".</p>
  static const IconData subtitles = const IconData(0xe048);

  /// <p><i class="material-icons md-48">subway</i> &#x2014; material icon named "subway".</p>
  static const IconData subway = const IconData(0xe56f);

  /// <p><i class="material-icons md-48">supervisor_account</i> &#x2014; material icon named "supervisor account".</p>
  static const IconData supervisor_account = const IconData(0xe8d3);

  /// <p><i class="material-icons md-48">surround_sound</i> &#x2014; material icon named "surround sound".</p>
  static const IconData surround_sound = const IconData(0xe049);

  /// <p><i class="material-icons md-48">swap_calls</i> &#x2014; material icon named "swap calls".</p>
  static const IconData swap_calls = const IconData(0xe0d7);

  /// <p><i class="material-icons md-48">swap_horiz</i> &#x2014; material icon named "swap horiz".</p>
  static const IconData swap_horiz = const IconData(0xe8d4);

  /// <p><i class="material-icons md-48">swap_vert</i> &#x2014; material icon named "swap vert".</p>
  static const IconData swap_vert = const IconData(0xe8d5);

  /// <p><i class="material-icons md-48">swap_vertical_circle</i> &#x2014; material icon named "swap vertical circle".</p>
  static const IconData swap_vertical_circle = const IconData(0xe8d6);

  /// <p><i class="material-icons md-48">switch_camera</i> &#x2014; material icon named "switch camera".</p>
  static const IconData switch_camera = const IconData(0xe41e);

  /// <p><i class="material-icons md-48">switch_video</i> &#x2014; material icon named "switch video".</p>
  static const IconData switch_video = const IconData(0xe41f);

  /// <p><i class="material-icons md-48">sync</i> &#x2014; material icon named "sync".</p>
  static const IconData sync = const IconData(0xe627);

  /// <p><i class="material-icons md-48">sync_disabled</i> &#x2014; material icon named "sync disabled".</p>
  static const IconData sync_disabled = const IconData(0xe628);

  /// <p><i class="material-icons md-48">sync_problem</i> &#x2014; material icon named "sync problem".</p>
  static const IconData sync_problem = const IconData(0xe629);

  /// <p><i class="material-icons md-48">system_update</i> &#x2014; material icon named "system update".</p>
  static const IconData system_update = const IconData(0xe62a);

  /// <p><i class="material-icons md-48">system_update_alt</i> &#x2014; material icon named "system update alt".</p>
  static const IconData system_update_alt = const IconData(0xe8d7);

  /// <p><i class="material-icons md-48">tab</i> &#x2014; material icon named "tab".</p>
  static const IconData tab = const IconData(0xe8d8);

  /// <p><i class="material-icons md-48">tab_unselected</i> &#x2014; material icon named "tab unselected".</p>
  static const IconData tab_unselected = const IconData(0xe8d9);

  /// <p><i class="material-icons md-48">tablet</i> &#x2014; material icon named "tablet".</p>
  static const IconData tablet = const IconData(0xe32f);

  /// <p><i class="material-icons md-48">tablet_android</i> &#x2014; material icon named "tablet android".</p>
  static const IconData tablet_android = const IconData(0xe330);

  /// <p><i class="material-icons md-48">tablet_mac</i> &#x2014; material icon named "tablet mac".</p>
  static const IconData tablet_mac = const IconData(0xe331);

  /// <p><i class="material-icons md-48">tag_faces</i> &#x2014; material icon named "tag faces".</p>
  static const IconData tag_faces = const IconData(0xe420);

  /// <p><i class="material-icons md-48">tap_and_play</i> &#x2014; material icon named "tap and play".</p>
  static const IconData tap_and_play = const IconData(0xe62b);

  /// <p><i class="material-icons md-48">terrain</i> &#x2014; material icon named "terrain".</p>
  static const IconData terrain = const IconData(0xe564);

  /// <p><i class="material-icons md-48">text_fields</i> &#x2014; material icon named "text fields".</p>
  static const IconData text_fields = const IconData(0xe262);

  /// <p><i class="material-icons md-48">text_format</i> &#x2014; material icon named "text format".</p>
  static const IconData text_format = const IconData(0xe165);

  /// <p><i class="material-icons md-48">textsms</i> &#x2014; material icon named "textsms".</p>
  static const IconData textsms = const IconData(0xe0d8);

  /// <p><i class="material-icons md-48">texture</i> &#x2014; material icon named "texture".</p>
  static const IconData texture = const IconData(0xe421);

  /// <p><i class="material-icons md-48">theaters</i> &#x2014; material icon named "theaters".</p>
  static const IconData theaters = const IconData(0xe8da);

  /// <p><i class="material-icons md-48">thumb_down</i> &#x2014; material icon named "thumb down".</p>
  static const IconData thumb_down = const IconData(0xe8db);

  /// <p><i class="material-icons md-48">thumb_up</i> &#x2014; material icon named "thumb up".</p>
  static const IconData thumb_up = const IconData(0xe8dc);

  /// <p><i class="material-icons md-48">thumbs_up_down</i> &#x2014; material icon named "thumbs up down".</p>
  static const IconData thumbs_up_down = const IconData(0xe8dd);

  /// <p><i class="material-icons md-48">time_to_leave</i> &#x2014; material icon named "time to leave".</p>
  static const IconData time_to_leave = const IconData(0xe62c);

  /// <p><i class="material-icons md-48">timelapse</i> &#x2014; material icon named "timelapse".</p>
  static const IconData timelapse = const IconData(0xe422);

  /// <p><i class="material-icons md-48">timeline</i> &#x2014; material icon named "timeline".</p>
  static const IconData timeline = const IconData(0xe922);

  /// <p><i class="material-icons md-48">timer</i> &#x2014; material icon named "timer".</p>
  static const IconData timer = const IconData(0xe425);

  /// <p><i class="material-icons md-48">timer_10</i> &#x2014; material icon named "timer 10".</p>
  static const IconData timer_10 = const IconData(0xe423);

  /// <p><i class="material-icons md-48">timer_3</i> &#x2014; material icon named "timer 3".</p>
  static const IconData timer_3 = const IconData(0xe424);

  /// <p><i class="material-icons md-48">timer_off</i> &#x2014; material icon named "timer off".</p>
  static const IconData timer_off = const IconData(0xe426);

  /// <p><i class="material-icons md-48">title</i> &#x2014; material icon named "title".</p>
  static const IconData title = const IconData(0xe264);

  /// <p><i class="material-icons md-48">toc</i> &#x2014; material icon named "toc".</p>
  static const IconData toc = const IconData(0xe8de);

  /// <p><i class="material-icons md-48">today</i> &#x2014; material icon named "today".</p>
  static const IconData today = const IconData(0xe8df);

  /// <p><i class="material-icons md-48">toll</i> &#x2014; material icon named "toll".</p>
  static const IconData toll = const IconData(0xe8e0);

  /// <p><i class="material-icons md-48">tonality</i> &#x2014; material icon named "tonality".</p>
  static const IconData tonality = const IconData(0xe427);

  /// <p><i class="material-icons md-48">touch_app</i> &#x2014; material icon named "touch app".</p>
  static const IconData touch_app = const IconData(0xe913);

  /// <p><i class="material-icons md-48">toys</i> &#x2014; material icon named "toys".</p>
  static const IconData toys = const IconData(0xe332);

  /// <p><i class="material-icons md-48">track_changes</i> &#x2014; material icon named "track changes".</p>
  static const IconData track_changes = const IconData(0xe8e1);

  /// <p><i class="material-icons md-48">traffic</i> &#x2014; material icon named "traffic".</p>
  static const IconData traffic = const IconData(0xe565);

  /// <p><i class="material-icons md-48">train</i> &#x2014; material icon named "train".</p>
  static const IconData train = const IconData(0xe570);

  /// <p><i class="material-icons md-48">tram</i> &#x2014; material icon named "tram".</p>
  static const IconData tram = const IconData(0xe571);

  /// <p><i class="material-icons md-48">transfer_within_a_station</i> &#x2014; material icon named "transfer within a station".</p>
  static const IconData transfer_within_a_station = const IconData(0xe572);

  /// <p><i class="material-icons md-48">transform</i> &#x2014; material icon named "transform".</p>
  static const IconData transform = const IconData(0xe428);

  /// <p><i class="material-icons md-48">translate</i> &#x2014; material icon named "translate".</p>
  static const IconData translate = const IconData(0xe8e2);

  /// <p><i class="material-icons md-48">trending_down</i> &#x2014; material icon named "trending down".</p>
  static const IconData trending_down = const IconData(0xe8e3);

  /// <p><i class="material-icons md-48">trending_flat</i> &#x2014; material icon named "trending flat".</p>
  static const IconData trending_flat = const IconData(0xe8e4);

  /// <p><i class="material-icons md-48">trending_up</i> &#x2014; material icon named "trending up".</p>
  static const IconData trending_up = const IconData(0xe8e5);

  /// <p><i class="material-icons md-48">tune</i> &#x2014; material icon named "tune".</p>
  static const IconData tune = const IconData(0xe429);

  /// <p><i class="material-icons md-48">turned_in</i> &#x2014; material icon named "turned in".</p>
  static const IconData turned_in = const IconData(0xe8e6);

  /// <p><i class="material-icons md-48">turned_in_not</i> &#x2014; material icon named "turned in not".</p>
  static const IconData turned_in_not = const IconData(0xe8e7);

  /// <p><i class="material-icons md-48">tv</i> &#x2014; material icon named "tv".</p>
  static const IconData tv = const IconData(0xe333);

  /// <p><i class="material-icons md-48">unarchive</i> &#x2014; material icon named "unarchive".</p>
  static const IconData unarchive = const IconData(0xe169);

  /// <p><i class="material-icons md-48">undo</i> &#x2014; material icon named "undo".</p>
  static const IconData undo = const IconData(0xe166);

  /// <p><i class="material-icons md-48">unfold_less</i> &#x2014; material icon named "unfold less".</p>
  static const IconData unfold_less = const IconData(0xe5d6);

  /// <p><i class="material-icons md-48">unfold_more</i> &#x2014; material icon named "unfold more".</p>
  static const IconData unfold_more = const IconData(0xe5d7);

  /// <p><i class="material-icons md-48">update</i> &#x2014; material icon named "update".</p>
  static const IconData update = const IconData(0xe923);

  /// <p><i class="material-icons md-48">usb</i> &#x2014; material icon named "usb".</p>
  static const IconData usb = const IconData(0xe1e0);

  /// <p><i class="material-icons md-48">verified_user</i> &#x2014; material icon named "verified user".</p>
  static const IconData verified_user = const IconData(0xe8e8);

  /// <p><i class="material-icons md-48">vertical_align_bottom</i> &#x2014; material icon named "vertical align bottom".</p>
  static const IconData vertical_align_bottom = const IconData(0xe258);

  /// <p><i class="material-icons md-48">vertical_align_center</i> &#x2014; material icon named "vertical align center".</p>
  static const IconData vertical_align_center = const IconData(0xe259);

  /// <p><i class="material-icons md-48">vertical_align_top</i> &#x2014; material icon named "vertical align top".</p>
  static const IconData vertical_align_top = const IconData(0xe25a);

  /// <p><i class="material-icons md-48">vibration</i> &#x2014; material icon named "vibration".</p>
  static const IconData vibration = const IconData(0xe62d);

  /// <p><i class="material-icons md-48">video_call</i> &#x2014; material icon named "video call".</p>
  static const IconData video_call = const IconData(0xe070);

  /// <p><i class="material-icons md-48">video_label</i> &#x2014; material icon named "video label".</p>
  static const IconData video_label = const IconData(0xe071);

  /// <p><i class="material-icons md-48">video_library</i> &#x2014; material icon named "video library".</p>
  static const IconData video_library = const IconData(0xe04a);

  /// <p><i class="material-icons md-48">videocam</i> &#x2014; material icon named "videocam".</p>
  static const IconData videocam = const IconData(0xe04b);

  /// <p><i class="material-icons md-48">videocam_off</i> &#x2014; material icon named "videocam off".</p>
  static const IconData videocam_off = const IconData(0xe04c);

  /// <p><i class="material-icons md-48">videogame_asset</i> &#x2014; material icon named "videogame asset".</p>
  static const IconData videogame_asset = const IconData(0xe338);

  /// <p><i class="material-icons md-48">view_agenda</i> &#x2014; material icon named "view agenda".</p>
  static const IconData view_agenda = const IconData(0xe8e9);

  /// <p><i class="material-icons md-48">view_array</i> &#x2014; material icon named "view array".</p>
  static const IconData view_array = const IconData(0xe8ea);

  /// <p><i class="material-icons md-48">view_carousel</i> &#x2014; material icon named "view carousel".</p>
  static const IconData view_carousel = const IconData(0xe8eb);

  /// <p><i class="material-icons md-48">view_column</i> &#x2014; material icon named "view column".</p>
  static const IconData view_column = const IconData(0xe8ec);

  /// <p><i class="material-icons md-48">view_comfy</i> &#x2014; material icon named "view comfy".</p>
  static const IconData view_comfy = const IconData(0xe42a);

  /// <p><i class="material-icons md-48">view_compact</i> &#x2014; material icon named "view compact".</p>
  static const IconData view_compact = const IconData(0xe42b);

  /// <p><i class="material-icons md-48">view_day</i> &#x2014; material icon named "view day".</p>
  static const IconData view_day = const IconData(0xe8ed);

  /// <p><i class="material-icons md-48">view_headline</i> &#x2014; material icon named "view headline".</p>
  static const IconData view_headline = const IconData(0xe8ee);

  /// <p><i class="material-icons md-48">view_list</i> &#x2014; material icon named "view list".</p>
  static const IconData view_list = const IconData(0xe8ef);

  /// <p><i class="material-icons md-48">view_module</i> &#x2014; material icon named "view module".</p>
  static const IconData view_module = const IconData(0xe8f0);

  /// <p><i class="material-icons md-48">view_quilt</i> &#x2014; material icon named "view quilt".</p>
  static const IconData view_quilt = const IconData(0xe8f1);

  /// <p><i class="material-icons md-48">view_stream</i> &#x2014; material icon named "view stream".</p>
  static const IconData view_stream = const IconData(0xe8f2);

  /// <p><i class="material-icons md-48">view_week</i> &#x2014; material icon named "view week".</p>
  static const IconData view_week = const IconData(0xe8f3);

  /// <p><i class="material-icons md-48">vignette</i> &#x2014; material icon named "vignette".</p>
  static const IconData vignette = const IconData(0xe435);

  /// <p><i class="material-icons md-48">visibility</i> &#x2014; material icon named "visibility".</p>
  static const IconData visibility = const IconData(0xe8f4);

  /// <p><i class="material-icons md-48">visibility_off</i> &#x2014; material icon named "visibility off".</p>
  static const IconData visibility_off = const IconData(0xe8f5);

  /// <p><i class="material-icons md-48">voice_chat</i> &#x2014; material icon named "voice chat".</p>
  static const IconData voice_chat = const IconData(0xe62e);

  /// <p><i class="material-icons md-48">voicemail</i> &#x2014; material icon named "voicemail".</p>
  static const IconData voicemail = const IconData(0xe0d9);

  /// <p><i class="material-icons md-48">volume_down</i> &#x2014; material icon named "volume down".</p>
  static const IconData volume_down = const IconData(0xe04d);

  /// <p><i class="material-icons md-48">volume_mute</i> &#x2014; material icon named "volume mute".</p>
  static const IconData volume_mute = const IconData(0xe04e);

  /// <p><i class="material-icons md-48">volume_off</i> &#x2014; material icon named "volume off".</p>
  static const IconData volume_off = const IconData(0xe04f);

  /// <p><i class="material-icons md-48">volume_up</i> &#x2014; material icon named "volume up".</p>
  static const IconData volume_up = const IconData(0xe050);

  /// <p><i class="material-icons md-48">vpn_key</i> &#x2014; material icon named "vpn key".</p>
  static const IconData vpn_key = const IconData(0xe0da);

  /// <p><i class="material-icons md-48">vpn_lock</i> &#x2014; material icon named "vpn lock".</p>
  static const IconData vpn_lock = const IconData(0xe62f);

  /// <p><i class="material-icons md-48">wallpaper</i> &#x2014; material icon named "wallpaper".</p>
  static const IconData wallpaper = const IconData(0xe1bc);

  /// <p><i class="material-icons md-48">warning</i> &#x2014; material icon named "warning".</p>
  static const IconData warning = const IconData(0xe002);

  /// <p><i class="material-icons md-48">watch</i> &#x2014; material icon named "watch".</p>
  static const IconData watch = const IconData(0xe334);

  /// <p><i class="material-icons md-48">watch_later</i> &#x2014; material icon named "watch later".</p>
  static const IconData watch_later = const IconData(0xe924);

  /// <p><i class="material-icons md-48">wb_auto</i> &#x2014; material icon named "wb auto".</p>
  static const IconData wb_auto = const IconData(0xe42c);

  /// <p><i class="material-icons md-48">wb_cloudy</i> &#x2014; material icon named "wb cloudy".</p>
  static const IconData wb_cloudy = const IconData(0xe42d);

  /// <p><i class="material-icons md-48">wb_incandescent</i> &#x2014; material icon named "wb incandescent".</p>
  static const IconData wb_incandescent = const IconData(0xe42e);

  /// <p><i class="material-icons md-48">wb_iridescent</i> &#x2014; material icon named "wb iridescent".</p>
  static const IconData wb_iridescent = const IconData(0xe436);

  /// <p><i class="material-icons md-48">wb_sunny</i> &#x2014; material icon named "wb sunny".</p>
  static const IconData wb_sunny = const IconData(0xe430);

  /// <p><i class="material-icons md-48">wc</i> &#x2014; material icon named "wc".</p>
  static const IconData wc = const IconData(0xe63d);

  /// <p><i class="material-icons md-48">web</i> &#x2014; material icon named "web".</p>
  static const IconData web = const IconData(0xe051);

  /// <p><i class="material-icons md-48">web_asset</i> &#x2014; material icon named "web asset".</p>
  static const IconData web_asset = const IconData(0xe069);

  /// <p><i class="material-icons md-48">weekend</i> &#x2014; material icon named "weekend".</p>
  static const IconData weekend = const IconData(0xe16b);

  /// <p><i class="material-icons md-48">whatshot</i> &#x2014; material icon named "whatshot".</p>
  static const IconData whatshot = const IconData(0xe80e);

  /// <p><i class="material-icons md-48">widgets</i> &#x2014; material icon named "widgets".</p>
  static const IconData widgets = const IconData(0xe1bd);

  /// <p><i class="material-icons md-48">wifi</i> &#x2014; material icon named "wifi".</p>
  static const IconData wifi = const IconData(0xe63e);

  /// <p><i class="material-icons md-48">wifi_lock</i> &#x2014; material icon named "wifi lock".</p>
  static const IconData wifi_lock = const IconData(0xe1e1);

  /// <p><i class="material-icons md-48">wifi_tethering</i> &#x2014; material icon named "wifi tethering".</p>
  static const IconData wifi_tethering = const IconData(0xe1e2);

  /// <p><i class="material-icons md-48">work</i> &#x2014; material icon named "work".</p>
  static const IconData work = const IconData(0xe8f9);

  /// <p><i class="material-icons md-48">wrap_text</i> &#x2014; material icon named "wrap text".</p>
  static const IconData wrap_text = const IconData(0xe25b);

  /// <p><i class="material-icons md-48">youtube_searched_for</i> &#x2014; material icon named "youtube searched for".</p>
  static const IconData youtube_searched_for = const IconData(0xe8fa);

  /// <p><i class="material-icons md-48">zoom_in</i> &#x2014; material icon named "zoom in".</p>
  static const IconData zoom_in = const IconData(0xe8ff);

  /// <p><i class="material-icons md-48">zoom_out</i> &#x2014; material icon named "zoom out".</p>
  static const IconData zoom_out = const IconData(0xe900);

  /// <p><i class="material-icons md-48">zoom_out_map</i> &#x2014; material icon named "zoom out map".</p>
  static const IconData zoom_out_map = const IconData(0xe56b);
}<|MERGE_RESOLUTION|>--- conflicted
+++ resolved
@@ -2,15 +2,9 @@
 // Use of this source code is governed by a BSD-style license that can be
 // found in the LICENSE file.
 
-<<<<<<< HEAD
-import 'icon.dart';
-import 'icon_button.dart';
-
-=======
 /// A description of a material design icon.
 ///
 /// See [Icons] for a number of predefined icons.
->>>>>>> d9b73a2b
 class IconData {
   /// Creates icon data.
   ///
