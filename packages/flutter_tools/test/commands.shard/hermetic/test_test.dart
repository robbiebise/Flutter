// Copyright 2014 The Flutter Authors. All rights reserved.
// Use of this source code is governed by a BSD-style license that can be
// found in the LICENSE file.

import 'dart:async';
import 'dart:convert';

import 'package:args/command_runner.dart';
import 'package:file/memory.dart';
import 'package:flutter_tools/src/base/common.dart';
import 'package:flutter_tools/src/base/file_system.dart';
<<<<<<< HEAD
import 'package:flutter_tools/src/base/terminal.dart';
import 'package:flutter_tools/src/base/user_messages.dart';
=======
import 'package:flutter_tools/src/base/logger.dart';
>>>>>>> 069f5042
import 'package:flutter_tools/src/build_info.dart';
import 'package:flutter_tools/src/cache.dart';
import 'package:flutter_tools/src/commands/test.dart';
import 'package:flutter_tools/src/device.dart';
import 'package:flutter_tools/src/project.dart';
import 'package:flutter_tools/src/runner/flutter_command.dart';
import 'package:flutter_tools/src/test/runner.dart';
import 'package:flutter_tools/src/test/test_time_recorder.dart';
import 'package:flutter_tools/src/test/test_wrapper.dart';
import 'package:flutter_tools/src/test/watcher.dart';

import '../../src/common.dart';
import '../../src/context.dart';
import '../../src/fake_devices.dart';
import '../../src/logging_logger.dart';
import '../../src/test_flutter_command_runner.dart';

const String _pubspecContents = '''
dev_dependencies:
  flutter_test:
    sdk: flutter
  integration_test:
    sdk: flutter''';
final String _packageConfigContents = json.encode(<String, Object>{
  'configVersion': 2,
  'packages': <Map<String, Object>>[
    <String, String>{
      'name': 'test_api',
      'rootUri': 'file:///path/to/pubcache/.pub-cache/hosted/pub.dartlang.org/test_api-0.2.19',
      'packageUri': 'lib/',
      'languageVersion': '2.12',
    },
    <String, String>{
      'name': 'integration_test',
      'rootUri': 'file:///path/to/flutter/packages/integration_test',
      'packageUri': 'lib/',
      'languageVersion': '2.12',
    },
  ],
  'generated': '2021-02-24T07:55:20.084834Z',
  'generator': 'pub',
  'generatorVersion': '2.13.0-68.0.dev',
});

void main() {
  Cache.disableLocking();
<<<<<<< HEAD
  late MemoryFileSystem fs;
=======
  MemoryFileSystem fs;
  LoggingLogger logger;
>>>>>>> 069f5042

  setUp(() {
    fs = MemoryFileSystem.test();
    fs.file('/package/pubspec.yaml').createSync(recursive: true);
    fs.file('/package/pubspec.yaml').writeAsStringSync(_pubspecContents);
    (fs.directory('/package/.dart_tool')
        .childFile('package_config.json')
      ..createSync(recursive: true))
        .writeAsString(_packageConfigContents);
    fs.directory('/package/test').childFile('some_test.dart').createSync(recursive: true);
    fs.directory('/package/integration_test').childFile('some_integration_test.dart').createSync(recursive: true);

    fs.currentDirectory = '/package';

    logger = LoggingLogger();
  });

  testUsingContext('Missing dependencies in pubspec',
      () async {
    // Clear the dependencies already added in [setUp].
    fs.file('pubspec.yaml').writeAsStringSync('');
    fs.directory('.dart_tool').childFile('package_config.json').writeAsStringSync('');

    final FakePackageTest fakePackageTest = FakePackageTest();
    final TestCommand testCommand = TestCommand(testWrapper: fakePackageTest);
    final CommandRunner<void> commandRunner =
    createTestCommandRunner(testCommand);

    expect(() => commandRunner.run(const <String>[
      'test',
      '--no-pub',
    ]), throwsToolExit());
  }, overrides: <Type, Generator>{
    FileSystem: () => fs,
    ProcessManager: () => FakeProcessManager.any(),
    Logger: () => logger,
  });

  testUsingContext('Missing dependencies in pubspec for integration tests',
      () async {
    // Only use the flutter_test dependency, integration_test is deliberately
    // absent.
    fs.file('pubspec.yaml').writeAsStringSync('''
dev_dependencies:
  flutter_test:
    sdk: flutter
    ''');
    fs.directory('.dart_tool').childFile('package_config.json').writeAsStringSync(json.encode(<String, Object>{
      'configVersion': 2,
      'packages': <Map<String, Object>>[
        <String, String>{
          'name': 'test_api',
          'rootUri': 'file:///path/to/pubcache/.pub-cache/hosted/pub.dartlang.org/test_api-0.2.19',
          'packageUri': 'lib/',
          'languageVersion': '2.12',
        },
      ],
      'generated': '2021-02-24T07:55:20.084834Z',
      'generator': 'pub',
      'generatorVersion': '2.13.0-68.0.dev',
    }));
    final FakePackageTest fakePackageTest = FakePackageTest();
    final TestCommand testCommand = TestCommand(testWrapper: fakePackageTest);
    final CommandRunner<void> commandRunner = createTestCommandRunner(testCommand);

    expect(() => commandRunner.run(const <String>[
      'test',
      '--no-pub',
      'integration_test',
    ]), throwsToolExit());
  }, overrides: <Type, Generator>{
    FileSystem: () => fs,
    ProcessManager: () => FakeProcessManager.any(),
  });

  testUsingContext('Pipes test-randomize-ordering-seed to package:test',
      () async {
    final FakePackageTest fakePackageTest = FakePackageTest();

    final TestCommand testCommand = TestCommand(testWrapper: fakePackageTest);
    final CommandRunner<void> commandRunner =
        createTestCommandRunner(testCommand);

    await commandRunner.run(const <String>[
      'test',
      '--test-randomize-ordering-seed=random',
      '--no-pub',
    ]);
    expect(
      fakePackageTest.lastArgs,
      contains('--test-randomize-ordering-seed=random'),
    );
  }, overrides: <Type, Generator>{
    FileSystem: () => fs,
    ProcessManager: () => FakeProcessManager.any(),
    Cache: () => Cache.test(processManager: FakeProcessManager.any()),
  });

  group('shard-index and total-shards', () {
    testUsingContext('with the params they are Piped to package:test',
        () async {
      final FakePackageTest fakePackageTest = FakePackageTest();

      final TestCommand testCommand = TestCommand(testWrapper: fakePackageTest);
      final CommandRunner<void> commandRunner =
          createTestCommandRunner(testCommand);

      await commandRunner.run(const <String>[
        'test',
        '--total-shards=1',
        '--shard-index=2',
        '--no-pub',
      ]);

      expect(fakePackageTest.lastArgs, contains('--total-shards=1'));
      expect(fakePackageTest.lastArgs, contains('--shard-index=2'));
    }, overrides: <Type, Generator>{
      FileSystem: () => fs,
      ProcessManager: () => FakeProcessManager.any(),
      Cache: () => Cache.test(processManager: FakeProcessManager.any()),
    });

    testUsingContext('without the params they not Piped to package:test',
        () async {
      final FakePackageTest fakePackageTest = FakePackageTest();

      final TestCommand testCommand = TestCommand(testWrapper: fakePackageTest);
      final CommandRunner<void> commandRunner =
          createTestCommandRunner(testCommand);

      await commandRunner.run(const <String>[
        'test',
        '--no-pub',
      ]);

      expect(fakePackageTest.lastArgs, isNot(contains('--total-shards')));
      expect(fakePackageTest.lastArgs, isNot(contains('--shard-index')));
    }, overrides: <Type, Generator>{
      FileSystem: () => fs,
      ProcessManager: () => FakeProcessManager.any(),
      Cache: () => Cache.test(processManager: FakeProcessManager.any()),
    });
  });

  testUsingContext('Supports coverage and machine', () async {
    final FakePackageTest fakePackageTest = FakePackageTest();

    final TestCommand testCommand = TestCommand(testWrapper: fakePackageTest);
    final CommandRunner<void> commandRunner =
        createTestCommandRunner(testCommand);

    expect(() => commandRunner.run(const <String>[
      'test',
      '--no-pub',
      '--machine',
      '--coverage',
      '--',
      'test/fake_test.dart',
    ]), throwsA(isA<ToolExit>().having((ToolExit toolExit) => toolExit.message, 'message', isNull)));
  }, overrides: <Type, Generator>{
    FileSystem: () => fs,
    ProcessManager: () => FakeProcessManager.any(),
    Cache: () => Cache.test(processManager: FakeProcessManager.any()),
  });

  testUsingContext('Pipes start-paused to package:test',
      () async {
    final FakePackageTest fakePackageTest = FakePackageTest();

    final TestCommand testCommand = TestCommand(testWrapper: fakePackageTest);
    final CommandRunner<void> commandRunner =
        createTestCommandRunner(testCommand);

    await commandRunner.run(const <String>[
      'test',
      '--no-pub',
      '--start-paused',
      '--',
      'test/fake_test.dart',
    ]);
    expect(
      fakePackageTest.lastArgs,
      contains('--pause-after-load'),
    );
  }, overrides: <Type, Generator>{
    FileSystem: () => fs,
    ProcessManager: () => FakeProcessManager.any(),
    Cache: () => Cache.test(processManager: FakeProcessManager.any()),
  });

  testUsingContext('Pipes run-skipped to package:test',
      () async {
    final FakePackageTest fakePackageTest = FakePackageTest();

    final TestCommand testCommand = TestCommand(testWrapper: fakePackageTest);
    final CommandRunner<void> commandRunner =
        createTestCommandRunner(testCommand);

    await commandRunner.run(const <String>[
      'test',
      '--no-pub',
      '--run-skipped',
      '--',
      'test/fake_test.dart',
    ]);
    expect(
      fakePackageTest.lastArgs,
      contains('--run-skipped'),
    );
  }, overrides: <Type, Generator>{
    FileSystem: () => fs,
    ProcessManager: () => FakeProcessManager.any(),
    Cache: () => Cache.test(processManager: FakeProcessManager.any()),
  });

  testUsingContext('Pipes enable-observatory', () async {
    final FakeFlutterTestRunner testRunner = FakeFlutterTestRunner(0);

    final TestCommand testCommand = TestCommand(testRunner: testRunner);
    final CommandRunner<void> commandRunner =
        createTestCommandRunner(testCommand);

    await commandRunner.run(const <String>[
      'test',
      '--no-pub',
      '--enable-vmservice',
      '--',
      'test/fake_test.dart',
    ]);
    expect(
      testRunner.lastEnableObservatoryValue,
      true,
    );

    await commandRunner.run(const <String>[
      'test',
      '--no-pub',
      '--start-paused',
      '--no-enable-vmservice',
      '--',
      'test/fake_test.dart',
    ]);
    expect(
      testRunner.lastEnableObservatoryValue,
      true,
    );

    await commandRunner.run(const <String>[
      'test',
      '--no-pub',
      '--',
      'test/fake_test.dart',
    ]);
    expect(
      testRunner.lastEnableObservatoryValue,
      false,
    );
  }, overrides: <Type, Generator>{
    FileSystem: () => fs,
    ProcessManager: () => FakeProcessManager.any(),
    Cache: () => Cache.test(processManager: FakeProcessManager.any()),
  });

  testUsingContext('Verbose prints phase timings', () async {
    final FakeFlutterTestRunner testRunner = FakeFlutterTestRunner(0, const Duration(milliseconds: 1));

    final TestCommand testCommand = TestCommand(testRunner: testRunner, verbose: true);
    final CommandRunner<void> commandRunner =
        createTestCommandRunner(testCommand);

    await commandRunner.run(const <String>[
      'test',
      '--no-pub',
      '--',
      'test/fake_test.dart',
    ]);

    // Expect one message for each phase.
    final List<String> logPhaseMessages = logger.messages.where((String m) => m.startsWith('Runtime for phase ')).toList();
    expect(logPhaseMessages, hasLength(TestTimePhases.values.length));

    // As we force the `runTests` command to take at least 1 ms expect at least
    // one phase to take a non-zero amount of time.
    final List<String> logPhaseMessagesNonZero = logPhaseMessages.where((String m) => !m.contains(Duration.zero.toString())).toList();
    expect(logPhaseMessagesNonZero, isNotEmpty);
  }, overrides: <Type, Generator>{
    FileSystem: () => fs,
    ProcessManager: () => FakeProcessManager.any(),
    Cache: () => Cache.test(processManager: FakeProcessManager.any()),
    Logger: () => logger,
  });

  testUsingContext('Non-verbose does not prints phase timings', () async {
    final FakeFlutterTestRunner testRunner = FakeFlutterTestRunner(0, const Duration(milliseconds: 1));

    final TestCommand testCommand = TestCommand(testRunner: testRunner);
    final CommandRunner<void> commandRunner =
        createTestCommandRunner(testCommand);

    await commandRunner.run(const <String>[
      'test',
      '--no-pub',
      '--',
      'test/fake_test.dart',
    ]);

    final List<String> logPhaseMessages = logger.messages.where((String m) => m.startsWith('Runtime for phase ')).toList();
    expect(logPhaseMessages, isEmpty);
  }, overrides: <Type, Generator>{
    FileSystem: () => fs,
    ProcessManager: () => FakeProcessManager.any(),
    Cache: () => Cache.test(processManager: FakeProcessManager.any()),
    Logger: () => logger,
  });

  testUsingContext('Pipes different args when running Integration Tests', () async {
    final FakePackageTest fakePackageTest = FakePackageTest();

    final TestCommand testCommand = TestCommand(testWrapper: fakePackageTest);
    final CommandRunner<void> commandRunner = createTestCommandRunner(testCommand);

    await commandRunner.run(const <String>[
      'test',
      '--no-pub',
      'integration_test',
    ]);

    expect(fakePackageTest.lastArgs, contains('--concurrency=1'));
  }, overrides: <Type, Generator>{
    FileSystem: () => fs,
    ProcessManager: () => FakeProcessManager.any(),
    DeviceManager: () => _FakeDeviceManager(<Device>[
      FakeDevice('ephemeral', 'ephemeral', type: PlatformType.android),
    ]),
  });

  testUsingContext('Overrides concurrency when running Integration Tests', () async {
    final FakePackageTest fakePackageTest = FakePackageTest();

    final TestCommand testCommand = TestCommand(testWrapper: fakePackageTest);
    final CommandRunner<void> commandRunner = createTestCommandRunner(testCommand);

    await commandRunner.run(const <String>[
      'test',
      '--no-pub',
      '--concurrency=100',
      'integration_test',
    ]);

    expect(fakePackageTest.lastArgs, contains('--concurrency=1'));
  }, overrides: <Type, Generator>{
    FileSystem: () => fs,
    ProcessManager: () => FakeProcessManager.any(),
    DeviceManager: () => _FakeDeviceManager(<Device>[
      FakeDevice('ephemeral', 'ephemeral', type: PlatformType.android),
    ]),
  });

  group('Detecting Integration Tests', () {
    testUsingContext('when integration_test is not passed', () async {
      final FakePackageTest fakePackageTest = FakePackageTest();

      final TestCommand testCommand = TestCommand(testWrapper: fakePackageTest);
      final CommandRunner<void> commandRunner = createTestCommandRunner(testCommand);

      await commandRunner.run(const <String>[
        'test',
        '--no-pub',
      ]);

      expect(testCommand.isIntegrationTest, false);
    }, overrides: <Type, Generator>{
      FileSystem: () => fs,
      ProcessManager: () => FakeProcessManager.any(),
      DeviceManager: () => _FakeDeviceManager(<Device>[
        FakeDevice('ephemeral', 'ephemeral', type: PlatformType.android),
      ]),
    });

    testUsingContext('when integration_test is passed', () async {
      final FakePackageTest fakePackageTest = FakePackageTest();

      final TestCommand testCommand = TestCommand(testWrapper: fakePackageTest);
      final CommandRunner<void> commandRunner = createTestCommandRunner(testCommand);

      await commandRunner.run(const <String>[
        'test',
        '--no-pub',
        'integration_test',
      ]);

      expect(testCommand.isIntegrationTest, true);
    }, overrides: <Type, Generator>{
      FileSystem: () => fs,
      ProcessManager: () => FakeProcessManager.any(),
      DeviceManager: () => _FakeDeviceManager(<Device>[
        FakeDevice('ephemeral', 'ephemeral', type: PlatformType.android),
      ]),
    });

    testUsingContext('when relative path to integration test is passed', () async {
      final FakePackageTest fakePackageTest = FakePackageTest();

      final TestCommand testCommand = TestCommand(testWrapper: fakePackageTest);
      final CommandRunner<void> commandRunner = createTestCommandRunner(testCommand);

      await commandRunner.run(const <String>[
        'test',
        '--no-pub',
        'integration_test/some_integration_test.dart',
      ]);

      expect(testCommand.isIntegrationTest, true);
    }, overrides: <Type, Generator>{
      FileSystem: () => fs,
      ProcessManager: () => FakeProcessManager.any(),
      DeviceManager: () => _FakeDeviceManager(<Device>[
        FakeDevice('ephemeral', 'ephemeral', type: PlatformType.android),
      ]),
    });

    testUsingContext('when absolute path to integration test is passed', () async {
      final FakePackageTest fakePackageTest = FakePackageTest();

      final TestCommand testCommand = TestCommand(testWrapper: fakePackageTest);
      final CommandRunner<void> commandRunner = createTestCommandRunner(testCommand);

      await commandRunner.run(const <String>[
        'test',
        '--no-pub',
        '/package/integration_test/some_integration_test.dart',
      ]);

      expect(testCommand.isIntegrationTest, true);
    }, overrides: <Type, Generator>{
      FileSystem: () => fs,
      ProcessManager: () => FakeProcessManager.any(),
      DeviceManager: () => _FakeDeviceManager(<Device>[
        FakeDevice('ephemeral', 'ephemeral', type: PlatformType.android),
      ]),
    });

    testUsingContext('when absolute unnormalized path to integration test is passed', () async {
      final FakePackageTest fakePackageTest = FakePackageTest();

      final TestCommand testCommand = TestCommand(testWrapper: fakePackageTest);
      final CommandRunner<void> commandRunner = createTestCommandRunner(testCommand);

      await commandRunner.run(const <String>[
        'test',
        '--no-pub',
        '/package/../package/integration_test/some_integration_test.dart',
      ]);

      expect(testCommand.isIntegrationTest, true);
    }, overrides: <Type, Generator>{
      FileSystem: () => fs,
      ProcessManager: () => FakeProcessManager.any(),
      DeviceManager: () => _FakeDeviceManager(<Device>[
        FakeDevice('ephemeral', 'ephemeral', type: PlatformType.android),
      ]),
    });

    testUsingContext('when both test and integration test are passed', () async {
      final FakeFlutterTestRunner testRunner = FakeFlutterTestRunner(0);

      final TestCommand testCommand = TestCommand(testRunner: testRunner);
      final CommandRunner<void> commandRunner = createTestCommandRunner(testCommand);

      expect(() => commandRunner.run(const <String>[
        'test',
        '--no-pub',
        'test/some_test.dart',
        'integration_test/some_integration_test.dart',
      ]), throwsToolExit());
    }, overrides: <Type, Generator>{
      FileSystem: () => fs,
      ProcessManager: () => FakeProcessManager.any(),
    });
  });

  group('Required artifacts', () {
    testUsingContext('for default invocation', () async {
      final FakeFlutterTestRunner testRunner = FakeFlutterTestRunner(0);

      final TestCommand testCommand = TestCommand(testRunner: testRunner);
      final CommandRunner<void> commandRunner = createTestCommandRunner(testCommand);

      await commandRunner.run(const <String>[
        'test',
        '--no-pub',
      ]);

      expect(await testCommand.requiredArtifacts, isEmpty);
    }, overrides: <Type, Generator>{
      FileSystem: () => fs,
      ProcessManager: () => FakeProcessManager.any(),
    });

    testUsingContext('when platform is chrome', () async {
      final FakeFlutterTestRunner testRunner = FakeFlutterTestRunner(0);

      final TestCommand testCommand = TestCommand(testRunner: testRunner);
      final CommandRunner<void> commandRunner = createTestCommandRunner(testCommand);

      await commandRunner.run(const <String>[
        'test',
        '--no-pub',
        '--platform=chrome',
      ]);

      expect(await testCommand.requiredArtifacts, <DevelopmentArtifact>[DevelopmentArtifact.web]);
    }, overrides: <Type, Generator>{
      FileSystem: () => fs,
      ProcessManager: () => FakeProcessManager.any(),
    });

    testUsingContext('when running integration tests', () async {
      final FakeFlutterTestRunner testRunner = FakeFlutterTestRunner(0);

      final TestCommand testCommand = TestCommand(testRunner: testRunner);
      final CommandRunner<void> commandRunner = createTestCommandRunner(testCommand);

      await commandRunner.run(const <String>[
        'test',
        '--no-pub',
        'integration_test',
      ]);

      expect(await testCommand.requiredArtifacts, <DevelopmentArtifact>[
        DevelopmentArtifact.universal,
        DevelopmentArtifact.androidGenSnapshot,
      ]);
    }, overrides: <Type, Generator>{
      FileSystem: () => fs,
      ProcessManager: () => FakeProcessManager.any(),
      DeviceManager: () => _FakeDeviceManager(<Device>[
        FakeDevice('ephemeral', 'ephemeral', type: PlatformType.android),
      ]),
    });
  });

  testUsingContext('Integration tests when no devices are connected', () async {
    final FakeFlutterTestRunner testRunner = FakeFlutterTestRunner(0);

    final TestCommand testCommand = TestCommand(testRunner: testRunner);
    final CommandRunner<void> commandRunner = createTestCommandRunner(testCommand);

    expect(() => commandRunner.run(const <String>[
      'test',
      '--no-pub',
      'integration_test',
    ]), throwsToolExit());
  }, overrides: <Type, Generator>{
    FileSystem: () => fs,
    ProcessManager: () => FakeProcessManager.any(),
    DeviceManager: () => _FakeDeviceManager(<Device>[]),
  });

  // TODO(jiahaog): Remove this when web is supported. https://github.com/flutter/flutter/issues/66264
  testUsingContext('Integration tests when only web devices are connected', () async {
    final FakeFlutterTestRunner testRunner = FakeFlutterTestRunner(0);

    final TestCommand testCommand = TestCommand(testRunner: testRunner);
    final CommandRunner<void> commandRunner = createTestCommandRunner(testCommand);

    expect(() => commandRunner.run(const <String>[
      'test',
      '--no-pub',
      'integration_test',
    ]), throwsToolExit());
  }, overrides: <Type, Generator>{
    FileSystem: () => fs,
    ProcessManager: () => FakeProcessManager.any(),
    DeviceManager: () => _FakeDeviceManager(<Device>[
      FakeDevice('ephemeral', 'ephemeral'),
    ]),
  });

  testUsingContext('Integration tests set the correct dart-defines', () async {
    final FakeFlutterTestRunner testRunner = FakeFlutterTestRunner(0);

    final TestCommand testCommand = TestCommand(testRunner: testRunner);
    final CommandRunner<void> commandRunner = createTestCommandRunner(testCommand);

    await commandRunner.run(const <String>[
      'test',
      '--no-pub',
      'integration_test',
    ]);

    expect(
      testRunner.lastDebuggingOptionsValue.buildInfo.dartDefines,
      contains('INTEGRATION_TEST_SHOULD_REPORT_RESULTS_TO_NATIVE=false'),
    );
  }, overrides: <Type, Generator>{
    FileSystem: () => fs,
    ProcessManager: () => FakeProcessManager.any(),
    DeviceManager: () => _FakeDeviceManager(<Device>[
      FakeDevice('ephemeral', 'ephemeral', type: PlatformType.android),
    ]),
  });

  testUsingContext('Integration tests given flavor', () async {
    final FakeFlutterTestRunner testRunner = FakeFlutterTestRunner(0);

    final TestCommand testCommand = TestCommand(testRunner: testRunner);
    final CommandRunner<void> commandRunner = createTestCommandRunner(testCommand);

    await commandRunner.run(const <String>[
      'test',
      '--no-pub',
      '--flavor',
      'dev',
      'integration_test',
    ]);

    expect(
      testRunner.lastDebuggingOptionsValue.buildInfo.flavor,
      contains('dev'),
    );
  }, overrides: <Type, Generator>{
    FileSystem: () => fs,
    ProcessManager: () => FakeProcessManager.any(),
    DeviceManager: () => _FakeDeviceManager(<Device>[
      FakeDevice('ephemeral', 'ephemeral', type: PlatformType.android),
    ]),
  });

  testUsingContext('Builds the asset manifest by default', () async {
    final FakeFlutterTestRunner testRunner = FakeFlutterTestRunner(0);

    final TestCommand testCommand = TestCommand(testRunner: testRunner);
    final CommandRunner<void> commandRunner = createTestCommandRunner(testCommand);

    await commandRunner.run(const <String>[
      'test',
      '--no-pub',
    ]);

    final bool fileExists = await fs.isFile('build/unit_test_assets/AssetManifest.json');
    expect(fileExists, true);

  }, overrides: <Type, Generator>{
    FileSystem: () => fs,
    ProcessManager: () => FakeProcessManager.any(),
    DeviceManager: () => _FakeDeviceManager(<Device>[]),
  });

  testUsingContext("Don't build the asset manifest if --no-test-assets if informed", () async {
    final FakeFlutterTestRunner testRunner = FakeFlutterTestRunner(0);

    final TestCommand testCommand = TestCommand(testRunner: testRunner);
    final CommandRunner<void> commandRunner = createTestCommandRunner(testCommand);

    await commandRunner.run(const <String>[
      'test',
      '--no-pub',
      '--no-test-assets',
    ]);

    final bool fileExists = await fs.isFile('build/unit_test_assets/AssetManifest.json');
    expect(fileExists, false);

  }, overrides: <Type, Generator>{
    FileSystem: () => fs,
    ProcessManager: () => FakeProcessManager.any(),
    DeviceManager: () => _FakeDeviceManager(<Device>[]),
  });

  group('Fatal Logs', () {
    testUsingContext("doesn't fail when --fatal-warnings is set and no warning output", () async {
      final FakeFlutterTestRunner testRunner = FakeFlutterTestRunner(0);

      final TestCommand testCommand = TestCommand(testRunner: testRunner);
      final CommandRunner<void> commandRunner = createTestCommandRunner(testCommand);

      try {
        await commandRunner.run(const <String>[
          'test',
          '--no-pub',
          '--${FlutterOptions.kFatalWarnings}',
        ]);
      } on Exception {
        fail('Unexpected exception thrown');
      }
    }, overrides: <Type, Generator>{
      FileSystem: () => fs,
      ProcessManager: () => FakeProcessManager.any(),
    });
    testUsingContext('fails if --fatal-warnings specified and warnings emitted', () async {
      final FakeFlutterTestRunner testRunner = FakeFlutterTestRunner(0);

      final TestCommand testCommand = TestCommand(testRunner: testRunner);
      final CommandRunner<void> commandRunner = createTestCommandRunner(testCommand);

      testLogger.printWarning('Warning: Mild annoyance, Will Robinson!');
      expect(commandRunner.run(const <String>[
        'test',
        '--no-pub',
        '--${FlutterOptions.kFatalWarnings}',
      ]), throwsToolExit(message: 'Logger received warning output during the run, and "--${FlutterOptions.kFatalWarnings}" is enabled.'));
    }, overrides: <Type, Generator>{
      FileSystem: () => fs,
      ProcessManager: () => FakeProcessManager.any(),
    });
    testUsingContext('fails when --fatal-warnings is set and only errors emitted', () async {
      final FakeFlutterTestRunner testRunner = FakeFlutterTestRunner(0);

      final TestCommand testCommand = TestCommand(testRunner: testRunner);
      final CommandRunner<void> commandRunner = createTestCommandRunner(testCommand);

      testLogger.printError('Error: Danger Will Robinson!');
      expect(commandRunner.run(const <String>[
        'test',
        '--no-pub',
        '--${FlutterOptions.kFatalWarnings}',
      ]), throwsToolExit(message: 'Logger received error output during the run, and "--${FlutterOptions.kFatalWarnings}" is enabled.'));
    }, overrides: <Type, Generator>{
      FileSystem: () => fs,
      ProcessManager: () => FakeProcessManager.any(),
    });
  });
}

class FakeFlutterTestRunner implements FlutterTestRunner {
  FakeFlutterTestRunner(this.exitCode, [this.leastRunTime]);

  int exitCode;
<<<<<<< HEAD
  bool? lastEnableObservatoryValue;
  late DebuggingOptions lastDebuggingOptionsValue;
=======
  Duration leastRunTime;
  bool lastEnableObservatoryValue;
  DebuggingOptions lastDebuggingOptionsValue;
>>>>>>> 069f5042

  @override
  Future<int> runTests(
    TestWrapper testWrapper,
    List<String> testFiles, {
    required DebuggingOptions debuggingOptions,
    Directory? workDir,
    List<String> names = const <String>[],
    List<String> plainNames = const <String>[],
    String? tags,
    String? excludeTags,
    bool enableObservatory = false,
    bool ipv6 = false,
    bool machine = false,
    String? precompiledDillPath,
    Map<String, String>? precompiledDillFiles,
    BuildMode? buildMode,
    bool trackWidgetCreation = false,
    bool updateGoldens = false,
    TestWatcher? watcher,
    int? concurrency,
    String? testAssetDirectory,
    FlutterProject? flutterProject,
    String? icudtlPath,
    Directory? coverageDirectory,
    bool web = false,
    String? randomSeed,
    @override List<String>? extraFrontEndOptions,
    String? reporter,
    String? timeout,
    bool runSkipped = false,
<<<<<<< HEAD
    int? shardIndex,
    int? totalShards,
    Device? integrationTestDevice,
    String? integrationTestUserIdentifier,
=======
    int shardIndex,
    int totalShards,
    Device integrationTestDevice,
    String integrationTestUserIdentifier,
    TestTimeRecorder testTimeRecorder,
>>>>>>> 069f5042
  }) async {
    lastEnableObservatoryValue = enableObservatory;
    lastDebuggingOptionsValue = debuggingOptions;

    if (leastRunTime != null) {
      await Future<void>.delayed(leastRunTime);
    }

    return exitCode;
  }
}

class FakePackageTest implements TestWrapper {
  List<String>? lastArgs;

  @override
  Future<void> main(List<String> args) async {
    lastArgs = args;
  }

  @override
  void registerPlatformPlugin(
    Iterable<Runtime> runtimes,
    FutureOr<PlatformPlugin> Function() platforms,
  ) {}
}

class _FakeDeviceManager extends DeviceManager {
  _FakeDeviceManager(this._connectedDevices) : super(logger: testLogger, terminal: Terminal.test(), userMessages: userMessages);

  final List<Device> _connectedDevices;

  @override
  Future<List<Device>> getAllConnectedDevices() async => _connectedDevices;

  @override
  List<DeviceDiscovery> get deviceDiscoverers => <DeviceDiscovery>[];
}<|MERGE_RESOLUTION|>--- conflicted
+++ resolved
@@ -1,6 +1,8 @@
 // Copyright 2014 The Flutter Authors. All rights reserved.
 // Use of this source code is governed by a BSD-style license that can be
 // found in the LICENSE file.
+
+// @dart = 2.8
 
 import 'dart:async';
 import 'dart:convert';
@@ -9,12 +11,7 @@
 import 'package:file/memory.dart';
 import 'package:flutter_tools/src/base/common.dart';
 import 'package:flutter_tools/src/base/file_system.dart';
-<<<<<<< HEAD
-import 'package:flutter_tools/src/base/terminal.dart';
-import 'package:flutter_tools/src/base/user_messages.dart';
-=======
 import 'package:flutter_tools/src/base/logger.dart';
->>>>>>> 069f5042
 import 'package:flutter_tools/src/build_info.dart';
 import 'package:flutter_tools/src/cache.dart';
 import 'package:flutter_tools/src/commands/test.dart';
@@ -25,6 +22,7 @@
 import 'package:flutter_tools/src/test/test_time_recorder.dart';
 import 'package:flutter_tools/src/test/test_wrapper.dart';
 import 'package:flutter_tools/src/test/watcher.dart';
+import 'package:meta/meta.dart';
 
 import '../../src/common.dart';
 import '../../src/context.dart';
@@ -61,12 +59,8 @@
 
 void main() {
   Cache.disableLocking();
-<<<<<<< HEAD
-  late MemoryFileSystem fs;
-=======
   MemoryFileSystem fs;
   LoggingLogger logger;
->>>>>>> 069f5042
 
   setUp(() {
     fs = MemoryFileSystem.test();
@@ -796,57 +790,45 @@
   FakeFlutterTestRunner(this.exitCode, [this.leastRunTime]);
 
   int exitCode;
-<<<<<<< HEAD
-  bool? lastEnableObservatoryValue;
-  late DebuggingOptions lastDebuggingOptionsValue;
-=======
   Duration leastRunTime;
   bool lastEnableObservatoryValue;
   DebuggingOptions lastDebuggingOptionsValue;
->>>>>>> 069f5042
 
   @override
   Future<int> runTests(
     TestWrapper testWrapper,
     List<String> testFiles, {
-    required DebuggingOptions debuggingOptions,
-    Directory? workDir,
+    @required DebuggingOptions debuggingOptions,
+    Directory workDir,
     List<String> names = const <String>[],
     List<String> plainNames = const <String>[],
-    String? tags,
-    String? excludeTags,
+    String tags,
+    String excludeTags,
     bool enableObservatory = false,
     bool ipv6 = false,
     bool machine = false,
-    String? precompiledDillPath,
-    Map<String, String>? precompiledDillFiles,
-    BuildMode? buildMode,
+    String precompiledDillPath,
+    Map<String, String> precompiledDillFiles,
+    BuildMode buildMode,
     bool trackWidgetCreation = false,
     bool updateGoldens = false,
-    TestWatcher? watcher,
-    int? concurrency,
-    String? testAssetDirectory,
-    FlutterProject? flutterProject,
-    String? icudtlPath,
-    Directory? coverageDirectory,
+    TestWatcher watcher,
+    int concurrency,
+    String testAssetDirectory,
+    FlutterProject flutterProject,
+    String icudtlPath,
+    Directory coverageDirectory,
     bool web = false,
-    String? randomSeed,
-    @override List<String>? extraFrontEndOptions,
-    String? reporter,
-    String? timeout,
+    String randomSeed,
+    @override List<String> extraFrontEndOptions,
+    String reporter,
+    String timeout,
     bool runSkipped = false,
-<<<<<<< HEAD
-    int? shardIndex,
-    int? totalShards,
-    Device? integrationTestDevice,
-    String? integrationTestUserIdentifier,
-=======
     int shardIndex,
     int totalShards,
     Device integrationTestDevice,
     String integrationTestUserIdentifier,
     TestTimeRecorder testTimeRecorder,
->>>>>>> 069f5042
   }) async {
     lastEnableObservatoryValue = enableObservatory;
     lastDebuggingOptionsValue = debuggingOptions;
@@ -860,7 +842,7 @@
 }
 
 class FakePackageTest implements TestWrapper {
-  List<String>? lastArgs;
+  List<String> lastArgs;
 
   @override
   Future<void> main(List<String> args) async {
@@ -875,7 +857,7 @@
 }
 
 class _FakeDeviceManager extends DeviceManager {
-  _FakeDeviceManager(this._connectedDevices) : super(logger: testLogger, terminal: Terminal.test(), userMessages: userMessages);
+  _FakeDeviceManager(this._connectedDevices);
 
   final List<Device> _connectedDevices;
 
