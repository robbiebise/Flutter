// Copyright 2014 The Flutter Authors. All rights reserved.
// Use of this source code is governed by a BSD-style license that can be
// found in the LICENSE file.

import 'dart:async';
import 'dart:io' as io;

import 'package:fake_async/fake_async.dart';
import 'package:file/memory.dart';
import 'package:flutter_tools/src/application_package.dart';
import 'package:flutter_tools/src/base/async_guard.dart';
import 'package:flutter_tools/src/base/common.dart';
import 'package:flutter_tools/src/base/file_system.dart';
import 'package:flutter_tools/src/base/io.dart';
import 'package:flutter_tools/src/base/logger.dart';
import 'package:flutter_tools/src/base/platform.dart';
import 'package:flutter_tools/src/base/signals.dart';
import 'package:flutter_tools/src/build_info.dart';
import 'package:flutter_tools/src/cache.dart';
import 'package:flutter_tools/src/commands/drive.dart';
import 'package:flutter_tools/src/dart/pub.dart';
import 'package:flutter_tools/src/device.dart';
import 'package:flutter_tools/src/drive/drive_service.dart';
import 'package:flutter_tools/src/ios/devices.dart';
import 'package:flutter_tools/src/project.dart';
import 'package:package_config/package_config.dart';
import 'package:test/fake.dart';

import '../../src/common.dart';
import '../../src/context.dart';
import '../../src/test_flutter_command_runner.dart';

void main() {
  late FileSystem fileSystem;
  late BufferLogger logger;
  late Platform platform;
  late FakeDeviceManager fakeDeviceManager;
  late FakeSignals signals;

  setUp(() {
    fileSystem = MemoryFileSystem.test();
    logger = BufferLogger.test();
    platform = FakePlatform();
    fakeDeviceManager = FakeDeviceManager();
    signals = FakeSignals();
  });

  setUpAll(() {
    Cache.disableLocking();
  });

  tearDownAll(() {
    Cache.enableLocking();
  });

  testUsingContext('warns if screenshot is not supported but continues test', () async {
    final DriveCommand command = DriveCommand(
      fileSystem: fileSystem,
      logger: logger,
      platform: platform,
      signals: signals,
    );
    fileSystem.file('lib/main.dart').createSync(recursive: true);
    fileSystem.file('test_driver/main_test.dart').createSync(recursive: true);
    fileSystem.file('pubspec.yaml').createSync();
    fileSystem.directory('drive_screenshots').createSync();

    final Device screenshotDevice = ThrowingScreenshotDevice()
      ..supportsScreenshot = false;
    fakeDeviceManager.attachedDevices = <Device>[screenshotDevice];

    await expectLater(() => createTestCommandRunner(command).run(
      <String>[
        'drive',
        '--no-pub',
        '-d',
        screenshotDevice.id,
        '--screenshot',
        'drive_screenshots',
      ]),
      throwsToolExit(message: 'cannot start app'),
    );

    expect(logger.errorText, contains('Screenshot not supported for FakeDevice'));
    expect(logger.statusText, isEmpty);
  }, overrides: <Type, Generator>{
    FileSystem: () => fileSystem,
    ProcessManager: () => FakeProcessManager.any(),
    Pub: () => FakePub(),
    DeviceManager: () => fakeDeviceManager,
  });

  testUsingContext('does not register screenshot signal handler if --screenshot not provided', () async {
    final DriveCommand command = DriveCommand(
      fileSystem: fileSystem,
      logger: logger,
      platform: platform,
      signals: signals,
      flutterDriverFactory: FailingFakeFlutterDriverFactory(),
    );
    fileSystem.file('lib/main.dart').createSync(recursive: true);
    fileSystem.file('test_driver/main_test.dart').createSync(recursive: true);
    fileSystem.file('pubspec.yaml').createSync();
    fileSystem.directory('drive_screenshots').createSync();

    final Device screenshotDevice = ScreenshotDevice();
    fakeDeviceManager.attachedDevices = <Device>[screenshotDevice];

    await expectLater(() => createTestCommandRunner(command).run(
      <String>[
        'drive',
        '--no-pub',
        '-d',
        screenshotDevice.id,
        '--use-existing-app',
        'http://localhost:8181',
        '--keep-app-running',
      ]),
      throwsToolExit(),
    );
    expect(logger.statusText, isNot(contains('Screenshot written to ')));
    expect(signals.addedHandlers, isEmpty);
  }, overrides: <Type, Generator>{
    FileSystem: () => fileSystem,
    ProcessManager: () => FakeProcessManager.any(),
    Pub: () => FakePub(),
    DeviceManager: () => fakeDeviceManager,
  });

  testUsingContext('takes screenshot and rethrows on drive exception', () async {
    final DriveCommand command = DriveCommand(
      fileSystem: fileSystem,
      logger: logger,
      platform: platform,
      signals: signals,
    );
    fileSystem.file('lib/main.dart').createSync(recursive: true);
    fileSystem.file('test_driver/main_test.dart').createSync(recursive: true);
    fileSystem.file('pubspec.yaml').createSync();
    fileSystem.directory('drive_screenshots').createSync();

    final Device screenshotDevice = ThrowingScreenshotDevice();
    fakeDeviceManager.attachedDevices = <Device>[screenshotDevice];

    await expectLater(() => createTestCommandRunner(command).run(
      <String>[
        'drive',
        '--no-pub',
        '-d',
        screenshotDevice.id,
        '--screenshot',
        'drive_screenshots',
      ]),
      throwsToolExit(message: 'cannot start app'),
    );

    expect(logger.statusText, contains('Screenshot written to drive_screenshots/drive_01.png'));
    expect(logger.statusText, isNot(contains('drive_02.png')));
  }, overrides: <Type, Generator>{
    FileSystem: () => fileSystem,
    ProcessManager: () => FakeProcessManager.any(),
    Pub: () => FakePub(),
    DeviceManager: () => fakeDeviceManager,
  });

  testUsingContext('takes screenshot on drive test failure', () async {
    final DriveCommand command = DriveCommand(
      fileSystem: fileSystem,
      logger: logger,
      platform: platform,
      signals: signals,
      flutterDriverFactory: FailingFakeFlutterDriverFactory(),
    );

    fileSystem.file('lib/main.dart').createSync(recursive: true);
    fileSystem.file('test_driver/main_test.dart').createSync(recursive: true);
    fileSystem.file('pubspec.yaml').createSync();
    fileSystem.directory('drive_screenshots').createSync();

    final Device screenshotDevice = ScreenshotDevice();
    fakeDeviceManager.attachedDevices = <Device>[screenshotDevice];

    await expectLater(() => createTestCommandRunner(command).run(
      <String>[
        'drive',
        '--no-pub',
        '-d',
        screenshotDevice.id,
        '--use-existing-app',
        'http://localhost:8181',
        '--keep-app-running',
        '--screenshot',
        'drive_screenshots',
      ]),
      throwsToolExit(),
    );

    // Takes the screenshot before the application would be killed (if --keep-app-running not passed).
    expect(logger.statusText, contains('Screenshot written to drive_screenshots/drive_01.png\n'
        'Leaving the application running.'));
    expect(logger.statusText, isNot(contains('drive_02.png')));
  }, overrides: <Type, Generator>{
    FileSystem: () => fileSystem,
    ProcessManager: () => FakeProcessManager.any(),
    Pub: () => FakePub(),
    DeviceManager: () => fakeDeviceManager,
  });

  testUsingContext('drive --screenshot errors but does not fail if screenshot fails', () async {
    final DriveCommand command = DriveCommand(
      fileSystem: fileSystem,
      logger: logger,
      platform: platform,
      signals: signals,
    );

    fileSystem.file('lib/main.dart').createSync(recursive: true);
    fileSystem.file('test_driver/main_test.dart').createSync(recursive: true);
    fileSystem.file('pubspec.yaml').createSync();
    fileSystem.file('drive_screenshots').createSync();

    final Device screenshotDevice = ThrowingScreenshotDevice();
    fakeDeviceManager.attachedDevices = <Device>[screenshotDevice];

    await expectLater(() => createTestCommandRunner(command).run(
      <String>[
        'drive',
        '--no-pub',
        '-d',
        screenshotDevice.id,
        '--screenshot',
        'drive_screenshots',
      ]),
      throwsToolExit(message: 'cannot start app'),
    );

    expect(logger.statusText, isEmpty);
    expect(logger.errorText, contains('Error taking screenshot: FileSystemException: Not a directory'));
  }, overrides: <Type, Generator>{
    FileSystem: () => fileSystem,
    ProcessManager: () => FakeProcessManager.any(),
    Pub: () => FakePub(),
    DeviceManager: () => fakeDeviceManager,
  });

  testUsingContext('drive --timeout takes screenshot and tool exits after timeout', () async {
    final DriveCommand command = DriveCommand(
      fileSystem: fileSystem,
      logger: logger,
      platform: platform,
      signals: Signals.test(),
      flutterDriverFactory: NeverEndingFlutterDriverFactory(() {}),
    );

    fileSystem.file('lib/main.dart').createSync(recursive: true);
    fileSystem.file('test_driver/main_test.dart').createSync(recursive: true);
    fileSystem.file('pubspec.yaml').createSync();
    fileSystem.directory('drive_screenshots').createSync();

    final ScreenshotDevice screenshotDevice = ScreenshotDevice();
    fakeDeviceManager.attachedDevices = <Device>[screenshotDevice];

    expect(screenshotDevice.screenshots, isEmpty);
    bool caughtToolExit = false;
    FakeAsync().run<void>((FakeAsync time) {
      // Because the tool exit will be thrown asynchronously by a [Timer],
      // use [asyncGuard] to catch it
      asyncGuard<void>(
        () => createTestCommandRunner(command).run(
          <String>[
            'drive',
            '--no-pub',
            '-d',
            screenshotDevice.id,
            '--use-existing-app',
            'http://localhost:8181',
            '--screenshot',
            'drive_screenshots',
            '--timeout',
            '300', // 5 minutes
          ],
        ),
        onError: (Object error) {
          expect(error, isA<ToolExit>());
          expect(
            (error as ToolExit).message,
            contains('Timed out after 300 seconds'),
          );
          caughtToolExit = true;
        }
      );
      time.elapse(const Duration(seconds: 299));
      expect(screenshotDevice.screenshots, isEmpty);
      time.elapse(const Duration(seconds: 2));
      expect(
        screenshotDevice.screenshots,
        contains(isA<File>().having(
          (File file) => file.path,
          'path',
          'drive_screenshots/drive_01.png',
        )),
      );
    });
    expect(caughtToolExit, isTrue);
  }, overrides: <Type, Generator>{
    FileSystem: () => fileSystem,
    ProcessManager: () => FakeProcessManager.any(),
    Pub: () => FakePub(),
    DeviceManager: () => fakeDeviceManager,
  });

  testUsingContext('drive --screenshot takes screenshot if sent a registered signal', () async {
    final FakeProcessSignal signal = FakeProcessSignal();
    final ProcessSignal signalUnderTest = ProcessSignal(signal);
    final DriveCommand command = DriveCommand(
      fileSystem: fileSystem,
      logger: logger,
      platform: platform,
      signals: Signals.test(),
      flutterDriverFactory: NeverEndingFlutterDriverFactory(() {
        signal.controller.add(signal);
      }),
      signalsToHandle: <ProcessSignal>{signalUnderTest},
    );

    fileSystem.file('lib/main.dart').createSync(recursive: true);
    fileSystem.file('test_driver/main_test.dart').createSync(recursive: true);
    fileSystem.file('pubspec.yaml').createSync();
    fileSystem.directory('drive_screenshots').createSync();

    final ScreenshotDevice screenshotDevice = ScreenshotDevice();
    fakeDeviceManager.attachedDevices = <Device>[screenshotDevice];

    expect(screenshotDevice.screenshots, isEmpty);

    // This command will never complete. In reality, a real signal would have
    // shut down the Dart process.
    unawaited(
      createTestCommandRunner(command).run(
        <String>[
          'drive',
          '--no-pub',
          '-d',
          screenshotDevice.id,
          '--use-existing-app',
          'http://localhost:8181',
          '--screenshot',
          'drive_screenshots',
        ],
      ),
    );

    await screenshotDevice.firstScreenshot;
    expect(
      screenshotDevice.screenshots,
      contains(isA<File>().having(
        (File file) => file.path,
        'path',
        'drive_screenshots/drive_01.png',
      )),
    );
  }, overrides: <Type, Generator>{
    FileSystem: () => fileSystem,
    ProcessManager: () => FakeProcessManager.any(),
    Pub: () => FakePub(),
    DeviceManager: () => fakeDeviceManager,
  });

  testUsingContext('shouldRunPub is true unless user specifies --no-pub', () async {
    final DriveCommand command = DriveCommand(
      fileSystem: fileSystem,
      logger: logger,
      platform: platform,
      signals: signals,
    );

    fileSystem.file('lib/main.dart').createSync(recursive: true);
    fileSystem.file('test_driver/main_test.dart').createSync(recursive: true);
    fileSystem.file('pubspec.yaml').createSync();

    try {
      await createTestCommandRunner(command).run(const <String>['drive', '--no-pub']);
    } on Exception {
      // Expected to throw
    }

    expect(command.shouldRunPub, false);

    try {
      await createTestCommandRunner(command).run(const <String>['drive']);
    } on Exception {
      // Expected to throw
    }

    expect(command.shouldRunPub, true);
  }, overrides: <Type, Generator>{
    FileSystem: () => fileSystem,
    ProcessManager: () => FakeProcessManager.any(),
    Pub: () => FakePub(),
  });

  testUsingContext('flags propagate to debugging options', () async {
    final DriveCommand command = DriveCommand(
      fileSystem: fileSystem,
      logger: logger,
      platform: platform,
      signals: signals,
    );

    fileSystem.file('lib/main.dart').createSync(recursive: true);
    fileSystem.file('test_driver/main_test.dart').createSync(recursive: true);
    fileSystem.file('pubspec.yaml').createSync();

    await expectLater(() => createTestCommandRunner(command).run(<String>[
      'drive',
      '--start-paused',
      '--disable-service-auth-codes',
      '--trace-skia',
      '--trace-systrace',
      '--trace-to-file=path/to/trace.binpb',
      '--verbose-system-logs',
      '--null-assertions',
      '--native-null-assertions',
      '--enable-impeller',
      '--trace-systrace',
      '--enable-software-rendering',
      '--skia-deterministic-rendering',
      '--enable-embedder-api',
      '--ci',
      '--debug-logs-dir=path/to/logs'
    ]), throwsToolExit());

    final DebuggingOptions options = await command.createDebuggingOptions(false);

    expect(options.startPaused, true);
    expect(options.disableServiceAuthCodes, true);
    expect(options.traceSkia, true);
    expect(options.traceSystrace, true);
    expect(options.traceToFile, 'path/to/trace.binpb');
    expect(options.verboseSystemLogs, true);
    expect(options.nullAssertions, true);
    expect(options.nativeNullAssertions, true);
    expect(options.enableImpeller, ImpellerStatus.enabled);
    expect(options.traceSystrace, true);
    expect(options.enableSoftwareRendering, true);
    expect(options.skiaDeterministicRendering, true);
    expect(options.usingCISystem, true);
    expect(options.debugLogsDirectoryPath, 'path/to/logs');
  }, overrides: <Type, Generator>{
    Cache: () => Cache.test(processManager: FakeProcessManager.any()),
    FileSystem: () => MemoryFileSystem.test(),
    ProcessManager: () => FakeProcessManager.any(),
  });

  testUsingContext('Port publication not disabled for wireless device', () async {
    final DriveCommand command = DriveCommand(
      fileSystem: fileSystem,
      logger: logger,
      platform: platform,
      signals: signals,
    );

    fileSystem.file('lib/main.dart').createSync(recursive: true);
    fileSystem.file('test_driver/main_test.dart').createSync(recursive: true);
    fileSystem.file('pubspec.yaml').createSync();

    final Device wirelessDevice = FakeIosDevice()
      ..connectionInterface = DeviceConnectionInterface.wireless;
    fakeDeviceManager.wirelessDevices = <Device>[wirelessDevice];

    await expectLater(() => createTestCommandRunner(command).run(<String>[
      'drive',
    ]), throwsToolExit());

    final DebuggingOptions options = await command.createDebuggingOptions(false);
    expect(options.disablePortPublication, false);
  }, overrides: <Type, Generator>{
    Cache: () => Cache.test(processManager: FakeProcessManager.any()),
    FileSystem: () => MemoryFileSystem.test(),
    ProcessManager: () => FakeProcessManager.any(),
    DeviceManager: () => fakeDeviceManager,
  });

  testUsingContext('Port publication is disabled for wired device', () async {
    final DriveCommand command = DriveCommand(
      fileSystem: fileSystem,
      logger: logger,
      platform: platform,
      signals: signals,
    );

    fileSystem.file('lib/main.dart').createSync(recursive: true);
    fileSystem.file('test_driver/main_test.dart').createSync(recursive: true);
    fileSystem.file('pubspec.yaml').createSync();

    await expectLater(() => createTestCommandRunner(command).run(<String>[
      'drive',
    ]), throwsToolExit());

    final Device usbDevice = FakeIosDevice()
      ..connectionInterface = DeviceConnectionInterface.attached;
    fakeDeviceManager.attachedDevices = <Device>[usbDevice];

    final DebuggingOptions options = await command.createDebuggingOptions(false);
    expect(options.disablePortPublication, true);
  }, overrides: <Type, Generator>{
    Cache: () => Cache.test(processManager: FakeProcessManager.any()),
    FileSystem: () => MemoryFileSystem.test(),
    ProcessManager: () => FakeProcessManager.any(),
    DeviceManager: () => fakeDeviceManager,
  });

  testUsingContext('Port publication does not default to enabled for wireless device if flag manually added', () async {
    final DriveCommand command = DriveCommand(
      fileSystem: fileSystem,
      logger: logger,
      platform: platform,
      signals: signals,
    );

    fileSystem.file('lib/main.dart').createSync(recursive: true);
    fileSystem.file('test_driver/main_test.dart').createSync(recursive: true);
    fileSystem.file('pubspec.yaml').createSync();

    final Device wirelessDevice = FakeIosDevice()
      ..connectionInterface = DeviceConnectionInterface.wireless;
    fakeDeviceManager.wirelessDevices = <Device>[wirelessDevice];

    await expectLater(() => createTestCommandRunner(command).run(<String>[
      'drive',
      '--no-publish-port'
    ]), throwsToolExit());

    final DebuggingOptions options = await command.createDebuggingOptions(false);
    expect(options.disablePortPublication, true);
  }, overrides: <Type, Generator>{
    Cache: () => Cache.test(processManager: FakeProcessManager.any()),
    FileSystem: () => MemoryFileSystem.test(),
    ProcessManager: () => FakeProcessManager.any(),
    DeviceManager: () => fakeDeviceManager,
  });
}

class ThrowingScreenshotDevice extends ScreenshotDevice {
  @override
  Future<LaunchResult> startApp(
    ApplicationPackage? package, {
      String? mainPath,
      String? route,
      DebuggingOptions? debuggingOptions,
      Map<String, dynamic>? platformArgs,
      bool prebuiltApplication = false,
      bool usesTerminalUi = true,
      bool ipv6 = false,
      String? userIdentifier,
    }) async {
    throwToolExit('cannot start app');
  }
}

class ScreenshotDevice extends Fake implements Device {
  final List<File> screenshots = <File>[];

  final Completer<void> _firstScreenshotCompleter = Completer<void>();

  /// A Future that completes when [takeScreenshot] is called the first time.
  Future<void> get firstScreenshot => _firstScreenshotCompleter.future;

  @override
  final String name = 'FakeDevice';

  @override
  final Category category = Category.mobile;

  @override
  final String id = 'fake_device';

  @override
  Future<TargetPlatform> get targetPlatform async => TargetPlatform.android;

  @override
  bool supportsScreenshot = true;

  @override
  bool get isConnected => true;

  @override
  Future<LaunchResult> startApp(
    ApplicationPackage? package, {
      String? mainPath,
      String? route,
      DebuggingOptions? debuggingOptions,
      Map<String, dynamic>? platformArgs,
      bool prebuiltApplication = false,
      bool usesTerminalUi = true,
      bool ipv6 = false,
      String? userIdentifier,
    }) async => LaunchResult.succeeded();

  @override
  Future<void> takeScreenshot(File outputFile) async {
    if (!_firstScreenshotCompleter.isCompleted) {
      _firstScreenshotCompleter.complete();
    }
    screenshots.add(outputFile);
  }
}

class FakePub extends Fake implements Pub {
  @override
  Future<void> get({
    PubContext? context,
    required FlutterProject project,
    bool upgrade = false,
    bool offline = false,
    bool generateSyntheticPackage = false,
    String? flutterRootOverride,
    bool checkUpToDate = false,
    bool shouldSkipThirdPartyGenerator = true,
    PubOutputMode outputMode = PubOutputMode.all,
  }) async { }
}

/// A [FlutterDriverFactory] that creates a [NeverEndingDriverService].
class NeverEndingFlutterDriverFactory extends Fake implements FlutterDriverFactory {
  NeverEndingFlutterDriverFactory(this.callback);

  final void Function() callback;

  @override
  DriverService createDriverService(bool web) => NeverEndingDriverService(callback);
}

/// A [DriverService] that will return a Future from [startTest] that will never complete.
///
/// This is to simulate when the test will take a long time, but a signal is
/// expected to interrupt the process.
class NeverEndingDriverService extends Fake implements DriverService {
  NeverEndingDriverService(this.callback);

  final void Function() callback;
  @override
  Future<void> reuseApplication(Uri vmServiceUri, Device device, DebuggingOptions debuggingOptions, bool ipv6) async { }

  @override
  Future<int> startTest(
    String testFile,
    List<String> arguments,
    Map<String, String> environment,
    PackageConfig packageConfig, {
      bool? headless,
      String? chromeBinary,
      String? browserName,
      bool? androidEmulator,
      int? driverPort,
      List<String>? webBrowserFlags,
      List<String>? browserDimension,
      String? profileMemory,
    }) async {
      callback();
      // return a Future that will never complete.
      return Completer<int>().future;
  }
}

class FailingFakeFlutterDriverFactory extends Fake implements FlutterDriverFactory {
  @override
  DriverService createDriverService(bool web) => FailingFakeDriverService();
}

class FailingFakeDriverService extends Fake implements DriverService {
  @override
  Future<void> reuseApplication(Uri vmServiceUri, Device device, DebuggingOptions debuggingOptions, bool ipv6) async { }

  @override
  Future<int> startTest(
    String testFile,
    List<String> arguments,
    Map<String, String> environment,
    PackageConfig packageConfig, {
<<<<<<< HEAD
      bool headless,
      String chromeBinary,
      String browserName,
      bool androidEmulator,
      int driverPort,
      List<String> webBrowserFlags,
      List<String> browserDimension,
      String profileMemory,
      Map<String, dynamic> allBrowsersDesiredCapabilities,
=======
      bool? headless,
      String? chromeBinary,
      String? browserName,
      bool? androidEmulator,
      int? driverPort,
      List<String>? webBrowserFlags,
      List<String>? browserDimension,
      String? profileMemory,
>>>>>>> 14df7be3
    }) async => 1;
}

class FakeProcessSignal extends Fake implements io.ProcessSignal {
  final StreamController<io.ProcessSignal> controller = StreamController<io.ProcessSignal>();

  @override
  Stream<io.ProcessSignal> watch() => controller.stream;
}

class FakeIosDevice extends Fake implements IOSDevice {
  @override
  DeviceConnectionInterface connectionInterface = DeviceConnectionInterface.attached;

  @override
  bool get isWirelesslyConnected =>
      connectionInterface == DeviceConnectionInterface.wireless;

  @override
  Future<TargetPlatform> get targetPlatform async => TargetPlatform.ios;
}

class FakeSignals extends Fake implements Signals {
  List<SignalHandler> addedHandlers = <SignalHandler>[];

  @override
  Object addHandler(ProcessSignal signal, SignalHandler handler) {
    addedHandlers.add(handler);
    return const Object();
  }

  @override
  Future<bool> removeHandler(ProcessSignal signal, Object token) async => true;
}<|MERGE_RESOLUTION|>--- conflicted
+++ resolved
@@ -678,17 +678,6 @@
     List<String> arguments,
     Map<String, String> environment,
     PackageConfig packageConfig, {
-<<<<<<< HEAD
-      bool headless,
-      String chromeBinary,
-      String browserName,
-      bool androidEmulator,
-      int driverPort,
-      List<String> webBrowserFlags,
-      List<String> browserDimension,
-      String profileMemory,
-      Map<String, dynamic> allBrowsersDesiredCapabilities,
-=======
       bool? headless,
       String? chromeBinary,
       String? browserName,
@@ -697,7 +686,7 @@
       List<String>? webBrowserFlags,
       List<String>? browserDimension,
       String? profileMemory,
->>>>>>> 14df7be3
+      Map<String, dynamic>? allBrowsersDesiredCapabilities,
     }) async => 1;
 }
 
