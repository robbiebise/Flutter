// Copyright 2017 The Chromium Authors. All rights reserved.
// Use of this source code is governed by a BSD-style license that can be
// found in the LICENSE file.

import 'dart:async';
import 'dart:io';

import 'package:googleapis/bigquery/v2.dart' as bq;
import 'package:googleapis_auth/auth_io.dart' as auth;
import 'package:http/http.dart' as http;
import 'package:path/path.dart' as path;

import 'flutter_compact_formatter.dart';
import 'run_command.dart';

typedef ShardRunner = Future<void> Function();

final String flutterRoot = path.dirname(path.dirname(path.dirname(path.fromUri(Platform.script))));
final String flutter = path.join(flutterRoot, 'bin', Platform.isWindows ? 'flutter.bat' : 'flutter');
final String dart = path.join(flutterRoot, 'bin', 'cache', 'dart-sdk', 'bin', Platform.isWindows ? 'dart.exe' : 'dart');
final String pub = path.join(flutterRoot, 'bin', 'cache', 'dart-sdk', 'bin', Platform.isWindows ? 'pub.bat' : 'pub');
final String pubCache = path.join(flutterRoot, '.pub-cache');
final List<String> flutterTestArgs = <String>[];

final bool useFlutterTestFormatter = Platform.environment['FLUTTER_TEST_FORMATTER'] == 'true';

final bool noUseBuildRunner = Platform.environment['FLUTTER_TEST_NO_BUILD_RUNNER'] == 'true';

const Map<String, ShardRunner> _kShards = <String, ShardRunner>{
  'tests': _runTests,
  'web_tests': _runWebTests,
  'tool_tests': _runToolTests,
  'build_tests': _runBuildTests,
  'coverage': _runCoverage,
  'integration_tests': _runIntegrationTests,
  'add2app_test': _runAdd2AppTest,
};

const Duration _kLongTimeout = Duration(minutes: 45);
const Duration _kShortTimeout = Duration(minutes: 5);

/// When you call this, you can pass additional arguments to pass custom
/// arguments to flutter test. For example, you might want to call this
/// script with the parameter --local-engine=host_debug_unopt to
/// use your own build of the engine.
///
/// To run the tool_tests part, run it with SHARD=tool_tests
///
/// For example:
/// SHARD=tool_tests bin/cache/dart-sdk/bin/dart dev/bots/test.dart
/// bin/cache/dart-sdk/bin/dart dev/bots/test.dart --local-engine=host_debug_unopt
Future<void> main(List<String> args) async {
  flutterTestArgs.addAll(args);

  final String shard = Platform.environment['SHARD'];
  if (shard != null) {
    if (!_kShards.containsKey(shard)) {
      print('Invalid shard: $shard');
      print('The available shards are: ${_kShards.keys.join(", ")}');
      exit(1);
    }
    print('${bold}SHARD=$shard$reset');
    await _kShards[shard]();
  } else {
    for (String currentShard in _kShards.keys) {
      print('${bold}SHARD=$currentShard$reset');
      await _kShards[currentShard]();
      print('');
    }
  }
}

Future<void> _runSmokeTests() async {
  // Verify that the tests actually return failure on failure and success on
  // success.
  final String automatedTests = path.join(flutterRoot, 'dev', 'automated_tests');
  // We run the "pass" and "fail" smoke tests first, and alone, because those
  // are particularly critical and sensitive. If one of these fails, there's no
  // point even trying the others.
  await _runFlutterTest(automatedTests,
    script: path.join('test_smoke_test', 'pass_test.dart'),
    printOutput: false,
    timeout: _kShortTimeout,
  );
  await _runFlutterTest(automatedTests,
    script: path.join('test_smoke_test', 'fail_test.dart'),
    expectFailure: true,
    printOutput: false,
    timeout: _kShortTimeout,
  );
  // We run the timeout tests individually because they are timing-sensitive.
  await _runFlutterTest(automatedTests,
    script: path.join('test_smoke_test', 'timeout_pass_test.dart'),
    expectFailure: false,
    printOutput: false,
    timeout: _kShortTimeout,
  );
  await _runFlutterTest(automatedTests,
    script: path.join('test_smoke_test', 'timeout_fail_test.dart'),
    expectFailure: true,
    printOutput: false,
    timeout: _kShortTimeout,
  );
  // We run the remaining smoketests in parallel, because they each take some
  // time to run (e.g. compiling), so we don't want to run them in series,
  // especially on 20-core machines...
  await Future.wait<void>(
    <Future<void>>[
      _runFlutterTest(automatedTests,
        script: path.join('test_smoke_test', 'crash1_test.dart'),
        expectFailure: true,
        printOutput: false,
        timeout: _kShortTimeout,
      ),
      _runFlutterTest(automatedTests,
        script: path.join('test_smoke_test', 'crash2_test.dart'),
        expectFailure: true,
        printOutput: false,
        timeout: _kShortTimeout,
      ),
      _runFlutterTest(automatedTests,
        script: path.join('test_smoke_test', 'syntax_error_test.broken_dart'),
        expectFailure: true,
        printOutput: false,
        timeout: _kShortTimeout,
      ),
      _runFlutterTest(automatedTests,
        script: path.join('test_smoke_test', 'missing_import_test.broken_dart'),
        expectFailure: true,
        printOutput: false,
        timeout: _kShortTimeout,
      ),
      _runFlutterTest(automatedTests,
        script: path.join('test_smoke_test', 'disallow_error_reporter_modification_test.dart'),
        expectFailure: true,
        printOutput: false,
        timeout: _kShortTimeout,
      ),
      runCommand(flutter,
        <String>['drive', '--use-existing-app', '-t', path.join('test_driver', 'failure.dart')],
        workingDirectory: path.join(flutterRoot, 'packages', 'flutter_driver'),
        expectNonZeroExit: true,
        printOutput: false,
        timeout: _kShortTimeout,
      ),
    ],
  );

  // Verify that we correctly generated the version file.
  await _verifyVersion(path.join(flutterRoot, 'version'));
}

Future<bq.BigqueryApi> _getBigqueryApi() async {
  if (!useFlutterTestFormatter) {
    return null;
  }
  // TODO(dnfield): How will we do this on LUCI?
  final String privateKey = Platform.environment['GCLOUD_SERVICE_ACCOUNT_KEY'];
  // If we're on Cirrus and a non-collaborator is doing this, we can't get the key.
  if (privateKey == null || privateKey.isEmpty || privateKey.startsWith('ENCRYPTED[')) {
    return null;
  }
  try {
    final auth.ServiceAccountCredentials accountCredentials = auth.ServiceAccountCredentials(
      'flutter-ci-test-reporter@flutter-infra.iam.gserviceaccount.com',
      auth.ClientId.serviceAccount('114390419920880060881.apps.googleusercontent.com'),
      '-----BEGIN PRIVATE KEY-----\n$privateKey\n-----END PRIVATE KEY-----\n',
    );
    final List<String> scopes = <String>[bq.BigqueryApi.BigqueryInsertdataScope];
    final http.Client client = await auth.clientViaServiceAccount(accountCredentials, scopes);
    return bq.BigqueryApi(client);
  } catch (e) {
    print('Failed to get BigQuery API client.');
    print(e);
    return null;
  }
}

Future<void> _runToolTests() async {
  final bq.BigqueryApi bigqueryApi = await _getBigqueryApi();
  await _runSmokeTests();

  // The flutter_tool will currently be snapshotted without asserts. We need
  // to force it to be regenerated with them enabled.
  if (!Platform.isWindows) {
    File(path.join(flutterRoot, 'bin', 'cache', 'flutter_tools.snapshot')).deleteSync();
    File(path.join(flutterRoot, 'bin', 'cache', 'flutter_tools.stamp')).deleteSync();
  }
  if (noUseBuildRunner) {
    await _pubRunTest(
      path.join(flutterRoot, 'packages', 'flutter_tools'),
      tableData: bigqueryApi?.tabledata,
      enableFlutterToolAsserts: !Platform.isWindows,
    );
  } else {
    await _buildRunnerTest(
      path.join(flutterRoot, 'packages', 'flutter_tools'),
      flutterRoot,
      tableData: bigqueryApi?.tabledata,
      enableFlutterToolAsserts: !Platform.isWindows,
    );
  }

  print('${bold}DONE: All tests successful.$reset');
}

/// Verifies that AOT, APK, and IPA (if on macOS) builds of some
/// examples apps finish without crashing. It does not actually
/// launch the apps. That happens later in the devicelab. This is
/// just a smoke-test. In particular, this will verify we can build
/// when there are spaces in the path name for the Flutter SDK and
/// target app.
Future<void> _runBuildTests() async {
  final List<String> paths = <String>[
    path.join('examples', 'hello_world'),
    path.join('examples', 'flutter_gallery'),
    path.join('examples', 'flutter_view'),
  ];
  for (String path in paths) {
    await _flutterBuildAot(path);
    await _flutterBuildApk(path);
    await _flutterBuildIpa(path);
  }
  await _flutterBuildDart2js(path.join('dev', 'integration_tests', 'web'));

  print('${bold}DONE: All build tests successful.$reset');
}

Future<void> _flutterBuildDart2js(String relativePathToApplication) async {
  print('Running Dart2JS build tests...');
  await runCommand(flutter,
    <String>['build', 'web', '-v'],
    workingDirectory: path.join(flutterRoot, relativePathToApplication),
    expectNonZeroExit: false,
    timeout: _kShortTimeout,
  );
  print('Done.');
}

Future<void> _flutterBuildAot(String relativePathToApplication) async {
  print('Running AOT build tests...');
  await runCommand(flutter,
    <String>['build', 'aot', '-v'],
    workingDirectory: path.join(flutterRoot, relativePathToApplication),
    expectNonZeroExit: false,
    timeout: _kShortTimeout,
  );
  print('Done.');
}

Future<void> _flutterBuildApk(String relativePathToApplication) async {
  if (
        (Platform.environment['ANDROID_HOME']?.isEmpty ?? true) &&
        (Platform.environment['ANDROID_SDK_ROOT']?.isEmpty ?? true)) {
    return;
  }
  print('Running APK build tests...');
  await runCommand(flutter,
    <String>['build', 'apk', '--debug', '-v'],
    workingDirectory: path.join(flutterRoot, relativePathToApplication),
    expectNonZeroExit: false,
    timeout: _kShortTimeout,
  );
  print('Done.');
}

Future<void> _flutterBuildIpa(String relativePathToApplication) async {
  if (!Platform.isMacOS) {
    return;
  }
  print('Running IPA build tests...');
  // Install Cocoapods.  We don't have these checked in for the examples,
  // and build ios doesn't take care of it automatically.
  final File podfile = File(path.join(flutterRoot, relativePathToApplication, 'ios', 'Podfile'));
  if (podfile.existsSync()) {
    await runCommand('pod',
      <String>['install'],
      workingDirectory: podfile.parent.path,
      expectNonZeroExit: false,
      timeout: _kShortTimeout,
    );
  }
  await runCommand(flutter,
    <String>['build', 'ios', '--no-codesign', '--debug', '-v'],
    workingDirectory: path.join(flutterRoot, relativePathToApplication),
    expectNonZeroExit: false,
    timeout: _kShortTimeout,
  );
  print('Done.');
}

Future<void> _runAdd2AppTest() async {
  if (!Platform.isMacOS) {
    return;
  }
  print('Running Add2App iOS integration tests...');
  final String add2AppDir = path.join(flutterRoot, 'dev', 'integration_tests', 'ios_add2app');
  await runCommand('./build_and_test.sh',
    <String>[],
    workingDirectory: add2AppDir,
    expectNonZeroExit: false,
    timeout: _kShortTimeout,
  );
  print('Done.');
}

Future<void> _runTests() async {
  final bq.BigqueryApi bigqueryApi = await _getBigqueryApi();
  await _runSmokeTests();

  await _runFlutterTest(path.join(flutterRoot, 'packages', 'flutter'), tableData: bigqueryApi?.tabledata);
  // Only packages/flutter/test/widgets/widget_inspector_test.dart really
  // needs to be run with --track-widget-creation but it is nice to run
  // all of the tests in package:flutter with the flag to ensure that
  // the Dart kernel transformer triggered by the flag does not break anything.
  await _runFlutterTest(path.join(flutterRoot, 'packages', 'flutter'), options: <String>['--track-widget-creation'], tableData: bigqueryApi?.tabledata);
  await _runFlutterTest(path.join(flutterRoot, 'packages', 'flutter_localizations'), tableData: bigqueryApi?.tabledata);
  await _runFlutterTest(path.join(flutterRoot, 'packages', 'flutter_driver'), tableData: bigqueryApi?.tabledata);
  await _runFlutterTest(path.join(flutterRoot, 'packages', 'flutter_test'), tableData: bigqueryApi?.tabledata);
  await _runFlutterTest(path.join(flutterRoot, 'packages', 'fuchsia_remote_debug_protocol'), tableData: bigqueryApi?.tabledata);
  await _pubRunTest(path.join(flutterRoot, 'dev', 'bots'), tableData: bigqueryApi?.tabledata);
  await _pubRunTest(path.join(flutterRoot, 'dev', 'devicelab'), tableData: bigqueryApi?.tabledata);
  await _pubRunTest(path.join(flutterRoot, 'dev', 'snippets'), tableData: bigqueryApi?.tabledata);
  await _runFlutterTest(path.join(flutterRoot, 'dev', 'integration_tests', 'android_semantics_testing'), tableData: bigqueryApi?.tabledata);
  await _runFlutterTest(path.join(flutterRoot, 'dev', 'manual_tests'), tableData: bigqueryApi?.tabledata);
  await _runFlutterTest(path.join(flutterRoot, 'dev', 'tools', 'vitool'), tableData: bigqueryApi?.tabledata);
  await _runFlutterTest(path.join(flutterRoot, 'examples', 'hello_world'), tableData: bigqueryApi?.tabledata);
  await _runFlutterTest(path.join(flutterRoot, 'examples', 'layers'), tableData: bigqueryApi?.tabledata);
  await _runFlutterTest(path.join(flutterRoot, 'examples', 'stocks'), tableData: bigqueryApi?.tabledata);
  await _runFlutterTest(path.join(flutterRoot, 'examples', 'flutter_gallery'), tableData: bigqueryApi?.tabledata);
  // Regression test to ensure that code outside of package:flutter can run
  // with --track-widget-creation.
  await _runFlutterTest(path.join(flutterRoot, 'examples', 'flutter_gallery'), options: <String>['--track-widget-creation'], tableData: bigqueryApi?.tabledata);
  await _runFlutterTest(path.join(flutterRoot, 'examples', 'catalog'), tableData: bigqueryApi?.tabledata);
  // Smoke test for code generation.
  await _runFlutterTest(path.join(flutterRoot, 'dev', 'integration_tests', 'codegen'), tableData: bigqueryApi?.tabledata, environment: <String, String>{
    'FLUTTER_EXPERIMENTAL_BUILD': 'true',
  });

  print('${bold}DONE: All tests successful.$reset');
}

Future<void> _runWebTests() async {
  await _runFlutterWebTest(path.join(flutterRoot, 'packages', 'flutter'), expectFailure: false, tests: <String>[
    'test/foundation/',
<<<<<<< HEAD
    'tests/physics/'
    'test/rendering/',
    'test/services/',
    'test/painting/',
    'test/scheduler/',
=======
    'test/physics/'
>>>>>>> 41c58137
  ]);
}

Future<void> _runCoverage() async {
  final File coverageFile = File(path.join(flutterRoot, 'packages', 'flutter', 'coverage', 'lcov.info'));
  if (!coverageFile.existsSync()) {
    print('${red}Coverage file not found.$reset');
    print('Expected to find: ${coverageFile.absolute}');
    print('This file is normally obtained by running `flutter update-packages`.');
    exit(1);
  }
  coverageFile.deleteSync();
  await _runFlutterTest(path.join(flutterRoot, 'packages', 'flutter'),
    options: const <String>['--coverage'],
  );
  if (!coverageFile.existsSync()) {
    print('${red}Coverage file not found.$reset');
    print('Expected to find: ${coverageFile.absolute}');
    print('This file should have been generated by the `flutter test --coverage` script, but was not.');
    exit(1);
  }

  print('${bold}DONE: Coverage collection successful.$reset');
}

Future<void> _buildRunnerTest(
  String workingDirectory,
  String flutterRoot, {
  String testPath,
  bool enableFlutterToolAsserts = false,
  bq.TabledataResourceApi tableData,
}) async {
  final List<String> args = <String>['run', 'build_runner', 'test', '--', useFlutterTestFormatter ? '-rjson' : '-rcompact', '-j1'];
  if (!hasColor) {
    args.add('--no-color');
  }
  if (testPath != null) {
    args.add(testPath);
  }
  final Map<String, String> pubEnvironment = <String, String>{
    'FLUTTER_ROOT': flutterRoot,
  };
  if (Directory(pubCache).existsSync()) {
    pubEnvironment['PUB_CACHE'] = pubCache;
  }
  if (enableFlutterToolAsserts) {
    // If an existing env variable exists append to it, but only if
    // it doesn't appear to already include enable-asserts.
    String toolsArgs = Platform.environment['FLUTTER_TOOL_ARGS'] ?? '';
    if (!toolsArgs.contains('--enable-asserts'))
        toolsArgs += ' --enable-asserts';
    pubEnvironment['FLUTTER_TOOL_ARGS'] = toolsArgs.trim();
  }

  if (useFlutterTestFormatter) {
    final FlutterCompactFormatter formatter = FlutterCompactFormatter();
    final Stream<String> testOutput = runAndGetStdout(
      pub,
      args,
      workingDirectory: workingDirectory,
      environment: pubEnvironment,
      beforeExit: formatter.finish
    );
    await _processTestOutput(formatter, testOutput, tableData);
  } else {
    await runCommand(
      pub,
      args,
      workingDirectory:workingDirectory,
      environment:pubEnvironment,
    );
  }
}

Future<void> _pubRunTest(
  String workingDirectory, {
  String testPath,
  bool enableFlutterToolAsserts = false,
  bq.TabledataResourceApi tableData,
}) async {
  final List<String> args = <String>['run', 'test', useFlutterTestFormatter ? '-rjson' : '-rcompact', '-j1'];
  if (!hasColor)
    args.add('--no-color');
  if (testPath != null)
    args.add(testPath);
  final Map<String, String> pubEnvironment = <String, String>{};
  if (Directory(pubCache).existsSync()) {
    pubEnvironment['PUB_CACHE'] = pubCache;
  }
  if (enableFlutterToolAsserts) {
    // If an existing env variable exists append to it, but only if
    // it doesn't appear to already include enable-asserts.
    String toolsArgs = Platform.environment['FLUTTER_TOOL_ARGS'] ?? '';
    if (!toolsArgs.contains('--enable-asserts'))
        toolsArgs += ' --enable-asserts';
    pubEnvironment['FLUTTER_TOOL_ARGS'] = toolsArgs.trim();
  }
  if (useFlutterTestFormatter) {
    final FlutterCompactFormatter formatter = FlutterCompactFormatter();
    final Stream<String> testOutput = runAndGetStdout(
      pub,
      args,
      workingDirectory: workingDirectory,
      beforeExit: formatter.finish,
    );
    await _processTestOutput(formatter, testOutput, tableData);
  } else {
    await runCommand(
      pub,
      args,
      workingDirectory:workingDirectory,
    );
  }
}

enum CiProviders {
  cirrus,
  luci,
}

CiProviders _getCiProvider() {
  if (Platform.environment['CIRRUS_CI'] == 'true') {
    return CiProviders.cirrus;
  }
  if (Platform.environment['LUCI_CONTEXT'] != null) {
    return CiProviders.luci;
  }
  return null;
}

String _getCiProviderName() {
  switch(_getCiProvider()) {
    case CiProviders.cirrus:
      return 'cirrusci';
    case CiProviders.luci:
      return 'luci';
  }
  return 'unknown';
}

int _getPrNumber() {
  switch(_getCiProvider()) {
    case CiProviders.cirrus:
      return Platform.environment['CIRRUS_PR'] == null
          ? -1
          : int.tryParse(Platform.environment['CIRRUS_PR']);
    case CiProviders.luci:
      return -1; // LUCI doesn't know about this.
  }
  return -1;
}

Future<String> _getAuthors() async {
  final String exe = Platform.isWindows ? '.exe' : '';
  final String author = await runAndGetStdout(
    'git$exe', <String>['log', _getGitHash(), '--pretty="%an <%ae>"'],
    workingDirectory: flutterRoot,
  ).first;
  return author;
}

String _getCiUrl() {
  switch(_getCiProvider()) {
    case CiProviders.cirrus:
      return 'https://cirrus-ci.com/task/${Platform.environment['CIRRUS_TASK_ID']}';
    case CiProviders.luci:
      return 'https://ci.chromium.org/p/flutter/g/framework/console'; // TODO(dnfield): can we get a direct link to the actual build?
  }
  return '';
}

String _getGitHash() {
  switch(_getCiProvider()) {
    case CiProviders.cirrus:
      return Platform.environment['CIRRUS_CHANGE_IN_REPO'];
    case CiProviders.luci:
      return 'HEAD'; // TODO(dnfield): Set this in the env for LUCI.
  }
  return '';
}

Future<void> _processTestOutput(
  FlutterCompactFormatter formatter,
  Stream<String> testOutput,
  bq.TabledataResourceApi tableData,
) async {
  final Timer heartbeat = Timer.periodic(const Duration(seconds: 30), (Timer timer) {
    print('Processing...');
  });

  await testOutput.forEach(formatter.processRawOutput);
  heartbeat.cancel();
  formatter.finish();
  if (tableData == null || formatter.tests.isEmpty) {
    return;
  }
  final bq.TableDataInsertAllRequest request = bq.TableDataInsertAllRequest();
  final String authors = await _getAuthors();
  request.rows = List<bq.TableDataInsertAllRequestRows>.from(
    formatter.tests.map<bq.TableDataInsertAllRequestRows>((TestResult result) =>
      bq.TableDataInsertAllRequestRows.fromJson(<String, dynamic> {
        'json': <String, dynamic>{
          'source': <String, dynamic>{
            'provider': _getCiProviderName(),
            'url': _getCiUrl(),
            'platform': <String, dynamic>{
              'os': Platform.operatingSystem,
              'version': Platform.operatingSystemVersion,
            },
          },
          'test': <String, dynamic>{
            'name': result.name,
            'result': result.status.toString(),
            'file': result.path,
            'line': result.line,
            'column': result.column,
            'time': result.totalTime,
          },
          'git': <String, dynamic>{
            'author': authors,
            'pull_request': _getPrNumber(),
            'commit': _getGitHash(),
            'organization': 'flutter',
            'repository': 'flutter',
          },
          'error': result.status != TestStatus.failed ? null : <String, dynamic>{
            'message': result.errorMessage,
            'stack_trace': result.stackTrace,
          },
          'information': result.messages,
        },
      }),
    ),
    growable: false,
  );
  final bq.TableDataInsertAllResponse response = await tableData.insertAll(request, 'flutter-infra', 'tests', 'ci');
  if (response.insertErrors != null && response.insertErrors.isNotEmpty) {
    print('${red}BigQuery insert errors:');
    print(response.toJson());
    print(reset);
  }
}

class EvalResult {
  EvalResult({
    this.stdout,
    this.stderr,
    this.exitCode = 0,
  });

  final String stdout;
  final String stderr;
  final int exitCode;
}

Future<void> _runFlutterWebTest(String workingDirectory, {
  bool expectFailure = false,
  bool printOutput = true,
  bool skip = false,
  Duration timeout = _kLongTimeout,
  List<String> tests,
}) async {
  final List<String> args = <String>['test', '-v', '--platform=chrome'];
  if (flutterTestArgs != null && flutterTestArgs.isNotEmpty)
    args.addAll(flutterTestArgs);

  args.addAll(tests);

  // TODO(jonahwilliams): fix relative path issues to make this unecessary.
  final Directory oldCurrent = Directory.current;
  Directory.current = Directory(path.join(flutterRoot, 'packages', 'flutter'));
  try {
    await runCommand(
      flutter,
      args,
      workingDirectory: workingDirectory,
      expectNonZeroExit: expectFailure,
      timeout: timeout,
      environment: <String, String>{
        'FLUTTER_WEB': 'true',
        'FLUTTER_LOW_RESOURCE_MODE': 'true',
      },
    );
  } finally {
    Directory.current = oldCurrent;
  }
}

Future<void> _runFlutterTest(String workingDirectory, {
  String script,
  bool expectFailure = false,
  bool printOutput = true,
  List<String> options = const <String>[],
  bool skip = false,
  Duration timeout = _kLongTimeout,
  bq.TabledataResourceApi tableData,
  Map<String, String> environment,
}) async {
  final List<String> args = <String>['test']..addAll(options);
  if (flutterTestArgs != null && flutterTestArgs.isNotEmpty)
    args.addAll(flutterTestArgs);

  final bool shouldProcessOutput = useFlutterTestFormatter && !expectFailure && !options.contains('--coverage');
  if (shouldProcessOutput) {
    args.add('--machine');
  }

  if (script != null) {
    final String fullScriptPath = path.join(workingDirectory, script);
    if (!FileSystemEntity.isFileSync(fullScriptPath)) {
      print('Could not find test: $fullScriptPath');
      print('Working directory: $workingDirectory');
      print('Script: $script');
      if (!printOutput)
        print('This is one of the tests that does not normally print output.');
      if (skip)
        print('This is one of the tests that is normally skipped in this configuration.');
      exit(1);
    }
    args.add(script);
  }
  if (!shouldProcessOutput) {
    return runCommand(flutter, args,
      workingDirectory: workingDirectory,
      expectNonZeroExit: expectFailure,
      printOutput: printOutput,
      skip: skip,
      timeout: timeout,
      environment: environment,
    );
  }

  if (useFlutterTestFormatter) {
    final FlutterCompactFormatter formatter = FlutterCompactFormatter();
    final Stream<String> testOutput = runAndGetStdout(
      flutter,
      args,
      workingDirectory: workingDirectory,
      expectNonZeroExit: expectFailure,
      timeout: timeout,
      beforeExit: formatter.finish,
      environment: environment,
    );
    await _processTestOutput(formatter, testOutput, tableData);
  } else {
    await runCommand(
      flutter,
      args,
      workingDirectory: workingDirectory,
      expectNonZeroExit: expectFailure,
      timeout: timeout,
    );
  }
}

Future<void> _verifyVersion(String filename) async {
  if (!File(filename).existsSync()) {
    print('$redLine');
    print('The version logic failed to create the Flutter version file.');
    print('$redLine');
    exit(1);
  }
  final String version = await File(filename).readAsString();
  if (version == '0.0.0-unknown') {
    print('$redLine');
    print('The version logic failed to determine the Flutter version.');
    print('$redLine');
    exit(1);
  }
  final RegExp pattern = RegExp(r'^\d+\.\d+\.\d+(?:|-pre\.\d+|\+hotfix\.\d+)$');
  if (!version.contains(pattern)) {
    print('$redLine');
    print('The version logic generated an invalid version string.');
    print('$redLine');
    exit(1);
  }
}

Future<void> _runIntegrationTests() async {
  print('Platform env vars:');

  await _runDevicelabTest('dartdocs');

  if (Platform.isLinux) {
    await _runDevicelabTest('flutter_create_offline_test_linux');
  } else if (Platform.isWindows) {
    await _runDevicelabTest('flutter_create_offline_test_windows');
  } else if (Platform.isMacOS) {
    await _runDevicelabTest('flutter_create_offline_test_mac');
    await _runDevicelabTest('module_test_ios');
  }
  await _integrationTestsAndroidSdk();
}

Future<void> _runDevicelabTest(String testName, {Map<String, String> env}) async {
  await runCommand(
    dart,
    <String>['bin/run.dart', '-t', testName],
    workingDirectory: path.join(flutterRoot, 'dev', 'devicelab'),
    environment: env,
  );
}

Future<void> _integrationTestsAndroidSdk() async {
  final String androidSdkRoot = (Platform.environment['ANDROID_HOME']?.isEmpty ?? true)
      ? Platform.environment['ANDROID_SDK_ROOT']
      : Platform.environment['ANDROID_HOME'];
  if (androidSdkRoot == null || androidSdkRoot.isEmpty) {
    print('No Android SDK detected, skipping Android Integration Tests');
    return;
  }

  final Map<String, String> env = <String, String> {
    'ANDROID_HOME': androidSdkRoot,
    'ANDROID_SDK_ROOT': androidSdkRoot,
  };

  // TODO(dnfield): gradlew is crashing on the cirrus image and it's not clear why.
  if (!Platform.isWindows) {
    await _runDevicelabTest('gradle_plugin_test', env: env);
    await _runDevicelabTest('module_test', env: env);
  }
  // note: this also covers plugin_test_win as long as Windows has an Android SDK available.
  await _runDevicelabTest('plugin_test', env: env);
}<|MERGE_RESOLUTION|>--- conflicted
+++ resolved
@@ -343,15 +343,11 @@
 Future<void> _runWebTests() async {
   await _runFlutterWebTest(path.join(flutterRoot, 'packages', 'flutter'), expectFailure: false, tests: <String>[
     'test/foundation/',
-<<<<<<< HEAD
-    'tests/physics/'
+    'test/physics/'
     'test/rendering/',
     'test/services/',
     'test/painting/',
     'test/scheduler/',
-=======
-    'test/physics/'
->>>>>>> 41c58137
   ]);
 }
 
