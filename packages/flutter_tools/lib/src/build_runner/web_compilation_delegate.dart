--- conflicted
+++ resolved
@@ -479,10 +479,7 @@
   // we don't have an embedder yet this is the lowest-most layer we can put
   // this stuff in.
   await ui.webOnlyInitializeEngine();
-<<<<<<< HEAD
-=======
   // TODO(flutterweb): remove need for dynamic cast.
->>>>>>> ca14af6b
   (ui.window as dynamic).debugOverrideDevicePixelRatio(3.0);
   (ui.window as dynamic).webOnlyDebugPhysicalSizeOverride = const ui.Size(2400, 1800);
   internalBootstrapBrowserTest(() => test.main);
