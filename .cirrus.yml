# CIRRUS CONFIGURATION FILE
# https://cirrus-ci.org/guide/writing-tasks/

# YAML anchors used to share fields between tasks.
# See https://confluence.atlassian.com/bitbucket/yaml-anchors-960154027.html


use_compute_credits: $CIRRUS_USER_COLLABORATOR == 'true'

environment:
  # For details about environment variables used in Cirrus, including how encrypted variables work,
  # see https://cirrus-ci.org/guide/writing-tasks/#environment-variables
  GCLOUD_SERVICE_ACCOUNT_KEY: ENCRYPTED[f12abe60f5045d619ef4c79b83dd1e0722a0b0b13dbea95fbe334e2db7fffbcd841a5a92da8824848b539a19afe0c9fb]
  # We change Flutter's directory to include a space in its name (see $CIRRUS_WORKING_DIR) so that
  # we constantly test path names with spaces in them. The FLUTTER_SDK_PATH_WITH_SPACE variable must
  # therefore have a space in it.
  FLUTTER_SDK_PATH_WITH_SPACE: "flutter sdk"
  # We force BOT to true so that all our tools know we're in a CI environment. This avoids any
  # dependency on precisely how Cirrus is detected by our tools.
  BOT: "true"
  # Unsetting CIRRUS_CHANGE_MESSAGE and CIRRUS_COMMIT_MESSAGE as they might include non-ASCII
  # characters which makes Gradle crash. See: https://github.com/flutter/flutter/issues/24935
  # TODO(amirha): remove once we've migrated to newer Gradle
  CIRRUS_CHANGE_MESSAGE: ""
  CIRRUS_COMMIT_MESSAGE: ""

# LINUX SHARDS
task:
  container:
    # https://cirrus-ci.org/guide/docker-builder-vm/#dockerfile-as-a-ci-environment
    dockerfile: "dev/ci/docker_linux/Dockerfile"
    cpu: $CPU
    memory: $MEMORY
    use_in_memory_disk: $USE_IN_MEMORY_DISK
  environment:
    # We shrink our default resource requirement as much as possible because that way we are more
    # likely to get scheduled. We require 4G of RAM because most of the shards (all but one as of
    # October 2019) just get OOM-killed with less. Some shards may need more. When increasing the
    # requirements for select shards, please leave a comment on those shards saying when you
    # increased the requirements, what numbers you tried, and what the results were.
    CPU: 1 # 0.1-8 without compute credits, 0.1-30 with (yes, you can go fractional)
    MEMORY: 4G # 256M-24G without compute credits, 256M-90G with
    CIRRUS_WORKING_DIR: "/tmp/$FLUTTER_SDK_PATH_WITH_SPACE"
    CIRRUS_DOCKER_CONTEXT: "dev/"
    PATH: "$CIRRUS_WORKING_DIR/bin:$CIRRUS_WORKING_DIR/bin/cache/dart-sdk/bin:$PATH"
    ANDROID_SDK_ROOT: "/opt/android_sdk"
    SHOULD_UPDATE_PACKAGES: 'TRUE' # can be overridden at the task level
    USE_IN_MEMORY_DISK: false
  pub_cache:
    folder: $HOME/.pub-cache
    fingerprint_script: echo $OS; grep -r --include=pubspec.yaml 'PUBSPEC CHECKSUM' "$CIRRUS_WORKING_DIR"
    reupload_on_changes: false
  flutter_pkg_cache:
    folder: bin/cache/pkg
    fingerprint_script: echo $OS; cat bin/internal/*.version
    reupload_on_changes: false
  artifacts_cache:
    folder: bin/cache/artifacts
    fingerprint_script: echo $OS; cat bin/internal/*.version
    reupload_on_changes: false
  setup_script:
    - date
    - git clean -xffd --exclude=bin/cache/
    - git fetch origin
    - git fetch origin master # To set FETCH_HEAD, so that "git merge-base" works.
    - flutter config --no-analytics
    - if [ "$SHOULD_UPDATE_PACKAGES" == TRUE ]; then flutter update-packages; fi
    - flutter doctor -v
    - ./dev/bots/accept_android_sdk_licenses.sh
    - date
  on_failure:
    failure_script:
      - date
      - which flutter
  matrix:
    - name: analyze-linux # linux-only
      only_if: "$CIRRUS_PR != ''"
      environment:
        # Empirically, the analyze-linux shard runs surprisingly fast (under 15 minutes) with just 1
        # CPU.  We noticed OOM failures with 6GB 4/2020, so we increased the memory.
        CPU: 1
        MEMORY: 8G
      script:
        - dart --enable-asserts ./dev/bots/analyze.dart

    - name: framework_tests-widgets-linux
      only_if: "changesInclude('.cirrus.yml', 'dev/**', 'packages/flutter/**', 'packages/flutter_test/**', 'packages/flutter_tools/lib/src/test/**', 'bin/**') && $CIRRUS_PR != ''"
      environment:
        # We use 3 CPUs because that's the minimum required to get framework_tests-widgets-linux
        # running fast enough that it is not the long pole, as of October 2019.
        CPU: 3
      script:
        - dart --enable-asserts ./dev/bots/test.dart

    - name: framework_tests-libraries-linux
      only_if: "changesInclude('.cirrus.yml', 'dev/**', 'packages/flutter/**', 'packages/flutter_test/**', 'packages/flutter_tools/lib/src/test/**', 'bin/**') && $CIRRUS_PR != ''"
      environment:
        # We use 3 CPUs because that's the minimum required to get the
        # framework_tests-libraries-linux shard running fast enough that it is not the long pole, as
        # of October 2019.
        CPU: 3
      script:
        - dart --enable-asserts ./dev/bots/test.dart

    - name: framework_tests-misc-linux
      # this includes the tests for directories in dev/
      only_if: "changesInclude('.cirrus.yml', 'dev/**', 'packages/flutter/**', 'packages/flutter_goldens/**', 'packages/flutter_test/**', 'packages/flutter_tools/lib/src/test/**', 'bin/**') && $CIRRUS_PR != ''"
      environment:
        # We use 3 CPUs because that's the minimum required to get framework_tests-misc-linux
        # running fast enough that it is not the long pole, as of October 2019.
        CPU: 3
      script:
        - dart --enable-asserts ./dev/bots/test.dart

    - name: tool_tests-general-linux
      only_if: "changesInclude('.cirrus.yml', 'dev/**', 'packages/flutter_tools/**', 'bin/**') && $CIRRUS_PR != ''"
      environment:
        # As of November 2019, the tool_tests-general-linux shard got faster with more CPUs up to 4
        # CPUs, and needed at least 10G of RAM to not run out of memory.
        CPU: 4
        MEMORY: 10G
        SHOULD_UPDATE_PACKAGES: "FALSE"
      script:
        - (cd packages/flutter_tools; pub get)
        - (cd packages/flutter_tools/test/data/asset_test/main; pub get)
        - (cd packages/flutter_tools/test/data/asset_test/font; pub get)
        - (cd dev/bots; pub get)
        - dart --enable-asserts ./dev/bots/test.dart

    - name: tool_tests-commands-linux
      only_if: "changesInclude('.cirrus.yml', 'dev/**', 'packages/flutter_tools/**', 'bin/**') && $CIRRUS_PR != ''"
      environment:
        # As of October 2019, the tool_tests-commands-linux shard got faster with more CPUs up to 6
        # CPUs, and needed at least 8G of RAM to not run out of memory.
        # Increased to 10GB on 19th Nov 2019 due to significant number of OOMKilled failures on PR builds.
        CPU: 6
        MEMORY: 10G
        SHOULD_UPDATE_PACKAGES: "FALSE"
      script:
        - (cd packages/flutter_tools; pub get)
        - (cd dev/bots; pub get)
        - dart --enable-asserts ./dev/bots/test.dart

    - name: web_integration_tests
      only_if: "changesInclude('.cirrus.yml', 'dev/**', 'packages/flutter/**', 'packages/flutter_test/**', 'packages/flutter_tools/**', 'packages/flutter_web_plugins/**', 'bin/**') && $CIRRUS_PR != ''"
      environment:
        # As of October 2019, the Web shards needed more than 6G of RAM.
        CPU: 2
        MEMORY: 8G
        CHROME_NO_SANDBOX: true
      script:
        - dart --enable-asserts ./dev/bots/test.dart

    - name: docs-linux # linux-only
      # TODO(fujino): Make this pre-submit only once we have migrated docs generation to LUCI (https://github.com/flutter/flutter/issues/64212).
      environment:
        # TODO(tvolkert): optimize CPU and MEMORY settings once docs generation is more efficient (https://github.com/flutter/flutter/issues/60646).
        CPU: 4
        MEMORY: 8G
        # For uploading master docs to Firebase master branch staging site
        FIREBASE_MASTER_TOKEN: ENCRYPTED[eb768d18798fdc5abfe09b224e1724c4d82831d715ccf90df2c79d618c317216cbd99493278361f6fe7948b409b603f0]
        # For uploading stable docs to Firebase public live site
        FIREBASE_PUBLIC_TOKEN: ENCRYPTED[37e8b82f167864cae9a3f4d2cf3f37dea331d9375c295327c45de524f6c588fa6f6d63e5784f10f6d43ce29689f36c92]
      script:
        - ./dev/bots/docs.sh

    - name: customer_testing-linux
      only_if: "$CIRRUS_PR != ''"
      # environment:
        # Empirically, this shard runs fine at 1 CPU and 4G RAM as of October 2019. We will probably
        # want to grow this container when we invite people to add their tests in large numbers.
      script:
        - rm -rf bin/cache/pkg/tests
        - git clone https://github.com/flutter/tests.git bin/cache/pkg/tests
        - (cd bin/cache/pkg/tests; git checkout f1c35d57db5f0c1dd31ae3e0f73a18891343cd60)
        - dart --enable-asserts dev/customer_testing/run_tests.dart --skip-on-fetch-failure --skip-template bin/cache/pkg/tests/registry/*.test

    - name: web_smoke_test
      only_if: "changesInclude('.cirrus.yml', 'examples/hello_world/**' ,'dev/**', 'packages/flutter/**', 'packages/flutter_test/**', 'packages/flutter_tools/lib/src/test/**', 'packages/flutter_web_plugins/**', 'bin/**') && $CIRRUS_PR != ''"
      environment:
        # Tests Hello World with Flutter Web Engine using Flutter Driver. Should not need more resources.
        CPU: 2
        MEMORY: 2G
        CHROME_NO_SANDBOX: true
      script:
        - flutter config --enable-web
        - git clone https://github.com/flutter/web_installers.git
        - cd web_installers/packages/web_drivers/
        - pub get
        - dart lib/web_driver_installer.dart chromedriver --install-only
        - chromedriver/chromedriver --port=4444 &
        - sleep 1
        - cd ../../../examples/hello_world/
<<<<<<< HEAD
        - flutter drive --target=test_driver/smoke_web_engine.dart -d web-server --profile --browser-name=chrome
=======
        - flutter drive --target=test_driver/smoke_web_engine.dart -d web-server --profile --browser-name=chrome

    - name: deploy_gallery-linux # linux- and macos- only
      # Do not add more tasks here. Nothing is currently deployed from master branch, so it is safe to run
      # even if a test has failed. The behavior of failing dependencies is non-ideal for infra health.
      # See also: https://github.com/flutter/flutter/pull/49454
      depends_on:
        - analyze-linux
      environment:
        # As of October 2019, 1 CPU and 4G of RAM let deploy_gallery-linux finish in about 15
        # minutes, once it got started.
        GOOGLE_DEVELOPER_SERVICE_ACCOUNT_ACTOR_FASTLANE: ENCRYPTED[d9ac1462c3c556fc2f8165c9d5566a16497d8ebc38a50357f7f3abf136b7f83e1d1d76dde36fee356cb0f9ebf7a89346]
        ANDROID_GALLERY_UPLOAD_KEY: ENCRYPTED[0f2aca35f05b26add5d9edea2a7449341269a2b7e22d5c667f876996e2e8bc44ff1369431ebf73b7c5581fd95d0e5902]
      script:
        - ./dev/bots/deploy_gallery.sh

# WINDOWS SHARDS
task:
  windows_container:
    image: cirrusci/android-sdk:30-windowsservercore-2019
    os_version: 2019
    cpu: $CPU
    memory: $MEMORY
  environment:
    CPU: 1 # 1-8 without compute credits, 1-30 with
    MEMORY: 2G # 256M-24G without compute credits, 256M-90G with
    CIRRUS_WORKING_DIR: "C:\\Windows\\Temp\\$FLUTTER_SDK_PATH_WITH_SPACE"
    PATH: "$CIRRUS_WORKING_DIR/bin;$CIRRUS_WORKING_DIR/bin/cache/dart-sdk/bin;$PATH"
    SHOULD_UPDATE_PACKAGES: "TRUE"
  pub_cache:
    folder: $APPDATA\Pub\Cache
    fingerprint_script:
      - ps: $Environment:OS; Get-ChildItem -Path "$Environment:CIRRUS_WORKING_DIR" pubspec.yaml -Recurse | Select-String -Pattern "PUBSPEC CHECKSUM" -SimpleMatch
    reupload_on_changes: false
  flutter_pkg_cache:
    folder: bin\cache\pkg
    fingerprint_script: echo %OS% & type bin\internal\*.version
    reupload_on_changes: false
  artifacts_cache:
    folder: bin\cache\artifacts
    fingerprint_script: echo %OS% & type bin\internal\*.version
    reupload_on_changes: false
  setup_script:
    - git clean -xffd --exclude=bin/cache/ # git wants forward slash path separators, even on Windows.
    - git fetch origin
    - git fetch origin master # To set FETCH_HEAD, so that "git merge-base" works.
    - flutter config --no-analytics
    - flutter doctor -v
    - CMD /C IF "%SHOULD_UPDATE_PACKAGES%" EQU "TRUE" flutter update-packages
    - git fetch origin master
  matrix:
    - name: hostonly_devicelab_tests-0-windows
      << : *WINDOWS_SHARD_TEMPLATE
      environment:
        # As of December 2019, the hostonly_devicelab_tests-0-windows shard needs at least 6G RAM to
        # succeed. The shard got faster with more CPUs up to 6 CPUs and more RAM up to 8 GB
        # (running in about 30 minutes).
        CPU: 6
        MEMORY: 8G

    - name: hostonly_devicelab_tests-1-windows
      << : *WINDOWS_SHARD_TEMPLATE
      environment:
        # As of December 2019, the hostonly_devicelab_tests-1-windows shard requires 4 GB RAM to
        # succeed. The optimal configuration was 4 CPUs and 6 GB RAM, running in ~26 minutes.
        # Less CPU or RAM ran slower, and more CPU or RAM yielded no extra gain.
        CPU: 4
        MEMORY: 6G

    - name: hostonly_devicelab_tests-2-windows
      << : *WINDOWS_SHARD_TEMPLATE
      environment:
        # As of December 2019, the hostonly_devicelab_tests-2-windows shard required 2 GB RAM to
        # succeed. The optimal configuration was 4 CPUs and 8 GB RAM, running in ~33 minutes.
        # Less CPU or RAM ran slower, and more CPU or RAM yielded no extra gain.
        CPU: 4
        MEMORY: 8G

    - name: hostonly_devicelab_tests-3_last-windows
      << : *WINDOWS_SHARD_TEMPLATE
      environment:
        # As of December 2019, the hostonly_devicelab_tests-3_last-windows shard required 6 GB RAM
        # to succeed. The optimal configuration was 4 CPUs and 6 GB RAM, running in ~43 minutes.
        # Less CPU or RAM ran slower, and more CPU or RAM yielded no extra gain.
        CPU: 4
        MEMORY: 6G

    - name: customer_testing-windows
      environment:
        # As of December 2019, the customer_testing-windows shard got faster with more CPUs up to 4
        # CPUs (which requires >=4G RAM), and needed at least 2G of RAM to not run out of memory.
        CPU: 4
        MEMORY: 4G
      script:
        - CMD /S /C "IF EXIST "bin\cache\pkg\tests\" RMDIR /S /Q bin\cache\pkg\tests"
        - git clone https://github.com/flutter/tests.git bin\cache\pkg\tests
        - cd bin\cache\pkg\tests
        - git checkout f1c35d57db5f0c1dd31ae3e0f73a18891343cd60
        - cd ..\..\..\..
        - dart --enable-asserts dev\customer_testing\run_tests.dart --skip-on-fetch-failure --skip-template bin/cache/pkg/tests/registry/*.test

# MACOS SHARDS
# Mac doesn't use caches because they apparently take longer to populate and save
# than just fetching the data in the first place.
task:
  osx_instance:
    image: catalina-xcode-12.0-flutter # see https://cirrus-ci.org/guide/macOS/ for list of images (we should update regularly)
    # cpu is always 2
    # memory is always 8G
  environment:
    CIRRUS_WORKING_DIR: "/tmp/$FLUTTER_SDK_PATH_WITH_SPACE"
    FLUTTER_FRAMEWORK_DIR: "$CIRRUS_WORKING_DIR/bin/cache/artifacts/engine/ios/"
    PATH: "$CIRRUS_WORKING_DIR/bin:$CIRRUS_WORKING_DIR/bin/cache/dart-sdk/bin:$PATH"
    COCOAPODS_DISABLE_STATS: true
    CPU: 2
    MEMORY: 8G
    SHOULD_UPDATE_PACKAGES: 'TRUE'
  setup_script:
    - date
    - which flutter
    - bundle --version
    - bundle config set system 'true'
    - sudo bundle install --gemfile=dev/ci/mac/Gemfile
    - git clean -xffd --exclude=bin/cache/
    - git fetch origin
    - git fetch origin master # To set FETCH_HEAD, so that "git merge-base" works.
    - flutter config --no-analytics
    - if [ "$SHOULD_UPDATE_PACKAGES" == TRUE ]; then flutter update-packages; fi
    - flutter doctor -v
    - date
    - which flutter
  on_failure:
    failure_script:
      - date
      - which flutter
  matrix:
    - name: framework_tests-widgets-macos
      only_if: "changesInclude('.cirrus.yml', 'dev/**', 'packages/flutter/**', 'packages/flutter_test/**', 'packages/flutter_tools/lib/src/test/**', 'bin/**') || $CIRRUS_PR == ''"
      environment:
        GOLDCTL: "$CIRRUS_WORKING_DIR/depot_tools/goldctl"
        GOLD_SERVICE_ACCOUNT: ENCRYPTED[3afeea5ac7201151c3d0dc9648862f0462b5e4f55dc600ca8b692319622f7c3eda3d577b1b16cc2ef0311b7314c1c095]
      script:
        - ulimit -S -n 2048 # https://github.com/flutter/flutter/issues/2976
        - ./dev/bots/download_goldctl.sh
        - dart --enable-asserts dev/bots/test.dart

    - name: framework_tests-libraries-macos
      only_if: "changesInclude('.cirrus.yml', 'dev/**', 'packages/flutter/**', 'packages/flutter_test/**', 'packages/flutter_tools/lib/src/test/**', 'bin/**') || $CIRRUS_PR == ''"
      environment:
        GOLDCTL: "$CIRRUS_WORKING_DIR/depot_tools/goldctl"
        GOLD_SERVICE_ACCOUNT: ENCRYPTED[3afeea5ac7201151c3d0dc9648862f0462b5e4f55dc600ca8b692319622f7c3eda3d577b1b16cc2ef0311b7314c1c095]
      script:
        - ulimit -S -n 2048 # https://github.com/flutter/flutter/issues/2976
        - ./dev/bots/download_goldctl.sh
        - dart --enable-asserts dev/bots/test.dart

    - name: framework_tests-misc-macos
      # this includes the tests for directories in dev/
      only_if: "changesInclude('.cirrus.yml', 'dev/**', 'packages/flutter/**', 'packages/flutter_goldens/**', 'packages/flutter_goldens_client/**', 'packages/flutter_test/**', 'packages/flutter_tools/lib/src/test/**', 'bin/**') || $CIRRUS_PR == ''"
      script:
        - ulimit -S -n 2048 # https://github.com/flutter/flutter/issues/2976
        - dart --enable-asserts dev/bots/test.dart

    - name: tool_tests-general-macos
      only_if: "changesInclude('.cirrus.yml', 'dev/**', 'packages/flutter_tools/**', 'bin/**') || $CIRRUS_PR == ''"
      environment:
        SHOULD_UPDATE_PACKAGES: 'FALSE'
      script:
        - ulimit -S -n 2048 # https://github.com/flutter/flutter/issues/2976
        - (cd packages/flutter_tools; pub get)
        - (cd packages/flutter_tools/test/data/asset_test/main; pub get)
        - (cd packages/flutter_tools/test/data/asset_test/font; pub get)
        - (cd dev/bots; pub get)
        - dart --enable-asserts ./dev/bots/test.dart

    - name: tool_tests-commands-macos
      only_if: "changesInclude('.cirrus.yml', 'dev/**', 'packages/flutter_tools/**', 'bin/**') || $CIRRUS_PR == ''"
      environment:
        SHOULD_UPDATE_PACKAGES: 'FALSE'
      script:
        - ulimit -S -n 2048 # https://github.com/flutter/flutter/issues/2976
        - (cd packages/flutter_tools; pub get)
        - (cd dev/bots; pub get)
        - dart --enable-asserts ./dev/bots/test.dart

    - name: tool_tests-integration-macos
      only_if: "changesInclude('.cirrus.yml', 'dev/**', 'packages/flutter_tools/**', 'bin/**') || $CIRRUS_PR == ''"
      environment:
        SHOULD_UPDATE_PACKAGES: 'FALSE'
      script:
        - ulimit -S -n 2048 # https://github.com/flutter/flutter/issues/2976
        - (cd packages/flutter_tools; pub get)
        - (cd dev/bots; pub get)
        - (cd dev/tools; pub get)
        - dart --enable-asserts ./dev/bots/test.dart

    # TODO(ianh): Enable Web tests on macOS.

    - name: build_tests-0-macos
      only_if: "changesInclude('.cirrus.yml', 'dev/**', 'bin/**') || $CIRRUS_PR == ''" # https://github.com/flutter/flutter/issues/41940
      script:
        - ulimit -S -n 2048 # https://github.com/flutter/flutter/issues/2976
        - dart --enable-asserts ./dev/bots/test.dart

    - name: build_tests-1_last-macos
      only_if: "changesInclude('.cirrus.yml', 'dev/**', 'bin/**') || $CIRRUS_PR == ''" # https://github.com/flutter/flutter/issues/41940
      script:
        - ulimit -S -n 2048 # https://github.com/flutter/flutter/issues/2976
        - dart --enable-asserts ./dev/bots/test.dart

    - name: hostonly_devicelab_tests-0-macos
      << : *MACOS_SHARD_TEMPLATE

    - name: hostonly_devicelab_tests-1-macos
      << : *MACOS_SHARD_TEMPLATE

    - name: hostonly_devicelab_tests-2-macos
      << : *MACOS_SHARD_TEMPLATE

    - name: hostonly_devicelab_tests-3_last-macos
      << : *MACOS_SHARD_TEMPLATE

    - name: customer_testing-macos
      script:
        - ulimit -S -n 2048 # https://github.com/flutter/flutter/issues/2976
        - rm -rf bin/cache/pkg/tests
        - git clone https://github.com/flutter/tests.git bin/cache/pkg/tests
        - (cd bin/cache/pkg/tests; git checkout f1c35d57db5f0c1dd31ae3e0f73a18891343cd60)
        - dart --enable-asserts dev/customer_testing/run_tests.dart --skip-on-fetch-failure --skip-template bin/cache/pkg/tests/registry/*.test

    - name: deploy_gallery-macos # linux- and macos- only
      # Do not add more tasks here. Nothing is currently deployed from master branch, so it is safe to run
      # even if a test has failed. The behavior of failing dependencies is non-ideal for infra health.
      # See also: https://github.com/flutter/flutter/pull/49454
      depends_on:
        - analyze-linux
      environment:
        # Apple Fastlane password.
        FASTLANE_PASSWORD: ENCRYPTED[4b1f0b8d52874e9de965acd46c79743f3b81f3a513614179b9be7cf53dc8258753e257bdadb11a298ee455259df21865]
        # Private repo for publishing certificates.
        PUBLISHING_MATCH_CERTIFICATE_REPO: ENCRYPTED[3c0e78877d933fc80107aa6f3790fd1cf927250b852d6cb53202be696b4903ed8ca839b809626aaf18050bf7e436fab7]
        PUBLISHING_MATCH_REPO_TOKEN: ENCRYPTED[3d1230b744c6ed6c788a91bec741b769401dbcd426b18f9af8080bfeefdfc21913ca4047980c5b5b7ce823f12e7b6b19]
        # Apple Certificates Match Passphrase
        MATCH_PASSWORD: ENCRYPTED[db07f252234397090e3ec59152d9ec1831f5ecd0ef97d247b1dca757bbb9ef9b7c832a39bce2caf1949ccdf097e59a73]
      script:
        - ulimit -S -n 2048 # https://github.com/flutter/flutter/issues/2976
        - ./dev/bots/deploy_gallery.sh

    - name: verify_binaries_codesigned-macos # macos-only
      # TODO(fujino): remove this `only_if` after https://github.com/flutter/flutter/issues/44372
      # Only run pre/post submit for release branches
      only_if: "$CIRRUS_BASE_BRANCH == 'dev' || $CIRRUS_BRANCH == 'dev' || $CIRRUS_BASE_BRANCH == 'beta' || $CIRRUS_BRANCH == 'beta' || $CIRRUS_BASE_BRANCH == 'stable' || $CIRRUS_BRANCH == 'stable'"
      depends_on:
        - analyze-linux
      script:
        - ulimit -S -n 2048 # https://github.com/flutter/flutter/issues/2976
        - dart --enable-asserts ./dev/bots/codesign.dart
>>>>>>> 21f50f9e
<|MERGE_RESOLUTION|>--- conflicted
+++ resolved
@@ -191,264 +191,4 @@
         - chromedriver/chromedriver --port=4444 &
         - sleep 1
         - cd ../../../examples/hello_world/
-<<<<<<< HEAD
-        - flutter drive --target=test_driver/smoke_web_engine.dart -d web-server --profile --browser-name=chrome
-=======
-        - flutter drive --target=test_driver/smoke_web_engine.dart -d web-server --profile --browser-name=chrome
-
-    - name: deploy_gallery-linux # linux- and macos- only
-      # Do not add more tasks here. Nothing is currently deployed from master branch, so it is safe to run
-      # even if a test has failed. The behavior of failing dependencies is non-ideal for infra health.
-      # See also: https://github.com/flutter/flutter/pull/49454
-      depends_on:
-        - analyze-linux
-      environment:
-        # As of October 2019, 1 CPU and 4G of RAM let deploy_gallery-linux finish in about 15
-        # minutes, once it got started.
-        GOOGLE_DEVELOPER_SERVICE_ACCOUNT_ACTOR_FASTLANE: ENCRYPTED[d9ac1462c3c556fc2f8165c9d5566a16497d8ebc38a50357f7f3abf136b7f83e1d1d76dde36fee356cb0f9ebf7a89346]
-        ANDROID_GALLERY_UPLOAD_KEY: ENCRYPTED[0f2aca35f05b26add5d9edea2a7449341269a2b7e22d5c667f876996e2e8bc44ff1369431ebf73b7c5581fd95d0e5902]
-      script:
-        - ./dev/bots/deploy_gallery.sh
-
-# WINDOWS SHARDS
-task:
-  windows_container:
-    image: cirrusci/android-sdk:30-windowsservercore-2019
-    os_version: 2019
-    cpu: $CPU
-    memory: $MEMORY
-  environment:
-    CPU: 1 # 1-8 without compute credits, 1-30 with
-    MEMORY: 2G # 256M-24G without compute credits, 256M-90G with
-    CIRRUS_WORKING_DIR: "C:\\Windows\\Temp\\$FLUTTER_SDK_PATH_WITH_SPACE"
-    PATH: "$CIRRUS_WORKING_DIR/bin;$CIRRUS_WORKING_DIR/bin/cache/dart-sdk/bin;$PATH"
-    SHOULD_UPDATE_PACKAGES: "TRUE"
-  pub_cache:
-    folder: $APPDATA\Pub\Cache
-    fingerprint_script:
-      - ps: $Environment:OS; Get-ChildItem -Path "$Environment:CIRRUS_WORKING_DIR" pubspec.yaml -Recurse | Select-String -Pattern "PUBSPEC CHECKSUM" -SimpleMatch
-    reupload_on_changes: false
-  flutter_pkg_cache:
-    folder: bin\cache\pkg
-    fingerprint_script: echo %OS% & type bin\internal\*.version
-    reupload_on_changes: false
-  artifacts_cache:
-    folder: bin\cache\artifacts
-    fingerprint_script: echo %OS% & type bin\internal\*.version
-    reupload_on_changes: false
-  setup_script:
-    - git clean -xffd --exclude=bin/cache/ # git wants forward slash path separators, even on Windows.
-    - git fetch origin
-    - git fetch origin master # To set FETCH_HEAD, so that "git merge-base" works.
-    - flutter config --no-analytics
-    - flutter doctor -v
-    - CMD /C IF "%SHOULD_UPDATE_PACKAGES%" EQU "TRUE" flutter update-packages
-    - git fetch origin master
-  matrix:
-    - name: hostonly_devicelab_tests-0-windows
-      << : *WINDOWS_SHARD_TEMPLATE
-      environment:
-        # As of December 2019, the hostonly_devicelab_tests-0-windows shard needs at least 6G RAM to
-        # succeed. The shard got faster with more CPUs up to 6 CPUs and more RAM up to 8 GB
-        # (running in about 30 minutes).
-        CPU: 6
-        MEMORY: 8G
-
-    - name: hostonly_devicelab_tests-1-windows
-      << : *WINDOWS_SHARD_TEMPLATE
-      environment:
-        # As of December 2019, the hostonly_devicelab_tests-1-windows shard requires 4 GB RAM to
-        # succeed. The optimal configuration was 4 CPUs and 6 GB RAM, running in ~26 minutes.
-        # Less CPU or RAM ran slower, and more CPU or RAM yielded no extra gain.
-        CPU: 4
-        MEMORY: 6G
-
-    - name: hostonly_devicelab_tests-2-windows
-      << : *WINDOWS_SHARD_TEMPLATE
-      environment:
-        # As of December 2019, the hostonly_devicelab_tests-2-windows shard required 2 GB RAM to
-        # succeed. The optimal configuration was 4 CPUs and 8 GB RAM, running in ~33 minutes.
-        # Less CPU or RAM ran slower, and more CPU or RAM yielded no extra gain.
-        CPU: 4
-        MEMORY: 8G
-
-    - name: hostonly_devicelab_tests-3_last-windows
-      << : *WINDOWS_SHARD_TEMPLATE
-      environment:
-        # As of December 2019, the hostonly_devicelab_tests-3_last-windows shard required 6 GB RAM
-        # to succeed. The optimal configuration was 4 CPUs and 6 GB RAM, running in ~43 minutes.
-        # Less CPU or RAM ran slower, and more CPU or RAM yielded no extra gain.
-        CPU: 4
-        MEMORY: 6G
-
-    - name: customer_testing-windows
-      environment:
-        # As of December 2019, the customer_testing-windows shard got faster with more CPUs up to 4
-        # CPUs (which requires >=4G RAM), and needed at least 2G of RAM to not run out of memory.
-        CPU: 4
-        MEMORY: 4G
-      script:
-        - CMD /S /C "IF EXIST "bin\cache\pkg\tests\" RMDIR /S /Q bin\cache\pkg\tests"
-        - git clone https://github.com/flutter/tests.git bin\cache\pkg\tests
-        - cd bin\cache\pkg\tests
-        - git checkout f1c35d57db5f0c1dd31ae3e0f73a18891343cd60
-        - cd ..\..\..\..
-        - dart --enable-asserts dev\customer_testing\run_tests.dart --skip-on-fetch-failure --skip-template bin/cache/pkg/tests/registry/*.test
-
-# MACOS SHARDS
-# Mac doesn't use caches because they apparently take longer to populate and save
-# than just fetching the data in the first place.
-task:
-  osx_instance:
-    image: catalina-xcode-12.0-flutter # see https://cirrus-ci.org/guide/macOS/ for list of images (we should update regularly)
-    # cpu is always 2
-    # memory is always 8G
-  environment:
-    CIRRUS_WORKING_DIR: "/tmp/$FLUTTER_SDK_PATH_WITH_SPACE"
-    FLUTTER_FRAMEWORK_DIR: "$CIRRUS_WORKING_DIR/bin/cache/artifacts/engine/ios/"
-    PATH: "$CIRRUS_WORKING_DIR/bin:$CIRRUS_WORKING_DIR/bin/cache/dart-sdk/bin:$PATH"
-    COCOAPODS_DISABLE_STATS: true
-    CPU: 2
-    MEMORY: 8G
-    SHOULD_UPDATE_PACKAGES: 'TRUE'
-  setup_script:
-    - date
-    - which flutter
-    - bundle --version
-    - bundle config set system 'true'
-    - sudo bundle install --gemfile=dev/ci/mac/Gemfile
-    - git clean -xffd --exclude=bin/cache/
-    - git fetch origin
-    - git fetch origin master # To set FETCH_HEAD, so that "git merge-base" works.
-    - flutter config --no-analytics
-    - if [ "$SHOULD_UPDATE_PACKAGES" == TRUE ]; then flutter update-packages; fi
-    - flutter doctor -v
-    - date
-    - which flutter
-  on_failure:
-    failure_script:
-      - date
-      - which flutter
-  matrix:
-    - name: framework_tests-widgets-macos
-      only_if: "changesInclude('.cirrus.yml', 'dev/**', 'packages/flutter/**', 'packages/flutter_test/**', 'packages/flutter_tools/lib/src/test/**', 'bin/**') || $CIRRUS_PR == ''"
-      environment:
-        GOLDCTL: "$CIRRUS_WORKING_DIR/depot_tools/goldctl"
-        GOLD_SERVICE_ACCOUNT: ENCRYPTED[3afeea5ac7201151c3d0dc9648862f0462b5e4f55dc600ca8b692319622f7c3eda3d577b1b16cc2ef0311b7314c1c095]
-      script:
-        - ulimit -S -n 2048 # https://github.com/flutter/flutter/issues/2976
-        - ./dev/bots/download_goldctl.sh
-        - dart --enable-asserts dev/bots/test.dart
-
-    - name: framework_tests-libraries-macos
-      only_if: "changesInclude('.cirrus.yml', 'dev/**', 'packages/flutter/**', 'packages/flutter_test/**', 'packages/flutter_tools/lib/src/test/**', 'bin/**') || $CIRRUS_PR == ''"
-      environment:
-        GOLDCTL: "$CIRRUS_WORKING_DIR/depot_tools/goldctl"
-        GOLD_SERVICE_ACCOUNT: ENCRYPTED[3afeea5ac7201151c3d0dc9648862f0462b5e4f55dc600ca8b692319622f7c3eda3d577b1b16cc2ef0311b7314c1c095]
-      script:
-        - ulimit -S -n 2048 # https://github.com/flutter/flutter/issues/2976
-        - ./dev/bots/download_goldctl.sh
-        - dart --enable-asserts dev/bots/test.dart
-
-    - name: framework_tests-misc-macos
-      # this includes the tests for directories in dev/
-      only_if: "changesInclude('.cirrus.yml', 'dev/**', 'packages/flutter/**', 'packages/flutter_goldens/**', 'packages/flutter_goldens_client/**', 'packages/flutter_test/**', 'packages/flutter_tools/lib/src/test/**', 'bin/**') || $CIRRUS_PR == ''"
-      script:
-        - ulimit -S -n 2048 # https://github.com/flutter/flutter/issues/2976
-        - dart --enable-asserts dev/bots/test.dart
-
-    - name: tool_tests-general-macos
-      only_if: "changesInclude('.cirrus.yml', 'dev/**', 'packages/flutter_tools/**', 'bin/**') || $CIRRUS_PR == ''"
-      environment:
-        SHOULD_UPDATE_PACKAGES: 'FALSE'
-      script:
-        - ulimit -S -n 2048 # https://github.com/flutter/flutter/issues/2976
-        - (cd packages/flutter_tools; pub get)
-        - (cd packages/flutter_tools/test/data/asset_test/main; pub get)
-        - (cd packages/flutter_tools/test/data/asset_test/font; pub get)
-        - (cd dev/bots; pub get)
-        - dart --enable-asserts ./dev/bots/test.dart
-
-    - name: tool_tests-commands-macos
-      only_if: "changesInclude('.cirrus.yml', 'dev/**', 'packages/flutter_tools/**', 'bin/**') || $CIRRUS_PR == ''"
-      environment:
-        SHOULD_UPDATE_PACKAGES: 'FALSE'
-      script:
-        - ulimit -S -n 2048 # https://github.com/flutter/flutter/issues/2976
-        - (cd packages/flutter_tools; pub get)
-        - (cd dev/bots; pub get)
-        - dart --enable-asserts ./dev/bots/test.dart
-
-    - name: tool_tests-integration-macos
-      only_if: "changesInclude('.cirrus.yml', 'dev/**', 'packages/flutter_tools/**', 'bin/**') || $CIRRUS_PR == ''"
-      environment:
-        SHOULD_UPDATE_PACKAGES: 'FALSE'
-      script:
-        - ulimit -S -n 2048 # https://github.com/flutter/flutter/issues/2976
-        - (cd packages/flutter_tools; pub get)
-        - (cd dev/bots; pub get)
-        - (cd dev/tools; pub get)
-        - dart --enable-asserts ./dev/bots/test.dart
-
-    # TODO(ianh): Enable Web tests on macOS.
-
-    - name: build_tests-0-macos
-      only_if: "changesInclude('.cirrus.yml', 'dev/**', 'bin/**') || $CIRRUS_PR == ''" # https://github.com/flutter/flutter/issues/41940
-      script:
-        - ulimit -S -n 2048 # https://github.com/flutter/flutter/issues/2976
-        - dart --enable-asserts ./dev/bots/test.dart
-
-    - name: build_tests-1_last-macos
-      only_if: "changesInclude('.cirrus.yml', 'dev/**', 'bin/**') || $CIRRUS_PR == ''" # https://github.com/flutter/flutter/issues/41940
-      script:
-        - ulimit -S -n 2048 # https://github.com/flutter/flutter/issues/2976
-        - dart --enable-asserts ./dev/bots/test.dart
-
-    - name: hostonly_devicelab_tests-0-macos
-      << : *MACOS_SHARD_TEMPLATE
-
-    - name: hostonly_devicelab_tests-1-macos
-      << : *MACOS_SHARD_TEMPLATE
-
-    - name: hostonly_devicelab_tests-2-macos
-      << : *MACOS_SHARD_TEMPLATE
-
-    - name: hostonly_devicelab_tests-3_last-macos
-      << : *MACOS_SHARD_TEMPLATE
-
-    - name: customer_testing-macos
-      script:
-        - ulimit -S -n 2048 # https://github.com/flutter/flutter/issues/2976
-        - rm -rf bin/cache/pkg/tests
-        - git clone https://github.com/flutter/tests.git bin/cache/pkg/tests
-        - (cd bin/cache/pkg/tests; git checkout f1c35d57db5f0c1dd31ae3e0f73a18891343cd60)
-        - dart --enable-asserts dev/customer_testing/run_tests.dart --skip-on-fetch-failure --skip-template bin/cache/pkg/tests/registry/*.test
-
-    - name: deploy_gallery-macos # linux- and macos- only
-      # Do not add more tasks here. Nothing is currently deployed from master branch, so it is safe to run
-      # even if a test has failed. The behavior of failing dependencies is non-ideal for infra health.
-      # See also: https://github.com/flutter/flutter/pull/49454
-      depends_on:
-        - analyze-linux
-      environment:
-        # Apple Fastlane password.
-        FASTLANE_PASSWORD: ENCRYPTED[4b1f0b8d52874e9de965acd46c79743f3b81f3a513614179b9be7cf53dc8258753e257bdadb11a298ee455259df21865]
-        # Private repo for publishing certificates.
-        PUBLISHING_MATCH_CERTIFICATE_REPO: ENCRYPTED[3c0e78877d933fc80107aa6f3790fd1cf927250b852d6cb53202be696b4903ed8ca839b809626aaf18050bf7e436fab7]
-        PUBLISHING_MATCH_REPO_TOKEN: ENCRYPTED[3d1230b744c6ed6c788a91bec741b769401dbcd426b18f9af8080bfeefdfc21913ca4047980c5b5b7ce823f12e7b6b19]
-        # Apple Certificates Match Passphrase
-        MATCH_PASSWORD: ENCRYPTED[db07f252234397090e3ec59152d9ec1831f5ecd0ef97d247b1dca757bbb9ef9b7c832a39bce2caf1949ccdf097e59a73]
-      script:
-        - ulimit -S -n 2048 # https://github.com/flutter/flutter/issues/2976
-        - ./dev/bots/deploy_gallery.sh
-
-    - name: verify_binaries_codesigned-macos # macos-only
-      # TODO(fujino): remove this `only_if` after https://github.com/flutter/flutter/issues/44372
-      # Only run pre/post submit for release branches
-      only_if: "$CIRRUS_BASE_BRANCH == 'dev' || $CIRRUS_BRANCH == 'dev' || $CIRRUS_BASE_BRANCH == 'beta' || $CIRRUS_BRANCH == 'beta' || $CIRRUS_BASE_BRANCH == 'stable' || $CIRRUS_BRANCH == 'stable'"
-      depends_on:
-        - analyze-linux
-      script:
-        - ulimit -S -n 2048 # https://github.com/flutter/flutter/issues/2976
-        - dart --enable-asserts ./dev/bots/codesign.dart
->>>>>>> 21f50f9e
+        - flutter drive --target=test_driver/smoke_web_engine.dart -d web-server --profile --browser-name=chrome