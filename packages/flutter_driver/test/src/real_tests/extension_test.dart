// Copyright 2014 The Flutter Authors. All rights reserved.
// Use of this source code is governed by a BSD-style license that can be
// found in the LICENSE file.

import 'package:flutter/foundation.dart';
import 'package:flutter/material.dart';
import 'package:flutter/rendering.dart';
import 'package:flutter/scheduler.dart';
import 'package:flutter/services.dart';
import 'package:flutter_driver/flutter_driver.dart';
import 'package:flutter_driver/src/extension/extension.dart';
import 'package:flutter_test/flutter_test.dart';

import 'stubs/stub_command.dart';
import 'stubs/stub_command_extension.dart';
import 'stubs/stub_finder.dart';
import 'stubs/stub_finder_extension.dart';

Future<void> silenceDriverLogger(AsyncCallback callback) async {
  final DriverLogCallback oldLogger = driverLog;
  driverLog = (String source, String message) { };
  try {
    await callback();
  } finally {
    driverLog = oldLogger;
  }
}

void main() {
  group('waitUntilNoTransientCallbacks', () {
    late FlutterDriverExtension driverExtension;
    Map<String, dynamic>? result;
    int messageId = 0;
    final List<String?> log = <String?>[];

    setUp(() {
      result = null;
      driverExtension = FlutterDriverExtension((String? message) async { log.add(message); return (messageId += 1).toString(); }, false, true);
    });

    testWidgets('returns immediately when transient callback queue is empty', (WidgetTester tester) async {
      driverExtension.call(const WaitForCondition(NoTransientCallbacks()).serialize())
          .then<void>(expectAsync1((Map<String, dynamic> r) {
        result = r;
      }));

      await tester.idle();
      expect(
        result,
        <String, dynamic>{
          'isError': false,
          'response': <String, dynamic>{},
        },
      );
    });

    testWidgets('waits until no transient callbacks', (WidgetTester tester) async {
      SchedulerBinding.instance!.scheduleFrameCallback((_) {
        // Intentionally blank. We only care about existence of a callback.
      });

      driverExtension.call(const WaitForCondition(NoTransientCallbacks()).serialize())
          .then<void>(expectAsync1((Map<String, dynamic> r) {
        result = r;
      }));

      // Nothing should happen until the next frame.
      await tester.idle();
      expect(result, isNull);

      // NOW we should receive the result.
      await tester.pump();
      expect(
        result,
        <String, dynamic>{
          'isError': false,
          'response': <String, dynamic>{},
        },
      );
    });

    testWidgets('handler', (WidgetTester tester) async {
      expect(log, isEmpty);
      final Map<String, dynamic> response = await driverExtension.call(const RequestData('hello').serialize());
      final RequestDataResult result = RequestDataResult.fromJson(response['response'] as Map<String, dynamic>);
      expect(log, <String>['hello']);
      expect(result.message, '1');
    });
  });

  group('waitForCondition', () {
    late FlutterDriverExtension driverExtension;
    Map<String, dynamic>? result;
    int messageId = 0;
    final List<String?> log = <String?>[];

    setUp(() {
      result = null;
      driverExtension = FlutterDriverExtension((String? message) async { log.add(message); return (messageId += 1).toString(); }, false, true);
    });

    testWidgets('waiting for NoTransientCallbacks returns immediately when transient callback queue is empty', (WidgetTester tester) async {
      driverExtension.call(const WaitForCondition(NoTransientCallbacks()).serialize())
          .then<void>(expectAsync1((Map<String, dynamic> r) {
        result = r;
      }));

      await tester.idle();
      expect(
        result,
        <String, dynamic>{
          'isError': false,
          'response': <String, dynamic>{},
        },
      );
    });

    testWidgets('waiting for NoTransientCallbacks returns until no transient callbacks', (WidgetTester tester) async {
      SchedulerBinding.instance!.scheduleFrameCallback((_) {
        // Intentionally blank. We only care about existence of a callback.
      });

      driverExtension.call(const WaitForCondition(NoTransientCallbacks()).serialize())
          .then<void>(expectAsync1((Map<String, dynamic> r) {
        result = r;
      }));

      // Nothing should happen until the next frame.
      await tester.idle();
      expect(result, isNull);

      // NOW we should receive the result.
      await tester.pump();
      expect(
        result,
        <String, dynamic>{
          'isError': false,
          'response': <String, dynamic>{},
        },
      );
    });

    testWidgets('waiting for NoPendingFrame returns immediately when frame is synced', (
        WidgetTester tester) async {
      driverExtension.call(const WaitForCondition(NoPendingFrame()).serialize())
          .then<void>(expectAsync1((Map<String, dynamic> r) {
        result = r;
      }));

      await tester.idle();
      expect(
        result,
        <String, dynamic>{
          'isError': false,
          'response': <String, dynamic>{},
        },
      );
    });

    testWidgets('waiting for NoPendingFrame returns until no pending scheduled frame', (WidgetTester tester) async {
      SchedulerBinding.instance!.scheduleFrame();

      driverExtension.call(const WaitForCondition(NoPendingFrame()).serialize())
          .then<void>(expectAsync1((Map<String, dynamic> r) {
        result = r;
      }));

      // Nothing should happen until the next frame.
      await tester.idle();
      expect(result, isNull);

      // NOW we should receive the result.
      await tester.pump();
      expect(
        result,
        <String, dynamic>{
          'isError': false,
          'response': <String, dynamic>{},
        },
      );
    });

    testWidgets(
        'waiting for combined conditions returns immediately', (WidgetTester tester) async {
      const SerializableWaitCondition combinedCondition =
          CombinedCondition(<SerializableWaitCondition>[NoTransientCallbacks(), NoPendingFrame()]);
      driverExtension.call(const WaitForCondition(combinedCondition).serialize())
          .then<void>(expectAsync1((Map<String, dynamic> r) {
        result = r;
      }));

      await tester.idle();
      expect(
        result,
        <String, dynamic>{
          'isError': false,
          'response': <String, dynamic>{},
        },
      );
    });

    testWidgets(
        'waiting for combined conditions returns until no transient callbacks', (WidgetTester tester) async {
      SchedulerBinding.instance!.scheduleFrame();
      SchedulerBinding.instance!.scheduleFrameCallback((_) {
        // Intentionally blank. We only care about existence of a callback.
      });

      const SerializableWaitCondition combinedCondition =
          CombinedCondition(<SerializableWaitCondition>[NoTransientCallbacks(), NoPendingFrame()]);
      driverExtension.call(const WaitForCondition(combinedCondition).serialize())
          .then<void>(expectAsync1((Map<String, dynamic> r) {
        result = r;
      }));

      // Nothing should happen until the next frame.
      await tester.idle();
      expect(result, isNull);

      // NOW we should receive the result.
      await tester.pump();
      expect(
        result,
        <String, dynamic>{
          'isError': false,
          'response': <String, dynamic>{},
        },
      );
    });

    testWidgets(
        'waiting for combined conditions returns until no pending scheduled frame', (WidgetTester tester) async {
      SchedulerBinding.instance!.scheduleFrame();
      SchedulerBinding.instance!.scheduleFrameCallback((_) {
        // Intentionally blank. We only care about existence of a callback.
      });

      const SerializableWaitCondition combinedCondition =
          CombinedCondition(<SerializableWaitCondition>[NoPendingFrame(), NoTransientCallbacks()]);
      driverExtension.call(const WaitForCondition(combinedCondition).serialize())
          .then<void>(expectAsync1((Map<String, dynamic> r) {
        result = r;
      }));

      // Nothing should happen until the next frame.
      await tester.idle();
      expect(result, isNull);

      // NOW we should receive the result.
      await tester.pump();
      expect(
        result,
        <String, dynamic>{
          'isError': false,
          'response': <String, dynamic>{},
        },
      );
    });

    testWidgets(
        "waiting for NoPendingPlatformMessages returns immediately when there're no platform messages", (WidgetTester tester) async {
      driverExtension
          .call(const WaitForCondition(NoPendingPlatformMessages()).serialize())
          .then<void>(expectAsync1((Map<String, dynamic> r) {
        result = r;
      }));

      await tester.idle();
      expect(
        result,
        <String, dynamic>{
          'isError': false,
          'response': <String, dynamic>{},
        },
      );
    });

    testWidgets(
        'waiting for NoPendingPlatformMessages returns until a single method channel call returns', (WidgetTester tester) async {
      const MethodChannel channel = MethodChannel('helloChannel', JSONMethodCodec());
      const MessageCodec<dynamic> jsonMessage = JSONMessageCodec();
      ServicesBinding.instance!.defaultBinaryMessenger.setMockMessageHandler(
          'helloChannel', (ByteData? message) {
            return Future<ByteData>.delayed(
                const Duration(milliseconds: 10),
                () => jsonMessage.encodeMessage(<dynamic>['hello world'])!);
          });
      channel.invokeMethod<String>('sayHello', 'hello');

      driverExtension
          .call(const WaitForCondition(NoPendingPlatformMessages()).serialize())
          .then<void>(expectAsync1((Map<String, dynamic> r) {
        result = r;
      }));

      // The channel message are delayed for 10 milliseconds, so nothing happens yet.
      await tester.pump(const Duration(milliseconds: 5));
      expect(result, isNull);

      // Now we receive the result.
      await tester.pump(const Duration(milliseconds: 5));
      expect(
        result,
        <String, dynamic>{
          'isError': false,
          'response': <String, dynamic>{},
        },
      );
    });

    testWidgets(
        'waiting for NoPendingPlatformMessages returns until both method channel calls return', (WidgetTester tester) async {
      const MessageCodec<dynamic> jsonMessage = JSONMessageCodec();
      // Configures channel 1
      const MethodChannel channel1 = MethodChannel('helloChannel1', JSONMethodCodec());
      ServicesBinding.instance!.defaultBinaryMessenger.setMockMessageHandler(
          'helloChannel1', (ByteData? message) {
            return Future<ByteData>.delayed(
                const Duration(milliseconds: 10),
                () => jsonMessage.encodeMessage(<dynamic>['hello world'])!);
          });

      // Configures channel 2
      const MethodChannel channel2 = MethodChannel('helloChannel2', JSONMethodCodec());
      ServicesBinding.instance!.defaultBinaryMessenger.setMockMessageHandler(
          'helloChannel2', (ByteData? message) {
            return Future<ByteData>.delayed(
                const Duration(milliseconds: 20),
                () => jsonMessage.encodeMessage(<dynamic>['hello world'])!);
          });

      channel1.invokeMethod<String>('sayHello', 'hello');
      channel2.invokeMethod<String>('sayHello', 'hello');

      driverExtension
          .call(const WaitForCondition(NoPendingPlatformMessages()).serialize())
          .then<void>(expectAsync1((Map<String, dynamic> r) {
        result = r;
      }));

      // Neither of the channel responses is received, so nothing happens yet.
      await tester.pump(const Duration(milliseconds: 5));
      expect(result, isNull);

      // Result of channel 1 is received, but channel 2 is still pending, so still waiting.
      await tester.pump(const Duration(milliseconds: 10));
      expect(result, isNull);

      // Both of the results are received. Now we receive the result.
      await tester.pump(const Duration(milliseconds: 30));
      expect(
        result,
        <String, dynamic>{
          'isError': false,
          'response': <String, dynamic>{},
        },
      );
    });

    testWidgets(
        'waiting for NoPendingPlatformMessages returns until new method channel call returns', (WidgetTester tester) async {
      const MessageCodec<dynamic> jsonMessage = JSONMessageCodec();
      // Configures channel 1
      const MethodChannel channel1 = MethodChannel('helloChannel1', JSONMethodCodec());
      ServicesBinding.instance!.defaultBinaryMessenger.setMockMessageHandler(
          'helloChannel1', (ByteData? message) {
            return Future<ByteData>.delayed(
                const Duration(milliseconds: 10),
                () => jsonMessage.encodeMessage(<dynamic>['hello world'])!);
          });

      // Configures channel 2
      const MethodChannel channel2 = MethodChannel('helloChannel2', JSONMethodCodec());
      ServicesBinding.instance!.defaultBinaryMessenger.setMockMessageHandler(
          'helloChannel2', (ByteData? message) {
            return Future<ByteData>.delayed(
                const Duration(milliseconds: 20),
                () => jsonMessage.encodeMessage(<dynamic>['hello world'])!);
          });

      channel1.invokeMethod<String>('sayHello', 'hello');

      // Calls the waiting API before the second channel message is sent.
      driverExtension
          .call(const WaitForCondition(NoPendingPlatformMessages()).serialize())
          .then<void>(expectAsync1((Map<String, dynamic> r) {
        result = r;
      }));

      // The first channel message is not received, so nothing happens yet.
      await tester.pump(const Duration(milliseconds: 5));
      expect(result, isNull);

      channel2.invokeMethod<String>('sayHello', 'hello');

      // Result of channel 1 is received, but channel 2 is still pending, so still waiting.
      await tester.pump(const Duration(milliseconds: 15));
      expect(result, isNull);

      // Both of the results are received. Now we receive the result.
      await tester.pump(const Duration(milliseconds: 10));
      expect(
        result,
        <String, dynamic>{
          'isError': false,
          'response': <String, dynamic>{},
        },
      );
    });

    testWidgets(
        'waiting for NoPendingPlatformMessages returns until both old and new method channel calls return', (WidgetTester tester) async {
      const MessageCodec<dynamic> jsonMessage = JSONMessageCodec();
      // Configures channel 1
      const MethodChannel channel1 = MethodChannel('helloChannel1', JSONMethodCodec());
      ServicesBinding.instance!.defaultBinaryMessenger.setMockMessageHandler(
          'helloChannel1', (ByteData? message) {
            return Future<ByteData>.delayed(
                const Duration(milliseconds: 20),
                () => jsonMessage.encodeMessage(<dynamic>['hello world'])!);
          });

      // Configures channel 2
      const MethodChannel channel2 = MethodChannel('helloChannel2', JSONMethodCodec());
      ServicesBinding.instance!.defaultBinaryMessenger.setMockMessageHandler(
          'helloChannel2', (ByteData? message) {
            return Future<ByteData>.delayed(
                const Duration(milliseconds: 10),
                () => jsonMessage.encodeMessage(<dynamic>['hello world'])!);
          });

      channel1.invokeMethod<String>('sayHello', 'hello');

      driverExtension
          .call(const WaitForCondition(NoPendingPlatformMessages()).serialize())
          .then<void>(expectAsync1((Map<String, dynamic> r) {
        result = r;
      }));

      // The first channel message is not received, so nothing happens yet.
      await tester.pump(const Duration(milliseconds: 5));
      expect(result, isNull);

      channel2.invokeMethod<String>('sayHello', 'hello');

      // Result of channel 2 is received, but channel 1 is still pending, so still waiting.
      await tester.pump(const Duration(milliseconds: 10));
      expect(result, isNull);

      // Now we receive the result.
      await tester.pump(const Duration(milliseconds: 5));
      expect(
        result,
        <String, dynamic>{
          'isError': false,
          'response': <String, dynamic>{},
        },
      );
    });
  });

  group('getSemanticsId', () {
    late FlutterDriverExtension driverExtension;
    setUp(() {
      driverExtension = FlutterDriverExtension((String? arg) async => '', true, true);
    });

    testWidgets('works when semantics are enabled', (WidgetTester tester) async {
      final SemanticsHandle semantics = RendererBinding.instance!.pipelineOwner.ensureSemantics();
      await tester.pumpWidget(
        const Text('hello', textDirection: TextDirection.ltr));

      final Map<String, String> arguments = GetSemanticsId(const ByText('hello')).serialize();
      final Map<String, dynamic> response = await driverExtension.call(arguments);
      final GetSemanticsIdResult result = GetSemanticsIdResult.fromJson(response['response'] as Map<String, dynamic>);

      expect(result.id, 1);
      semantics.dispose();
    });

    testWidgets('throws state error if no data is found', (WidgetTester tester) async {
      await tester.pumpWidget(
        const Text('hello', textDirection: TextDirection.ltr));

      final Map<String, String> arguments = GetSemanticsId(const ByText('hello')).serialize();
      final Map<String, dynamic> response = await driverExtension.call(arguments);

      expect(response['isError'], true);
      expect(response['response'], contains('Bad state: No semantics data found'));
    }, semanticsEnabled: false);

    testWidgets('throws state error multiple matches are found', (WidgetTester tester) async {
      final SemanticsHandle semantics = RendererBinding.instance!.pipelineOwner.ensureSemantics();
      await tester.pumpWidget(
        Directionality(
          textDirection: TextDirection.ltr,
          child: ListView(children: const <Widget>[
            SizedBox(width: 100.0, height: 100.0, child: Text('hello')),
            SizedBox(width: 100.0, height: 100.0, child: Text('hello')),
          ]),
        ),
      );

      final Map<String, String> arguments = GetSemanticsId(const ByText('hello')).serialize();
      final Map<String, dynamic> response = await driverExtension.call(arguments);

      expect(response['isError'], true);
      expect(response['response'], contains('Bad state: Found more than one element with the same ID'));
      semantics.dispose();
    });
  });

  testWidgets('getOffset', (WidgetTester tester) async {
    final FlutterDriverExtension driverExtension = FlutterDriverExtension((String? arg) async => '', true, true);

    Future<Offset> getOffset(OffsetType offset) async {
      final Map<String, String> arguments = GetOffset(ByValueKey(1), offset).serialize();
      final Map<String, dynamic> response = await driverExtension.call(arguments);
      final GetOffsetResult result = GetOffsetResult.fromJson(response['response'] as Map<String, dynamic>);
      return Offset(result.dx, result.dy);
    }

    await tester.pumpWidget(
      Align(
        alignment: Alignment.topLeft,
        child: Transform.translate(
          offset: const Offset(40, 30),
          child: const SizedBox(
            key: ValueKey<int>(1),
            width: 100,
            height: 120,
          ),
        ),
      ),
    );

    expect(await getOffset(OffsetType.topLeft), const Offset(40, 30));
    expect(await getOffset(OffsetType.topRight), const Offset(40 + 100.0, 30));
    expect(await getOffset(OffsetType.bottomLeft), const Offset(40, 30 + 120.0));
    expect(await getOffset(OffsetType.bottomRight), const Offset(40 + 100.0, 30 + 120.0));
    expect(await getOffset(OffsetType.center), const Offset(40 + (100 / 2), 30 + (120 / 2)));
  });

  testWidgets('getText', (WidgetTester tester) async {
    await silenceDriverLogger(() async {
      final FlutterDriverExtension driverExtension = FlutterDriverExtension((String? arg) async => '', true, true);

      Future<String?> getTextInternal(SerializableFinder search) async {
        final Map<String, String> arguments = GetText(search, timeout: const Duration(seconds: 1)).serialize();
        final Map<String, dynamic> result = await driverExtension.call(arguments);
        if (result['isError'] as bool) {
          return null;
        }
        return GetTextResult.fromJson(result['response'] as Map<String, dynamic>).text;
      }

      await tester.pumpWidget(
          MaterialApp(
              home: Scaffold(body:Column(
                key: const ValueKey<String>('column'),
                children: <Widget>[
                  const Text('Hello1', key: ValueKey<String>('text1')),
                  SizedBox(
                    height: 25.0,
                    child: RichText(
                      key: const ValueKey<String>('text2'),
                      text: const TextSpan(text: 'Hello2'),
                    ),
                  ),
<<<<<<< HEAD
                  Container(
                    height: 40.0,
=======
                  SizedBox(
                    height: 25.0,
>>>>>>> e02621b9
                    child: EditableText(
                      key: const ValueKey<String>('text3'),
                      controller: TextEditingController(text: 'Hello3'),
                      focusNode: FocusNode(),
                      style: const TextStyle(),
                      cursorColor: Colors.red,
                      backgroundCursorColor: Colors.black,
                    ),
                  ),
<<<<<<< HEAD
                  Container(
                    height: 40.0,
=======
                  SizedBox(
                    height: 25.0,
>>>>>>> e02621b9
                    child: TextField(
                      key: const ValueKey<String>('text4'),
                      controller: TextEditingController(text: 'Hello4'),
                    ),
                  ),
<<<<<<< HEAD
                  Container(
                    height: 40.0,
=======
                  SizedBox(
                    height: 25.0,
>>>>>>> e02621b9
                    child: TextFormField(
                      key: const ValueKey<String>('text5'),
                      controller: TextEditingController(text: 'Hello5'),
                    ),
                  ),
                  SizedBox(
                    height: 25.0,
                    child: RichText(
                      key: const ValueKey<String>('text6'),
                      text: const TextSpan(children: <TextSpan>[
                        TextSpan(text: 'Hello'),
                        TextSpan(text: ', '),
                        TextSpan(text: 'World'),
                        TextSpan(text: '!'),
                      ]),
                    ),
                  ),
                ],
              ))
          )
      );

      expect(await getTextInternal(ByValueKey('text1')), 'Hello1');
      expect(await getTextInternal(ByValueKey('text2')), 'Hello2');
      expect(await getTextInternal(ByValueKey('text3')), 'Hello3');
      expect(await getTextInternal(ByValueKey('text4')), 'Hello4');
      expect(await getTextInternal(ByValueKey('text5')), 'Hello5');
      expect(await getTextInternal(ByValueKey('text6')), 'Hello, World!');

      // Check if error thrown for other types
      final Map<String, String> arguments = GetText(ByValueKey('column'), timeout: const Duration(seconds: 1)).serialize();
      final Map<String, dynamic> response = await driverExtension.call(arguments);
      expect(response['isError'], true);
      expect(response['response'], contains('is currently not supported by getText'));
    });
  });

  testWidgets('descendant finder', (WidgetTester tester) async {
    await silenceDriverLogger(() async {
      final FlutterDriverExtension driverExtension = FlutterDriverExtension((String? arg) async => '', true, true);

      Future<String?> getDescendantText({ String? of, bool matchRoot = false}) async {
        final Map<String, String> arguments = GetText(Descendant(
          of: ByValueKey(of),
          matching: ByValueKey('text2'),
          matchRoot: matchRoot,
        ), timeout: const Duration(seconds: 1)).serialize();
        final Map<String, dynamic> result = await driverExtension.call(arguments);
        if (result['isError'] as bool) {
          return null;
        }
        return GetTextResult.fromJson(result['response'] as Map<String, dynamic>).text;
      }

      await tester.pumpWidget(
          MaterialApp(
              home: Column(
                key: const ValueKey<String>('column'),
                children: const <Widget>[
                  Text('Hello1', key: ValueKey<String>('text1')),
                  Text('Hello2', key: ValueKey<String>('text2')),
                  Text('Hello3', key: ValueKey<String>('text3')),
                ],
              )
          )
      );

      expect(await getDescendantText(of: 'column'), 'Hello2');
      expect(await getDescendantText(of: 'column', matchRoot: true), 'Hello2');
      expect(await getDescendantText(of: 'text2', matchRoot: true), 'Hello2');

      // Find nothing
      Future<String?> result = getDescendantText(of: 'text1', matchRoot: true);
      await tester.pump(const Duration(seconds: 2));
      expect(await result, null);

      result = getDescendantText(of: 'text2');
      await tester.pump(const Duration(seconds: 2));
      expect(await result, null);
    });
  });

  testWidgets('descendant finder firstMatchOnly', (WidgetTester tester) async {
    await silenceDriverLogger(() async {
      final FlutterDriverExtension driverExtension = FlutterDriverExtension((String? arg) async => '', true, true);

      Future<String?> getDescendantText() async {
        final Map<String, String> arguments = GetText(Descendant(
          of: ByValueKey('column'),
          matching: const ByType('Text'),
          firstMatchOnly: true,
        ), timeout: const Duration(seconds: 1)).serialize();
        final Map<String, dynamic> result = await driverExtension.call(arguments);
        if (result['isError'] as bool) {
          return null;
        }
        return GetTextResult.fromJson(result['response'] as Map<String, dynamic>).text;
      }

      await tester.pumpWidget(
        MaterialApp(
          home: Column(
            key: const ValueKey<String>('column'),
            children: const <Widget>[
              Text('Hello1', key: ValueKey<String>('text1')),
              Text('Hello2', key: ValueKey<String>('text2')),
              Text('Hello3', key: ValueKey<String>('text3')),
            ],
          ),
        ),
      );

      expect(await getDescendantText(), 'Hello1');
    });
  });

  testWidgets('ancestor finder', (WidgetTester tester) async {
    await silenceDriverLogger(() async {
      final FlutterDriverExtension driverExtension = FlutterDriverExtension((String? arg) async => '', true, true);

      Future<Offset?> getAncestorTopLeft({ String? of, String? matching, bool matchRoot = false}) async {
        final Map<String, String> arguments = GetOffset(Ancestor(
          of: ByValueKey(of),
          matching: ByValueKey(matching),
          matchRoot: matchRoot,
        ), OffsetType.topLeft, timeout: const Duration(seconds: 1)).serialize();
        final Map<String, dynamic> response = await driverExtension.call(arguments);
        if (response['isError'] as bool) {
          return null;
        }
        final GetOffsetResult result = GetOffsetResult.fromJson(response['response'] as Map<String, dynamic>);
        return Offset(result.dx, result.dy);
      }

      await tester.pumpWidget(
          MaterialApp(
            home: Center(
                child: SizedBox(
                  key: const ValueKey<String>('parent'),
                  height: 100,
                  width: 100,
                  child: Center(
                    child: Row(
                      children: const <Widget>[
                        SizedBox(
                          key: ValueKey<String>('leftchild'),
                          width: 25,
                          height: 25,
                        ),
                        SizedBox(
                          key: ValueKey<String>('righttchild'),
                          width: 25,
                          height: 25,
                        ),
                      ],
                    ),
                  ),
                )
            ),
          )
      );

      expect(
        await getAncestorTopLeft(of: 'leftchild', matching: 'parent'),
        const Offset((800 - 100) / 2, (600 - 100) / 2),
      );
      expect(
        await getAncestorTopLeft(of: 'leftchild', matching: 'parent', matchRoot: true),
        const Offset((800 - 100) / 2, (600 - 100) / 2),
      );
      expect(
        await getAncestorTopLeft(of: 'parent', matching: 'parent', matchRoot: true),
        const Offset((800 - 100) / 2, (600 - 100) / 2),
      );

      // Find nothing
      Future<Offset?> result = getAncestorTopLeft(of: 'leftchild', matching: 'leftchild');
      await tester.pump(const Duration(seconds: 2));
      expect(await result, null);

      result = getAncestorTopLeft(of: 'leftchild', matching: 'righttchild');
      await tester.pump(const Duration(seconds: 2));
      expect(await result, null);
    });
  });

  testWidgets('ancestor finder firstMatchOnly', (WidgetTester tester) async {
    await silenceDriverLogger(() async {
      final FlutterDriverExtension driverExtension = FlutterDriverExtension((String? arg) async => '', true, true);

      Future<Offset?> getAncestorTopLeft() async {
        final Map<String, String> arguments = GetOffset(Ancestor(
          of: ByValueKey('leaf'),
          matching: const ByType('SizedBox'),
          firstMatchOnly: true,
        ), OffsetType.topLeft, timeout: const Duration(seconds: 1)).serialize();
        final Map<String, dynamic> response = await driverExtension.call(arguments);
        if (response['isError'] as bool) {
          return null;
        }
        final GetOffsetResult result = GetOffsetResult.fromJson(response['response'] as Map<String, dynamic>);
        return Offset(result.dx, result.dy);
      }

      await tester.pumpWidget(
        const MaterialApp(
          home: Center(
            child: SizedBox(
              height: 200,
              width: 200,
              child: Center(
                child: SizedBox(
                  height: 100,
                  width: 100,
                  child: Center(
                    child: SizedBox(
                      key: ValueKey<String>('leaf'),
                      height: 50,
                      width: 50,
                    ),
                  ),
                ),
              ),
            ),
          ),
        ),
      );

      expect(
        await getAncestorTopLeft(),
        const Offset((800 - 100) / 2, (600 - 100) / 2),
      );
    });
  });

  testWidgets('GetDiagnosticsTree', (WidgetTester tester) async {
    final FlutterDriverExtension driverExtension = FlutterDriverExtension((String? arg) async => '', true, true);

    Future<Map<String, dynamic>> getDiagnosticsTree(DiagnosticsType type, SerializableFinder finder, { int depth = 0, bool properties = true }) async {
      final Map<String, String> arguments = GetDiagnosticsTree(finder, type, subtreeDepth: depth, includeProperties: properties).serialize();
      final Map<String, dynamic> response = await driverExtension.call(arguments);
      final DiagnosticsTreeResult result = DiagnosticsTreeResult(response['response'] as Map<String, dynamic>);
      return result.json;
    }

    await tester.pumpWidget(
      const Directionality(
        textDirection: TextDirection.ltr,
        child: Center(
            child: Text('Hello World', key: ValueKey<String>('Text'))
        ),
      ),
    );

    // Widget
    Map<String, dynamic> result = await getDiagnosticsTree(DiagnosticsType.widget, ByValueKey('Text'), depth: 0);
    expect(result['children'], isNull); // depth: 0
    expect(result['widgetRuntimeType'], 'Text');

    List<Map<String, dynamic>> properties = (result['properties']! as List<Object>).cast<Map<String, dynamic>>();
    Map<String, dynamic> stringProperty = properties.singleWhere((Map<String, dynamic> property) => property['name'] == 'data');
    expect(stringProperty['description'], '"Hello World"');
    expect(stringProperty['propertyType'], 'String');

    result = await getDiagnosticsTree(DiagnosticsType.widget, ByValueKey('Text'), depth: 0, properties: false);
    expect(result['widgetRuntimeType'], 'Text');
    expect(result['properties'], isNull); // properties: false

    result = await getDiagnosticsTree(DiagnosticsType.widget, ByValueKey('Text'), depth: 1);
    List<Map<String, dynamic>> children = (result['children']! as List<Object>).cast<Map<String, dynamic>>();
    expect(children.single['children'], isNull);

    result = await getDiagnosticsTree(DiagnosticsType.widget, ByValueKey('Text'), depth: 100);
    children = (result['children']! as List<Object>).cast<Map<String, dynamic>>();
    expect(children.single['children'], isEmpty);

    // RenderObject
    result = await getDiagnosticsTree(DiagnosticsType.renderObject, ByValueKey('Text'), depth: 0);
    expect(result['children'], isNull); // depth: 0
    expect(result['properties'], isNotNull);
    expect(result['description'], startsWith('RenderParagraph'));

    result = await getDiagnosticsTree(DiagnosticsType.renderObject, ByValueKey('Text'), depth: 0, properties: false);
    expect(result['properties'], isNull); // properties: false
    expect(result['description'], startsWith('RenderParagraph'));

    result = await getDiagnosticsTree(DiagnosticsType.renderObject, ByValueKey('Text'), depth: 1);
    children = (result['children']! as List<Object>).cast<Map<String, dynamic>>();
    final Map<String, dynamic> textSpan = children.single;
    expect(textSpan['description'], 'TextSpan');
    properties = (textSpan['properties']! as List<Object>).cast<Map<String, dynamic>>();
    stringProperty = properties.singleWhere((Map<String, dynamic> property) => property['name'] == 'text');
    expect(stringProperty['description'], '"Hello World"');
    expect(stringProperty['propertyType'], 'String');
    expect(children.single['children'], isNull);

    result = await getDiagnosticsTree(DiagnosticsType.renderObject, ByValueKey('Text'), depth: 100);
    children = (result['children']! as List<Object>).cast<Map<String, dynamic>>();
    expect(children.single['children'], isEmpty);
  });

  group('enableTextEntryEmulation', () {
    late FlutterDriverExtension driverExtension;

    Future<Map<String, dynamic>> enterText() async {
      final Map<String, String> arguments = const EnterText('foo').serialize();
      final Map<String, dynamic> result = await driverExtension.call(arguments);
      return result;
    }

    const Widget testWidget = MaterialApp(
      home: Material(
        child: Center(
          child: TextField(
            key: ValueKey<String>('foo'),
            autofocus: true,
          ),
        ),
      ),
    );

    testWidgets('enableTextEntryEmulation false', (WidgetTester tester) async {
      driverExtension = FlutterDriverExtension((String? arg) async => '', true, false);

      await tester.pumpWidget(testWidget);

      final Map<String, dynamic> enterTextResult = await enterText();
      expect(enterTextResult['isError'], isTrue);
    });

    testWidgets('enableTextEntryEmulation true', (WidgetTester tester) async {
      driverExtension = FlutterDriverExtension((String? arg) async => '', true, true);

      await tester.pumpWidget(testWidget);

      final Map<String, dynamic> enterTextResult = await enterText();
      expect(enterTextResult['isError'], isFalse);
    });
  });

  group('extension finders', () {
    final Widget debugTree = Directionality(
      textDirection: TextDirection.ltr,
      child: Center(
        child: Column(
          key: const ValueKey<String>('Column'),
          children: <Widget>[
            const Text('Foo', key: ValueKey<String>('Text1')),
            const Text('Bar', key: ValueKey<String>('Text2')),
            TextButton(
              child: const Text('Whatever'),
              key: const ValueKey<String>('Button'),
              onPressed: () {},
            ),
          ],
        ),
      ),
    );

    testWidgets('unknown extension finder', (WidgetTester tester) async {
      final FlutterDriverExtension driverExtension = FlutterDriverExtension(
        (String? arg) async => '',
        true,
        true,
        finders: <FinderExtension>[],
      );

      Future<Map<String, dynamic>> getText(SerializableFinder finder) async {
        final Map<String, String> arguments = GetText(finder, timeout: const Duration(seconds: 1)).serialize();
        return driverExtension.call(arguments);
      }

      await tester.pumpWidget(debugTree);

      final Map<String, dynamic> result = await getText(StubFinder('Text1'));
      expect(result['isError'], true);
      expect(result['response'] is String, true);
      expect(result['response'] as String?, contains('Unsupported search specification type Stub'));
    });

    testWidgets('simple extension finder', (WidgetTester tester) async {
      final FlutterDriverExtension driverExtension = FlutterDriverExtension(
        (String? arg) async => '',
        true,
        true,
        finders: <FinderExtension>[
          StubFinderExtension(),
        ],
      );

      Future<GetTextResult> getText(SerializableFinder finder) async {
        final Map<String, String> arguments = GetText(finder, timeout: const Duration(seconds: 1)).serialize();
        final Map<String, dynamic> response = await driverExtension.call(arguments);
        return GetTextResult.fromJson(response['response'] as Map<String, dynamic>);
      }

      await tester.pumpWidget(debugTree);

      final GetTextResult result = await getText(StubFinder('Text1'));
      expect(result.text, 'Foo');
    });

    testWidgets('complex extension finder', (WidgetTester tester) async {
      final FlutterDriverExtension driverExtension = FlutterDriverExtension(
        (String? arg) async => '',
        true,
        true,
        finders: <FinderExtension>[
          StubFinderExtension(),
        ],
      );

      Future<GetTextResult> getText(SerializableFinder finder) async {
        final Map<String, String> arguments = GetText(finder, timeout: const Duration(seconds: 1)).serialize();
        final Map<String, dynamic> response = await driverExtension.call(arguments);
        return GetTextResult.fromJson(response['response'] as Map<String, dynamic>);
      }

      await tester.pumpWidget(debugTree);

      final GetTextResult result = await getText(Descendant(of: StubFinder('Column'), matching: StubFinder('Text1')));
      expect(result.text, 'Foo');
    });

    testWidgets('extension finder with command', (WidgetTester tester) async {
      final FlutterDriverExtension driverExtension = FlutterDriverExtension(
        (String? arg) async => '',
        true,
        true,
        finders: <FinderExtension>[
          StubFinderExtension(),
        ],
      );

      Future<Map<String, dynamic>> tap(SerializableFinder finder) async {
        final Map<String, String> arguments = Tap(finder, timeout: const Duration(seconds: 1)).serialize();
        return driverExtension.call(arguments);
      }

      await tester.pumpWidget(debugTree);

      final Map<String, dynamic> result = await tap(StubFinder('Button'));
      expect(result['isError'], false);
    });
  });

  group('extension commands', () {
    int invokes = 0;
    void stubCallback() => invokes++;

    final Widget debugTree = Directionality(
      textDirection: TextDirection.ltr,
      child: Center(
        child: Column(
          children: <Widget>[
            TextButton(
              child: const Text('Whatever'),
              key: const ValueKey<String>('Button'),
              onPressed: stubCallback,
            ),
          ],
        ),
      ),
    );

    setUp(() {
      invokes = 0;
    });

    testWidgets('unknown extension command', (WidgetTester tester) async {
      final FlutterDriverExtension driverExtension = FlutterDriverExtension(
        (String? arg) async => '',
        true,
        true,
        commands: <CommandExtension>[],
      );

      Future<Map<String, dynamic>> invokeCommand(SerializableFinder finder, int times) async {
        final Map<String, String> arguments = StubNestedCommand(finder, times).serialize();
        return driverExtension.call(arguments);
      }

      await tester.pumpWidget(debugTree);

      final Map<String, dynamic> result = await invokeCommand(ByValueKey('Button'), 10);
      expect(result['isError'], true);
      expect(result['response'] is String, true);
      expect(result['response'] as String?, contains('Unsupported command kind StubNestedCommand'));
    });

    testWidgets('nested command', (WidgetTester tester) async {
      final FlutterDriverExtension driverExtension = FlutterDriverExtension(
        (String? arg) async => '',
        true,
        true,
        commands: <CommandExtension>[
          StubNestedCommandExtension(),
        ],
      );

      Future<StubCommandResult> invokeCommand(SerializableFinder finder, int times) async {
        await driverExtension.call(const SetFrameSync(false).serialize()); // disable frame sync for test to avoid lock
        final Map<String, String> arguments = StubNestedCommand(finder, times, timeout: const Duration(seconds: 1)).serialize();
        final Map<String, dynamic> response = await driverExtension.call(arguments);
        final Map<String, dynamic> commandResponse = response['response'] as Map<String, dynamic>;
        return StubCommandResult(commandResponse['resultParam'] as String);
      }

      await tester.pumpWidget(debugTree);

      const int times = 10;
      final StubCommandResult result = await invokeCommand(ByValueKey('Button'), times);
      expect(result.resultParam, 'stub response');
      expect(invokes, times);
    });

    testWidgets('prober command', (WidgetTester tester) async {
      final FlutterDriverExtension driverExtension = FlutterDriverExtension(
        (String? arg) async => '',
        true,
        true,
        commands: <CommandExtension>[
          StubProberCommandExtension(),
        ],
      );

      Future<StubCommandResult> invokeCommand(SerializableFinder finder, int times) async {
        await driverExtension.call(const SetFrameSync(false).serialize()); // disable frame sync for test to avoid lock
        final Map<String, String> arguments = StubProberCommand(finder, times, timeout: const Duration(seconds: 1)).serialize();
        final Map<String, dynamic> response = await driverExtension.call(arguments);
        final Map<String, dynamic> commandResponse = response['response'] as Map<String, dynamic>;
        return StubCommandResult(commandResponse['resultParam'] as String);
      }

      await tester.pumpWidget(debugTree);

      const int times = 10;
      final StubCommandResult result = await invokeCommand(ByValueKey('Button'), times);
      expect(result.resultParam, 'stub response');
      expect(invokes, times);
    });
  });

  group('waitUntilFrameSync', () {
    late FlutterDriverExtension driverExtension;
    Map<String, dynamic>? result;

    setUp(() {
      driverExtension = FlutterDriverExtension((String? arg) async => '', true, true);
      result = null;
    });

    testWidgets('returns immediately when frame is synced', (
        WidgetTester tester) async {
      driverExtension.call(const WaitForCondition(NoPendingFrame()).serialize())
          .then<void>(expectAsync1((Map<String, dynamic> r) {
        result = r;
      }));

      await tester.idle();
      expect(
        result,
        <String, dynamic>{
          'isError': false,
          'response': <String, dynamic>{},
        },
      );
    });

    testWidgets(
        'waits until no transient callbacks', (WidgetTester tester) async {
      SchedulerBinding.instance!.scheduleFrameCallback((_) {
        // Intentionally blank. We only care about existence of a callback.
      });

      driverExtension.call(const WaitForCondition(NoPendingFrame()).serialize())
          .then<void>(expectAsync1((Map<String, dynamic> r) {
        result = r;
      }));

      // Nothing should happen until the next frame.
      await tester.idle();
      expect(result, isNull);

      // NOW we should receive the result.
      await tester.pump();
      expect(
        result,
        <String, dynamic>{
          'isError': false,
          'response': <String, dynamic>{},
        },
      );
    });

    testWidgets(
        'waits until no pending scheduled frame', (WidgetTester tester) async {
      SchedulerBinding.instance!.scheduleFrame();

      driverExtension.call(const WaitForCondition(NoPendingFrame()).serialize())
          .then<void>(expectAsync1((Map<String, dynamic> r) {
        result = r;
      }));

      // Nothing should happen until the next frame.
      await tester.idle();
      expect(result, isNull);

      // NOW we should receive the result.
      await tester.pump();
      expect(
        result,
        <String, dynamic>{
          'isError': false,
          'response': <String, dynamic>{},
        },
      );
    });
  });
}<|MERGE_RESOLUTION|>--- conflicted
+++ resolved
@@ -567,13 +567,8 @@
                       text: const TextSpan(text: 'Hello2'),
                     ),
                   ),
-<<<<<<< HEAD
-                  Container(
-                    height: 40.0,
-=======
                   SizedBox(
                     height: 25.0,
->>>>>>> e02621b9
                     child: EditableText(
                       key: const ValueKey<String>('text3'),
                       controller: TextEditingController(text: 'Hello3'),
@@ -583,25 +578,15 @@
                       backgroundCursorColor: Colors.black,
                     ),
                   ),
-<<<<<<< HEAD
-                  Container(
-                    height: 40.0,
-=======
                   SizedBox(
                     height: 25.0,
->>>>>>> e02621b9
                     child: TextField(
                       key: const ValueKey<String>('text4'),
                       controller: TextEditingController(text: 'Hello4'),
                     ),
                   ),
-<<<<<<< HEAD
-                  Container(
-                    height: 40.0,
-=======
                   SizedBox(
                     height: 25.0,
->>>>>>> e02621b9
                     child: TextFormField(
                       key: const ValueKey<String>('text5'),
                       controller: TextEditingController(text: 'Hello5'),
