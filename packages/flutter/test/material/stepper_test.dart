--- conflicted
+++ resolved
@@ -6,10 +6,8 @@
 import 'package:flutter/material.dart';
 import 'package:flutter_test/flutter_test.dart';
 
-import '../foundation/leak_tracking.dart';
-
 void main() {
-  testWidgetsWithLeakTracking('Material3 has sentence case labels', (WidgetTester tester) async {
+  testWidgets('Material3 has sentence case labels', (WidgetTester tester) async {
     await tester.pumpWidget(
       MaterialApp(
         theme: ThemeData(useMaterial3: true),
@@ -40,7 +38,7 @@
     expect(find.text('Cancel'), findsWidgets);
   });
 
-  testWidgetsWithLeakTracking('Stepper tap callback test', (WidgetTester tester) async {
+  testWidgets('Stepper tap callback test', (WidgetTester tester) async {
     int index = 0;
 
     await tester.pumpWidget(
@@ -74,7 +72,7 @@
     expect(index, 1);
   });
 
-  testWidgetsWithLeakTracking('Stepper expansion test', (WidgetTester tester) async {
+  testWidgets('Stepper expansion test', (WidgetTester tester) async {
     await tester.pumpWidget(
       MaterialApp(
         home: Center(
@@ -141,7 +139,7 @@
     expect(box.size.height, 432.0);
   });
 
-  testWidgetsWithLeakTracking('Stepper horizontal size test', (WidgetTester tester) async {
+  testWidgets('Stepper horizontal size test', (WidgetTester tester) async {
     await tester.pumpWidget(
       MaterialApp(
         home: Center(
@@ -167,7 +165,7 @@
     expect(box.size.height, 600.0);
   });
 
-  testWidgetsWithLeakTracking('Stepper visibility test', (WidgetTester tester) async {
+  testWidgets('Stepper visibility test', (WidgetTester tester) async {
     await tester.pumpWidget(
       MaterialApp(
         home: Material(
@@ -216,11 +214,7 @@
     expect(find.text('B'), findsOneWidget);
   });
 
-<<<<<<< HEAD
-  testWidgetsWithLeakTracking('Stepper button test', (WidgetTester tester) async {
-=======
   testWidgets('Material2 - Stepper button test', (WidgetTester tester) async {
->>>>>>> 0df4496c
     bool continuePressed = false;
     bool cancelPressed = false;
 
@@ -308,7 +302,7 @@
     expect(cancelPressed, isTrue);
   });
 
-  testWidgetsWithLeakTracking('Stepper disabled step test', (WidgetTester tester) async {
+  testWidgets('Stepper disabled step test', (WidgetTester tester) async {
     int index = 0;
 
     await tester.pumpWidget(
@@ -344,7 +338,7 @@
     expect(index, 0);
   });
 
-  testWidgetsWithLeakTracking('Stepper scroll test', (WidgetTester tester) async {
+  testWidgets('Stepper scroll test', (WidgetTester tester) async {
     await tester.pumpWidget(
       MaterialApp(
         home: Material(
@@ -418,7 +412,7 @@
     expect(scrollableState.position.pixels, greaterThan(0.0));
   });
 
-  testWidgetsWithLeakTracking('Stepper index test', (WidgetTester tester) async {
+  testWidgets('Stepper index test', (WidgetTester tester) async {
     await tester.pumpWidget(
       MaterialApp(
         home: Center(
@@ -451,7 +445,7 @@
     expect(find.text('2'), findsOneWidget);
   });
 
-  testWidgetsWithLeakTracking('Stepper custom controls test', (WidgetTester tester) async {
+  testWidgets('Stepper custom controls test', (WidgetTester tester) async {
     bool continuePressed = false;
     void setContinue() {
       continuePressed = true;
@@ -530,7 +524,7 @@
     expect(continuePressed, isTrue);
   });
 
-testWidgetsWithLeakTracking('Stepper custom indexed controls test', (WidgetTester tester) async {
+testWidgets('Stepper custom indexed controls test', (WidgetTester tester) async {
 
     int currentStep = 0;
     void setContinue() {
@@ -625,7 +619,7 @@
     expect(find.text('Continue to 2'), findsNWidgets(1));
   });
 
-  testWidgetsWithLeakTracking('Stepper error test', (WidgetTester tester) async {
+  testWidgets('Stepper error test', (WidgetTester tester) async {
     await tester.pumpWidget(
       MaterialApp(
         home: Center(
@@ -650,7 +644,7 @@
     expect(find.text('!'), findsOneWidget);
   });
 
-  testWidgetsWithLeakTracking('Nested stepper error test', (WidgetTester tester) async {
+  testWidgets('Nested stepper error test', (WidgetTester tester) async {
     late FlutterErrorDetails errorDetails;
     final FlutterExceptionHandler? oldHandler = FlutterError.onError;
     FlutterError.onError = (FlutterErrorDetails details) {
@@ -717,7 +711,7 @@
   });
 
   ///https://github.com/flutter/flutter/issues/16920
-  testWidgetsWithLeakTracking('Stepper icons size test', (WidgetTester tester) async {
+  testWidgets('Stepper icons size test', (WidgetTester tester) async {
     await tester.pumpWidget(
       MaterialApp(
         home: Material(
@@ -746,7 +740,7 @@
     expect(renderObject.size, equals(const Size.square(18.0)));
   });
 
-  testWidgetsWithLeakTracking('Stepper physics scroll error test', (WidgetTester tester) async {
+  testWidgets('Stepper physics scroll error test', (WidgetTester tester) async {
     await tester.pumpWidget(
       MaterialApp(
         home: Material(
@@ -779,7 +773,7 @@
     expect(find.text('Text After Stepper'), findsNothing);
   });
 
-  testWidgetsWithLeakTracking("Vertical Stepper can't be focused when disabled.", (WidgetTester tester) async {
+  testWidgets("Vertical Stepper can't be focused when disabled.", (WidgetTester tester) async {
     await tester.pumpWidget(
       MaterialApp(
         home: Material(
@@ -803,7 +797,7 @@
     expect(disabledNode.hasPrimaryFocus, isFalse);
   });
 
-  testWidgetsWithLeakTracking("Horizontal Stepper can't be focused when disabled.", (WidgetTester tester) async {
+  testWidgets("Horizontal Stepper can't be focused when disabled.", (WidgetTester tester) async {
     await tester.pumpWidget(
       MaterialApp(
         home: Material(
@@ -828,7 +822,7 @@
     expect(disabledNode.hasPrimaryFocus, isFalse);
   });
 
-  testWidgetsWithLeakTracking('Stepper header title should not overflow', (WidgetTester tester) async {
+  testWidgets('Stepper header title should not overflow', (WidgetTester tester) async {
     const String longText =
         'A long long long long long long long long long long long long text';
 
@@ -854,7 +848,7 @@
     expect(tester.takeException(), isNull);
   });
 
-  testWidgetsWithLeakTracking('Stepper header subtitle should not overflow', (WidgetTester tester) async {
+  testWidgets('Stepper header subtitle should not overflow', (WidgetTester tester) async {
     const String longText =
         'A long long long long long long long long long long long long text';
 
@@ -881,11 +875,7 @@
     expect(tester.takeException(), isNull);
   });
 
-<<<<<<< HEAD
-  testWidgetsWithLeakTracking('Stepper enabled button styles', (WidgetTester tester) async {
-=======
   testWidgets('Material2 - Stepper enabled button styles', (WidgetTester tester) async {
->>>>>>> 0df4496c
     Widget buildFrame(ThemeData theme) {
       return MaterialApp(
         theme: theme,
@@ -945,11 +935,7 @@
     expect(tester.getRect(find.widgetWithText(TextButton, cancelStr)), cancelButtonRect);
   });
 
-<<<<<<< HEAD
-  testWidgetsWithLeakTracking('Stepper disabled button styles', (WidgetTester tester) async {
-=======
   testWidgets('Material3 - Stepper enabled button styles', (WidgetTester tester) async {
->>>>>>> 0df4496c
     Widget buildFrame(ThemeData theme) {
       return MaterialApp(
         theme: theme,
@@ -1115,7 +1101,7 @@
     );
   });
 
-  testWidgetsWithLeakTracking('Vertical and Horizontal Stepper physics test', (WidgetTester tester) async {
+  testWidgets('Vertical and Horizontal Stepper physics test', (WidgetTester tester) async {
     const ScrollPhysics physics = NeverScrollableScrollPhysics();
 
     for (final StepperType type in StepperType.values) {
@@ -1144,7 +1130,7 @@
     }
   });
 
-  testWidgetsWithLeakTracking('ScrollController is passed to the stepper listview', (WidgetTester tester) async {
+  testWidgets('ScrollController is passed to the stepper listview', (WidgetTester tester) async {
       final ScrollController controller = ScrollController();
       for (final StepperType type in StepperType.values) {
         await tester.pumpWidget(
@@ -1175,7 +1161,7 @@
       }
     });
 
-  testWidgetsWithLeakTracking('Stepper horizontal size test', (WidgetTester tester) async {
+  testWidgets('Stepper horizontal size test', (WidgetTester tester) async {
     // Regression test for https://github.com/flutter/flutter/pull/77732
     Widget buildFrame({ bool isActive = true, Brightness? brightness }) {
       return MaterialApp(
@@ -1220,7 +1206,7 @@
     expect(circleFillColor(), dark.background);
   });
 
-  testWidgetsWithLeakTracking('Stepper custom elevation', (WidgetTester tester) async {
+  testWidgets('Stepper custom elevation', (WidgetTester tester) async {
      const double elevation = 4.0;
 
      await tester.pumpWidget(
@@ -1254,7 +1240,7 @@
      expect(material.elevation, elevation);
    });
 
-   testWidgetsWithLeakTracking('Stepper with default elevation', (WidgetTester tester) async {
+   testWidgets('Stepper with default elevation', (WidgetTester tester) async {
 
      await tester.pumpWidget(
        MaterialApp(
@@ -1286,7 +1272,7 @@
      expect(material.elevation, 2.0);
    });
 
-  testWidgetsWithLeakTracking('Stepper horizontal preserves state', (WidgetTester tester) async {
+  testWidgets('Stepper horizontal preserves state', (WidgetTester tester) async {
     const Color untappedColor = Colors.blue;
     const Color tappedColor = Colors.red;
     int index = 0;
@@ -1357,7 +1343,7 @@
     // The color should still be `tappedColor`
     expect(getColor(), tappedColor);
   });
-       testWidgetsWithLeakTracking('Stepper custom margin', (WidgetTester tester) async {
+       testWidgets('Stepper custom margin', (WidgetTester tester) async {
 
       const EdgeInsetsGeometry margin = EdgeInsetsDirectional.only(
         bottom: 20,
@@ -1394,7 +1380,7 @@
      expect(material.margin, equals(margin));
    });
 
-  testWidgetsWithLeakTracking('Stepper with Alternative Label', (WidgetTester tester) async {
+  testWidgets('Stepper with Alternative Label', (WidgetTester tester) async {
     int index = 0;
     late TextStyle bodyLargeStyle;
     late TextStyle bodyMediumStyle;
@@ -1478,7 +1464,7 @@
     expect(bodyMediumStyle, nextLabelTextWidget.style);
   });
 
-  testWidgetsWithLeakTracking('Stepper Connector Style', (WidgetTester tester) async {
+  testWidgets('Stepper Connector Style', (WidgetTester tester) async {
     const Color selectedColor = Colors.black;
     const Color disabledColor = Colors.white;
     int index = 0;
@@ -1547,7 +1533,7 @@
     expect(lineColor('line0'), selectedColor);
   });
 
-  testWidgetsWithLeakTracking('Stepper stepIconBuilder test', (WidgetTester tester) async {
+  testWidgets('Stepper stepIconBuilder test', (WidgetTester tester) async {
     await tester.pumpWidget(
       MaterialApp(
         home: Material(
