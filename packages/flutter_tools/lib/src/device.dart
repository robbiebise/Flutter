--- conflicted
+++ resolved
@@ -342,12 +342,9 @@
     @required Config config,
     @required Artifacts artifacts,
     @required MacOSWorkflow macOSWorkflow,
-<<<<<<< HEAD
     @required UserMessages userMessages,
-=======
     @required OperatingSystemUtils operatingSystemUtils,
     @required WindowsWorkflow windowsWorkflow,
->>>>>>> cbf1e135
   }) : deviceDiscoverers =  <DeviceDiscovery>[
     AndroidDevices(
       logger: logger,
