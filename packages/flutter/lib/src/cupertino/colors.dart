// Copyright 2017 The Chromium Authors. All rights reserved.
// Use of this source code is governed by a BSD-style license that can be
// found in the LICENSE file.

import 'dart:ui' show Color;

import '../../foundation.dart';
import '../widgets/basic.dart';
import '../widgets/framework.dart';
import '../widgets/media_query.dart';
import 'interface_level.dart';
import 'theme.dart';

// Examples can assume:
// Widget child;
// Color lightModeColor;
// Color darkModeColor;

/// A palette of [Color] constants that describe colors commonly used when
/// matching the iOS platform aesthetics.
class CupertinoColors {
  CupertinoColors._();

  /// iOS 10's default blue color. Used to indicate active elements such as
  /// buttons, selected tabs and your own chat bubbles.
  ///
  /// This is SystemBlue in the iOS palette.
  static const Color activeBlue = Color(0xFF007AFF);

  /// iOS 10's default green color. Used to indicate active accents such as
  /// the switch in its on state and some accent buttons such as the call button
  /// and Apple Map's 'Go' button.
  ///
  /// This is SystemGreen in the iOS palette.
  static const Color activeGreen = Color(0xFF4CD964);

  /// iOS 12's default dark mode color. Used in place of the [activeBlue] color
  /// as the default active elements' color when the theme's brightness is dark.
  ///
  /// This is SystemOrange in the iOS palette.
  static const Color activeOrange = Color(0xFFFF9500);

  /// Opaque white color. Used for backgrounds and fonts against dark backgrounds.
  ///
  /// This is SystemWhiteColor in the iOS palette.
  ///
  /// See also:
  ///
  ///  * [material.Colors.white], the same color, in the material design palette.
  ///  * [black], opaque black in the [CupertinoColors] palette.
  static const Color white = Color(0xFFFFFFFF);

  /// Opaque black color. Used for texts against light backgrounds.
  ///
  /// This is SystemBlackColor in the iOS palette.
  ///
  /// See also:
  ///
  ///  * [material.Colors.black], the same color, in the material design palette.
  ///  * [white], opaque white in the [CupertinoColors] palette.
  static const Color black = Color(0xFF000000);

  /// Used in iOS 10 for light background fills such as the chat bubble background.
  ///
  /// This is SystemLightGrayColor in the iOS palette.
  static const Color lightBackgroundGray = Color(0xFFE5E5EA);

  /// Used in iOS 12 for very light background fills in tables between cell groups.
  ///
  /// This is SystemExtraLightGrayColor in the iOS palette.
  static const Color extraLightBackgroundGray = Color(0xFFEFEFF4);

  /// Used in iOS 12 for very dark background fills in tables between cell groups
  /// in dark mode.
  // Value derived from screenshot from the dark themed Apple Watch app.
  static const Color darkBackgroundGray = Color(0xFF171717);

  /// Used in iOS 11 for unselected selectables such as tab bar items in their
  /// inactive state or de-emphasized subtitles and details text.
  ///
  /// Not the same gray as disabled buttons etc.
  ///
  /// This is SystemGrayColor in the iOS palette.
  static const Color inactiveGray = Color(0xFF8E8E93);

  /// Used for iOS 10 for destructive actions such as the delete actions in
  /// table view cells and dialogs.
  ///
  /// Not the same red as the camera shutter or springboard icon notifications
  /// or the foreground red theme in various native apps such as HealthKit.
  ///
  /// This is SystemRed in the iOS palette.
  static const Color destructiveRed = Color(0xFFFF3B30);
}

/// A [Color] subclass that represents a family of colors, and the currect effective
/// color in the color family.
///
/// When used as a regular color, `CupertinoDynamicColor` is equivalent to the
/// effective color (i.e. [CupertinoDynamicColor.value] will come from the effective
/// color), which is determined by the [BuildContext] it is last resolved against.
/// If it has never been resolved, the light, normal contrast, base elevation variant
/// [CupertinoDynamicColor.color] will be the effective color.
// TODO(LongCatIsLooong): publicize once all Cupertino components have adopted this.
// {@tool sample}
//
// The following snippet will create a [CupertinoButton] whose background color
// is _lightModeColor_ in light mode but _darkModeColor_ in dark mode.
//
//
// ```dart
// CupertinoButton(
//   child: child,
//   color: CupertinoDynamicColor.withVibrancy(
//     color: lightModeColor,
//     darkColor: darkModeColor,
//   ),
//   onTap: () => null,
// )
// ```
// {@end-tool}
//
// When a Cupertino component is provided with a `CupertinoDynamicColor`, either
// directly in its constructor, or from an [InheritedWidget] it depends on (for example,
// [DefaultTextStyle]), the component will automatically resolve the color by calling
// [CupertinoDynamicColor.resolve], using their own [BuildContext].
//
// When used outside of a Cupertino component, such color resolution will not happen
// automatically. It's essential to call [CupertinoDynamicColor.resolve] with the
// correct [BuildContext] before using the color to paint, in order to get the
// desired effect.
///
/// See also:
///
/// * [CupertinoUserInterfaceLevel], an [InheritedWidget] that may affect color
/// resolution of a `CupertinoDynamicColor`.
/// * [CupertinoSystemColors], an [InheritedWidget] that exposes system colors
/// of iOS 13+.
/// * https://developer.apple.com/documentation/uikit/uicolor/3238042-resolvedcolor.
@immutable
class CupertinoDynamicColor extends Color {
  /// Creates an adaptive [Color] that changes its effective color based on the
  /// [BuildContext] given. The default effective color is [color].
  ///
  /// All the colors must not be null.
  const CupertinoDynamicColor({
    @required Color color,
    @required Color darkColor,
    @required Color highContrastColor,
    @required Color darkHighContrastColor,
    @required Color elevatedColor,
    @required Color darkElevatedColor,
    @required Color highContrastElevatedColor,
    @required Color darkHighContrastElevatedColor,
  }) : this._(
         color,
         color,
         darkColor,
         highContrastColor,
         darkHighContrastColor,
         elevatedColor,
         darkElevatedColor,
         highContrastElevatedColor,
         darkHighContrastElevatedColor,
       );

  /// Creates an adaptive [Color] that changes its effective color based on the
  /// given [BuildContext]'s brightness (from [MediaQueryData.platformBrightness]
  /// or [CupertinoThemeData.brightness]) and accessibility contrast setting
  /// ([MediaQueryData.highContrast]). The default effective color is [color].
  ///
  /// All the colors must not be null.
  const CupertinoDynamicColor.withBrightnessAndContrast({
    @required Color color,
    @required Color darkColor,
    @required Color highContrastColor,
    @required Color darkHighContrastColor,
  }) : this(
    color: color,
    darkColor: darkColor,
    highContrastColor: highContrastColor,
    darkHighContrastColor: darkHighContrastColor,
    elevatedColor: color,
    darkElevatedColor: darkColor,
    highContrastElevatedColor: highContrastColor,
    darkHighContrastElevatedColor: darkHighContrastColor,
  );

  /// Creates an adaptive [Color] that changes its effective color based on the given
  /// [BuildContext]'s brightness (from [MediaQueryData.platformBrightness] or
  /// [CupertinoThemeData.brightness]). The default effective color is [color].
  ///
  /// All the colors must not be null.
  const CupertinoDynamicColor.withBrightness({
    @required Color color,
    @required Color darkColor,
  }) : this(
    color: color,
    darkColor: darkColor,
    highContrastColor: color,
    darkHighContrastColor: darkColor,
    elevatedColor: color,
    darkElevatedColor: darkColor,
    highContrastElevatedColor: color,
    darkHighContrastElevatedColor: darkColor,
  );

  const CupertinoDynamicColor._(
    this._effectiveColor,
    this.color,
    this.darkColor,
    this.highContrastColor,
    this.darkHighContrastColor,
    this.elevatedColor,
    this.darkElevatedColor,
    this.highContrastElevatedColor,
    this.darkHighContrastElevatedColor,
  ) : assert(color != null),
      assert(darkColor != null),
      assert(highContrastColor != null),
      assert(darkHighContrastColor != null),
      assert(elevatedColor != null),
      assert(darkElevatedColor != null),
      assert(highContrastElevatedColor != null),
      assert(darkHighContrastElevatedColor != null),
      assert(_effectiveColor != null),
      // The super constructor has to be called with a dummy value in order to mark
      // this constructor const.
      // The field `value` is overriden in the class implementation.
      super(0);

  final Color _effectiveColor;

  @override
  int get value => _effectiveColor.value;

  /// The color to use when the [BuildContext] implies a combination of light mode,
  /// normal contrast, and base interface elevation.
  ///
  /// In other words, this color will be the effective color of the `CupertinoDynamicColor`
  /// after it is resolved against a [BuildContext] that:
  /// - has a [CupertinoTheme] whose [brightness] is [PlatformBrightness.light],
  /// or a [MediaQuery] whose [MediaQueryData.platformBrightness] is [PlatformBrightness.light].
  /// - has a [MediaQuery] whose [MediaQueryData.highContrast] is `false`.
  /// - has a [CupertinoUserInterfaceLevel] that indicates [CupertinoUserInterfaceLevelData.base].
  final Color color;

  /// The color to use when the [BuildContext] implies a combination of dark mode,
  /// normal contrast, and base interface elevation.
  ///
  /// In other words, this color will be the effective color of the `CupertinoDynamicColor`
  /// after it is resolved against a [BuildContext] that:
  /// - has a [CupertinoTheme] whose [brightness] is [PlatformBrightness.dark],
  /// or a [MediaQuery] whose [MediaQueryData.platformBrightness] is [PlatformBrightness.dark].
  /// - has a [MediaQuery] whose [MediaQueryData.highContrast] is `false`.
  /// - has a [CupertinoUserInterfaceLevel] that indicates [CupertinoUserInterfaceLevelData.base].
  final Color darkColor;

  /// The color to use when the [BuildContext] implies a combination of light mode,
  /// high contrast, and base interface elevation.
  ///
  /// In other words, this color will be the effective color of the `CupertinoDynamicColor`
  /// after it is resolved against a [BuildContext] that:
  /// - has a [CupertinoTheme] whose [brightness] is [PlatformBrightness.light],
  /// or a [MediaQuery] whose [MediaQueryData.platformBrightness] is [PlatformBrightness.light].
  /// - has a [MediaQuery] whose [MediaQueryData.highContrast] is `true`.
  /// - has a [CupertinoUserInterfaceLevel] that indicates [CupertinoUserInterfaceLevelData.base].
  final Color highContrastColor;

  /// The color to use when the [BuildContext] implies a combination of dark mode,
  /// high contrast, and base interface elevation.
  ///
  /// In other words, this color will be the effective color of the `CupertinoDynamicColor`
  /// after it is resolved against a [BuildContext] that:
  /// - has a [CupertinoTheme] whose [brightness] is [PlatformBrightness.dark],
  /// or a [MediaQuery] whose [MediaQueryData.platformBrightness] is [PlatformBrightness.dark].
  /// - has a [MediaQuery] whose [MediaQueryData.highContrast] is `true`.
  /// - has a [CupertinoUserInterfaceLevel] that indicates [CupertinoUserInterfaceLevelData.base].
  final Color darkHighContrastColor;

  /// The color to use when the [BuildContext] implies a combination of light mode,
  /// normal contrast, and elevated interface elevation.
  ///
  /// In other words, this color will be the effective color of the `CupertinoDynamicColor`
  /// after it is resolved against a [BuildContext] that:
  /// - has a [CupertinoTheme] whose [brightness] is [PlatformBrightness.light],
  /// or a [MediaQuery] whose [MediaQueryData.platformBrightness] is [PlatformBrightness.light].
  /// - has a [MediaQuery] whose [MediaQueryData.highContrast] is `false`.
  /// - has a [CupertinoUserInterfaceLevel] that indicates [CupertinoUserInterfaceLevelData.elevated].
  final Color elevatedColor;

  /// The color to use when the [BuildContext] implies a combination of dark mode,
  /// normal contrast, and elevated interface elevation.
  ///
  /// In other words, this color will be the effective color of the `CupertinoDynamicColor`
  /// after it is resolved against a [BuildContext] that:
  /// - has a [CupertinoTheme] whose [brightness] is [PlatformBrightness.dark],
  /// or a [MediaQuery] whose [MediaQueryData.platformBrightness] is [PlatformBrightness.dark].
  /// - has a [MediaQuery] whose [MediaQueryData.highContrast] is `false`.
  /// - has a [CupertinoUserInterfaceLevel] that indicates [CupertinoUserInterfaceLevelData.elevated].
  final Color darkElevatedColor;

  /// The color to use when the [BuildContext] implies a combination of light mode,
  /// high contrast, and elevated interface elevation.
  ///
  /// In other words, this color will be the effective color of the `CupertinoDynamicColor`
  /// after it is resolved against a [BuildContext] that:
  /// - has a [CupertinoTheme] whose [brightness] is [PlatformBrightness.light],
  /// or a [MediaQuery] whose [MediaQueryData.platformBrightness] is [PlatformBrightness.light].
  /// - has a [MediaQuery] whose [MediaQueryData.highContrast] is `true`.
  /// - has a [CupertinoUserInterfaceLevel] that indicates [CupertinoUserInterfaceLevelData.elevated].
  final Color highContrastElevatedColor;

  /// The color to use when the [BuildContext] implies a combination of dark mode,
  /// high contrast, and elevated interface elevation.
  ///
  /// In other words, this color will be the effective color of the `CupertinoDynamicColor`
  /// after it is resolved against a [BuildContext] that:
  /// - has a [CupertinoTheme] whose [brightness] is [PlatformBrightness.dark],
  /// or a [MediaQuery] whose [MediaQueryData.platformBrightness] is [PlatformBrightness.dark].
  /// - has a [MediaQuery] whose [MediaQueryData.highContrast] is `true`.
  /// - has a [CupertinoUserInterfaceLevel] that indicates [CupertinoUserInterfaceLevelData.elevated].
  final Color darkHighContrastElevatedColor;

  /// Resolves the given [Color] by calling [resolveFrom].
  ///
  /// If the given color is already a concrete [Color], it will be returned as is.
  /// If the given color is a [CupertinoDynamicColor], but the given [BuildContext]
  /// lacks the dependencies required to the color resolution, the default trait
  /// value will be used ([Brightness.light] platform brightness, normal contrast,
  /// [CupertinoUserInterfaceLevelData.base] elevation level), unless [nullOk] is
  /// set to false, in which case an exception will be thrown.
  static Color resolve(Color resolvable, BuildContext context, { bool nullOk = true }) {
    assert(resolvable != null);
    assert(context != null);
    return (resolvable is CupertinoDynamicColor)
      ? resolvable.resolveFrom(context, nullOk: nullOk)
      : resolvable;
  }

  bool get _isPlatformBrightnessDependent {
    return color != darkColor
        || elevatedColor != darkElevatedColor
        || highContrastColor != darkHighContrastColor
        || highContrastElevatedColor != darkHighContrastElevatedColor;
  }

  bool get _isHighContrastDependent {
    return color != highContrastColor
        || darkColor != darkHighContrastColor
        || elevatedColor != highContrastElevatedColor
        || darkElevatedColor != darkHighContrastElevatedColor;
  }

  bool get _isInterfaceElevationDependent {
    return color != elevatedColor
        || darkColor != darkElevatedColor
        || highContrastColor != highContrastElevatedColor
        || darkHighContrastColor != darkHighContrastElevatedColor;
  }

  /// Resolves this `CupertinoDynamicColor` using the provided [BuildContext].
  ///
  /// Calling this method will create a new `CupertinoDynamicColor` that is almost
  /// identical to this `CupertinoDynamicColor`, except the effective color is
  /// changed to adapt to the given [BuildContext].
  ///
  /// For example, if the given [BuildContext] indicates the widgets in the subtree
  /// should be displayed in dark mode (the surrounding [CupertinoTheme]'s [CupertinoThemeData.brightness]
  /// or [MediaQuery]'s [MediaQueryData.platformBrightness] is [PlatformBrightness.dark]),
  /// with a high accessibility contrast (the surrounding [MediaQuery]'s [MediaQueryData.highContrast]
  /// is `true`), and an elevated interface elevation (the surrounding [CupertinoUserInterfaceLevel]'s
  /// `data` is [CupertinoUserInterfaceLevelData.elevated]), the resolved
  /// `CupertinoDynamicColor` will be the same as this [CupertinoDynamicColor],
  /// except its effective color will be the `darkHighContrastElevatedColor` variant
  /// from the orignal `CupertinoDynamicColor`.
  ///
  /// Calling this function may create dependencies on the closest instance of some
  /// [InheritedWidget]s that enclose the given [BuildContext]. E.g., if [darkColor]
  /// is different from [color], this method will call [CupertinoTheme.of], and
  /// then [MediaQuery.of] if brightness wasn't specified in the theme data retrived
  /// from the previous [CupertinoTheme.of] call, in an effort to determine the
  /// brightness value.
  ///
<<<<<<< HEAD
  /// If any of the required dependecies are missing from the given context, the
  /// default value of that trait will be used ([Brightness.light] platform
  /// brightness, normal contrast, [CupertinoUserInterfaceLevelData.base] elevation
  /// level), unless [nullOk] is set to false, in which case an exception will be
  /// thrown.
  CupertinoDynamicColor resolveFrom(BuildContext context, { bool nullOk = true }) {
    int brightnessNumber = 0;
    int highContrastNumber = 0;
    int interfaceElevationNumber = 0;

    // If this CupertinoDynamicColor cares about brightness.
    if (_isPlatformBrightnessDependent) {
      final Brightness brightness = CupertinoTheme.brightnessOf(context, nullOk: nullOk) ?? Brightness.light;
      brightnessNumber = brightness.index;
    }

    // If this CupertinoDynamicColor cares about accessibility contrast.
    if (_isHighContrastDependent) {
      final bool isHighContrastEnabled = MediaQuery.of(context, nullOk: nullOk)?.highContrast
        ?? false;

        highContrastNumber = isHighContrastEnabled ? 1 : 0;
    }

    // If this CupertinoDynamicColor cares about user interface elevation.
    if (_isInterfaceElevationDependent) {
      final CupertinoUserInterfaceLevelData level = CupertinoUserInterfaceLevel.of(context, nullOk: nullOk)
        ?? CupertinoUserInterfaceLevelData.base;

      interfaceElevationNumber = level.index;
=======
  /// If any of the required dependecies are missing from the given context, an exception
  /// will be thrown unless [nullOk] is set to `true`.
  CupertinoDynamicColor resolveFrom(BuildContext context, { bool nullOk = false }) {
    final Brightness brightness = _isPlatformBrightnessDependent
      ? CupertinoTheme.brightnessOf(context, nullOk: nullOk) ?? Brightness.light
      : Brightness.light;

    final bool isHighContrastEnabled = _isHighContrastDependent
      && (MediaQuery.of(context, nullOk: nullOk)?.highContrast ?? false);


    final CupertinoUserInterfaceLevelData level = _isInterfaceElevationDependent
      ? CupertinoUserInterfaceLevel.of(context, nullOk: nullOk) ?? CupertinoUserInterfaceLevelData.base
      : CupertinoUserInterfaceLevelData.base;

    Color resolved;
    switch (brightness) {
      case Brightness.light:
        switch (level) {
          case CupertinoUserInterfaceLevelData.base:
            resolved = isHighContrastEnabled ? highContrastColor : color;
            break;
          case CupertinoUserInterfaceLevelData.elevated:
            resolved = isHighContrastEnabled ? highContrastElevatedColor : elevatedColor;
            break;
        }
        break;
      case Brightness.dark:
        switch (level) {
          case CupertinoUserInterfaceLevelData.base:
            resolved = isHighContrastEnabled ? darkHighContrastColor : darkColor;
            break;
          case CupertinoUserInterfaceLevelData.elevated:
            resolved = isHighContrastEnabled ? darkHighContrastElevatedColor : darkElevatedColor;
            break;
        }
>>>>>>> eefe9d95
    }

    assert(resolved != null);
    return CupertinoDynamicColor._(
      resolved,
      color,
      darkColor,
      highContrastColor,
      darkHighContrastColor,
      elevatedColor,
      darkElevatedColor,
      highContrastElevatedColor,
      darkHighContrastElevatedColor,
    );
  }

  @override
  bool operator ==(dynamic other) {
    if (identical(this, other))
      return true;

    return other.runtimeType == runtimeType
        && value == other.value
        && color == other.color
        && darkColor == other.darkColor
        && highContrastColor == other.highContrastColor
        && darkHighContrastColor == other.darkHighContrastColor
        && elevatedColor == other.elevatedColor
        && darkElevatedColor == other.darkElevatedColor
        && highContrastElevatedColor == other.highContrastElevatedColor
        && darkHighContrastElevatedColor == other.darkHighContrastElevatedColor;
  }

  @override
  int get hashCode {
    return hashValues(
      value,
      color,
      darkColor,
      highContrastColor,
      elevatedColor,
      darkElevatedColor,
      darkHighContrastColor,
      darkHighContrastElevatedColor,
      highContrastElevatedColor,
    );
  }

  @override
  String toString() {
    String toString(String name, Color color) {
      final String marker = color.value == value ? '*' : '';
      return '$marker$name = $color$marker';
    }

    final List<String> xs = <String>[toString('color', color),
      if (_isPlatformBrightnessDependent) toString('darkColor', darkColor),
      if (_isHighContrastDependent) toString('highContrastColor', highContrastColor),
      if (_isPlatformBrightnessDependent && _isHighContrastDependent) toString('darkHighContrastColor', darkHighContrastColor),
      if (_isInterfaceElevationDependent) toString('elevatedColor', elevatedColor),
      if (_isPlatformBrightnessDependent && _isInterfaceElevationDependent) toString('darkElevatedColor', darkElevatedColor),
      if (_isHighContrastDependent && _isInterfaceElevationDependent) toString('highContrastElevatedColor', highContrastElevatedColor),
      if (_isPlatformBrightnessDependent && _isHighContrastDependent && _isInterfaceElevationDependent) toString('darkHighContrastElevatedColor', darkHighContrastElevatedColor),
    ];

    return '$runtimeType(${xs.join(', ')})';
  }
}

/// A color palette that typically matches iOS 13+ system colors.
///
/// Generally you should not create a [CupertinoSystemColorsData] yourself.
/// Use [CupertinoSystemColors.of] to get the [CupertinoSystemColorsData] from the
/// current [BuildContext] if possible, or [CupertinoSystemColors.fromSystem]
/// when the current [BuildContext] is not available (e.g., in [CupertinoApp]'s
/// constructor).
@immutable
class CupertinoSystemColorsData extends Diagnosticable {
  /// Creates a color palette.
  ///
  /// Generally you should not create your own `CupertinoSystemColorsData`.
  /// Use [CupertinoSystemColors.of] to get the [CupertinoSystemColorsData] from the
  /// current [BuildContext] if possible, or [CupertinoSystemColors.fromSystem]
  /// when the current [BuildContext] is not available (e.g., in [CupertinoApp]'s
  /// constructor).
  const CupertinoSystemColorsData({
    @required this.label,
    @required this.secondaryLabel,
    @required this.tertiaryLabel,
    @required this.quaternaryLabel,
    @required this.systemFill,
    @required this.secondarySystemFill,
    @required this.tertiarySystemFill,
    @required this.quaternarySystemFill,
    @required this.placeholderText,
    @required this.systemBackground,
    @required this.secondarySystemBackground,
    @required this.tertiarySystemBackground,
    @required this.systemGroupedBackground,
    @required this.secondarySystemGroupedBackground,
    @required this.tertiarySystemGroupedBackground,
    @required this.separator,
    @required this.opaqueSeparator,
    @required this.link,
    @required this.systemBlue,
    @required this.systemGreen,
    @required this.systemIndigo,
    @required this.systemOrange,
    @required this.systemPink,
    @required this.systemPurple,
    @required this.systemRed,
    @required this.systemTeal,
    @required this.systemYellow,
    @required this.systemGray,
    @required this.systemGray2,
    @required this.systemGray3,
    @required this.systemGray4,
    @required this.systemGray5,
    @required this.systemGray6,
  }) : assert(label != null),
       assert(secondaryLabel != null),
       assert(tertiaryLabel != null),
       assert(quaternaryLabel != null),
       assert(systemFill != null),
       assert(secondarySystemFill != null),
       assert(tertiarySystemFill != null),
       assert(quaternarySystemFill != null),
       assert(placeholderText != null),
       assert(systemBackground != null),
       assert(secondarySystemBackground != null),
       assert(tertiarySystemBackground != null),
       assert(systemGroupedBackground != null),
       assert(secondarySystemGroupedBackground != null),
       assert(tertiarySystemGroupedBackground != null),
       assert(separator != null),
       assert(opaqueSeparator != null),
       assert(link != null),
       assert(systemBlue != null),
       assert(systemGreen != null),
       assert(systemIndigo != null),
       assert(systemOrange != null),
       assert(systemPink != null),
       assert(systemPurple != null),
       assert(systemRed != null),
       assert(systemTeal != null),
       assert(systemYellow != null),
       assert(systemGray != null),
       assert(systemGray2 != null),
       assert(systemGray3 != null),
       assert(systemGray4 != null),
       assert(systemGray5 != null),
       assert(systemGray6 != null),
       super();

  /// The color for text labels containing primary content.
  final CupertinoDynamicColor label;

  /// The color for text labels containing secondary content.
  final CupertinoDynamicColor secondaryLabel;

  /// The color for text labels containing tertiary content.
  final CupertinoDynamicColor tertiaryLabel;

  /// The color for text labels containing quaternary content.
  final CupertinoDynamicColor quaternaryLabel;

  /// An overlay fill color for thin and small shapes.
  final CupertinoDynamicColor systemFill;

  /// An overlay fill color for medium-size shapes.
  final CupertinoDynamicColor secondarySystemFill;

  /// An overlay fill color for large shapes.
  final CupertinoDynamicColor tertiarySystemFill;

  /// An overlay fill color for large areas containing complex content.
  final CupertinoDynamicColor quaternarySystemFill;

  /// The color for placeholder text in controls or text views.
  final CupertinoDynamicColor placeholderText;

  /// The color for the main background of your interface.
  ///
  /// Typically used for designs that have a white primary background in a light environment.
  final CupertinoDynamicColor systemBackground;

  /// The color for content layered on top of the main background.
  ///
  /// Typically used for designs that have a white primary background in a light environment.
  final CupertinoDynamicColor secondarySystemBackground;

  /// The color for content layered on top of secondary backgrounds.
  ///
  /// Typically used for designs that have a white primary background in a light environment.
  final CupertinoDynamicColor tertiarySystemBackground;

  /// The color for the main background of your grouped interface.
  ///
  /// Typically used for grouped content, including table views and platter-based designs.
  final CupertinoDynamicColor systemGroupedBackground;

  /// The color for content layered on top of the main background of your grouped interface.
  ///
  /// Typically used for grouped content, including table views and platter-based designs.
  final CupertinoDynamicColor secondarySystemGroupedBackground;

  /// The color for content layered on top of secondary backgrounds of your grouped interface.
  ///
  /// Typically used for grouped content, including table views and platter-based designs.
  final CupertinoDynamicColor tertiarySystemGroupedBackground;

  /// The color for thin borders or divider lines that allows some underlying content to be visible.
  final CupertinoDynamicColor separator;

  /// The color for borders or divider lines that hide any underlying content.
  final CupertinoDynamicColor opaqueSeparator;

  /// The color for links.
  final CupertinoDynamicColor link;

  /// A blue color that can adapt to the given [BuildContext].
  final CupertinoDynamicColor systemBlue;

  /// A green color that can adapt to the given [BuildContext].
  final CupertinoDynamicColor systemGreen;

  /// An indigo color that can adapt to the given [BuildContext].
  final CupertinoDynamicColor systemIndigo;

  /// An orange color that can adapt to the given [BuildContext].
  final CupertinoDynamicColor systemOrange;

  /// A pink color that can adapt to the given [BuildContext].
  final CupertinoDynamicColor systemPink;

  /// A purple color that can adapt to the given [BuildContext].
  final CupertinoDynamicColor systemPurple;

  /// A red color that can adapt to the given [BuildContext].
  final CupertinoDynamicColor systemRed;

  /// A teal color that can adapt to the given [BuildContext].
  final CupertinoDynamicColor systemTeal;

  /// A yellow color that can adapt to the given [BuildContext].
  final CupertinoDynamicColor systemYellow;

  /// The base gray color.
  final CupertinoDynamicColor systemGray;

  /// A second-level shade of grey.
  final CupertinoDynamicColor systemGray2;

  /// A third-level shade of grey.
  final CupertinoDynamicColor systemGray3;

  /// A fourth-level shade of grey.
  final CupertinoDynamicColor systemGray4;

  /// A fifth-level shade of grey.
  final CupertinoDynamicColor systemGray5;

  /// A sixth-level shade of grey.
  final CupertinoDynamicColor systemGray6;

  /// Resolve every color in the palette using the given [BuildContext], by calling
  /// [CupertinoDynamicColor.resolve], and return a new [CupertinoSystemColorsData]
  /// with all the resolved colors.
  CupertinoSystemColorsData resolveColors(BuildContext context) {
    return CupertinoSystemColorsData(
      label: CupertinoDynamicColor.resolve(label, context),
      secondaryLabel: CupertinoDynamicColor.resolve(secondaryLabel, context),
      tertiaryLabel: CupertinoDynamicColor.resolve(tertiaryLabel, context),
      quaternaryLabel: CupertinoDynamicColor.resolve(quaternaryLabel, context),
      systemFill: CupertinoDynamicColor.resolve(systemFill, context),
      secondarySystemFill: CupertinoDynamicColor.resolve(secondarySystemFill, context),
      tertiarySystemFill: CupertinoDynamicColor.resolve(tertiarySystemFill, context),
      quaternarySystemFill: CupertinoDynamicColor.resolve(quaternarySystemFill, context),
      placeholderText: CupertinoDynamicColor.resolve(placeholderText, context),
      systemBackground: CupertinoDynamicColor.resolve(systemBackground, context),
      secondarySystemBackground: CupertinoDynamicColor.resolve(secondarySystemBackground, context),
      tertiarySystemBackground: CupertinoDynamicColor.resolve(tertiarySystemBackground, context),
      systemGroupedBackground: CupertinoDynamicColor.resolve(systemGroupedBackground, context),
      secondarySystemGroupedBackground: CupertinoDynamicColor.resolve(secondarySystemGroupedBackground, context),
      tertiarySystemGroupedBackground: CupertinoDynamicColor.resolve(tertiarySystemGroupedBackground, context),
      separator: CupertinoDynamicColor.resolve(separator, context),
      opaqueSeparator: CupertinoDynamicColor.resolve(opaqueSeparator, context),
      link: CupertinoDynamicColor.resolve(link, context),
      systemBlue: CupertinoDynamicColor.resolve(systemBlue, context),
      systemGreen: CupertinoDynamicColor.resolve(systemGreen, context),
      systemIndigo: CupertinoDynamicColor.resolve(systemIndigo, context),
      systemOrange: CupertinoDynamicColor.resolve(systemOrange, context),
      systemPink: CupertinoDynamicColor.resolve(systemPink, context),
      systemPurple: CupertinoDynamicColor.resolve(systemPurple, context),
      systemRed: CupertinoDynamicColor.resolve(systemRed, context),
      systemTeal: CupertinoDynamicColor.resolve(systemTeal, context),
      systemYellow: CupertinoDynamicColor.resolve(systemYellow, context),
      systemGray: CupertinoDynamicColor.resolve(systemGray, context),
      systemGray2: CupertinoDynamicColor.resolve(systemGray2, context),
      systemGray3: CupertinoDynamicColor.resolve(systemGray3, context),
      systemGray4: CupertinoDynamicColor.resolve(systemGray4, context),
      systemGray5: CupertinoDynamicColor.resolve(systemGray5, context),
      systemGray6: CupertinoDynamicColor.resolve(systemGray6, context),
    );
  }

  @override
  bool operator ==(dynamic other) {
    if (identical(this, other))
      return true;
    return other.runtimeType == runtimeType
        && other.label == label
        && other.secondaryLabel == secondaryLabel
        && other.tertiaryLabel == tertiaryLabel
        && other.quaternaryLabel == quaternaryLabel
        && other.systemFill == systemFill
        && other.secondarySystemFill == secondarySystemFill
        && other.tertiarySystemFill == tertiarySystemFill
        && other.quaternarySystemFill == quaternarySystemFill
        && other.placeholderText == placeholderText
        && other.systemBackground == systemBackground
        && other.secondarySystemBackground == secondarySystemBackground
        && other.tertiarySystemBackground == tertiarySystemBackground
        && other.systemGroupedBackground == systemGroupedBackground
        && other.secondarySystemGroupedBackground == secondarySystemGroupedBackground
        && other.tertiarySystemGroupedBackground == tertiarySystemGroupedBackground
        && other.separator == separator
        && other.opaqueSeparator== opaqueSeparator
        && other.link == link
        && other.systemBlue == systemBlue
        && other.systemGreen == systemGreen
        && other.systemIndigo == systemIndigo
        && other.systemOrange == systemOrange
        && other.systemPink == systemPink
        && other.systemPurple == systemPurple
        && other.systemRed == systemRed
        && other.systemTeal == systemTeal
        && other.systemYellow == systemYellow
        && other.systemGray == systemGray
        && other.systemGray2 == systemGray2
        && other.systemGray3 == systemGray3
        && other.systemGray4 == systemGray4
        && other.systemGray5 == systemGray5
        && other.systemGray6 == systemGray6;
  }

  @override
  int get hashCode {
    return hashList(
      <Color>[
        label,
        secondaryLabel,
        tertiaryLabel,
        quaternaryLabel,
        systemFill,
        secondarySystemFill,
        tertiarySystemFill,
        quaternarySystemFill,
        placeholderText,
        systemBackground,
        secondarySystemBackground,
        tertiarySystemBackground,
        systemGroupedBackground,
        secondarySystemGroupedBackground,
        tertiarySystemGroupedBackground,
        separator,
        opaqueSeparator,
        link,
        systemBlue,
        systemGreen,
        systemIndigo,
        systemOrange,
        systemPink,
        systemPurple,
        systemRed,
        systemTeal,
        systemYellow,
        systemGray,
        systemGray2,
        systemGray3,
        systemGray4,
        systemGray5,
        systemGray6,
    ]);
  }

  /// Creates a copy of this CupertinoSystemColorsData but with the given fields
  /// replace with the new values.
  CupertinoSystemColorsData copyWith({
    CupertinoDynamicColor label,
    CupertinoDynamicColor secondaryLabel,
    CupertinoDynamicColor tertiaryLabel,
    CupertinoDynamicColor quaternaryLabel,
    CupertinoDynamicColor systemFill,
    CupertinoDynamicColor secondarySystemFill,
    CupertinoDynamicColor tertiarySystemFill,
    CupertinoDynamicColor quaternarySystemFill,
    CupertinoDynamicColor placeholderText,
    CupertinoDynamicColor systemBackground,
    CupertinoDynamicColor secondarySystemBackground,
    CupertinoDynamicColor tertiarySystemBackground,
    CupertinoDynamicColor systemGroupedBackground,
    CupertinoDynamicColor secondarySystemGroupedBackground,
    CupertinoDynamicColor tertiarySystemGroupedBackground,
    CupertinoDynamicColor separator,
    CupertinoDynamicColor opaqueSeparator,
    CupertinoDynamicColor link,
    CupertinoDynamicColor systemBlue,
    CupertinoDynamicColor systemGreen,
    CupertinoDynamicColor systemIndigo,
    CupertinoDynamicColor systemOrange,
    CupertinoDynamicColor systemPink,
    CupertinoDynamicColor systemPurple,
    CupertinoDynamicColor systemRed,
    CupertinoDynamicColor systemTeal,
    CupertinoDynamicColor systemYellow,
    CupertinoDynamicColor systemGray,
    CupertinoDynamicColor systemGray2,
    CupertinoDynamicColor systemGray3,
    CupertinoDynamicColor systemGray4,
    CupertinoDynamicColor systemGray5,
    CupertinoDynamicColor systemGray6,
  }) {
    return CupertinoSystemColorsData(
      label: label ?? this.label,
      secondaryLabel: secondaryLabel ?? this.secondaryLabel,
      tertiaryLabel: tertiaryLabel ?? this.tertiaryLabel,
      quaternaryLabel: quaternaryLabel ?? this.quaternaryLabel,
      systemFill: systemFill ?? this.systemFill,
      secondarySystemFill: secondarySystemFill ?? this.secondarySystemFill,
      tertiarySystemFill: tertiarySystemFill ?? this.tertiarySystemFill,
      quaternarySystemFill: quaternarySystemFill ?? this.quaternarySystemFill,
      placeholderText: placeholderText ?? this.placeholderText,
      systemBackground: systemBackground ?? this.systemBackground,
      secondarySystemBackground: secondarySystemBackground ?? this.secondarySystemBackground,
      tertiarySystemBackground: tertiarySystemBackground ?? this.tertiarySystemBackground,
      systemGroupedBackground: systemGroupedBackground ?? this.systemGroupedBackground,
      secondarySystemGroupedBackground: secondarySystemGroupedBackground ?? this.secondarySystemGroupedBackground,
      tertiarySystemGroupedBackground: tertiarySystemGroupedBackground ?? this.tertiarySystemGroupedBackground,
      separator: separator ?? this.separator,
      opaqueSeparator: opaqueSeparator ?? this.opaqueSeparator,
      link: link ?? this.link,
      systemBlue: systemBlue ?? this.systemBlue,
      systemGreen: systemGreen ?? this.systemGreen,
      systemIndigo: systemIndigo ?? this.systemIndigo,
      systemOrange: systemOrange ?? this.systemOrange,
      systemPink: systemPink ?? this.systemPink,
      systemPurple: systemPurple ?? this.systemPurple,
      systemRed: systemRed ?? this.systemRed,
      systemTeal: systemTeal ?? this.systemTeal,
      systemYellow: systemYellow ?? this.systemYellow,
      systemGray: systemGray ?? this.systemGray,
      systemGray2: systemGray2 ?? this.systemGray2,
      systemGray3: systemGray3 ?? this.systemGray3,
      systemGray4: systemGray4 ?? this.systemGray4,
      systemGray5: systemGray5 ?? this.systemGray5,
      systemGray6: systemGray6 ?? this.systemGray6,
    );
  }

  @override
  void debugFillProperties(DiagnosticPropertiesBuilder properties) {
    super.debugFillProperties(properties);
    properties.add(ColorProperty('label', label));
    properties.add(ColorProperty('secondaryLabel', secondaryLabel));
    properties.add(ColorProperty('tertiaryLabel', tertiaryLabel));
    properties.add(ColorProperty('quaternaryLabel', quaternaryLabel));
    properties.add(ColorProperty('systemFill', systemFill));
    properties.add(ColorProperty('secondarySystemFill', secondarySystemFill));
    properties.add(ColorProperty('tertiarySystemFill', tertiarySystemFill));
    properties.add(ColorProperty('quaternarySystemFill', quaternarySystemFill));
    properties.add(ColorProperty('placeholderText', placeholderText));
    properties.add(ColorProperty('systemBackground', systemBackground));
    properties.add(ColorProperty('secondarySystemBackground', secondarySystemBackground));
    properties.add(ColorProperty('tertiarySystemBackground', tertiarySystemBackground));
    properties.add(ColorProperty('systemGroupedBackground', systemGroupedBackground));
    properties.add(ColorProperty('secondarySystemGroupedBackground', secondarySystemGroupedBackground));
    properties.add(ColorProperty('tertiarySystemGroupedBackground', tertiarySystemGroupedBackground));
    properties.add(ColorProperty('separator', separator));
    properties.add(ColorProperty('opaqueSeparator', opaqueSeparator));
    properties.add(ColorProperty('link', link));
    properties.add(ColorProperty('systemBlue', systemBlue));
    properties.add(ColorProperty('systemGreen', systemGreen));
    properties.add(ColorProperty('systemIndigo', systemIndigo));
    properties.add(ColorProperty('systemOrange', systemOrange));
    properties.add(ColorProperty('systemPink', systemPink));
    properties.add(ColorProperty('systemPurple', systemPurple));
    properties.add(ColorProperty('systemRed', systemRed));
    properties.add(ColorProperty('systemTeal', systemTeal));
    properties.add(ColorProperty('systemYellow', systemYellow));
    properties.add(ColorProperty('systemGray', systemGray));
    properties.add(ColorProperty('systemGray2', systemGray2));
    properties.add(ColorProperty('systemGray3', systemGray3));
    properties.add(ColorProperty('systemGray4', systemGray4));
    properties.add(ColorProperty('systemGray5', systemGray5));
    properties.add(ColorProperty('systemGray6', systemGray6));
  }
}

/// Establishes a subtree where iOS system colors resolve to the given data.
///
/// Typically the given [CupertinoSystemColorsData] is resolved against its own
/// [BuildContext] using [CupertinoSystemColorsData.resolveColors].
class CupertinoSystemColors extends InheritedWidget {
  /// Creates a widget that provides a given [CupertinoSystemColorsData] to its
  /// descendants.
  const CupertinoSystemColors({
    Key key,
    @required CupertinoSystemColorsData data,
    Widget child,
  }) : _data = data,
       assert(data != null),
       super(key: key, child: child);

  final CupertinoSystemColorsData _data;

  @override
  bool updateShouldNotify(CupertinoSystemColors oldWidget) => oldWidget._data != _data;

  /// Retrieves the iOS system colors from the given [BuildContext].
  ///
  /// Falls back to [fromSystem] if a [CupertinoSystemColors] widget couldn't be
  /// found in the ancestry tree. When [fromSystem] returns null, setting [useFallbackValues]
  /// to true will make the method return a set of default system colors extracted
  /// from iOS 13 beta.
  static CupertinoSystemColorsData of(BuildContext context, { bool useFallbackValues = true }) {
    assert(context != null);
    assert(useFallbackValues != null);
    final CupertinoSystemColors widget = context.inheritFromWidgetOfExactType(CupertinoSystemColors);
    return widget?._data ?? (useFallbackValues ? _kSystemColorsFallback : null);
  }
}

// Fallback System Colors, extracted from:
// https://developer.apple.com/design/human-interface-guidelines/ios/visual-design/color/#dynamic-system-colors
// and iOS 13 beta.
const CupertinoSystemColorsData _kSystemColorsFallback = CupertinoSystemColorsData(
  label: CupertinoDynamicColor(
    color: Color.fromARGB(255, 0, 0, 0),
    darkColor: Color.fromARGB(255, 255, 255, 255),
    highContrastColor: Color.fromARGB(255, 0, 0, 0),
    darkHighContrastColor: Color.fromARGB(255, 255, 255, 255),
    elevatedColor: Color.fromARGB(255, 0, 0, 0),
    darkElevatedColor: Color.fromARGB(255, 255, 255, 255),
    highContrastElevatedColor: Color.fromARGB(255, 0, 0, 0),
    darkHighContrastElevatedColor: Color.fromARGB(255, 255, 255, 255),
  ),
  secondaryLabel: CupertinoDynamicColor(
    color: Color.fromARGB(255, 0, 0, 0),
    darkColor: Color.fromARGB(255, 255, 255, 255),
    highContrastColor: Color.fromARGB(255, 0, 0, 0),
    darkHighContrastColor: Color.fromARGB(255, 255, 255, 255),
    elevatedColor: Color.fromARGB(255, 0, 0, 0),
    darkElevatedColor: Color.fromARGB(255, 255, 255, 255),
    highContrastElevatedColor: Color.fromARGB(255, 0, 0, 0),
    darkHighContrastElevatedColor: Color.fromARGB(255, 255, 255, 255),
  ),
  tertiaryLabel: CupertinoDynamicColor(
    color: Color.fromARGB(76, 60, 60, 67),
    darkColor: Color.fromARGB(76, 235, 235, 245),
    highContrastColor: Color.fromARGB(96, 60, 60, 67),
    darkHighContrastColor: Color.fromARGB(96, 235, 235, 245),
    elevatedColor: Color.fromARGB(76, 60, 60, 67),
    darkElevatedColor: Color.fromARGB(76, 235, 235, 245),
    highContrastElevatedColor: Color.fromARGB(96, 60, 60, 67),
    darkHighContrastElevatedColor: Color.fromARGB(96, 235, 235, 245),
  ),
  quaternaryLabel: CupertinoDynamicColor(
    color: Color.fromARGB(45, 60, 60, 67),
    darkColor: Color.fromARGB(40, 235, 235, 245),
    highContrastColor: Color.fromARGB(66, 60, 60, 67),
    darkHighContrastColor: Color.fromARGB(61, 235, 235, 245),
    elevatedColor: Color.fromARGB(45, 60, 60, 67),
    darkElevatedColor: Color.fromARGB(40, 235, 235, 245),
    highContrastElevatedColor: Color.fromARGB(66, 60, 60, 67),
    darkHighContrastElevatedColor: Color.fromARGB(61, 235, 235, 245),
  ),
  systemFill: CupertinoDynamicColor(
    color: Color.fromARGB(51, 120, 120, 128),
    darkColor: Color.fromARGB(91, 120, 120, 128),
    highContrastColor: Color.fromARGB(71, 120, 120, 128),
    darkHighContrastColor: Color.fromARGB(112, 120, 120, 128),
    elevatedColor: Color.fromARGB(51, 120, 120, 128),
    darkElevatedColor: Color.fromARGB(91, 120, 120, 128),
    highContrastElevatedColor: Color.fromARGB(71, 120, 120, 128),
    darkHighContrastElevatedColor: Color.fromARGB(112, 120, 120, 128),
  ),
  secondarySystemFill: CupertinoDynamicColor(
    color: Color.fromARGB(153, 60, 60, 67),
    darkColor: Color.fromARGB(153, 235, 235, 245),
    highContrastColor: Color.fromARGB(173, 60, 60, 67),
    darkHighContrastColor: Color.fromARGB(173, 235, 235, 245),
    elevatedColor: Color.fromARGB(153, 60, 60, 67),
    darkElevatedColor: Color.fromARGB(153, 235, 235, 245),
    highContrastElevatedColor: Color.fromARGB(173, 60, 60, 67),
    darkHighContrastElevatedColor: Color.fromARGB(173, 235, 235, 245),
  ),
  tertiarySystemFill: CupertinoDynamicColor(
    color: Color.fromARGB(30, 118, 118, 128),
    darkColor: Color.fromARGB(61, 118, 118, 128),
    highContrastColor: Color.fromARGB(51, 118, 118, 128),
    darkHighContrastColor: Color.fromARGB(81, 118, 118, 128),
    elevatedColor: Color.fromARGB(30, 118, 118, 128),
    darkElevatedColor: Color.fromARGB(61, 118, 118, 128),
    highContrastElevatedColor: Color.fromARGB(51, 118, 118, 128),
    darkHighContrastElevatedColor: Color.fromARGB(81, 118, 118, 128),
  ),
  quaternarySystemFill: CupertinoDynamicColor(
    color: Color.fromARGB(20, 116, 116, 128),
    darkColor: Color.fromARGB(45, 118, 118, 128),
    highContrastColor: Color.fromARGB(40, 116, 116, 128),
    darkHighContrastColor: Color.fromARGB(66, 118, 118, 128),
    elevatedColor: Color.fromARGB(20, 116, 116, 128),
    darkElevatedColor: Color.fromARGB(45, 118, 118, 128),
    highContrastElevatedColor: Color.fromARGB(40, 116, 116, 128),
    darkHighContrastElevatedColor: Color.fromARGB(66, 118, 118, 128),
  ),
  placeholderText: CupertinoDynamicColor(
    color: Color.fromARGB(76, 60, 60, 67),
    darkColor: Color.fromARGB(76, 235, 235, 245),
    highContrastColor: Color.fromARGB(96, 60, 60, 67),
    darkHighContrastColor: Color.fromARGB(96, 235, 235, 245),
    elevatedColor: Color.fromARGB(76, 60, 60, 67),
    darkElevatedColor: Color.fromARGB(76, 235, 235, 245),
    highContrastElevatedColor: Color.fromARGB(96, 60, 60, 67),
    darkHighContrastElevatedColor: Color.fromARGB(96, 235, 235, 245),
  ),
  systemBackground: CupertinoDynamicColor(
    color: Color.fromARGB(255, 255, 255, 255),
    darkColor: Color.fromARGB(255, 0, 0, 0),
    highContrastColor: Color.fromARGB(255, 255, 255, 255),
    darkHighContrastColor: Color.fromARGB(255, 0, 0, 0),
    elevatedColor: Color.fromARGB(255, 255, 255, 255),
    darkElevatedColor: Color.fromARGB(255, 28, 28, 30),
    highContrastElevatedColor: Color.fromARGB(255, 255, 255, 255),
    darkHighContrastElevatedColor: Color.fromARGB(255, 36, 36, 38),
  ),
  secondarySystemBackground: CupertinoDynamicColor(
    color: Color.fromARGB(255, 242, 242, 247),
    darkColor: Color.fromARGB(255, 28, 28, 30),
    highContrastColor: Color.fromARGB(255, 235, 235, 240),
    darkHighContrastColor: Color.fromARGB(255, 36, 36, 38),
    elevatedColor: Color.fromARGB(255, 242, 242, 247),
    darkElevatedColor: Color.fromARGB(255, 44, 44, 46),
    highContrastElevatedColor: Color.fromARGB(255, 235, 235, 240),
    darkHighContrastElevatedColor: Color.fromARGB(255, 54, 54, 56),
  ),
  tertiarySystemBackground: CupertinoDynamicColor(
    color: Color.fromARGB(255, 255, 255, 255),
    darkColor: Color.fromARGB(255, 44, 44, 46),
    highContrastColor: Color.fromARGB(255, 255, 255, 255),
    darkHighContrastColor: Color.fromARGB(255, 54, 54, 56),
    elevatedColor: Color.fromARGB(255, 255, 255, 255),
    darkElevatedColor: Color.fromARGB(255, 58, 58, 60),
    highContrastElevatedColor: Color.fromARGB(255, 255, 255, 255),
    darkHighContrastElevatedColor: Color.fromARGB(255, 68, 68, 70),
  ),
  systemGroupedBackground: CupertinoDynamicColor(
    color: Color.fromARGB(255, 242, 242, 247),
    darkColor: Color.fromARGB(255, 0, 0, 0),
    highContrastColor: Color.fromARGB(255, 235, 235, 240),
    darkHighContrastColor: Color.fromARGB(255, 0, 0, 0),
    elevatedColor: Color.fromARGB(255, 242, 242, 247),
    darkElevatedColor: Color.fromARGB(255, 28, 28, 30),
    highContrastElevatedColor: Color.fromARGB(255, 235, 235, 240),
    darkHighContrastElevatedColor: Color.fromARGB(255, 36, 36, 38),
  ),
  secondarySystemGroupedBackground: CupertinoDynamicColor(
    color: Color.fromARGB(255, 242, 242, 247),
    darkColor: Color.fromARGB(255, 0, 0, 0),
    highContrastColor: Color.fromARGB(255, 235, 235, 240),
    darkHighContrastColor: Color.fromARGB(255, 0, 0, 0),
    elevatedColor: Color.fromARGB(255, 242, 242, 247),
    darkElevatedColor: Color.fromARGB(255, 28, 28, 30),
    highContrastElevatedColor: Color.fromARGB(255, 235, 235, 240),
    darkHighContrastElevatedColor: Color.fromARGB(255, 36, 36, 38),
  ),
  tertiarySystemGroupedBackground: CupertinoDynamicColor(
    color: Color.fromARGB(255, 242, 242, 247),
    darkColor: Color.fromARGB(255, 44, 44, 46),
    highContrastColor: Color.fromARGB(255, 235, 235, 240),
    darkHighContrastColor: Color.fromARGB(255, 54, 54, 56),
    elevatedColor: Color.fromARGB(255, 242, 242, 247),
    darkElevatedColor: Color.fromARGB(255, 58, 58, 60),
    highContrastElevatedColor: Color.fromARGB(255, 235, 235, 240),
    darkHighContrastElevatedColor: Color.fromARGB(255, 68, 68, 70),
  ),
  separator: CupertinoDynamicColor(
    color: Color.fromARGB(73, 60, 60, 67),
    darkColor: Color.fromARGB(153, 84, 84, 88),
    highContrastColor: Color.fromARGB(94, 60, 60, 67),
    darkHighContrastColor: Color.fromARGB(173, 84, 84, 88),
    elevatedColor: Color.fromARGB(73, 60, 60, 67),
    darkElevatedColor: Color.fromARGB(153, 84, 84, 88),
    highContrastElevatedColor: Color.fromARGB(94, 60, 60, 67),
    darkHighContrastElevatedColor: Color.fromARGB(173, 84, 84, 88),
  ),
  opaqueSeparator: CupertinoDynamicColor(
    color: Color.fromARGB(255, 198, 198, 200),
    darkColor: Color.fromARGB(255, 56, 56, 58),
    highContrastColor: Color.fromARGB(255, 198, 198, 200),
    darkHighContrastColor: Color.fromARGB(255, 56, 56, 58),
    elevatedColor: Color.fromARGB(255, 198, 198, 200),
    darkElevatedColor: Color.fromARGB(255, 56, 56, 58),
    highContrastElevatedColor: Color.fromARGB(255, 198, 198, 200),
    darkHighContrastElevatedColor: Color.fromARGB(255, 56, 56, 58),
  ),
  link: CupertinoDynamicColor(
    color: Color.fromARGB(255, 0, 122, 255),
    darkColor: Color.fromARGB(255, 9, 132, 255),
    highContrastColor: Color.fromARGB(255, 0, 122, 255),
    darkHighContrastColor: Color.fromARGB(255, 9, 132, 255),
    elevatedColor: Color.fromARGB(255, 0, 122, 255),
    darkElevatedColor: Color.fromARGB(255, 9, 132, 255),
    highContrastElevatedColor: Color.fromARGB(255, 0, 122, 255),
    darkHighContrastElevatedColor: Color.fromARGB(255, 9, 132, 255),
  ),
  systemBlue: CupertinoDynamicColor.withBrightnessAndContrast(
    color: Color.fromARGB(255, 0, 122, 255),
    darkColor: Color.fromARGB(255, 10, 132, 255),
    highContrastColor: Color.fromARGB(255, 0, 64, 221),
    darkHighContrastColor: Color.fromARGB(255, 64, 156, 255),
  ),
  systemGreen: CupertinoDynamicColor.withBrightnessAndContrast(
    color: Color.fromARGB(255, 52, 199, 89),
    darkColor: Color.fromARGB(255, 48, 209, 88),
    highContrastColor: Color.fromARGB(255, 36, 138, 61),
    darkHighContrastColor: Color.fromARGB(255, 48, 219, 91),
  ),
  systemIndigo: CupertinoDynamicColor.withBrightnessAndContrast(
    color: Color.fromARGB(255, 88, 86, 214),
    darkColor: Color.fromARGB(255, 94, 92, 230),
    highContrastColor: Color.fromARGB(255, 54, 52, 163),
    darkHighContrastColor: Color.fromARGB(255, 125, 122, 255),
  ),
  systemOrange: CupertinoDynamicColor.withBrightnessAndContrast(
    color: Color.fromARGB(255, 255, 149, 0),
    darkColor: Color.fromARGB(255, 255, 159, 10),
    highContrastColor: Color.fromARGB(255, 201, 52, 0),
    darkHighContrastColor: Color.fromARGB(255, 255, 179, 64),
  ),
  systemPink: CupertinoDynamicColor.withBrightnessAndContrast(
    color: Color.fromARGB(255, 255, 45, 85),
    darkColor: Color.fromARGB(255, 255, 55, 95),
    highContrastColor: Color.fromARGB(255, 211, 15, 69),
    darkHighContrastColor: Color.fromARGB(255, 255, 100, 130),
  ),
  systemPurple: CupertinoDynamicColor.withBrightnessAndContrast(
    color: Color.fromARGB(255, 175, 82, 222),
    darkColor: Color.fromARGB(255, 191, 90, 242),
    highContrastColor: Color.fromARGB(255, 137, 68, 171),
    darkHighContrastColor: Color.fromARGB(255, 218, 143, 255),
  ),
  systemRed: CupertinoDynamicColor.withBrightnessAndContrast(
    color: Color.fromARGB(255, 255, 59, 48),
    darkColor: Color.fromARGB(255, 255, 69, 58),
    highContrastColor: Color.fromARGB(255, 215, 0, 21),
    darkHighContrastColor: Color.fromARGB(255, 255, 105, 97),
  ),
  systemTeal: CupertinoDynamicColor.withBrightnessAndContrast(
    color: Color.fromARGB(255, 90, 200, 250),
    darkColor: Color.fromARGB(255, 100, 210, 255),
    highContrastColor: Color.fromARGB(255, 0, 113, 164),
    darkHighContrastColor: Color.fromARGB(255, 112, 215, 255),
  ),
  systemYellow: CupertinoDynamicColor.withBrightnessAndContrast(
    color: Color.fromARGB(255, 255, 204, 0),
    darkColor: Color.fromARGB(255, 255, 214, 10),
    highContrastColor: Color.fromARGB(255, 160, 90, 0),
    darkHighContrastColor: Color.fromARGB(255, 255, 212, 38),
  ),
  systemGray: CupertinoDynamicColor.withBrightnessAndContrast(
    color: Color.fromARGB(255, 142, 142, 147),
    darkColor: Color.fromARGB(255, 142, 142, 147),
    highContrastColor: Color.fromARGB(255, 108, 108, 112),
    darkHighContrastColor: Color.fromARGB(255, 174, 174, 178),
  ),
  systemGray2: CupertinoDynamicColor.withBrightnessAndContrast(
    color: Color.fromARGB(255, 174, 174, 178),
    darkColor: Color.fromARGB(255, 99, 99, 102),
    highContrastColor: Color.fromARGB(255, 142, 142, 147),
    darkHighContrastColor: Color.fromARGB(255, 124, 124, 128),
  ),
  systemGray3: CupertinoDynamicColor.withBrightnessAndContrast(
    color: Color.fromARGB(255, 199, 199, 204),
    darkColor: Color.fromARGB(255, 72, 72, 74),
    highContrastColor: Color.fromARGB(255, 174, 174, 178),
    darkHighContrastColor: Color.fromARGB(255, 84, 84, 86),
  ),
  systemGray4: CupertinoDynamicColor.withBrightnessAndContrast(
    color: Color.fromARGB(255, 209, 209, 214),
    darkColor: Color.fromARGB(255, 58, 58, 60),
    highContrastColor: Color.fromARGB(255, 188, 188, 192),
    darkHighContrastColor: Color.fromARGB(255, 68, 68, 70),
  ),
  systemGray5: CupertinoDynamicColor.withBrightnessAndContrast(
    color: Color.fromARGB(255, 229, 229, 234),
    darkColor: Color.fromARGB(255, 44, 44, 46),
    highContrastColor: Color.fromARGB(255, 216, 216, 220),
    darkHighContrastColor: Color.fromARGB(255, 54, 54, 56),
  ),
  systemGray6: CupertinoDynamicColor.withBrightnessAndContrast(
    color: Color.fromARGB(255, 242, 242, 247),
    darkColor: Color.fromARGB(255, 28, 28, 30),
    highContrastColor: Color.fromARGB(255, 235, 235, 240),
    darkHighContrastColor: Color.fromARGB(255, 36, 36, 38),
  ),
);<|MERGE_RESOLUTION|>--- conflicted
+++ resolved
@@ -382,40 +382,11 @@
   /// from the previous [CupertinoTheme.of] call, in an effort to determine the
   /// brightness value.
   ///
-<<<<<<< HEAD
   /// If any of the required dependecies are missing from the given context, the
   /// default value of that trait will be used ([Brightness.light] platform
   /// brightness, normal contrast, [CupertinoUserInterfaceLevelData.base] elevation
   /// level), unless [nullOk] is set to false, in which case an exception will be
   /// thrown.
-  CupertinoDynamicColor resolveFrom(BuildContext context, { bool nullOk = true }) {
-    int brightnessNumber = 0;
-    int highContrastNumber = 0;
-    int interfaceElevationNumber = 0;
-
-    // If this CupertinoDynamicColor cares about brightness.
-    if (_isPlatformBrightnessDependent) {
-      final Brightness brightness = CupertinoTheme.brightnessOf(context, nullOk: nullOk) ?? Brightness.light;
-      brightnessNumber = brightness.index;
-    }
-
-    // If this CupertinoDynamicColor cares about accessibility contrast.
-    if (_isHighContrastDependent) {
-      final bool isHighContrastEnabled = MediaQuery.of(context, nullOk: nullOk)?.highContrast
-        ?? false;
-
-        highContrastNumber = isHighContrastEnabled ? 1 : 0;
-    }
-
-    // If this CupertinoDynamicColor cares about user interface elevation.
-    if (_isInterfaceElevationDependent) {
-      final CupertinoUserInterfaceLevelData level = CupertinoUserInterfaceLevel.of(context, nullOk: nullOk)
-        ?? CupertinoUserInterfaceLevelData.base;
-
-      interfaceElevationNumber = level.index;
-=======
-  /// If any of the required dependecies are missing from the given context, an exception
-  /// will be thrown unless [nullOk] is set to `true`.
   CupertinoDynamicColor resolveFrom(BuildContext context, { bool nullOk = false }) {
     final Brightness brightness = _isPlatformBrightnessDependent
       ? CupertinoTheme.brightnessOf(context, nullOk: nullOk) ?? Brightness.light
@@ -450,7 +421,6 @@
             resolved = isHighContrastEnabled ? darkHighContrastElevatedColor : darkElevatedColor;
             break;
         }
->>>>>>> eefe9d95
     }
 
     assert(resolved != null);
