--- conflicted
+++ resolved
@@ -190,11 +190,7 @@
           logger.printStatus('  $forwardingUri');
           logger.printStatus('You should first set appropriate breakpoints, then resume the test in the debugger.');
         }
-<<<<<<< HEAD
         _gotProcessVmServiceUri.complete(forwardingUri);
-=======
-        _gotProcessObservatoryUri.complete(forwardingUri);
->>>>>>> fd76ef0f
       },
     );
 
