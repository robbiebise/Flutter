// Copyright 2014 The Flutter Authors. All rights reserved.
// Use of this source code is governed by a BSD-style license that can be
// found in the LICENSE file.

import 'dart:convert';
import 'dart:io';

import 'package:file/file.dart' as file;
import 'package:meta/meta.dart';
import 'package:path/path.dart' as path;

import 'localizations_utils.dart';

const String defaultFileTemplate = '''
import 'dart:async';

import 'package:flutter/widgets.dart';
import 'package:flutter_localizations/flutter_localizations.dart';
import 'package:intl/intl.dart';

import 'messages_all.dart';

/// Callers can lookup localized strings with an instance of @className returned
/// by `@className.of(context)`.
///
/// Applications need to include `@className.delegate()` in their app\'s
/// localizationDelegates list, and the locales they support in the app\'s
/// supportedLocales list. For example:
///
/// ```
/// import '@importFile';
///
/// return MaterialApp(
///   localizationsDelegates: @className.localizationsDelegates,
///   supportedLocales: @className.supportedLocales,
///   home: MyApplicationHome(),
/// );
/// ```
///
/// ## Update pubspec.yaml
///
/// Please make sure to update your pubspec.yaml to include the following
/// packages:
///
/// ```
/// dependencies:
///   # Internationalization support.
///   flutter_localizations:
///     sdk: flutter
///   intl: 0.16.0
///   intl_translation: 0.17.7
///
///   # rest of dependencies
/// ```
///
/// ## iOS Applications
///
/// iOS applications define key application metadata, including supported
/// locales, in an Info.plist file that is built into the application bundle.
/// To configure the locales supported by your app, you’ll need to edit this
/// file.
///
/// First, open your project’s ios/Runner.xcworkspace Xcode workspace file.
/// Then, in the Project Navigator, open the Info.plist file under the Runner
/// project’s Runner folder.
///
/// Next, select the Information Property List item, select Add Item from the
/// Editor menu, then select Localizations from the pop-up menu.
///
/// Select and expand the newly-created Localizations item then, for each
/// locale your application supports, add a new item and select the locale
/// you wish to add from the pop-up menu in the Value field. This list should
/// be consistent with the languages listed in the @className.supportedLocales
/// property.
class @className {
  @className(Locale locale) : _localeName = Intl.canonicalizedLocale(locale.toString());

  final String _localeName;

  static Future<@className> load(Locale locale) {
    return initializeMessages(locale.toString())
      .then<@className>((_) => @className(locale));
  }

  static @className of(BuildContext context) {
    return Localizations.of<@className>(context, @className);
  }

  static const LocalizationsDelegate<@className> delegate = _@classNameDelegate();

  /// A list of this localizations delegate along with the default localizations
  /// delegates.
  ///
  /// Returns a list of localizations delegates containing this delegate along with
  /// GlobalMaterialLocalizations.delegate, GlobalCupertinoLocalizations.delegate,
  /// and GlobalWidgetsLocalizations.delegate.
  static const List<LocalizationsDelegate<dynamic>> localizationsDelegates = <LocalizationsDelegate<dynamic>>[
    delegate,
    GlobalMaterialLocalizations.delegate,
    GlobalCupertinoLocalizations.delegate,
    GlobalWidgetsLocalizations.delegate,
  ];

  /// A list of this localizations delegate's supported locales.
  @supportedLocales

@classMethods
}

class _@classNameDelegate extends LocalizationsDelegate<@className> {
  const _@classNameDelegate();

  @override
  Future<@className> load(Locale locale) => @className.load(locale);

  @override
  bool isSupported(Locale locale) => <String>[@supportedLanguageCodes].contains(locale.languageCode);

  @override
  bool shouldReload(_@classNameDelegate old) => false;
}
''';

const String getterMethodTemplate = '''
  String get @methodName {
    return Intl.message(
      @message,
      locale: _localeName,
      @intlMethodArgs
    );
  }
''';

const String simpleMethodTemplate = '''
  String @methodName(@methodParameters) {
    return Intl.message(
      @message,
      locale: _localeName,
      @intlMethodArgs
    );
  }
''';

const String pluralMethodTemplate = '''
  String @methodName(@methodParameters) {
    return Intl.plural(
      @intlMethodArgs
    );
  }
''';

List<String> genMethodParameters(Map<String, dynamic> bundle, String key, String type) {
  final Map<String, dynamic> attributesMap = bundle['@$key'] as Map<String, dynamic>;
  if (attributesMap != null && attributesMap.containsKey('placeholders')) {
    final Map<String, dynamic> placeholders = attributesMap['placeholders'] as Map<String, dynamic>;
    return placeholders.keys.map((String parameter) => '$type $parameter').toList();
  }
  return <String>[];
}

List<String> genIntlMethodArgs(Map<String, dynamic> bundle, String key) {
  final List<String> attributes = <String>['name: \'$key\''];
  final Map<String, dynamic> attributesMap = bundle['@$key'] as Map<String, dynamic>;
  if (attributesMap != null) {
    if (attributesMap.containsKey('description')) {
      final String description = attributesMap['description'] as String;
      attributes.add('desc: ${generateString(description)}');
    }
    if (attributesMap.containsKey('placeholders')) {
      final Map<String, dynamic> placeholders = attributesMap['placeholders'] as Map<String, dynamic>;
      if (placeholders.isNotEmpty) {
        final String args = placeholders.keys.join(', ');
        attributes.add('args: <Object>[$args]');
      }
    }
  }
  return attributes;
}

String genSimpleMethod(Map<String, dynamic> bundle, String key) {
  String genSimpleMethodMessage(Map<String, dynamic> bundle, String key) {
    String message = bundle[key] as String;
    final Map<String, dynamic> attributesMap = bundle['@$key'] as Map<String, dynamic>;
    final Map<String, dynamic> placeholders = attributesMap['placeholders'] as Map<String, dynamic>;
    for (String placeholder in placeholders.keys)
      message = message.replaceAll('{$placeholder}', '\$$placeholder');
    return generateString(message);
  }

  final Map<String, dynamic> attributesMap = bundle['@$key'] as Map<String, dynamic>;
  if (attributesMap == null)
    throw L10nException(
      'Resource attribute "@$key" was not found. Please ensure that each '
      'resource id has a corresponding resource attribute.'
    );

  if (attributesMap.containsKey('placeholders')) {
    return simpleMethodTemplate
      .replaceAll('@methodName', key)
      .replaceAll('@methodParameters', genMethodParameters(bundle, key, 'Object').join(', '))
      .replaceAll('@message', '${genSimpleMethodMessage(bundle, key)}')
      .replaceAll('@intlMethodArgs', genIntlMethodArgs(bundle, key).join(',\n      '));
  }

  return getterMethodTemplate
    .replaceAll('@methodName', key)
    .replaceAll('@message', '${generateString(bundle[key] as String)}')
    .replaceAll('@intlMethodArgs', genIntlMethodArgs(bundle, key).join(',\n      '));
}

String genPluralMethod(Map<String, dynamic> bundle, String key) {
  final Map<String, dynamic> attributesMap = bundle['@$key'] as Map<String, dynamic>;
  assert(attributesMap != null && attributesMap.containsKey('placeholders'));
  final Iterable<String> placeholders = attributesMap['placeholders'].keys as Iterable<String>;

  // To make it easier to parse the plurals message, temporarily replace each
  // "{placeholder}" parameter with "#placeholder#".
  String message = bundle[key] as String;
  for (String placeholder in placeholders)
    message = message.replaceAll('{$placeholder}', '#$placeholder#');

  final Map<String, String> pluralIds = <String, String>{
    '=0': 'zero',
    '=1': 'one',
    '=2': 'two',
    'few': 'few',
    'many': 'many',
    'other': 'other'
  };

  final List<String> methodArgs = <String>[
    ...placeholders,
    'locale: _localeName',
    ...genIntlMethodArgs(bundle, key),
  ];

  for (String pluralKey in pluralIds.keys) {
    final RegExp expRE = RegExp('($pluralKey){([^}]+)}');
    final RegExpMatch match = expRE.firstMatch(message);
    if (match != null && match.groupCount == 2) {
      String argValue = match.group(2);
      for (String placeholder in placeholders)
        argValue = argValue.replaceAll('#$placeholder#', '\$$placeholder');

      methodArgs.add("${pluralIds[pluralKey]}: '$argValue'");
    }
  }

  return pluralMethodTemplate
    .replaceAll('@methodName', key)
    .replaceAll('@methodParameters', genMethodParameters(bundle, key, 'int').join(', '))
    .replaceAll('@intlMethodArgs', methodArgs.join(',\n      '));
}

String genSupportedLocaleProperty(Set<LocaleInfo> supportedLocales) {
  const String prefix = 'static const List<Locale> supportedLocales = <Locale>[\n    Locale(''';
  const String suffix = '),\n  ];';

  String resultingProperty = prefix;
  for (LocaleInfo locale in supportedLocales) {
    final String languageCode = locale.languageCode;
    final String countryCode = locale.countryCode;

    resultingProperty += '\'$languageCode\'';
    if (countryCode != null)
      resultingProperty += ', \'$countryCode\'';
    resultingProperty += '),\n    Locale(';
  }
  resultingProperty = resultingProperty.substring(0, resultingProperty.length - '),\n    Locale('.length);
  resultingProperty += suffix;

  return resultingProperty;
}

bool _isValidClassName(String className) {
  // Dart class name cannot contain non-alphanumeric symbols
  if (className.contains(RegExp(r'[^a-zA-Z\d]')))
    return false;
  // Dart class name must start with upper case character
  if (className[0].contains(RegExp(r'[a-z]')))
    return false;
  // Dart class name cannot start with a number
  if (className[0].contains(RegExp(r'\d')))
    return false;
  return true;
}

bool _isNotReadable(FileStat fileStat) {
  final String rawStatString = fileStat.modeString();
  // Removes potential prepended permission bits, such as '(suid)' and '(guid)'.
  final String statString = rawStatString.substring(rawStatString.length - 9);
  return !(statString[0] == 'r' || statString[3] == 'r' || statString[6] == 'r');
}
bool _isNotWritable(FileStat fileStat) {
  final String rawStatString = fileStat.modeString();
  // Removes potential prepended permission bits, such as '(suid)' and '(guid)'.
  final String statString = rawStatString.substring(rawStatString.length - 9);
  return !(statString[1] == 'w' || statString[4] == 'w' || statString[7] == 'w');
}

bool _isValidGetterAndMethodName(String name) {
  // Dart getter and method name cannot contain non-alphanumeric symbols
  if (name.contains(RegExp(r'[^a-zA-Z\d]')))
    return false;
  // Dart class name must start with lower case character
  if (name[0].contains(RegExp(r'[A-Z]')))
    return false;
  // Dart class name cannot start with a number
  if (name[0].contains(RegExp(r'\d')))
    return false;
  return true;
}

/// The localizations generation class used to generate the localizations
/// classes, as well as all pertinent Dart files required to internationalize a
/// Flutter application.
class LocalizationsGenerator {
  /// Creates an instance of the localizations generator class.
  ///
  /// It takes in a [FileSystem] representation that the class will act upon.
  LocalizationsGenerator(this._fs);

  static RegExp arbFilenameLocaleRE = RegExp(r'^[^_]*_(\w+)\.arb$');
  static RegExp arbFilenameRE = RegExp(r'(\w+)\.arb$');
  static RegExp pluralValueRE = RegExp(r'^\s*\{[\w\s,]*,\s*plural\s*,');

  final file.FileSystem _fs;

  /// The reference to the project's l10n directory.
  ///
  /// It is assumed that all input files (e.g. [templateArbFile], arb files
  /// for translated messages) and output files (e.g. The localizations
  /// [outputFile], `messages_<locale>.dart` and `messages_all.dart`)
  /// will reside here.
  ///
  /// This directory is specified with the [initialize] method.
  Directory l10nDirectory;

<<<<<<< HEAD
  /// The input arb file which defines all of the messages that will be
  /// exported by the generated class that's written to [outputFile].
  ///
  /// This file is specified with the [initialize] method.
  File templateArbFile;

  /// The file to write the generated localizations and localizations delegate
  /// classes to.
  ///
  /// This file is specified with the [initialize] method.
  File outputFile;
=======
  final String arbPathString = results['arb-dir'] as String;
  final String outputFileString = results['output-localization-file'] as String;

  final Directory l10nDirectory = Directory(arbPathString);
  final File templateArbFile = File(path.join(l10nDirectory.path, results['template-arb-file'] as String));
  final File outputFile = File(path.join(l10nDirectory.path, outputFileString));
  final String stringsClassName = results['output-class'] as String;
>>>>>>> 6705d08f

  /// The class name to be used for the localizations class in [outputFile].
  ///
  /// For example, if 'AppLocalizations' is passed in, a class named
  /// AppLocalizations will be used for localized message lookups.
  ///
  /// The class name is specified with the [initialize] method.
  String get className => _className;
  String _className;
  /// Sets the [className] for the localizations and localizations delegate
  /// classes.

  /// The list of all arb files in [l10nDirectory].
  final List<String> arbFilenames = <String>[];

  /// The supported language codes as found in the arb files located in
  /// [l10nDirectory].
  final Set<String> supportedLanguageCodes = <String>{};

  /// The supported locales as found in the arb files located in
  /// [l10nDirectory].
  final Set<LocaleInfo> supportedLocales = <LocaleInfo>{};

  /// The class methods that will be generated in the localizations class
  /// based on messages found in the template arb file.
  final List<String> classMethods = <String>[];

<<<<<<< HEAD
  /// Initializes [l10nDirectory], [templateArbFile], [outputFile] and [className].
  ///
  /// Throws an [L10nException] when a provided configuration is not allowed
  /// by [LocalizationsGenerator].
  ///
  /// Throws an [FileSystemException] when a file operation necessary for setting
  /// up the [LocalizationsGenerator] cannot be completed.
  void initialize({
    String l10nDirectoryPath,
    String templateArbFileName,
    String outputFileString,
    String classNameString,
  }) {
    setL10nDirectory(l10nDirectoryPath);
    setTemplateArbFile(templateArbFileName);
    setOutputFile(outputFileString);
    className = classNameString;
  }

  /// Sets the reference [Directory] for [l10nDirectory].
  @visibleForTesting
  void setL10nDirectory(String arbPathString) {
    if (arbPathString == null)
      throw L10nException('arbPathString argument cannot be null');
    l10nDirectory = _fs.directory(arbPathString);
    if (!l10nDirectory.existsSync())
      throw FileSystemException(
        "The 'arb-dir' directory, $l10nDirectory, does not exist.\n"
        'Make sure that the correct path was provided.'
      );

    final FileStat fileStat = l10nDirectory.statSync();
    if (_isNotReadable(fileStat) || _isNotWritable(fileStat))
      throw FileSystemException(
        "The 'arb-dir' directory, $l10nDirectory, doesn't allow reading and writing.\n"
        'Please ensure that the user has read and write permissions.'
      );
  }

  /// Sets the reference [File] for [templateArbFile].
  @visibleForTesting
  void setTemplateArbFile(String templateArbFileName) {
    if (templateArbFileName == null)
      throw L10nException('templateArbFileName argument cannot be null');
    if (l10nDirectory == null)
      throw L10nException('l10nDirectory cannot be null when setting template arb file');

    templateArbFile = _fs.file(path.join(l10nDirectory.path, templateArbFileName));
    final String templateArbFileStatModeString = templateArbFile.statSync().modeString();
    if (templateArbFileStatModeString[0] == '-' && templateArbFileStatModeString[3] == '-')
      throw FileSystemException(
        "The 'template-arb-file', $templateArbFile, is not readable.\n"
        'Please ensure that the user has read permissions.'
      );
  }

  /// Sets the reference [File] for the localizations delegate [outputFile].
  @visibleForTesting
  void setOutputFile(String outputFileString) {
    if (outputFileString == null)
      throw L10nException('outputFileString argument cannot be null');
    outputFile = _fs.file(path.join(l10nDirectory.path, outputFileString));
  }

  @visibleForTesting
  set className(String classNameString) {
    if (classNameString == null)
      throw L10nException('classNameString argument cannot be null');
    if (!_isValidClassName(classNameString))
      throw L10nException(
        "The 'output-class', $classNameString, is not a valid Dart class name.\n"
      );
    _className = classNameString;
  }
=======
    if (FileSystemEntity.isFileSync(entityPath)) {
      final RegExp arbFilenameRE = RegExp(r'(\w+)\.arb$');
      if (arbFilenameRE.hasMatch(entityPath)) {
        final File arbFile = File(entityPath);
        final Map<String, dynamic> arbContents = json.decode(arbFile.readAsStringSync()) as Map<String, dynamic>;
        String localeString = arbContents['@@locale'] as String;
>>>>>>> 6705d08f

  /// Scans [l10nDirectory] for arb files and parses them for language and locale
  /// information.
  void parseArbFiles() {
    final List<FileSystemEntity> fileSystemEntityList = l10nDirectory
      .listSync()
      .whereType<File>()
      .toList();
    final List<LocaleInfo> localeInfoList = <LocaleInfo>[];

    for (File file in fileSystemEntityList) {
      final String filePath = file.path;
      if (arbFilenameRE.hasMatch(filePath)) {
        final Map<String, dynamic> arbContents = json.decode(file.readAsStringSync());
        String localeString = arbContents['@@locale'];
        if (localeString == null) {
          final RegExpMatch arbFileMatch = arbFilenameLocaleRE.firstMatch(filePath);
          if (arbFileMatch == null) {
            throw L10nException(
              "The following .arb file's locale could not be determined: \n"
              '$filePath \n'
              "Make sure that the locale is specified in the '@@locale' "
              'property or as part of the filename (e.g. file_en.arb)'
            );
          }

          localeString = arbFilenameLocaleRE.firstMatch(filePath)[1];
        }

        arbFilenames.add(filePath);
        final LocaleInfo localeInfo = LocaleInfo.fromString(localeString);
        if (localeInfoList.contains(localeInfo))
          throw L10nException(
            'Multiple arb files with the same locale detected. \n'
            'Ensure that there is exactly one arb file for each locale.'
          );
        localeInfoList.add(localeInfo);
      }
    }

<<<<<<< HEAD
    localeInfoList.sort();
    supportedLocales.addAll(localeInfoList);
    supportedLanguageCodes.addAll(localeInfoList.map((LocaleInfo localeInfo) {
      return '\'${localeInfo.languageCode}\'';
    }));
=======
  final List<String> classMethods = <String>[];

  Map<String, dynamic> bundle;
  try {
    bundle = json.decode(templateArbFile.readAsStringSync()) as Map<String, dynamic>;
  } on FileSystemException catch (e) {
    exitWithError('Unable to read input arb file: $e');
  } on FormatException catch (e) {
    exitWithError('Unable to parse arb file: $e');
>>>>>>> 6705d08f
  }

  /// Generates the methods for the localizations class.
  ///
  /// The method parses [templateArbFile] and uses its resource ids as the
  /// Dart method and getter names. It then uses each resource id's
  /// corresponding resource value to figure out how to define these getters.
  ///
  /// For example, a message with plurals will be handled differently from
  /// a simple, singular message.
  void generateClassMethods() {
    Map<String, dynamic> bundle;
    try {
      bundle = json.decode(templateArbFile.readAsStringSync());
    } on FileSystemException catch (e) {
      throw FileSystemException('Unable to read input arb file: $e');
    } on FormatException catch (e) {
      throw FormatException('Unable to parse arb file: $e');
    }

<<<<<<< HEAD
    for (String key in bundle.keys.toList()..sort()) {
      if (key.startsWith('@'))
        continue;
      if (!_isValidGetterAndMethodName(key))
        throw L10nException(
          'Invalid key format: $key \n It has to be in camel case, cannot start '
          'with a number, and cannot contain non-alphanumeric characters.'
        );
      if (pluralValueRE.hasMatch(bundle[key]))
        classMethods.add(genPluralMethod(bundle, key));
      else
        classMethods.add(genSimpleMethod(bundle, key));
    }
=======
  for (String key in bundle.keys.toList()..sort()) {
    if (key.startsWith('@'))
      continue;
    if (!_isValidGetterAndMethodName(key))
      exitWithError(
        'Invalid key format: $key \n It has to be in camel case, cannot start '
        'with a number, and cannot contain non-alphanumeric characters.'
      );
    if (pluralValueRE.hasMatch(bundle[key] as String))
      classMethods.add(genPluralMethod(bundle, key));
    else
      classMethods.add(genSimpleMethod(bundle, key));
>>>>>>> 6705d08f
  }

  /// Generates a file that contains the localizations class and the
  /// LocalizationsDelegate class.
  void generateOutputFile() {
    final String directory = path.basename(l10nDirectory.path);
    final String outputFileName = path.basename(outputFile.path);
    outputFile.writeAsStringSync(
      defaultFileTemplate
        .replaceAll('@className', className)
        .replaceAll('@classMethods', classMethods.join('\n'))
        .replaceAll('@importFile', '$directory/$outputFileName')
        .replaceAll('@supportedLocales', genSupportedLocaleProperty(supportedLocales))
        .replaceAll('@supportedLanguageCodes', supportedLanguageCodes.toList().join(', '))
    );
  }
}

class L10nException implements Exception {
  L10nException(this.message);

  final String message;
}<|MERGE_RESOLUTION|>--- conflicted
+++ resolved
@@ -336,7 +336,6 @@
   /// This directory is specified with the [initialize] method.
   Directory l10nDirectory;
 
-<<<<<<< HEAD
   /// The input arb file which defines all of the messages that will be
   /// exported by the generated class that's written to [outputFile].
   ///
@@ -348,15 +347,6 @@
   ///
   /// This file is specified with the [initialize] method.
   File outputFile;
-=======
-  final String arbPathString = results['arb-dir'] as String;
-  final String outputFileString = results['output-localization-file'] as String;
-
-  final Directory l10nDirectory = Directory(arbPathString);
-  final File templateArbFile = File(path.join(l10nDirectory.path, results['template-arb-file'] as String));
-  final File outputFile = File(path.join(l10nDirectory.path, outputFileString));
-  final String stringsClassName = results['output-class'] as String;
->>>>>>> 6705d08f
 
   /// The class name to be used for the localizations class in [outputFile].
   ///
@@ -384,7 +374,6 @@
   /// based on messages found in the template arb file.
   final List<String> classMethods = <String>[];
 
-<<<<<<< HEAD
   /// Initializes [l10nDirectory], [templateArbFile], [outputFile] and [className].
   ///
   /// Throws an [L10nException] when a provided configuration is not allowed
@@ -459,14 +448,6 @@
       );
     _className = classNameString;
   }
-=======
-    if (FileSystemEntity.isFileSync(entityPath)) {
-      final RegExp arbFilenameRE = RegExp(r'(\w+)\.arb$');
-      if (arbFilenameRE.hasMatch(entityPath)) {
-        final File arbFile = File(entityPath);
-        final Map<String, dynamic> arbContents = json.decode(arbFile.readAsStringSync()) as Map<String, dynamic>;
-        String localeString = arbContents['@@locale'] as String;
->>>>>>> 6705d08f
 
   /// Scans [l10nDirectory] for arb files and parses them for language and locale
   /// information.
@@ -507,23 +488,11 @@
       }
     }
 
-<<<<<<< HEAD
     localeInfoList.sort();
     supportedLocales.addAll(localeInfoList);
     supportedLanguageCodes.addAll(localeInfoList.map((LocaleInfo localeInfo) {
       return '\'${localeInfo.languageCode}\'';
     }));
-=======
-  final List<String> classMethods = <String>[];
-
-  Map<String, dynamic> bundle;
-  try {
-    bundle = json.decode(templateArbFile.readAsStringSync()) as Map<String, dynamic>;
-  } on FileSystemException catch (e) {
-    exitWithError('Unable to read input arb file: $e');
-  } on FormatException catch (e) {
-    exitWithError('Unable to parse arb file: $e');
->>>>>>> 6705d08f
   }
 
   /// Generates the methods for the localizations class.
@@ -544,7 +513,6 @@
       throw FormatException('Unable to parse arb file: $e');
     }
 
-<<<<<<< HEAD
     for (String key in bundle.keys.toList()..sort()) {
       if (key.startsWith('@'))
         continue;
@@ -558,20 +526,6 @@
       else
         classMethods.add(genSimpleMethod(bundle, key));
     }
-=======
-  for (String key in bundle.keys.toList()..sort()) {
-    if (key.startsWith('@'))
-      continue;
-    if (!_isValidGetterAndMethodName(key))
-      exitWithError(
-        'Invalid key format: $key \n It has to be in camel case, cannot start '
-        'with a number, and cannot contain non-alphanumeric characters.'
-      );
-    if (pluralValueRE.hasMatch(bundle[key] as String))
-      classMethods.add(genPluralMethod(bundle, key));
-    else
-      classMethods.add(genSimpleMethod(bundle, key));
->>>>>>> 6705d08f
   }
 
   /// Generates a file that contains the localizations class and the
