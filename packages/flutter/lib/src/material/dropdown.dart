--- conflicted
+++ resolved
@@ -557,17 +557,12 @@
     this.iconSize = 24.0,
     this.isDense = false,
     this.isExpanded = false,
-<<<<<<< HEAD
   }) : assert(items == null || items.isEmpty || value == null || items.where((DropdownMenuItem<T> item) => item.value == value).length == 1),
-      super(key: key);
-=======
-  }) : assert(items == null || value == null || items.where((DropdownMenuItem<T> item) => item.value == value).length == 1),
        assert(elevation != null),
        assert(iconSize != null),
        assert(isDense != null),
        assert(isExpanded != null),
        super(key: key);
->>>>>>> 04546cc6
 
   /// The list of items the user can select.
   ///
