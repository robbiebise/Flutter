// Copyright 2018 The Chromium Authors. All rights reserved.
// Use of this source code is governed by a BSD-style license that can be
// found in the LICENSE file.

import 'package:flutter/foundation.dart';
import 'package:flutter/rendering.dart';
import 'package:flutter/widgets.dart';

import 'bottom_app_bar_theme.dart';
import 'material.dart';
import 'scaffold.dart';
import 'theme.dart';

// Examples can assume:
// Widget bottomAppBarContents;

/// A container that is typically used with [Scaffold.bottomNavigationBar], and
/// can have a notch along the top that makes room for an overlapping
/// [FloatingActionButton].
///
/// Typically used with a [Scaffold] and a [FloatingActionButton].
///
/// {@tool sample}
/// ```dart
/// Scaffold(
///   bottomNavigationBar: BottomAppBar(
///     color: Colors.white,
///     child: bottomAppBarContents,
///   ),
///   floatingActionButton: FloatingActionButton(onPressed: null),
/// )
/// ```
/// {@end-tool}
///
/// See also:
///
///  * [ComputeNotch] a function used for creating a notch in a shape.
///  * [ScaffoldGeometry.floatingActionBarComputeNotch] the [ComputeNotch] used to
///    make a notch for the [FloatingActionButton]
///  * [FloatingActionButton] which the [BottomAppBar] makes a notch for.
///  * [AppBar] for a toolbar that is shown at the top of the screen.
class BottomAppBar extends StatefulWidget {
  /// Creates a bottom application bar.
  ///
<<<<<<< HEAD
  /// The [clipBehavior] and [notchMargin] arguments must not be null.
=======
  /// The [color], [elevation], and [clipBehavior] arguments must not be null.
  /// Additionally, [elevation] must be non-negative.
>>>>>>> a3dd2eee
  const BottomAppBar({
    Key key,
    this.color,
    this.elevation,
    this.shape,
    this.clipBehavior = Clip.none,
    this.notchMargin = 4.0,
    this.child,
  }) : assert(clipBehavior != null),
       assert(notchMargin != null),
       super(key: key);

  /// The widget below this widget in the tree.
  ///
  /// {@macro flutter.widgets.child}
  ///
  /// Typically this the child will be a [Row], with the first child
  /// being an [IconButton] with the [Icons.menu] icon.
  final Widget child;

  /// The bottom app bar's background color.
  ///
  /// When null defaults to [ThemeData.bottomAppBarColor].
  final Color color;

  /// The z-coordinate at which to place this bottom app bar relative to its
  /// parent.
  ///
  /// This controls the size of the shadow below the bottom app bar. The
  /// value is non-negative.
  ///
  /// Defaults to 8, the appropriate elevation for bottom app bars.
  final double elevation;

  /// The notch that is made for the floating action button.
  ///
  /// If null the bottom app bar will be rectangular with no notch.
  final NotchedShape shape;

  /// {@macro flutter.widgets.Clip}
  final Clip clipBehavior;

  /// The margin between the [FloatingActionButton] and the [BottomAppBar]'s
  /// notch.
  ///
  /// Not used if [shape] is null.
  final double notchMargin;

  @override
  State createState() => _BottomAppBarState();
}

class _BottomAppBarState extends State<BottomAppBar> {
  ValueListenable<ScaffoldGeometry> geometryListenable;
  static const double _defaultElevation = 8.0;

  @override
  void didChangeDependencies() {
    super.didChangeDependencies();
    geometryListenable = Scaffold.geometryOf(context);
  }

  @override
  Widget build(BuildContext context) {
    final ThemeData theme = Theme.of(context);
    final BottomAppBarTheme babTheme = BottomAppBarTheme.of(context);
    final NotchedShape notchedShape = widget.shape ?? babTheme.shape;
    final CustomClipper<Path> clipper = notchedShape != null
      ? _BottomAppBarClipper(
        geometry: geometryListenable,
        shape: notchedShape,
        notchMargin: widget.notchMargin,
      )
      : const ShapeBorderClipper(shape: RoundedRectangleBorder());
    return PhysicalShape(
      clipper: clipper,
      elevation: widget.elevation ?? babTheme.elevation ?? _defaultElevation,
      color: widget.color ?? babTheme.color ?? theme.bottomAppBarColor,
      clipBehavior: widget.clipBehavior,
      child: Material(
        type: MaterialType.transparency,
        child: widget.child == null
          ? null
          : SafeArea(child: widget.child),
      ),
    );
  }
}

class _BottomAppBarClipper extends CustomClipper<Path> {
  const _BottomAppBarClipper({
    @required this.geometry,
    @required this.shape,
    @required this.notchMargin,
  }) : assert(geometry != null),
       assert(shape != null),
       assert(notchMargin != null),
       super(reclip: geometry);

  final ValueListenable<ScaffoldGeometry> geometry;
  final NotchedShape shape;
  final double notchMargin;

  @override
  Path getClip(Size size) {
    final Rect appBar = Offset.zero & size;
    if (geometry.value.floatingActionButtonArea == null) {
      return Path()..addRect(appBar);
    }

    // button is the floating action button's bounding rectangle in the
    // coordinate system that origins at the appBar's top left corner.
    final Rect button = geometry.value.floatingActionButtonArea
      .translate(0.0, geometry.value.bottomNavigationBarTop * -1.0);

    return shape.getOuterPath(appBar, button.inflate(notchMargin));
  }

  @override
  bool shouldReclip(_BottomAppBarClipper oldClipper) => oldClipper.geometry != geometry;
}<|MERGE_RESOLUTION|>--- conflicted
+++ resolved
@@ -42,12 +42,8 @@
 class BottomAppBar extends StatefulWidget {
   /// Creates a bottom application bar.
   ///
-<<<<<<< HEAD
-  /// The [clipBehavior] and [notchMargin] arguments must not be null.
-=======
   /// The [color], [elevation], and [clipBehavior] arguments must not be null.
   /// Additionally, [elevation] must be non-negative.
->>>>>>> a3dd2eee
   const BottomAppBar({
     Key key,
     this.color,
