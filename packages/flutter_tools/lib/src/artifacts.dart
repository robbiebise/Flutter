// Copyright 2017 The Chromium Authors. All rights reserved.
// Use of this source code is governed by a BSD-style license that can be
// found in the LICENSE file.

import 'base/context.dart';
import 'base/file_system.dart';
import 'base/platform.dart';
import 'build_info.dart';
import 'globals.dart';

enum Artifact {
  dartIoEntriesTxt,
  dartVmEntryPointsTxt,
  genSnapshot,
  flutterTester,
  snapshotDart,
  flutterFramework,
  vmSnapshotData,
  isolateSnapshotData,
  platformKernelDill,
  platformLibrariesJson
}

String _artifactToFileName(Artifact artifact) {
  switch (artifact) {
    case Artifact.dartIoEntriesTxt:
      return 'dart_io_entries.txt';
    case Artifact.dartVmEntryPointsTxt:
      return 'dart_vm_entry_points.txt';
    case Artifact.genSnapshot:
      return 'gen_snapshot';
    case Artifact.flutterTester:
      return 'flutter_tester';
    case Artifact.snapshotDart:
      return 'snapshot.dart';
    case Artifact.flutterFramework:
      return 'Flutter.framework';
    case Artifact.vmSnapshotData:
      return 'vm_isolate_snapshot.bin';
    case Artifact.isolateSnapshotData:
      return 'isolate_snapshot.bin';
    case Artifact.platformKernelDill:
      return 'platform.dill';
    case Artifact.platformLibrariesJson:
      return 'libraries.json';
  }
  assert(false, 'Invalid artifact $artifact.');
  return null;
}

// Manages the engine artifacts of Flutter.
abstract class Artifacts {
  static Artifacts get instance => context[Artifacts];

  static void useLocalEngine(String engineSrcPath, String engineOutPath) {
    context.setVariable(Artifacts, new LocalEngineArtifacts(engineSrcPath, engineOutPath));
  }

  // Returns the requested [artifact] for the [platform] and [mode] combination.
  String getArtifactPath(Artifact artifact, [TargetPlatform platform, BuildMode mode]);

  // Returns which set of engine artifacts is currently used for the [platform]
  // and [mode] combination.
  String getEngineType(TargetPlatform platform, [BuildMode mode]);
}

/// Manages the engine artifacts downloaded to the local cache.
class CachedArtifacts extends Artifacts {

  @override
  String getArtifactPath(Artifact artifact, [TargetPlatform platform, BuildMode mode]) {
    platform ??= _currentHostPlatform;
    switch (platform) {
      case TargetPlatform.android_arm:
      case TargetPlatform.android_x64:
      case TargetPlatform.android_x86:
        return _getAndroidArtifactPath(artifact, platform, mode);
      case TargetPlatform.ios:
        return _getIosArtifactPath(artifact, platform, mode);
      case TargetPlatform.darwin_x64:
      case TargetPlatform.linux_x64:
      case TargetPlatform.windows_x64:
      case TargetPlatform.fuchsia:
        return _getHostArtifactPath(artifact, platform);
    }
    assert(false, 'Invalid platform $platform.');
    return null;
  }

  @override
  String getEngineType(TargetPlatform platform, [BuildMode mode]){
    return fs.path.basename(_getEngineArtifactsPath(platform, mode));
  }

  String _getAndroidArtifactPath(Artifact artifact, TargetPlatform platform, BuildMode mode) {
    final String engineDir = _getEngineArtifactsPath(platform, mode);
    switch (artifact) {
      case Artifact.dartIoEntriesTxt:
      case Artifact.dartVmEntryPointsTxt:
        assert(mode != BuildMode.debug, 'Artifact $artifact only available in non-debug mode.');
        return fs.path.join(engineDir, _artifactToFileName(artifact));
      case Artifact.genSnapshot:
        assert(mode != BuildMode.debug, 'Artifact $artifact only available in non-debug mode.');
        final String hostPlatform = getNameForHostPlatform(getCurrentHostPlatform());
        return fs.path.join(engineDir, hostPlatform, _artifactToFileName(artifact));
      default:
        assert(false, 'Artifact $artifact not available for platform $platform.');
        return null;
    }
  }

  String _getIosArtifactPath(Artifact artifact, TargetPlatform platform, BuildMode mode) {
    final String engineDir = _getEngineArtifactsPath(platform, mode);
    switch (artifact) {
      case Artifact.dartIoEntriesTxt:
      case Artifact.dartVmEntryPointsTxt:
      case Artifact.genSnapshot:
      case Artifact.snapshotDart:
      case Artifact.flutterFramework:
        return fs.path.join(engineDir, _artifactToFileName(artifact));
      default:
        assert(false, 'Artifact $artifact not available for platform $platform.');
        return null;
    }
  }

  String _getHostFlutterPatchedSdkPath() {
    final String engineArtifactsPath = cache.getArtifactDirectory('engine').path;
    return fs.path.join(engineArtifactsPath, 'common', 'flutter_patched_sdk');
  }

  String _getHostArtifactPath(Artifact artifact, TargetPlatform platform) {
    switch (artifact) {
      case Artifact.genSnapshot:
        // For script snapshots any gen_snapshot binary will do. Returning gen_snapshot for
        // android_arm in profile mode because it is available on all supported host platforms.
        return _getAndroidArtifactPath(artifact, TargetPlatform.android_arm, BuildMode.profile);
      case Artifact.flutterTester:
        if (platform == TargetPlatform.windows_x64)
          throw new UnimplementedError('Artifact $artifact not available on platfrom $platform.');
        continue fallThrough;
      fallThrough:
      case Artifact.vmSnapshotData:
      case Artifact.isolateSnapshotData:
        final String engineArtifactsPath = cache.getArtifactDirectory('engine').path;
        final String platformDirName = getNameForTargetPlatform(platform);
        return fs.path.join(engineArtifactsPath, platformDirName, _artifactToFileName(artifact));
      case Artifact.platformKernelDill:
        return fs.path.join(_getHostFlutterPatchedSdkPath(), _artifactToFileName(artifact));
      case Artifact.platformLibrariesJson:
        return fs.path.join(_getHostFlutterPatchedSdkPath(), 'lib', _artifactToFileName(artifact));
      default:
        assert(false, 'Artifact $artifact not available for platform $platform.');
        return null;
    }
    assert(false, 'Artifact $artifact not available for platform $platform.');
    return null;
  }

  String _getEngineArtifactsPath(TargetPlatform platform, [BuildMode mode]) {
    final String engineDir = cache.getArtifactDirectory('engine').path;
    final String platformName = getNameForTargetPlatform(platform);
    switch (platform) {
      case TargetPlatform.linux_x64:
      case TargetPlatform.darwin_x64:
      case TargetPlatform.windows_x64:
      case TargetPlatform.fuchsia:
        assert(mode == null, 'Platform $platform does not support different build modes.');
        return fs.path.join(engineDir, platformName);
      case TargetPlatform.ios:
      case TargetPlatform.android_arm:
      case TargetPlatform.android_x64:
      case TargetPlatform.android_x86:
        assert(mode != null, 'Need to specify a build mode for platform $platform.');
        final String suffix = mode != BuildMode.debug ? '-${getModeName(mode)}' : '';
        return fs.path.join(engineDir, platformName + suffix);
    }
    assert(false, 'Invalid platform $platform.');
    return null;
  }

  TargetPlatform get _currentHostPlatform {
    if (platform.isMacOS)
      return TargetPlatform.darwin_x64;
    if (platform.isLinux)
      return TargetPlatform.linux_x64;
    if (platform.isWindows)
      return TargetPlatform.windows_x64;
    throw new UnimplementedError('Host OS not supported.');
  }
}

/// Manages the artifacts of a locally built engine.
class LocalEngineArtifacts extends Artifacts {
  final String _engineSrcPath;
  final String engineOutPath; // TODO(goderbauer): This should be private.

  LocalEngineArtifacts(this._engineSrcPath, this.engineOutPath);

  @override
  String getArtifactPath(Artifact artifact, [TargetPlatform platform, BuildMode mode]) {
    switch (artifact) {
      case Artifact.dartIoEntriesTxt:
        return fs.path.join(_engineSrcPath, 'dart', 'runtime', 'bin', _artifactToFileName(artifact));
      case Artifact.dartVmEntryPointsTxt:
        return fs.path.join(_engineSrcPath, 'flutter', 'runtime', _artifactToFileName(artifact));
      case Artifact.snapshotDart:
        return fs.path.join(_engineSrcPath, 'flutter', 'lib', 'snapshot', _artifactToFileName(artifact));
      case Artifact.genSnapshot:
        return _genSnapshotPath();
      case Artifact.flutterTester:
        return _flutterTesterPath(platform);
      case Artifact.isolateSnapshotData:
      case Artifact.vmSnapshotData:
        return fs.path.join(engineOutPath, 'gen', 'flutter', 'lib', 'snapshot', _artifactToFileName(artifact));
      case Artifact.platformKernelDill:
        return fs.path.join(_getFlutterPatchedSdkPath(), _artifactToFileName(artifact));
      case Artifact.platformLibrariesJson:
        return fs.path.join(_getFlutterPatchedSdkPath(), 'lib', _artifactToFileName(artifact));
      case Artifact.flutterFramework:
        return fs.path.join(engineOutPath, _artifactToFileName(artifact));
    }
    assert(false, 'Invalid artifact $artifact.');
    return null;
  }

  @override
  String getEngineType(TargetPlatform platform, [BuildMode mode]) {
    return fs.path.basename(engineOutPath);
  }

<<<<<<< HEAD
  String _getFlutterPatchedSdkPath() {
    return fs.path.join(engineOutPath, 'flutter_patched_sdk');
  }

  String _genSnapshotPath(TargetPlatform platform, BuildMode mode) {
    String clang;
    if (platform == TargetPlatform.ios) {
      clang = 'clang_x64';
    } else {
      clang = getCurrentHostPlatform() == HostPlatform.darwin_x64 ? 'clang_i386' : 'clang_x86';
=======
  String _genSnapshotPath() {
    const List<String> clangDirs = const <String>['clang_x86', 'clang_x64', 'clang_i386'];
    final String genSnapshotName = _artifactToFileName(Artifact.genSnapshot);
    for (String clangDir in clangDirs) {
      final String genSnapshotPath = fs.path.join(engineOutPath, clangDir, genSnapshotName);
      if (fs.file(genSnapshotPath).existsSync())
        return genSnapshotPath;
>>>>>>> ba5bb57a
    }
    throw new Exception('Unable to find $genSnapshotName');
  }

  String _flutterTesterPath(TargetPlatform platform) {
    if (getCurrentHostPlatform() == HostPlatform.linux_x64) {
      return fs.path.join(engineOutPath, _artifactToFileName(Artifact.flutterTester));
    } else if (getCurrentHostPlatform() == HostPlatform.darwin_x64) {
      return fs.path.join(engineOutPath, 'flutter_tester');
    }
    throw new Exception('Unsupported platform $platform.');
  }
}<|MERGE_RESOLUTION|>--- conflicted
+++ resolved
@@ -229,18 +229,10 @@
     return fs.path.basename(engineOutPath);
   }
 
-<<<<<<< HEAD
   String _getFlutterPatchedSdkPath() {
     return fs.path.join(engineOutPath, 'flutter_patched_sdk');
   }
 
-  String _genSnapshotPath(TargetPlatform platform, BuildMode mode) {
-    String clang;
-    if (platform == TargetPlatform.ios) {
-      clang = 'clang_x64';
-    } else {
-      clang = getCurrentHostPlatform() == HostPlatform.darwin_x64 ? 'clang_i386' : 'clang_x86';
-=======
   String _genSnapshotPath() {
     const List<String> clangDirs = const <String>['clang_x86', 'clang_x64', 'clang_i386'];
     final String genSnapshotName = _artifactToFileName(Artifact.genSnapshot);
@@ -248,7 +240,6 @@
       final String genSnapshotPath = fs.path.join(engineOutPath, clangDir, genSnapshotName);
       if (fs.file(genSnapshotPath).existsSync())
         return genSnapshotPath;
->>>>>>> ba5bb57a
     }
     throw new Exception('Unable to find $genSnapshotName');
   }
