--- conflicted
+++ resolved
@@ -447,11 +447,7 @@
     }
     final FocusScopeNode scope = enclosingScope;
     assert(scope != null);
-<<<<<<< HEAD
     return scope.focusedChild == this;
-=======
-    return scope._focusedChildren.first == this;
->>>>>>> bf184b96
   }
 
   /// Returns true if this node currently has the application-wide input focus.
