--- conflicted
+++ resolved
@@ -563,13 +563,10 @@
           : kIconTreeShakerEnabledDefault,
       splitDebugInfoPath: splitDebugInfoPath,
       dartObfuscation: dartObfuscation,
-<<<<<<< HEAD
-      targetPlatform: targetPlatform,
-=======
       dartDefines: argParser.options.containsKey(FlutterOptions.kDartDefinesOption)
           ? stringsArg(FlutterOptions.kDartDefinesOption)
           : const <String>[],
->>>>>>> e2b4edd2
+      targetPlatform: targetPlatform,
     );
   }
 
