--- conflicted
+++ resolved
@@ -21,11 +21,8 @@
     this.fileSystemScheme,
     this.buildNumber,
     this.buildName,
-<<<<<<< HEAD
     this.splitDebugInfoPath,
-=======
     @required this.treeShakeIcons,
->>>>>>> 374b55cc
   });
 
   final BuildMode mode;
@@ -66,22 +63,15 @@
   /// On Xcode builds it is used as CFBundleShortVersionString,
   final String buildName;
 
-<<<<<<< HEAD
   /// A optional directory path to save debugging information from dwarf stack
   /// traces. If null, stack trace information is not stripped from the
   /// executable.
   final String splitDebugInfoPath;
 
-  static const BuildInfo debug = BuildInfo(BuildMode.debug, null);
-  static const BuildInfo profile = BuildInfo(BuildMode.profile, null);
-  static const BuildInfo jitRelease = BuildInfo(BuildMode.jitRelease, null);
-  static const BuildInfo release = BuildInfo(BuildMode.release, null);
-=======
   static const BuildInfo debug = BuildInfo(BuildMode.debug, null, treeShakeIcons: false);
   static const BuildInfo profile = BuildInfo(BuildMode.profile, null, treeShakeIcons: kIconTreeShakerEnabledDefault);
   static const BuildInfo jitRelease = BuildInfo(BuildMode.jitRelease, null, treeShakeIcons: kIconTreeShakerEnabledDefault);
   static const BuildInfo release = BuildInfo(BuildMode.release, null, treeShakeIcons: kIconTreeShakerEnabledDefault);
->>>>>>> 374b55cc
 
   /// Returns whether a debug build is requested.
   ///
