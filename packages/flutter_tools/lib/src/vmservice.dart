--- conflicted
+++ resolved
@@ -1319,22 +1319,12 @@
   }
 
   Future<Null> setAssetDirectory(Uri assetsDirectory) async {
-<<<<<<< HEAD
-    if (assetsDirectory != null) {
-      await owner.vmService.vm.invokeRpc('_flutter.setAssetBundlePath',
-          params: <String, dynamic>{
-            'viewId': id,
-            'assetDirectory': assetsDirectory.toFilePath(windows: false)
-          });
-    }
-=======
     assert(assetsDirectory != null);
     await owner.vmService.vm.invokeRpc('_flutter.setAssetBundlePath',
         params: <String, dynamic>{
           'viewId': id,
           'assetDirectory': assetsDirectory.toFilePath(windows: false)
         });
->>>>>>> d4ab37ea
   }
 
   bool get hasIsolate => _uiIsolate != null;
