// Copyright 2014 The Flutter Authors. All rights reserved.
// Use of this source code is governed by a BSD-style license that can be
// found in the LICENSE file.


import 'dart:async';
import 'dart:convert';
import 'dart:io';
import 'dart:typed_data';

import 'package:flutter/foundation.dart';

import 'binary_messenger.dart';

/// A collection of resources used by the application.
///
/// Asset bundles contain resources, such as images and strings, that can be
/// used by an application. Access to these resources is asynchronous so that
/// they can be transparently loaded over a network (e.g., from a
/// [NetworkAssetBundle]) or from the local file system without blocking the
/// application's user interface.
///
/// Applications have a [rootBundle], which contains the resources that were
/// packaged with the application when it was built. To add resources to the
/// [rootBundle] for your application, add them to the `assets` subsection of
/// the `flutter` section of your application's `pubspec.yaml` manifest.
///
/// For example:
///
/// ```yaml
/// name: my_awesome_application
/// flutter:
///   assets:
///    - images/hamilton.jpeg
///    - images/lafayette.jpeg
/// ```
///
/// Rather than accessing the [rootBundle] global static directly, consider
/// obtaining the [AssetBundle] for the current [BuildContext] using
/// [DefaultAssetBundle.of]. This layer of indirection lets ancestor widgets
/// substitute a different [AssetBundle] (e.g., for testing or localization) at
/// runtime rather than directly replying upon the [rootBundle] created at build
/// time. For convenience, the [WidgetsApp] or [MaterialApp] widget at the top
/// of the widget hierarchy configures the [DefaultAssetBundle] to be the
/// [rootBundle].
///
/// See also:
///
///  * [DefaultAssetBundle]
///  * [NetworkAssetBundle]
///  * [rootBundle]
abstract class AssetBundle {
  /// Retrieve a binary resource from the asset bundle as a data stream.
  ///
  /// Throws an exception if the asset is not found.
  Future<ByteData> load(String key);

  /// Retrieve a string from the asset bundle.
  ///
  /// Throws an exception if the asset is not found.
  ///
  /// If the `cache` argument is set to false, then the data will not be
  /// cached, and reading the data may bypass the cache. This is useful if the
  /// caller is going to be doing its own caching. (It might not be cached if
  /// it's set to true either, that depends on the asset bundle
  /// implementation.)
  Future<String> loadString(String key, { bool cache = true }) async {
    final ByteData data = await load(key);
    // Note: data has a non-nullable type, but might be null when running with
    // weak checking, so we need to null check it anyway (and ignore the warning
    // that the null-handling logic is dead code).
    if (data == null)
      throw FlutterError('Unable to load asset: $key'); // ignore: dead_code
<<<<<<< HEAD
    // For strings larger than 50 KB, run the computation in an isolate to
    // avoid causing main thread jank.
    if (data.lengthInBytes < 50 * 1024) {
      return utf8.decode(data.buffer.asUint8List());
    }
    return compute(_utf8decode, data, debugLabel: 'UTF8 decode for "$key"');
  }

  static String _utf8decode(ByteData data) {
=======
>>>>>>> e1d11f6d
    return utf8.decode(data.buffer.asUint8List());
  }

  /// Retrieve a string from the asset bundle, parse it with the given function,
  /// and return the function's result.
  ///
  /// Implementations may cache the result, so a particular key should only be
  /// used with one parser for the lifetime of the asset bundle.
  Future<T> loadStructuredData<T>(String key, Future<T> parser(String value));

  /// If this is a caching asset bundle, and the given key describes a cached
  /// asset, then evict the asset from the cache so that the next time it is
  /// loaded, the cache will be reread from the asset bundle.
  void evict(String key) { }

  @override
  String toString() => '${describeIdentity(this)}()';
}

/// An [AssetBundle] that loads resources over the network.
///
/// This asset bundle does not cache any resources, though the underlying
/// network stack may implement some level of caching itself.
class NetworkAssetBundle extends AssetBundle {
  /// Creates an network asset bundle that resolves asset keys as URLs relative
  /// to the given base URL.
  NetworkAssetBundle(Uri baseUrl)
    : _baseUrl = baseUrl,
      _httpClient = HttpClient();

  final Uri _baseUrl;
  final HttpClient _httpClient;

  Uri _urlFromKey(String key) => _baseUrl.resolve(key);

  @override
  Future<ByteData> load(String key) async {
    final HttpClientRequest request = await _httpClient.getUrl(_urlFromKey(key));
    final HttpClientResponse response = await request.close();
    if (response.statusCode != HttpStatus.ok)
      throw FlutterError.fromParts(<DiagnosticsNode>[
        ErrorSummary('Unable to load asset: $key'),
        IntProperty('HTTP status code', response.statusCode),
      ]);
    final Uint8List bytes = await consolidateHttpClientResponseBytes(response);
    return bytes.buffer.asByteData();
  }

  /// Retrieve a string from the asset bundle, parse it with the given function,
  /// and return the function's result.
  ///
  /// The result is not cached. The parser is run each time the resource is
  /// fetched.
  @override
  Future<T> loadStructuredData<T>(String key, Future<T> parser(String value)) async {
    assert(key != null);
    assert(parser != null);
    return parser(await loadString(key));
  }

  // TODO(ianh): Once the underlying network logic learns about caching, we
  // should implement evict().

  @override
  String toString() => '${describeIdentity(this)}($_baseUrl)';
}

/// An [AssetBundle] that permanently caches string and structured resources
/// that have been fetched.
///
/// Strings (for [loadString] and [loadStructuredData]) are decoded as UTF-8.
/// Data that is cached is cached for the lifetime of the asset bundle
/// (typically the lifetime of the application).
///
/// Binary resources (from [load]) are not cached.
abstract class CachingAssetBundle extends AssetBundle {
  // TODO(ianh): Replace this with an intelligent cache, see https://github.com/flutter/flutter/issues/3568
  final Map<String, Future<String>> _stringCache = <String, Future<String>>{};
  final Map<String, Future<dynamic>> _structuredDataCache = <String, Future<dynamic>>{};

  @override
  Future<String> loadString(String key, { bool cache = true }) {
    if (cache)
      return _stringCache.putIfAbsent(key, () => super.loadString(key));
    return super.loadString(key);
  }

  /// Retrieve a string from the asset bundle, parse it with the given function,
  /// and return the function's result.
  ///
  /// The result of parsing the string is cached (the string itself is not,
  /// unless you also fetch it with [loadString]). For any given `key`, the
  /// `parser` is only run the first time.
  ///
  /// Once the value has been parsed, the future returned by this function for
  /// subsequent calls will be a [SynchronousFuture], which resolves its
  /// callback synchronously.
  @override
  Future<T> loadStructuredData<T>(String key, Future<T> parser(String value)) {
    assert(key != null);
    assert(parser != null);
    if (_structuredDataCache.containsKey(key))
      return _structuredDataCache[key] as Future<T>;
    Completer<T>? completer;
    Future<T>? result;
    loadString(key, cache: false).then<T>(parser).then<void>((T value) {
      result = SynchronousFuture<T>(value);
      _structuredDataCache[key] = result!;
      if (completer != null) {
        // We already returned from the loadStructuredData function, which means
        // we are in the asynchronous mode. Pass the value to the completer. The
        // completer's future is what we returned.
        completer.complete(value);
      }
    });
    if (result != null) {
      // The code above ran synchronously, and came up with an answer.
      // Return the SynchronousFuture that we created above.
      return result!;
    }
    // The code above hasn't yet run its "then" handler yet. Let's prepare a
    // completer for it to use when it does run.
    completer = Completer<T>();
    _structuredDataCache[key] = completer.future;
    return completer.future;
  }

  @override
  void evict(String key) {
    _stringCache.remove(key);
    _structuredDataCache.remove(key);
  }
}

/// An [AssetBundle] that loads resources using platform messages.
class PlatformAssetBundle extends CachingAssetBundle {
  @override
  Future<ByteData> load(String key) async {
    final Uint8List encoded = utf8.encoder.convert(Uri(path: Uri.encodeFull(key)).path);
    final ByteData? asset =
        await defaultBinaryMessenger.send('flutter/assets', encoded.buffer.asByteData());
    if (asset == null)
      throw FlutterError('Unable to load asset: $key');
    return asset;
  }
}

AssetBundle _initRootBundle() {
  return PlatformAssetBundle();
}

/// The [AssetBundle] from which this application was loaded.
///
/// The [rootBundle] contains the resources that were packaged with the
/// application when it was built. To add resources to the [rootBundle] for your
/// application, add them to the `assets` subsection of the `flutter` section of
/// your application's `pubspec.yaml` manifest.
///
/// For example:
///
/// ```yaml
/// name: my_awesome_application
/// flutter:
///   assets:
///    - images/hamilton.jpeg
///    - images/lafayette.jpeg
/// ```
///
/// Rather than using [rootBundle] directly, consider obtaining the
/// [AssetBundle] for the current [BuildContext] using [DefaultAssetBundle.of].
/// This layer of indirection lets ancestor widgets substitute a different
/// [AssetBundle] at runtime (e.g., for testing or localization) rather than
/// directly replying upon the [rootBundle] created at build time. For
/// convenience, the [WidgetsApp] or [MaterialApp] widget at the top of the
/// widget hierarchy configures the [DefaultAssetBundle] to be the [rootBundle].
///
/// See also:
///
///  * [DefaultAssetBundle]
///  * [NetworkAssetBundle]
final AssetBundle rootBundle = _initRootBundle();<|MERGE_RESOLUTION|>--- conflicted
+++ resolved
@@ -71,18 +71,15 @@
     // that the null-handling logic is dead code).
     if (data == null)
       throw FlutterError('Unable to load asset: $key'); // ignore: dead_code
-<<<<<<< HEAD
-    // For strings larger than 50 KB, run the computation in an isolate to
-    // avoid causing main thread jank.
     if (data.lengthInBytes < 50 * 1024) {
       return utf8.decode(data.buffer.asUint8List());
     }
+    // For strings larger than 50 KB, run the computation in an isolate to
+    // avoid causing main thread jank.
     return compute(_utf8decode, data, debugLabel: 'UTF8 decode for "$key"');
   }
 
   static String _utf8decode(ByteData data) {
-=======
->>>>>>> e1d11f6d
     return utf8.decode(data.buffer.asUint8List());
   }
 
