# Describes the targets run in continuous integration environment.
#
# Flutter infra uses this file to generate a checklist of tasks to be performed
# for every commit.
#
# More information at:
#  * https://github.com/flutter/cocoon/blob/main/CI_YAML.md
enabled_branches:
  - master
  - flutter-\d+\.\d+-candidate\.\d+

platform_properties:
  staging_build_linux:
    properties:
      dependencies: >-
        [
          {"dependency": "curl", "version": "version:7.64.0"}
        ]
      os: Ubuntu
      cores: "8"
      device_type: none
      ignore_flakiness: "true"
  linux:
    properties:
      dependencies: >-
        [
          {"dependency": "curl", "version": "version:7.64.0"}
        ]
      os: Ubuntu
      cores: "8"
      device_type: none
  linux_build_test:
    properties:
      dependencies: >-
        [
          {"dependency": "android_sdk", "version": "version:33v6"},
          {"dependency": "open_jdk", "version": "version:11"},
          {"dependency": "curl", "version": "version:7.64.0"}
        ]
      os: Ubuntu
      cores: "8"
      device_type: none
  linux_android:
    properties:
      dependencies: >-
        [
          {"dependency": "android_sdk", "version": "version:33v6"},
          {"dependency": "open_jdk", "version": "version:11"},
          {"dependency": "curl", "version": "version:7.64.0"}
        ]
      os: Linux
      device_type: "msm8952"
  linux_samsung_s10:
    properties:
      dependencies: >-
        [
          {"dependency": "android_sdk", "version": "version:33v6"},
          {"dependency": "open_jdk", "version": "version:11"},
          {"dependency": "curl", "version": "version:7.64.0"}
        ]
      os: Linux
      device_type: "SM-G973U1"
  linux_samsung_a02:
    properties:
      dependencies: >-
        [
          {"dependency": "android_sdk", "version": "version:33v6"},
          {"dependency": "open_jdk", "version": "version:11"},
          {"dependency": "curl", "version": "version:7.64.0"}
        ]
      os: Linux
      device_type: "SM-A025V"
  mac:
    properties:
      dependencies: >-
        [
          {"dependency": "apple_signing", "version": "version:2022_to_2023"}
        ]
      os: Mac-12
      device_type: none
      xcode: 14a5294e # xcode 14.0 beta 5
  mac_arm64:
    properties:
      dependencies: >-
        [
          {"dependency": "apple_signing", "version": "version:2022_to_2023"}
        ]
      os: Mac-12
      device_type: none
      cpu: arm64
      xcode: 14a5294e # xcode 14.0 beta 5
  mac_benchmark:
    properties:
      dependencies: >-
        [
          {"dependency": "apple_signing", "version": "version:2022_to_2023"}
        ]
      device_type: none
      mac_model: "Macmini8,1"
      os: Mac-12
      tags: >
        ["devicelab", "hostonly", "mac"]
      xcode: 14a5294e # xcode 14.0 beta 5
  mac_x64:
    properties:
      dependencies: >-
        [
          {"dependency": "apple_signing", "version": "version:2022_to_2023"}
        ]
      os: Mac-12
      device_type: none
      cpu: x86
      xcode: 14a5294e # xcode 14.0 beta 5
  mac_android:
    properties:
      dependencies: >-
        [
          {"dependency": "android_sdk", "version": "version:33v6"},
          {"dependency": "chrome_and_driver", "version": "version:110.0"},
          {"dependency": "open_jdk", "version": "version:11"}
        ]
      os: Mac-12
      cpu: x86
      device_type: "msm8952"
  mac_arm64_android:
    properties:
      dependencies: >-
        [
          {"dependency": "android_sdk", "version": "version:33v6"},
          {"dependency": "open_jdk", "version": "version:11"}
        ]
      os: Mac-12
      cpu: arm64
      device_type: "msm8952"
  mac_ios:
    properties:
      dependencies: >-
        [
          {"dependency": "xcode", "version": "14c18"},
          {"dependency": "gems", "version": "v3.3.14"},
          {"dependency": "apple_signing", "version": "version:2022_to_2023"}
        ]
      os: Mac-12
      cpu: x86
      device_os: iOS-16
      xcode: 14c18 # Xcode 14.2 to support iOS 16.2 in devicelab.
  mac_arm64_ios:
    properties:
      dependencies: >-
        [
          {"dependency": "xcode", "version": "14c18"},
          {"dependency": "gems", "version": "v3.3.14"},
          {"dependency": "apple_signing", "version": "none"}
        ]
      os: Mac-12
      cpu: arm64
      device_os: iOS-16
      xcode: 14c18 # Xcode 14.2 to support iOS 16.2 in devicelab.
  windows:
    properties:
      dependencies: >-
        [
          {"dependency": "certs", "version": "version:9563bb"}
        ]
      os: Windows-10
      device_type: none
  windows_android:
    properties:
      dependencies: >-
        [
          {"dependency": "android_sdk", "version": "version:33v6"},
          {"dependency": "certs", "version": "version:9563bb"},
          {"dependency": "chrome_and_driver", "version": "version:96.2"},
          {"dependency": "open_jdk", "version": "version:11"}
        ]
      os: Windows-10
      device_type: "msm8952"

targets:
  - name: Linux analyze
    recipe: flutter/flutter
    timeout: 60
    properties:
      tags: >
        ["framework","hostonly","linux"]
      validation: analyze
      validation_name: Analyze

  - name: Linux coverage
    bringup: true
    recipe: flutter/coverage
    timeout: 120
    properties:
      tags: >
        ["framework", "hostonly", "shard", "linux"]

  - name: Linux packages_autoroller
    presubmit: false
    recipe: pub_autoroller/pub_autoroller
    timeout: 30
    enabled_branches:
      # Don't run this on release branches
      - master
    properties:
      tags: >
        ["framework","hostonly","linux"]
      dependencies: >-
        [
          {"dependency": "gh_cli", "version": "version:2.8.0-2-g32256d38"}
        ]

  - name: Linux android views
    recipe: flutter/android_views
    properties:
      dependencies: >-
        [
          {"dependency": "android_sdk", "version": "version:33v6"},
          {"dependency": "android_virtual_device", "version": "31"}
        ]
      tags: >
        ["framework","hostonly","linux"]
    timeout: 60

  - name: Linux build_tests_1_3
    recipe: flutter/flutter_drone
    bringup: true
    timeout: 60
    properties:
      dependencies: >-
        [
          {"dependency": "android_sdk", "version": "version:33v6"},
          {"dependency": "chrome_and_driver", "version": "version:96.2"},
          {"dependency": "open_jdk", "version": "version:11"},
          {"dependency": "goldctl", "version": "git_revision:3a77d0b12c697a840ca0c7705208e8622dc94603"},
          {"dependency": "clang", "version": "git_revision:5d5aba78dbbee75508f01bcaa69aedb2ab79065a"},
          {"dependency": "cmake", "version": "version:3.16.1"},
          {"dependency": "ninja", "version": "version:1.9.0"}
        ]
      shard: build_tests
      subshard: "1_3"
      tags: >
        ["framework", "hostonly", "shard", "linux"]

  - name: Linux build_tests_2_3
    recipe: flutter/flutter_drone
    timeout: 60
    properties:
      dependencies: >-
        [
          {"dependency": "android_sdk", "version": "version:33v6"},
          {"dependency": "chrome_and_driver", "version": "version:96.2"},
          {"dependency": "open_jdk", "version": "version:11"},
          {"dependency": "goldctl", "version": "git_revision:3a77d0b12c697a840ca0c7705208e8622dc94603"},
          {"dependency": "clang", "version": "git_revision:5d5aba78dbbee75508f01bcaa69aedb2ab79065a"},
          {"dependency": "cmake", "version": "version:3.16.1"},
          {"dependency": "ninja", "version": "version:1.9.0"}
        ]
      shard: build_tests
      subshard: "2_3"
      tags: >
        ["framework", "hostonly", "shard", "linux"]

  - name: Linux build_tests_3_3
    recipe: flutter/flutter_drone
    bringup: true
    timeout: 60
    properties:
      dependencies: >-
        [
          {"dependency": "android_sdk", "version": "version:33v6"},
          {"dependency": "chrome_and_driver", "version": "version:96.2"},
          {"dependency": "open_jdk", "version": "version:11"},
          {"dependency": "goldctl", "version": "git_revision:3a77d0b12c697a840ca0c7705208e8622dc94603"},
          {"dependency": "clang", "version": "git_revision:5d5aba78dbbee75508f01bcaa69aedb2ab79065a"},
          {"dependency": "cmake", "version": "version:3.16.1"},
          {"dependency": "ninja", "version": "version:1.9.0"}
        ]
      shard: build_tests
      subshard: "3_3"
      tags: >
        ["framework", "hostonly", "shard", "linux"]

  - name: Linux ci_yaml flutter roller
    recipe: infra/ci_yaml
    timeout: 30
    properties:
      tags: >
        ["framework", "hostonly", "shard", "linux"]
    runIf:
      - .ci.yaml

  - name: Linux customer_testing
    recipe: flutter/flutter
    timeout: 60
    properties:
      tags: >
        ["framework", "hostonly", "linux"]
      validation: customer_testing
      validation_name: Customer testing

  - name: Linux docs_publish
    recipe: flutter/flutter
    presubmit: false
    timeout: 60
    properties:
      cores: "32"
      dependencies: >-
        [
          {"dependency": "dashing", "version": "0.4.0"},
          {"dependency": "firebase", "version": "v11.0.1"}
        ]
      tags: >
        ["framework", "hostonly", "linux"]
      validation: docs
      validation_name: Docs
      firebase_project: master-docs-flutter-dev
      release_ref: refs/heads/master
      release_build: "true"

  - name: Linux docs_test
    recipe: flutter/flutter
    timeout: 60
    properties:
      cores: "32"
      dependencies: >-
        [
          {"dependency": "dashing", "version": "0.4.0"}
        ]
      firebase_project: ""
      release_ref: ""
      tags: >
        ["framework","hostonly", "linux"]
      validation: docs
      validation_name: Docs
    runIf:
      - dev/
      - packages/flutter/
      - packages/flutter_test/
      - packages/flutter_drive/
      - packages/flutter_localizations/
      - bin/
      - .ci.yaml

  - name: Linux firebase_abstract_method_smoke_test
    recipe: firebaselab/firebaselab
    timeout: 60
    properties:
      dependencies: >-
        [
          {"dependency": "android_sdk", "version": "version:33v6"}
        ]
      tags: >
        ["firebaselab"]
      task_name: abstract_method_smoke_test

  - name: Linux firebase_android_embedding_v2_smoke_test
    recipe: firebaselab/firebaselab
    timeout: 60
    properties:
      dependencies: >-
        [
          {"dependency": "android_sdk", "version": "version:33v6"}
        ]
      tags: >
        ["firebaselab"]
      task_name: android_embedding_v2_smoke_test

  - name: Linux firebase_release_smoke_test
    recipe: firebaselab/firebaselab
    timeout: 60
    properties:
      dependencies: >-
        [
          {"dependency": "android_sdk", "version": "version:33v6"}
        ]
      tags: >
        ["firebaselab"]
      task_name: release_smoke_test

  - name: Linux flutter_packaging_test
    recipe: packaging_v2/packaging_v2
    timeout: 60
    bringup: true
    properties:
      task_name: flutter_packaging
      tags: >
        ["framework", "hostonly", "shard", "linux"]

  - name: Linux flutter_plugins
    recipe: flutter/flutter_drone
    enabled_branches:
      - master
    timeout: 60
    properties:
      shard: flutter_plugins
      subshard: analyze
      tags: >
        ["framework", "hostonly", "shard", "linux"]

  - name: Linux framework_tests_libraries
    recipe: flutter/flutter_drone
    timeout: 60
    properties:
      dependencies: >-
        [
          {"dependency": "goldctl", "version": "git_revision:3a77d0b12c697a840ca0c7705208e8622dc94603"}
        ]
      shard: framework_tests
      subshard: libraries
      tags: >
        ["framework","hostonly","shard", "linux"]
    runIf:
      - dev/
      - packages/flutter/
      - packages/flutter_driver/
      - packages/integration_test/
      - packages/flutter_localizations/
      - packages/fuchsia_remote_debug_protocol/
      - packages/flutter_test/
      - packages/flutter_goldens/
      - packages/flutter_tools/
      - bin/
      - .ci.yaml

  - name: Linux framework_tests_slow
    recipe: flutter/flutter_drone
    timeout: 60
    properties:
      dependencies: >-
        [
          {"dependency": "android_sdk", "version": "version:33v6"}
        ]
      shard: framework_tests
      subshard: slow
      tags: >
        ["framework", "hostonly", "shard", "linux"]
    runIf:
      - dev/
      - packages/flutter/
      - packages/flutter_driver/
      - packages/integration_test/
      - packages/flutter_localizations/
      - packages/fuchsia_remote_debug_protocol/
      - packages/flutter_test/
      - packages/flutter_goldens/
      - packages/flutter_tools/
      - bin/
      - .ci.yaml

  - name: Linux framework_tests_misc
    recipe: flutter/flutter_drone
    timeout: 60
    properties:
      dependencies: >-
        [
          {"dependency": "goldctl", "version": "git_revision:3a77d0b12c697a840ca0c7705208e8622dc94603"},
          {"dependency": "clang", "version": "git_revision:5d5aba78dbbee75508f01bcaa69aedb2ab79065a"},
          {"dependency": "cmake", "version": "version:3.16.1"},
          {"dependency": "ninja", "version": "version:1.9.0"},
          {"dependency": "open_jdk", "version": "version:11"},
          {"dependency": "android_sdk", "version": "version:33v6"}
        ]
      shard: framework_tests
      subshard: misc
      tags: >
        ["framework", "hostonly", "shard", "linux"]
    runIf:
      - dev/
      - packages/flutter/
      - packages/flutter_driver/
      - packages/integration_test/
      - packages/flutter_localizations/
      - packages/fuchsia_remote_debug_protocol/
      - packages/flutter_test/
      - packages/flutter_goldens/
      - packages/flutter_tools/
      - bin/
      - .ci.yaml

  - name: Linux framework_tests_widgets
    recipe: flutter/flutter_drone
    timeout: 60
    properties:
      dependencies: >-
        [
          {"dependency": "goldctl", "version": "git_revision:3a77d0b12c697a840ca0c7705208e8622dc94603"}
        ]
      shard: framework_tests
      subshard: widgets
      tags: >
        ["framework","hostonly","shard", "linux"]
    runIf:
      - dev/
      - packages/flutter/
      - packages/flutter_driver/
      - packages/integration_test/
      - packages/flutter_localizations/
      - packages/fuchsia_remote_debug_protocol/
      - packages/flutter_test/
      - packages/flutter_goldens/
      - packages/flutter_tools/
      - bin/
      - .ci.yaml

  - name: Linux fuchsia_precache
    recipe: flutter/flutter
    timeout: 60
    properties:
      validation: fuchsia_precache
      validation_name: Fuchsia precache
      tags: >
        ["framework", "hostonly", "shard", "linux"]

  - name: Linux gradle_desugar_classes_test
    recipe: devicelab/devicelab_drone
    timeout: 60
    properties:
      dependencies: >-
        [
          {"dependency": "android_sdk", "version": "version:33v6"},
          {"dependency": "chrome_and_driver", "version": "version:96.2"},
          {"dependency": "open_jdk", "version": "version:11"}
        ]
      tags: >
        ["devicelab", "hostonly", "linux"]
      task_name: gradle_desugar_classes_test
    runIf:
      - dev/**
      - bin/**
      - .ci.yaml

  - name: Linux gradle_java8_compile_test
    recipe: devicelab/devicelab_drone
    timeout: 60
    properties:
      dependencies: >-
        [
          {"dependency": "android_sdk", "version": "version:33v6"},
          {"dependency": "chrome_and_driver", "version": "version:96.2"},
          {"dependency": "open_jdk", "version": "version:11"}
        ]
      tags: >
        ["devicelab", "hostonly", "linux"]
      task_name: gradle_java8_compile_test
    runIf:
      - dev/**
      - bin/**
      - .ci.yaml

  - name: Linux gradle_plugin_bundle_test
    recipe: devicelab/devicelab_drone
    timeout: 60
    properties:
      dependencies: >-
        [
          {"dependency": "android_sdk", "version": "version:33v6"},
          {"dependency": "chrome_and_driver", "version": "version:96.2"},
          {"dependency": "open_jdk", "version": "version:11"}
        ]
      tags: >
        ["devicelab", "hostonly", "linux"]
      task_name: gradle_plugin_bundle_test
    runIf:
      - dev/**
      - bin/**
      - .ci.yaml

  - name: Linux gradle_plugin_fat_apk_test
    recipe: devicelab/devicelab_drone
    timeout: 60
    properties:
      dependencies: >-
        [
          {"dependency": "android_sdk", "version": "version:33v6"},
          {"dependency": "chrome_and_driver", "version": "version:96.2"},
          {"dependency": "open_jdk", "version": "version:11"}
        ]
      tags: >
        ["devicelab", "hostonly", "linux"]
      task_name: gradle_plugin_fat_apk_test
    runIf:
      - dev/**
      - bin/**
      - .ci.yaml

  - name: Linux gradle_plugin_light_apk_test
    recipe: devicelab/devicelab_drone
    timeout: 60
    properties:
      dependencies: >-
        [
          {"dependency": "android_sdk", "version": "version:33v6"},
          {"dependency": "chrome_and_driver", "version": "version:96.2"},
          {"dependency": "open_jdk", "version": "version:11"}
        ]
      tags: >
        ["devicelab", "hostonly", "linux"]
      task_name: gradle_plugin_light_apk_test
    runIf:
      - dev/**
      - bin/**
      - .ci.yaml

  - name: Linux module_custom_host_app_name_test
    recipe: devicelab/devicelab_drone
    timeout: 60
    properties:
      dependencies: >-
        [
          {"dependency": "android_sdk", "version": "version:33v6"},
          {"dependency": "chrome_and_driver", "version": "version:96.2"},
          {"dependency": "open_jdk", "version": "version:11"}
        ]
      tags: >
        ["devicelab", "hostonly", "linux"]
      task_name: module_custom_host_app_name_test
    runIf:
      - dev/**
      - packages/flutter_tools/**
      - bin/**
      - .ci.yaml

  - name: Linux module_host_with_custom_build_test
    recipe: devicelab/devicelab_drone
    timeout: 60
    properties:
      dependencies: >-
        [
          {"dependency": "android_sdk", "version": "version:33v6"},
          {"dependency": "chrome_and_driver", "version": "version:96.2"}
        ]
      tags: >
        ["devicelab", "hostonly", "linux"]
      task_name: module_host_with_custom_build_test
    runIf:
      - dev/**
      - packages/flutter_tools/**
      - bin/**
      - .ci.yaml

  - name: Linux module_test
    recipe: devicelab/devicelab_drone
    timeout: 60
    properties:
      dependencies: >-
        [
          {"dependency": "android_sdk", "version": "version:33v6"},
          {"dependency": "chrome_and_driver", "version": "version:96.2"},
          {"dependency": "open_jdk", "version": "version:11"}
        ]
      tags: >
        ["devicelab", "hostonly", "linux"]
      task_name: module_test
    runIf:
      - dev/**
      - packages/flutter_tools/**
      - bin/**
      - .ci.yaml

  - name: Linux plugin_dependencies_test
    recipe: devicelab/devicelab_drone
    timeout: 60
    properties:
      dependencies: >-
        [
          {"dependency": "android_sdk", "version": "version:33v6"},
          {"dependency": "chrome_and_driver", "version": "version:96.2"},
          {"dependency": "open_jdk", "version": "version:11"}
        ]
      tags: >
        ["devicelab", "hostonly", "linux"]
      task_name: plugin_dependencies_test
    runIf:
      - dev/**
      - packages/flutter_tools/**
      - bin/**
      - .ci.yaml

  - name: Linux plugin_test
    recipe: devicelab/devicelab_drone
    timeout: 60
    properties:
      dependencies: >-
        [
          {"dependency": "android_sdk", "version": "version:33v6"},
          {"dependency": "chrome_and_driver", "version": "version:96.2"},
          {"dependency": "open_jdk", "version": "version:11"}
        ]
      tags: >
        ["devicelab", "hostonly", "linux"]
      task_name: plugin_test
    runIf:
      - dev/**
      - packages/flutter_tools/**
      - bin/**
      - .ci.yaml

  - name: Linux run_debug_test_linux
    recipe: devicelab/devicelab_drone
    bringup: true
    timeout: 60
    properties:
      dependencies: >-
        [
          {"dependency": "clang", "version": "git_revision:5d5aba78dbbee75508f01bcaa69aedb2ab79065a"},
          {"dependency": "cmake", "version": "version:3.16.1"},
          {"dependency": "ninja", "version": "version:1.9.0"}
        ]
      tags: >
        ["devicelab", "hostonly", "linux"]
      task_name: run_debug_test_linux
    runIf:
      - dev/**
      - packages/flutter_tools/**
      - bin/**
      - .ci.yaml

  - name: Linux run_release_test_linux
    recipe: devicelab/devicelab_drone
    timeout: 60
    properties:
      dependencies: >-
        [
          {"dependency": "clang", "version": "git_revision:5d5aba78dbbee75508f01bcaa69aedb2ab79065a"},
          {"dependency": "cmake", "version": "version:3.16.1"},
          {"dependency": "ninja", "version": "version:1.9.0"}
        ]
      tags: >
        ["devicelab", "hostonly", "linux"]
      task_name: run_release_test_linux
    runIf:
      - dev/**
      - packages/flutter_tools/**
      - bin/**
      - .ci.yaml

  - name: Linux skp_generator
    enabled_branches:
      - main
      - master
    recipe: flutter/flutter_drone
    timeout: 60
    properties:
      shard: skp_generator
      subshard: "0"
      tags: >
        ["framework", "hostonly", "shard", "linux"]
    runIf:
      - dev/
      - packages/flutter/
      - packages/flutter_tools/
      - bin/
      - .ci.yaml

  - name: Linux technical_debt__cost
    recipe: devicelab/devicelab_drone
    presubmit: false
    timeout: 60
    properties:
      dependencies: >-
        [
          {"dependency": "android_sdk", "version": "version:33v6"},
          {"dependency": "chrome_and_driver", "version": "version:96.2"}
        ]
      tags: >
        ["devicelab", "hostonly", "linux"]
      task_name: technical_debt__cost

  - name: Linux test_ownership
    recipe: infra/test_ownership
    enabled_branches:
      - main
      - master
    properties:
      tags: >
        ["framework", "hostonly", "shard", "linux"]
    runIf:
      - bin/internal/engine.version
      - .ci.yaml

  - name: Linux tool_integration_tests_1_4
    recipe: flutter/flutter_drone
    timeout: 60
    properties:
      add_recipes_cq: "true"
      dependencies: >-
        [
          {"dependency": "android_sdk", "version": "version:33v6"},
          {"dependency": "chrome_and_driver", "version": "version:96.2"},
          {"dependency": "clang", "version": "git_revision:5d5aba78dbbee75508f01bcaa69aedb2ab79065a"},
          {"dependency": "open_jdk", "version": "version:11"},
          {"dependency": "goldctl", "version": "git_revision:3a77d0b12c697a840ca0c7705208e8622dc94603"}
        ]
      shard: tool_integration_tests
      subshard: "1_4"
      tags: >
        ["framework", "hostonly", "shard", "linux"]
      test_timeout_secs: "2700"
    runIf:
      - dev/
      - packages/flutter_tools/
      - bin/
      - .ci.yaml

  - name: Linux tool_integration_tests_2_4
    recipe: flutter/flutter_drone
    timeout: 60
    properties:
      add_recipes_cq: "true"
      dependencies: >-
        [
          {"dependency": "android_sdk", "version": "version:33v6"},
          {"dependency": "chrome_and_driver", "version": "version:96.2"},
          {"dependency": "clang", "version": "git_revision:5d5aba78dbbee75508f01bcaa69aedb2ab79065a"},
          {"dependency": "open_jdk", "version": "version:11"},
          {"dependency": "goldctl", "version": "git_revision:3a77d0b12c697a840ca0c7705208e8622dc94603"}
        ]
      shard: tool_integration_tests
      subshard: "2_4"
      tags: >
        ["framework", "hostonly", "shard", "linux"]
      test_timeout_secs: "2700"
    runIf:
      - dev/
      - packages/flutter_tools/
      - bin/
      - .ci.yaml

  - name: Linux tool_integration_tests_3_4
    recipe: flutter/flutter_drone
    timeout: 60
    properties:
      add_recipes_cq: "true"
      dependencies: >-
        [
          {"dependency": "android_sdk", "version": "version:33v6"},
          {"dependency": "chrome_and_driver", "version": "version:96.2"},
          {"dependency": "clang", "version": "git_revision:5d5aba78dbbee75508f01bcaa69aedb2ab79065a"},
          {"dependency": "open_jdk", "version": "version:11"},
          {"dependency": "goldctl", "version": "git_revision:3a77d0b12c697a840ca0c7705208e8622dc94603"}
        ]
      shard: tool_integration_tests
      subshard: "3_4"
      tags: >
        ["framework", "hostonly", "shard", "linux"]
      test_timeout_secs: "2700"
    runIf:
      - dev/
      - packages/flutter_tools/
      - bin/
      - .ci.yaml

  - name: Linux tool_integration_tests_4_4
    recipe: flutter/flutter_drone
    timeout: 60
    properties:
      add_recipes_cq: "true"
      dependencies: >-
        [
          {"dependency": "android_sdk", "version": "version:33v6"},
          {"dependency": "chrome_and_driver", "version": "version:96.2"},
          {"dependency": "clang", "version": "git_revision:5d5aba78dbbee75508f01bcaa69aedb2ab79065a"},
          {"dependency": "open_jdk", "version": "version:11"},
          {"dependency": "goldctl", "version": "git_revision:3a77d0b12c697a840ca0c7705208e8622dc94603"}
        ]
      shard: tool_integration_tests
      subshard: "4_4"
      tags: >
        ["framework", "hostonly", "shard", "linux"]
      test_timeout_secs: "2700"
    runIf:
      - dev/
      - packages/flutter_tools/
      - bin/
      - .ci.yaml

  - name: Linux tool_tests_commands
    recipe: flutter/flutter_drone
    timeout: 60
    properties:
      add_recipes_cq: "true"
      dependencies: >-
        [
          {"dependency": "android_sdk", "version": "version:33v6"},
          {"dependency": "open_jdk", "version": "version:11"}
        ]
      shard: tool_tests
      subshard: commands
      tags: >
        ["framework", "hostonly", "shard", "linux"]
    runIf:
      - dev/
      - packages/flutter_tools/
      - bin/
      - .ci.yaml

  - name: Linux tool_tests_general
    recipe: flutter/flutter_drone
    timeout: 60
    properties:
      add_recipes_cq: "true"
      dependencies: >-
        [
          {"dependency": "android_sdk", "version": "version:33v6"},
          {"dependency": "open_jdk", "version": "version:11"}
        ]
      shard: tool_tests
      subshard: general
      tags: >
        ["framework", "hostonly", "shard", "linux"]
    runIf:
      - dev/
      - packages/flutter_tools/
      - bin/
      - .ci.yaml

  - name: Linux web_benchmarks_canvaskit
    recipe: devicelab/devicelab_drone
    presubmit: false
    timeout: 60
    properties:
      dependencies: >-
        [
          {"dependency": "android_sdk", "version": "version:33v6"},
          {"dependency": "chrome_and_driver", "version": "version:96.2"}
        ]
      tags: >
        ["devicelab","hostonly", "linux"]
      task_name: web_benchmarks_canvaskit

  - name: Linux web_benchmarks_html
    recipe: devicelab/devicelab_drone
    timeout: 60
    properties:
      dependencies: >-
        [
          {"dependency": "android_sdk", "version": "version:33v6"},
          {"dependency": "chrome_and_driver", "version": "version:96.2"}
        ]
      tags: >
        ["devicelab"]
      task_name: web_benchmarks_html
    runIf:
      - dev/**
      - bin/**
      - .ci.yaml

  - name: Linux web_long_running_tests_1_5
    recipe: flutter/flutter_drone
    timeout: 60
    properties:
      dependencies: >-
        [
          {"dependency": "android_sdk", "version": "version:33v6"},
          {"dependency": "chrome_and_driver", "version": "version:96.2"},
          {"dependency": "goldctl", "version": "git_revision:3a77d0b12c697a840ca0c7705208e8622dc94603"}
        ]
      shard: web_long_running_tests
      subshard: "1_5"
      tags: >
        ["framework", "hostonly", "shard", "linux"]
    runIf:
      - dev/
      - packages/
      - bin/
      - .ci.yaml

  - name: Linux web_long_running_tests_2_5
    recipe: flutter/flutter_drone
    timeout: 60
    properties:
      dependencies: >-
        [
          {"dependency": "android_sdk", "version": "version:33v6"},
          {"dependency": "chrome_and_driver", "version": "version:96.2"},
          {"dependency": "goldctl", "version": "git_revision:3a77d0b12c697a840ca0c7705208e8622dc94603"}
        ]
      shard: web_long_running_tests
      subshard: "2_5"
      tags: >
        ["framework", "hostonly", "shard", "linux"]
    runIf:
      - dev/
      - packages/
      - bin/
      - .ci.yaml

  - name: Linux web_long_running_tests_3_5
    recipe: flutter/flutter_drone
    timeout: 60
    properties:
      dependencies: >-
        [
          {"dependency": "android_sdk", "version": "version:33v6"},
          {"dependency": "chrome_and_driver", "version": "version:96.2"},
          {"dependency": "goldctl", "version": "git_revision:3a77d0b12c697a840ca0c7705208e8622dc94603"}
        ]
      shard: web_long_running_tests
      subshard: "3_5"
      tags: >
        ["framework", "hostonly", "shard", "linux"]
    runIf:
      - dev/
      - packages/
      - bin/
      - .ci.yaml

  - name: Linux web_long_running_tests_4_5
    recipe: flutter/flutter_drone
    timeout: 60
    properties:
      dependencies: >-
        [
          {"dependency": "android_sdk", "version": "version:33v6"},
          {"dependency": "chrome_and_driver", "version": "version:96.2"},
          {"dependency": "goldctl", "version": "git_revision:3a77d0b12c697a840ca0c7705208e8622dc94603"}
        ]
      shard: web_long_running_tests
      subshard: "4_5"
      tags: >
        ["framework", "hostonly", "shard", "linux"]
    runIf:
      - dev/
      - packages/
      - bin/
      - .ci.yaml

  - name: Linux web_long_running_tests_5_5
    recipe: flutter/flutter_drone
    timeout: 60
    properties:
      dependencies: >-
        [
          {"dependency": "android_sdk", "version": "version:33v6"},
          {"dependency": "chrome_and_driver", "version": "version:96.2"},
          {"dependency": "goldctl", "version": "git_revision:3a77d0b12c697a840ca0c7705208e8622dc94603"}
        ]
      shard: web_long_running_tests
      subshard: "5_5"
      tags: >
        ["framework", "hostonly", "shard", "linux"]
    runIf:
      - dev/
      - packages/
      - bin/
      - .ci.yaml

  - name: Linux web_tests_0
    recipe: flutter/flutter_drone
    timeout: 60
    properties:
      dependencies: >-
        [
          {"dependency": "android_sdk", "version": "version:33v6"},
          {"dependency": "chrome_and_driver", "version": "version:96.2"},
          {"dependency": "goldctl", "version": "git_revision:3a77d0b12c697a840ca0c7705208e8622dc94603"}
        ]
      shard: web_tests
      subshard: "0"
      tags: >
        ["framework", "hostonly", "shard", "linux"]
    runIf:
      - dev/
      - packages/
      - bin/
      - .ci.yaml

  - name: Linux web_tests_1
    recipe: flutter/flutter_drone
    timeout: 60
    properties:
      dependencies: >-
        [
          {"dependency": "android_sdk", "version": "version:33v6"},
          {"dependency": "chrome_and_driver", "version": "version:96.2"},
          {"dependency": "goldctl", "version": "git_revision:3a77d0b12c697a840ca0c7705208e8622dc94603"}
        ]
      shard: web_tests
      subshard: "1"
      tags: >
        ["framework", "hostonly", "shard", "linux"]
    runIf:
      - dev/
      - packages/
      - bin/
      - .ci.yaml

  - name: Linux web_tests_2
    recipe: flutter/flutter_drone
    timeout: 60
    properties:
      dependencies: >-
        [
          {"dependency": "android_sdk", "version": "version:33v6"},
          {"dependency": "chrome_and_driver", "version": "version:96.2"},
          {"dependency": "goldctl", "version": "git_revision:3a77d0b12c697a840ca0c7705208e8622dc94603"}
        ]
      shard: web_tests
      subshard: "2"
      tags: >
        ["framework", "hostonly", "shard", "linux"]
    runIf:
      - dev/
      - packages/
      - bin/
      - .ci.yaml

  - name: Linux web_tests_3
    recipe: flutter/flutter_drone
    timeout: 60
    properties:
      dependencies: >-
        [
          {"dependency": "android_sdk", "version": "version:33v6"},
          {"dependency": "chrome_and_driver", "version": "version:96.2"},
          {"dependency": "goldctl", "version": "git_revision:3a77d0b12c697a840ca0c7705208e8622dc94603"}
        ]
      shard: web_tests
      subshard: "3"
      tags: >
        ["framework", "hostonly", "shard", "linux"]
    runIf:
      - dev/
      - packages/
      - bin/
      - .ci.yaml

  - name: Linux web_tests_4
    recipe: flutter/flutter_drone
    timeout: 60
    properties:
      dependencies: >-
        [
          {"dependency": "android_sdk", "version": "version:33v6"},
          {"dependency": "chrome_and_driver", "version": "version:96.2"},
          {"dependency": "goldctl", "version": "git_revision:3a77d0b12c697a840ca0c7705208e8622dc94603"}
        ]
      shard: web_tests
      subshard: "4"
      tags: >
        ["framework", "hostonly", "shard", "linux"]
    runIf:
      - dev/
      - packages/
      - bin/
      - .ci.yaml

  - name: Linux web_tests_5
    recipe: flutter/flutter_drone
    timeout: 60
    properties:
      dependencies: >-
        [
          {"dependency": "android_sdk", "version": "version:33v6"},
          {"dependency": "chrome_and_driver", "version": "version:96.2"},
          {"dependency": "goldctl", "version": "git_revision:3a77d0b12c697a840ca0c7705208e8622dc94603"}
        ]
      shard: web_tests
      subshard: "5"
      tags: >
        ["framework", "hostonly", "shard", "linux"]
    runIf:
      - dev/
      - packages/
      - bin/
      - .ci.yaml

  - name: Linux web_tests_6
    recipe: flutter/flutter_drone
    timeout: 60
    properties:
      dependencies: >-
        [
          {"dependency": "android_sdk", "version": "version:33v6"},
          {"dependency": "chrome_and_driver", "version": "version:96.2"},
          {"dependency": "goldctl", "version": "git_revision:3a77d0b12c697a840ca0c7705208e8622dc94603"}
        ]
      shard: web_tests
      subshard: "6"
      tags: >
        ["framework", "hostonly", "shard", "linux"]
    runIf:
      - dev/
      - packages/
      - bin/
      - .ci.yaml

  - name: Linux web_tests_7_last
    recipe: flutter/flutter_drone
    timeout: 60
    properties:
      dependencies: >-
        [
          {"dependency": "android_sdk", "version": "version:33v6"},
          {"dependency": "chrome_and_driver", "version": "version:96.2"},
          {"dependency": "goldctl", "version": "git_revision:3a77d0b12c697a840ca0c7705208e8622dc94603"}
        ]
      shard: web_tests
      subshard: "7_last"
      tags: >
        ["framework", "hostonly", "shard", "linux"]
    runIf:
      - dev/
      - packages/
      - bin/
      - .ci.yaml

  - name: Linux web_canvaskit_tests_0
    recipe: flutter/flutter_drone
    timeout: 60
    properties:
      dependencies: >-
        [
          {"dependency": "android_sdk", "version": "version:33v6"},
          {"dependency": "chrome_and_driver", "version": "version:96.2"},
          {"dependency": "goldctl", "version": "git_revision:3a77d0b12c697a840ca0c7705208e8622dc94603"}
        ]
      shard: web_canvaskit_tests
      subshard: "0"
      tags: >
        ["framework", "hostonly", "shard", "linux"]
    runIf:
      - dev/
      - packages/
      - bin/

  - name: Linux web_canvaskit_tests_1
    recipe: flutter/flutter_drone
    timeout: 60
    properties:
      dependencies: >-
        [
          {"dependency": "android_sdk", "version": "version:33v6"},
          {"dependency": "chrome_and_driver", "version": "version:96.2"},
          {"dependency": "goldctl", "version": "git_revision:3a77d0b12c697a840ca0c7705208e8622dc94603"}
        ]
      shard: web_canvaskit_tests
      subshard: "1"
      tags: >
        ["framework", "hostonly", "shard", "linux"]
    runIf:
      - dev/
      - packages/
      - bin/

  - name: Linux web_canvaskit_tests_2
    recipe: flutter/flutter_drone
    timeout: 60
    properties:
      dependencies: >-
        [
          {"dependency": "android_sdk", "version": "version:33v6"},
          {"dependency": "chrome_and_driver", "version": "version:96.2"},
          {"dependency": "goldctl", "version": "git_revision:3a77d0b12c697a840ca0c7705208e8622dc94603"}
        ]
      shard: web_canvaskit_tests
      subshard: "2"
      tags: >
        ["framework", "hostonly", "shard", "linux"]
    runIf:
      - dev/
      - packages/
      - bin/

  - name: Linux web_canvaskit_tests_3
    recipe: flutter/flutter_drone
    timeout: 60
    properties:
      dependencies: >-
        [
          {"dependency": "android_sdk", "version": "version:33v6"},
          {"dependency": "chrome_and_driver", "version": "version:96.2"},
          {"dependency": "goldctl", "version": "git_revision:3a77d0b12c697a840ca0c7705208e8622dc94603"}
        ]
      shard: web_canvaskit_tests
      subshard: "3"
      tags: >
        ["framework", "hostonly", "shard", "linux"]
    runIf:
      - dev/
      - packages/
      - bin/

  - name: Linux web_canvaskit_tests_4
    recipe: flutter/flutter_drone
    timeout: 60
    properties:
      dependencies: >-
        [
          {"dependency": "android_sdk", "version": "version:33v6"},
          {"dependency": "chrome_and_driver", "version": "version:96.2"},
          {"dependency": "goldctl", "version": "git_revision:3a77d0b12c697a840ca0c7705208e8622dc94603"}
        ]
      shard: web_canvaskit_tests
      subshard: "4"
      tags: >
        ["framework", "hostonly", "shard", "linux"]
    runIf:
      - dev/
      - packages/
      - bin/

  - name: Linux web_canvaskit_tests_5
    recipe: flutter/flutter_drone
    timeout: 60
    properties:
      dependencies: >-
        [
          {"dependency": "android_sdk", "version": "version:33v6"},
          {"dependency": "chrome_and_driver", "version": "version:96.2"},
          {"dependency": "goldctl", "version": "git_revision:3a77d0b12c697a840ca0c7705208e8622dc94603"}
        ]
      shard: web_canvaskit_tests
      subshard: "5"
      tags: >
        ["framework", "hostonly", "shard", "linux"]
    runIf:
      - dev/
      - packages/
      - bin/

  - name: Linux web_canvaskit_tests_6
    recipe: flutter/flutter_drone
    timeout: 60
    properties:
      dependencies: >-
        [
          {"dependency": "android_sdk", "version": "version:33v6"},
          {"dependency": "chrome_and_driver", "version": "version:96.2"},
          {"dependency": "goldctl", "version": "git_revision:3a77d0b12c697a840ca0c7705208e8622dc94603"}
        ]
      shard: web_canvaskit_tests
      subshard: "6"
      tags: >
        ["framework", "hostonly", "shard", "linux"]
    runIf:
      - dev/
      - packages/
      - bin/

  - name: Linux web_canvaskit_tests_7_last
    recipe: flutter/flutter_drone
    timeout: 60
    properties:
      dependencies: >-
        [
          {"dependency": "android_sdk", "version": "version:33v6"},
          {"dependency": "chrome_and_driver", "version": "version:96.2"},
          {"dependency": "goldctl", "version": "git_revision:3a77d0b12c697a840ca0c7705208e8622dc94603"}
        ]
      shard: web_canvaskit_tests
      subshard: "7_last"
      tags: >
        ["framework", "hostonly", "shard", "linux"]
    runIf:
      - dev/
      - packages/
      - bin/

  - name: Linux web_tool_tests
    recipe: flutter/flutter_drone
    timeout: 60
    properties:
      dependencies: >-
        [
          {"dependency": "android_sdk", "version": "version:33v6"},
          {"dependency": "chrome_and_driver", "version": "version:96.2"},
          {"dependency": "open_jdk", "version": "version:11"},
          {"dependency": "goldctl", "version": "git_revision:3a77d0b12c697a840ca0c7705208e8622dc94603"}
        ]
      shard: web_tool_tests
      subshard: "1_1"
      tags: >
        ["framework", "hostonly", "shard", "linux"]
    runIf:
      - dev/
      - packages/flutter_tools/
      - bin/
      - .ci.yaml

  - name: Linux_android analyzer_benchmark
    recipe: devicelab/devicelab_drone
    presubmit: false
    timeout: 60
    properties:
      tags: >
        ["devicelab", "android", "linux"]
      task_name: analyzer_benchmark

  - name: Linux_android android_defines_test
    recipe: devicelab/devicelab_drone
<<<<<<< HEAD
    presubmit: false
=======
    presubmit: true
>>>>>>> f7c2bd05
    timeout: 60
    dimensions: {
      kvm: "1",
      cores: "8",
      machine_type: "n1-standard-8"
    }
    properties:
      device_type: "none"
      tags: >
        ["devicelab", "linux"]
      task_name: android_defines_test
      dependencies: >-
        [
          {"dependency": "android_virtual_device", "version": "31"}
        ]
      use_emulator: "true"

  - name: Linux_android android_obfuscate_test
    recipe: devicelab/devicelab_drone
    presubmit: false
    timeout: 60
    properties:
      tags: >
        ["devicelab", "android", "linux"]
      task_name: android_obfuscate_test

  - name: Linux_android android_semantics_integration_test
    recipe: devicelab/devicelab_drone
    bringup: true # Flaky: https://github.com/flutter/flutter/issues/114360
    presubmit: false
    timeout: 60
    properties:
      tags: >
        ["devicelab", "android", "linux"]
      task_name: android_semantics_integration_test

  - name: Linux_android android_stack_size_test
    recipe: devicelab/devicelab_drone
    presubmit: false
    timeout: 60
    properties:
      tags: >
        ["devicelab", "android", "linux"]
      task_name: android_stack_size_test

  - name: Linux_android android_view_scroll_perf__timeline_summary
    recipe: devicelab/devicelab_drone
    presubmit: false
    timeout: 60
    properties:
      tags: >
        ["devicelab", "android", "linux"]
      task_name: android_view_scroll_perf__timeline_summary

  - name: Linux_android animated_image_gc_perf
    recipe: devicelab/devicelab_drone
    presubmit: false
    timeout: 60
    properties:
      tags: >
        ["devicelab", "android", "linux"]
      task_name: animated_image_gc_perf

  - name: Linux_android animated_complex_opacity_perf__e2e_summary
    recipe: devicelab/devicelab_drone
    presubmit: false
    timeout: 60
    properties:
      tags: >
        ["devicelab", "android", "linux"]
      task_name: animated_complex_opacity_perf__e2e_summary

  - name: Linux_android animated_complex_image_filtered_perf__e2e_summary
    recipe: devicelab/devicelab_drone
    presubmit: false
    timeout: 60
    properties:
      tags: >
        ["devicelab", "android", "linux"]
      task_name: animated_complex_image_filtered_perf__e2e_summary

  - name: Linux_android animated_placeholder_perf__e2e_summary
    recipe: devicelab/devicelab_drone
    presubmit: false
    timeout: 60
    properties:
      tags: >
        ["devicelab", "android", "linux"]
      task_name: animated_placeholder_perf__e2e_summary

  - name: Linux_android backdrop_filter_perf__e2e_summary
    recipe: devicelab/devicelab_drone
    presubmit: false
    timeout: 60
    properties:
      tags: >
        ["devicelab", "android", "linux"]
      task_name: backdrop_filter_perf__e2e_summary

  - name: Linux_samsung_s10 backdrop_filter_perf__timeline_summary
    recipe: devicelab/devicelab_drone
    presubmit: false
    timeout: 60
    properties:
      tags: >
        ["devicelab", "android", "linux", "samsung", "s10"]
      task_name: backdrop_filter_perf__timeline_summary

  - name: Linux_android basic_material_app_android__compile
    recipe: devicelab/devicelab_drone
    presubmit: false
    timeout: 60
    properties:
      tags: >
        ["devicelab", "android", "linux"]
      task_name: basic_material_app_android__compile

  - name: Linux_android channels_integration_test
    recipe: devicelab/devicelab_drone
    presubmit: false
    timeout: 60
    properties:
      tags: >
        ["devicelab", "android", "linux"]
      task_name: channels_integration_test

  - name: Linux_android clipper_cache_perf__e2e_summary
    recipe: devicelab/devicelab_drone
    presubmit: false
    timeout: 60
    properties:
      tags: >
        ["devicelab","android","linux"]
      task_name: clipper_cache_perf__e2e_summary

  - name: Linux_android color_filter_and_fade_perf__e2e_summary
    recipe: devicelab/devicelab_drone
    presubmit: false
    timeout: 60
    properties:
      tags: >
        ["devicelab", "android", "linux"]
      task_name: color_filter_and_fade_perf__e2e_summary

  - name: Linux_android color_filter_cache_perf__e2e_summary
    recipe: devicelab/devicelab_drone
    presubmit: false
    timeout: 60
    properties:
      tags: >
        ["devicelab", "android", "linux"]
      task_name: color_filter_cache_perf__e2e_summary

  - name: Linux_android color_filter_with_unstable_child_perf__e2e_summary
    recipe: devicelab/devicelab_drone
    presubmit: false
    timeout: 60
    properties:
      tags: >
        ["devicelab","android","linux"]
      task_name: color_filter_with_unstable_child_perf__e2e_summary

  - name: Linux_android raster_cache_use_memory_perf__e2e_summary
    recipe: devicelab/devicelab_drone
    presubmit: false
    timeout: 60
    properties:
      tags: >
        ["devicelab","android","linux"]
      task_name: raster_cache_use_memory_perf__e2e_summary

  - name: Linux_android shader_mask_cache_perf__e2e_summary
    recipe: devicelab/devicelab_drone
    presubmit: false
    timeout: 60
    properties:
      tags: >
        ["devicelab", "android", "linux"]
      task_name: shader_mask_cache_perf__e2e_summary

  - name: Linux_android complex_layout_android__compile
    recipe: devicelab/devicelab_drone
    presubmit: false
    timeout: 60
    properties:
      tags: >
        ["devicelab", "android", "linux"]
      task_name: complex_layout_android__compile
      dependencies: >-
        [
          {"dependency": "open_jdk", "version": "version:11"}
        ]

  - name: Linux_android complex_layout_android__scroll_smoothness
    recipe: devicelab/devicelab_drone
    presubmit: false
    timeout: 60
    properties:
      tags: >
        ["devicelab", "android", "linux"]
      task_name: complex_layout_android__scroll_smoothness
      dependencies: >-
        [
          {"dependency": "open_jdk", "version": "version:11"}
        ]

  - name: Linux_android complex_layout_scroll_perf__devtools_memory
    recipe: devicelab/devicelab_drone
    presubmit: false
    timeout: 60
    properties:
      tags: >
        ["devicelab","android","linux"]
      task_name: complex_layout_scroll_perf__devtools_memory
      dependencies: >-
        [
          {"dependency": "open_jdk", "version": "version:11"}
        ]

  - name: Linux_android complex_layout_scroll_perf__memory
    recipe: devicelab/devicelab_drone
    presubmit: false
    timeout: 60
    properties:
      tags: >
        ["devicelab","android","linux"]
      task_name: complex_layout_scroll_perf__memory
      dependencies: >-
        [
          {"dependency": "open_jdk", "version": "version:11"}
        ]

  - name: Linux_android complex_layout_scroll_perf__timeline_summary
    recipe: devicelab/devicelab_drone
    presubmit: false
    timeout: 60
    properties:
      tags: >
        ["devicelab","android","linux"]
      task_name: complex_layout_scroll_perf__timeline_summary
      dependencies: >-
        [
          {"dependency": "open_jdk", "version": "version:11"}
        ]

  - name: Linux_samsung_s10 complex_layout_scroll_perf__timeline_summary
    recipe: devicelab/devicelab_drone
    presubmit: false
    timeout: 60
    properties:
      tags: >
        ["devicelab", "android", "linux", "samsung", "s10"]
      task_name: complex_layout_scroll_perf__timeline_summary
      dependencies: >-
        [
          {"dependency": "open_jdk", "version": "version:11"}
        ]

  - name: Linux_android complex_layout_semantics_perf
    recipe: devicelab/devicelab_drone
    presubmit: false
    timeout: 60
    properties:
      tags: >
        ["devicelab", "android", "linux"]
      task_name: complex_layout_semantics_perf
      dependencies: >-
        [
          {"dependency": "open_jdk", "version": "version:11"}
        ]

  - name: Linux_android complex_layout__start_up
    recipe: devicelab/devicelab_drone
    presubmit: false
    timeout: 60
    properties:
      tags: >
        ["devicelab", "android", "linux"]
      task_name: complex_layout__start_up
      dependencies: >-
        [
          {"dependency": "open_jdk", "version": "version:11"}
        ]

  - name: Linux_android cubic_bezier_perf__e2e_summary
    recipe: devicelab/devicelab_drone
    presubmit: false
    timeout: 60
    properties:
      tags: >
        ["devicelab", "android", "linux"]
      task_name: cubic_bezier_perf__e2e_summary

  - name: Linux_samsung_s10 cubic_bezier_perf__timeline_summary
    recipe: devicelab/devicelab_drone
    presubmit: false
    timeout: 60
    properties:
      tags: >
        ["devicelab", "android", "linux", "samsung", "s10"]
      task_name: cubic_bezier_perf__timeline_summary

  - name: Linux_android cull_opacity_perf__e2e_summary
    recipe: devicelab/devicelab_drone
    presubmit: false
    timeout: 60
    properties:
      tags: >
        ["devicelab", "android", "linux"]
      task_name: cull_opacity_perf__e2e_summary

  - name: Linux_samsung_s10 cull_opacity_perf__timeline_summary
    recipe: devicelab/devicelab_drone
    presubmit: false
    timeout: 60
    properties:
      tags: >
        ["devicelab", "android", "linux", "samsung", "s10"]
      task_name: cull_opacity_perf__timeline_summary

  - name: Linux_android devtools_profile_start_test
    recipe: devicelab/devicelab_drone
    presubmit: false
    timeout: 60
    properties:
      tags: >
        ["devicelab", "android", "linux"]
      task_name: devtools_profile_start_test

  - name: Linux_android drive_perf_debug_warning
    recipe: devicelab/devicelab_drone
    presubmit: false
    timeout: 60
    properties:
      tags: >
        ["devicelab", "android", "linux"]
      task_name: drive_perf_debug_warning

  - name: Linux_android embedded_android_views_integration_test
    recipe: devicelab/devicelab_drone
    presubmit: false
    timeout: 60
    properties:
      tags: >
        ["devicelab", "android", "linux"]
      task_name: embedded_android_views_integration_test

  - name: Linux_android external_ui_integration_test
    recipe: devicelab/devicelab_drone
    presubmit: false
    timeout: 60
    properties:
      tags: >
        ["devicelab", "android", "linux"]
      task_name: external_ui_integration_test

  - name: Linux_android fading_child_animation_perf__timeline_summary
    recipe: devicelab/devicelab_drone
    presubmit: false
    timeout: 60
    properties:
      tags: >
        ["devicelab", "android", "linux"]
      task_name: fading_child_animation_perf__timeline_summary

  - name: Linux_android fast_scroll_heavy_gridview__memory
    recipe: devicelab/devicelab_drone
    presubmit: false
    timeout: 60
    properties:
      tags: >
        ["devicelab", "android", "linux"]
      task_name: fast_scroll_heavy_gridview__memory

  - name: Linux_android fast_scroll_large_images__memory
    recipe: devicelab/devicelab_drone
    presubmit: false
    timeout: 60
    properties:
      tags: >
        ["devicelab", "android", "linux"]
      task_name: fast_scroll_large_images__memory

  - name: Linux_android flavors_test
    bringup: true
    recipe: devicelab/devicelab_drone
    presubmit: false
    timeout: 60
    properties:
      tags: >
        ["devicelab", "android", "linux"]
      task_name: flavors_test

  - name: Linux_android flutter_engine_group_performance
    recipe: devicelab/devicelab_drone
    presubmit: false
    timeout: 60
    properties:
      tags: >
        ["devicelab", "android", "linux"]
      task_name: flutter_engine_group_performance

  - name: Linux_android flutter_gallery__back_button_memory
    recipe: devicelab/devicelab_drone
    presubmit: false
    timeout: 60
    properties:
      tags: >
        ["devicelab", "android", "linux"]
      task_name: flutter_gallery__back_button_memory

  - name: Linux_android flutter_gallery__image_cache_memory
    recipe: devicelab/devicelab_drone
    presubmit: false
    timeout: 60
    properties:
      tags: >
        ["devicelab", "android", "linux"]
      task_name: flutter_gallery__image_cache_memory

  - name: Linux_android flutter_gallery__memory_nav
    recipe: devicelab/devicelab_drone
    presubmit: false
    timeout: 60
    properties:
      tags: >
        ["devicelab" ,"android", "linux"]
      task_name: flutter_gallery__memory_nav

  - name: Linux_android flutter_gallery__start_up
    recipe: devicelab/devicelab_drone
    presubmit: false
    timeout: 60
    properties:
      tags: >
        ["devicelab", "android", "linux"]
      task_name: flutter_gallery__start_up

  - name: Linux_android flutter_gallery__start_up_delayed
    recipe: devicelab/devicelab_drone
    presubmit: false
    timeout: 60
    properties:
      tags: >
        ["devicelab", "android", "linux"]
      task_name: flutter_gallery__start_up_delayed

  - name: Linux_android flutter_gallery_android__compile
    recipe: devicelab/devicelab_drone
    presubmit: false
    timeout: 60
    properties:
      tags: >
        ["devicelab", "android", "linux"]
      task_name: flutter_gallery_android__compile

  - name: Linux_android flutter_gallery_v2_chrome_run_test
    recipe: devicelab/devicelab_drone
    presubmit: false
    timeout: 60
    properties:
      tags: >
        ["devicelab", "android", "linux"]
      task_name: flutter_gallery_v2_chrome_run_test

  - name: Linux_android flutter_gallery_v2_web_compile_test
    recipe: devicelab/devicelab_drone
    presubmit: false
    timeout: 60
    properties:
      tags: >
        ["devicelab", "android", "linux"]
      task_name: flutter_gallery_v2_web_compile_test

  - name: Linux_android flutter_test_performance
    recipe: devicelab/devicelab_drone
    presubmit: false
    timeout: 60
    properties:
      tags: >
        ["devicelab", "android", "linux"]
      task_name: flutter_test_performance

  - name: Linux_android flutter_view__start_up
    recipe: devicelab/devicelab_drone
    presubmit: false
    timeout: 60
    properties:
      tags: >
        ["devicelab", "android", "linux"]
      task_name: flutter_view__start_up

  - name: Linux_android frame_policy_delay_test_android
    recipe: devicelab/devicelab_drone
    presubmit: false
    timeout: 60
    properties:
      tags: >
        ["devicelab", "android", "linux"]
      task_name: frame_policy_delay_test_android

  - name: Linux_android fullscreen_textfield_perf
    recipe: devicelab/devicelab_drone
    presubmit: false
    timeout: 60
    properties:
      tags: >
        ["devicelab", "android", "linux"]
      task_name: fullscreen_textfield_perf

  - name: Linux_android fullscreen_textfield_perf__e2e_summary
    recipe: devicelab/devicelab_drone
    presubmit: false
    timeout: 60
    properties:
      tags: >
        ["devicelab", "android", "linux"]
      task_name: fullscreen_textfield_perf__e2e_summary

  - name: Linux_android hello_world__memory
    recipe: devicelab/devicelab_drone
    presubmit: false
    timeout: 60
    properties:
      tags: >
        ["devicelab", "android", "linux"]
      task_name: hello_world__memory

  - name: Linux_android home_scroll_perf__timeline_summary
    recipe: devicelab/devicelab_drone
    presubmit: false
    timeout: 60
    properties:
      tags: >
        ["devicelab", "android", "linux"]
      task_name: home_scroll_perf__timeline_summary

  - name: Linux_android hot_mode_dev_cycle_linux__benchmark
    recipe: devicelab/devicelab_drone
    timeout: 60
    properties:
      tags: >
        ["devicelab", "android", "linux"]
      task_name: hot_mode_dev_cycle_linux__benchmark
    runIf:
      - dev/**

  - name: Linux_android hybrid_android_views_integration_test
    recipe: devicelab/devicelab_drone
    presubmit: false
    timeout: 60
    properties:
      tags: >
        ["devicelab", "android", "linux"]
      task_name: hybrid_android_views_integration_test

  - name: Linux_android image_list_jit_reported_duration
    recipe: devicelab/devicelab_drone
    presubmit: false
    timeout: 60
    properties:
      tags: >
        ["devicelab", "android", "linux"]
      task_name: image_list_jit_reported_duration

  - name: Linux_android imagefiltered_transform_animation_perf__timeline_summary
    recipe: devicelab/devicelab_drone
    presubmit: false
    timeout: 60
    properties:
      tags: >
        ["devicelab", "android", "linux"]
      task_name: imagefiltered_transform_animation_perf__timeline_summary

  - name: Linux_samsung_s10 imagefiltered_transform_animation_perf__timeline_summary
    recipe: devicelab/devicelab_drone
    presubmit: false
    timeout: 60
    properties:
      tags: >
        ["devicelab", "android", "linux", "samsung", "s10"]
      task_name: imagefiltered_transform_animation_perf__timeline_summary

  - name: Linux_android image_list_reported_duration
    recipe: devicelab/devicelab_drone
    presubmit: false
    timeout: 60
    properties:
      tags: >
        ["devicelab", "android", "linux"]
      task_name: image_list_reported_duration

  - name: Linux_android integration_ui_driver
    recipe: devicelab/devicelab_drone
    presubmit: false
    timeout: 60
    properties:
      tags: >
        ["devicelab" ,"android", "linux"]
      task_name: integration_ui_driver

  - name: Linux_android integration_ui_keyboard_resize
    recipe: devicelab/devicelab_drone
    presubmit: false
    timeout: 60
    properties:
      tags: >
        ["devicelab", "android", "linux"]
      task_name: integration_ui_keyboard_resize

  - name: Linux_android integration_ui_textfield
    recipe: devicelab/devicelab_drone
    presubmit: false
    timeout: 60
    properties:
      tags: >
        ["devicelab", "android", "linux"]
      task_name: integration_ui_textfield

  - name: Linux_android large_image_changer_perf_android
    recipe: devicelab/devicelab_drone
    presubmit: false
    timeout: 60
    properties:
      tags: >
        ["devicelab", "android", "linux"]
      task_name: large_image_changer_perf_android

  - name: Linux_android linux_chrome_dev_mode
    recipe: devicelab/devicelab_drone
    presubmit: false
    timeout: 60
    properties:
      tags: >
        ["devicelab", "android", "linux"]
      task_name: linux_chrome_dev_mode

  - name: Linux_android multi_widget_construction_perf__e2e_summary
    recipe: devicelab/devicelab_drone
    presubmit: false
    timeout: 60
    properties:
      tags: >
        ["devicelab", "android", "linux"]
      task_name: multi_widget_construction_perf__e2e_summary

  - name: Linux_android list_text_layout_perf__e2e_summary
    recipe: devicelab/devicelab_drone
    presubmit: false
    timeout: 60
    properties:
      tags: >
        ["devicelab", "android", "linux"]
      task_name: list_text_layout_perf__e2e_summary

  - name: Linux_android list_text_layout_impeller_perf__e2e_summary
    recipe: devicelab/devicelab_drone
    presubmit: false
    timeout: 60
    properties:
      tags: >
        ["devicelab", "android", "linux"]
      task_name: list_text_layout_impeller_perf__e2e_summary

  - name: Linux_android new_gallery__crane_perf
    recipe: devicelab/devicelab_drone
    presubmit: false
    timeout: 60
    properties:
      tags: >
        ["devicelab", "android", "linux"]
      task_name: new_gallery__crane_perf

  - name: Linux_android old_gallery__transition_perf
    recipe: devicelab/devicelab_drone
    presubmit: false
    timeout: 60
    properties:
      tags: >
        ["devicelab", "android", "linux"]
      task_name: old_gallery__transition_perf

  - name: Linux_android new_gallery__transition_perf
    recipe: devicelab/devicelab_drone
    presubmit: false
    timeout: 60
    properties:
      tags: >
        ["devicelab", "android", "linux"]
      task_name: new_gallery__transition_perf

  - name: Linux_build_test flutter_gallery__transition_perf
    recipe: devicelab/devicelab_drone_build_test
    presubmit: false
    timeout: 60
    properties:
      tags: >
        ["devicelab", "android", "linux"]
      task_name: flutter_gallery__transition_perf
      artifact: gallery__transition_perf
      drone_dimensions: >
        ["device_os=N","os=Ubuntu", "device_type=msm8952"]

  - name: Linux_build_test flutter_gallery__transition_perf_e2e
    recipe: devicelab/devicelab_drone_build_test
    presubmit: false
    timeout: 60
    properties:
      tags: >
        ["devicelab", "android", "linux"]
      task_name: flutter_gallery__transition_perf_e2e
      artifact: gallery__transition_perf_e2e
      drone_dimensions: >
        ["device_os=N","os=Ubuntu", "device_type=msm8952"]

  - name: Linux_build_test flutter_gallery__transition_perf_hybrid
    recipe: devicelab/devicelab_drone_build_test
    presubmit: false
    timeout: 60
    properties:
      tags: >
        ["devicelab", "android", "linux"]
      task_name: flutter_gallery__transition_perf_hybrid
      artifact: gallery__transition_perf_hybrid
      drone_dimensions: >
        ["device_os=N","os=Ubuntu", "device_type=msm8952"]

  - name: Linux_android flutter_gallery__transition_perf_with_semantics
    recipe: devicelab/devicelab_drone
    presubmit: false
    timeout: 60
    properties:
      tags: >
        ["devicelab", "android", "linux"]
      task_name: flutter_gallery__transition_perf_with_semantics

  - name: Linux_samsung_s10 new_gallery__transition_perf
    recipe: devicelab/devicelab_drone
    presubmit: false
    timeout: 60
    properties:
      tags: >
        ["devicelab", "android", "linux", "samsung", "s10"]
      task_name: new_gallery__transition_perf

  - name: Linux_android new_gallery_impeller__transition_perf
    bringup: true # Flaky https://github.com/flutter/flutter/issues/112577
    recipe: devicelab/devicelab_drone
    presubmit: false
    timeout: 60
    properties:
      tags: >
        ["devicelab", "android", "linux"]
      task_name: new_gallery_impeller__transition_perf

  - name: Linux_samsung_s10 new_gallery_impeller__transition_perf
    bringup: true # Flaky https://github.com/flutter/flutter/issues/112573
    recipe: devicelab/devicelab_drone
    presubmit: false
    timeout: 60
    properties:
      tags: >
        ["devicelab", "android", "linux", "samsung", "s10"]
      task_name: new_gallery_impeller__transition_perf

  - name: Linux_android picture_cache_perf__e2e_summary
    recipe: devicelab/devicelab_drone
    presubmit: false
    timeout: 60
    properties:
      tags: >
        ["devicelab", "android", "linux"]
      task_name: picture_cache_perf__e2e_summary

  - name: Linux_samsung_s10 picture_cache_perf__timeline_summary
    recipe: devicelab/devicelab_drone
    presubmit: false
    timeout: 60
    properties:
      tags: >
        ["devicelab", "android", "linux", "samsung", "s10"]
      task_name: picture_cache_perf__timeline_summary

  - name: Linux_android android_picture_cache_complexity_scoring_perf__timeline_summary
    recipe: devicelab/devicelab_drone
    presubmit: false
    timeout: 60
    properties:
      tags: >
        ["devicelab", "android", "linux"]
      task_name: android_picture_cache_complexity_scoring_perf__timeline_summary

  - name: Linux_android platform_channels_benchmarks
    recipe: devicelab/devicelab_drone
    presubmit: false
    timeout: 60
    properties:
      tags: >
        ["devicelab", "android", "linux"]
      task_name: platform_channels_benchmarks

  - name: Linux_android platform_channel_sample_test
    recipe: devicelab/devicelab_drone
    presubmit: false
    timeout: 60
    properties:
      tags: >
        ["devicelab", "android", "linux"]
      task_name: platform_channel_sample_test

  - name: Linux_android platform_interaction_test
    recipe: devicelab/devicelab_drone
    presubmit: false
    timeout: 60
    properties:
      tags: >
        ["devicelab", "android", "linux"]
      task_name: platform_interaction_test

  - name: Linux_android platform_views_scroll_perf__timeline_summary
    recipe: devicelab/devicelab_drone
    presubmit: false
    timeout: 60
    properties:
      tags: >
        ["devicelab", "android", "linux"]
      task_name: platform_views_scroll_perf__timeline_summary

  - name: Linux_samsung_s10 platform_views_scroll_perf__timeline_summary
    recipe: devicelab/devicelab_drone
    presubmit: false
    timeout: 60
    properties:
      tags: >
        ["devicelab", "android", "linux", "samsung", "s10"]
      task_name: platform_views_scroll_perf__timeline_summary

  - name: Linux_android platform_view__start_up
    recipe: devicelab/devicelab_drone
    presubmit: false
    timeout: 60
    properties:
      tags: >
        ["devicelab", "android", "linux"]
      task_name: platform_view__start_up

  - name: Linux_android routing_test
    recipe: devicelab/devicelab_drone
    presubmit: false
    timeout: 60
    properties:
      tags: >
        ["devicelab", "android", "linux"]
      task_name: routing_test

  - name: Linux_android spell_check_test
    bringup: true
    recipe: devicelab/devicelab_drone
    presubmit: false
    timeout: 60
    properties:
      tags: >
        ["devicelab", "android", "linux"]
      task_name: spell_check_test

  - name: Linux_android service_extensions_test
    recipe: devicelab/devicelab_drone
    presubmit: false
    timeout: 60
    properties:
      tags: >
        ["devicelab", "android", "linux"]
      task_name: service_extensions_test

  - name: Linux_android textfield_perf__e2e_summary
    recipe: devicelab/devicelab_drone
    presubmit: false
    timeout: 60
    properties:
      tags: >
        ["devicelab", "android", "linux"]
      task_name: textfield_perf__e2e_summary

  - name: Linux_samsung_s10 textfield_perf__timeline_summary
    recipe: devicelab/devicelab_drone
    presubmit: false
    timeout: 60
    properties:
      tags: >
        ["devicelab", "android", "linux", "samsung", "s10"]
      task_name: textfield_perf__timeline_summary

  - name: Linux_android tiles_scroll_perf__timeline_summary
    recipe: devicelab/devicelab_drone
    presubmit: false
    timeout: 60
    properties:
      tags: >
        ["devicelab","android","linux"]
      task_name: tiles_scroll_perf__timeline_summary
      dependencies: >-
        [
          {"dependency": "open_jdk", "version": "version:11"}
        ]

  - name: Linux_android web_size__compile_test
    recipe: devicelab/devicelab_drone
    presubmit: false
    timeout: 60
    properties:
      tags: >
        ["devicelab", "android", "linux"]
      task_name: web_size__compile_test

  - name: Linux_android opacity_peephole_one_rect_perf__e2e_summary
    recipe: devicelab/devicelab_drone
    presubmit: false
    timeout: 60
    properties:
      tags: >
        ["devicelab", "android", "linux"]
      task_name: opacity_peephole_one_rect_perf__e2e_summary

  - name: Linux_android opacity_peephole_col_of_rows_perf__e2e_summary
    recipe: devicelab/devicelab_drone
    presubmit: false
    timeout: 60
    properties:
      tags: >
        ["devicelab", "android", "linux"]
      task_name: opacity_peephole_col_of_rows_perf__e2e_summary

  - name: Linux_android opacity_peephole_opacity_of_grid_perf__e2e_summary
    recipe: devicelab/devicelab_drone
    presubmit: false
    timeout: 60
    properties:
      tags: >
        ["devicelab", "android", "linux"]
      task_name: opacity_peephole_opacity_of_grid_perf__e2e_summary

  - name: Linux_android opacity_peephole_grid_of_opacity_perf__e2e_summary
    recipe: devicelab/devicelab_drone
    presubmit: false
    timeout: 60
    properties:
      tags: >
        ["devicelab", "android", "linux"]
      task_name: opacity_peephole_grid_of_opacity_perf__e2e_summary

  - name: Linux_android opacity_peephole_fade_transition_text_perf__e2e_summary
    recipe: devicelab/devicelab_drone
    presubmit: false
    timeout: 60
    properties:
      tags: >
        ["devicelab", "android", "linux"]
      task_name: opacity_peephole_fade_transition_text_perf__e2e_summary

  - name: Linux_android opacity_peephole_grid_of_alpha_savelayers_perf__e2e_summary
    recipe: devicelab/devicelab_drone
    presubmit: false
    timeout: 60
    properties:
      tags: >
        ["devicelab", "android", "linux"]
      task_name: opacity_peephole_grid_of_alpha_savelayers_perf__e2e_summary

  - name: Linux_android opacity_peephole_col_of_alpha_savelayer_rows_perf__e2e_summary
    recipe: devicelab/devicelab_drone
    presubmit: false
    timeout: 60
    properties:
      tags: >
        ["devicelab", "android", "linux"]
      task_name: opacity_peephole_col_of_alpha_savelayer_rows_perf__e2e_summary

  - name: Linux_android gradient_dynamic_perf__e2e_summary
    recipe: devicelab/devicelab_drone
    presubmit: false
    timeout: 60
    properties:
      tags: >
        ["devicelab", "android", "linux"]
      task_name: gradient_dynamic_perf__e2e_summary

  - name: Linux_android gradient_consistent_perf__e2e_summary
    recipe: devicelab/devicelab_drone
    presubmit: false
    timeout: 60
    properties:
      tags: >
        ["devicelab", "android", "linux"]
      task_name: gradient_consistent_perf__e2e_summary

  - name: Linux_android gradient_static_perf__e2e_summary
    recipe: devicelab/devicelab_drone
    presubmit: false
    timeout: 60
    properties:
      tags: >
        ["devicelab", "android", "linux"]
      task_name: gradient_static_perf__e2e_summary

  - name: Linux_android android_choreographer_do_frame_test
    bringup: true # Flaky https://github.com/flutter/flutter/issues/119720
    recipe: devicelab/devicelab_drone
    presubmit: false
    timeout: 60
    properties:
      tags: >
        ["devicelab", "android", "linux"]
      task_name: android_choreographer_do_frame_test

  - name: Staging_build_linux analyze
    presubmit: false
    bringup: true
    recipe: flutter/flutter
    timeout: 60
    properties:
      ignore_flakiness: "true"
      tags: >
        ["framework","hostonly","linux"]
      validation: analyze
      validation_name: Analyze

  - name: Staging_build_linux framework_tests_misc
    presubmit: false
    bringup: true
    recipe: flutter/flutter_drone
    timeout: 60
    properties:
      ignore_flakiness: "true"
      dependencies: >-
        [
          {"dependency": "goldctl", "version": "git_revision:3a77d0b12c697a840ca0c7705208e8622dc94603"},
          {"dependency": "clang", "version": "git_revision:5d5aba78dbbee75508f01bcaa69aedb2ab79065a"},
          {"dependency": "cmake", "version": "version:3.16.1"},
          {"dependency": "ninja", "version": "version:1.9.0"},
          {"dependency": "open_jdk", "version": "version:11"},
          {"dependency": "android_sdk", "version": "version:33v6"}
        ]
      shard: framework_tests
      subshard: misc
      tags: >
        ["framework", "hostonly", "shard", "linux"]
    runIf:
      - dev/
      - packages/flutter/
      - packages/flutter_driver/
      - packages/integration_test/
      - packages/flutter_localizations/
      - packages/fuchsia_remote_debug_protocol/
      - packages/flutter_test/
      - packages/flutter_goldens/
      - packages/flutter_tools/
      - bin/
      - .ci.yaml

  - name: Mac_benchmark animated_complex_opacity_perf_macos__e2e_summary
    presubmit: false
    recipe: devicelab/devicelab_drone
    timeout: 60
    properties:
      dependencies: >-
        [
          {"dependency": "xcode", "version": "14a5294e"},
          {"dependency": "gems", "version": "v3.3.14"}
        ]
      task_name: animated_complex_opacity_perf_macos__e2e_summary

  - name: Mac_benchmark basic_material_app_macos__compile
    presubmit: false
    recipe: devicelab/devicelab_drone
    timeout: 60
    properties:
      dependencies: >-
        [
          {"dependency": "xcode", "version": "14a5294e"}
        ]
      task_name: basic_material_app_macos__compile

  - name: Mac build_ios_framework_module_test
    recipe: devicelab/devicelab_drone
    timeout: 60
    properties:
      dependencies: >-
        [
          {"dependency": "xcode", "version": "14a5294e"},
          {"dependency": "gems", "version": "v3.3.14"}
        ]
      tags: >
        ["devicelab", "hostonly", "mac"]
      task_name: build_ios_framework_module_test
    runIf:
      - dev/**
      - packages/flutter_tools/**
      - bin/**
      - .ci.yaml

  - name: Mac_arm64_ios build_ios_framework_module_test
    recipe: devicelab/devicelab_drone
    presubmit: false
    timeout: 60
    properties:
      tags: >
        ["devicelab", "ios", "mac", "arm64"]
      task_name: build_ios_framework_module_test
    runIf:
      - dev/**
      - packages/flutter_tools/**
      - bin/**
      - .ci.yaml

  - name: Mac build_tests_1_4
    recipe: flutter/flutter_drone
    timeout: 60
    properties:
      add_recipes_cq: "true"
      dependencies: >-
        [
          {"dependency": "android_sdk", "version": "version:33v6"},
          {"dependency": "chrome_and_driver", "version": "version:110.0"},
          {"dependency": "open_jdk", "version": "version:11"},
          {"dependency": "xcode", "version": "14a5294e"},
          {"dependency": "gems", "version": "v3.3.14"},
          {"dependency": "goldctl", "version": "git_revision:3a77d0b12c697a840ca0c7705208e8622dc94603"}
        ]
      shard: build_tests
      subshard: "1_4"
      tags: >
        ["framework", "hostonly", "shard", "mac"]

  - name: Mac build_tests_2_4
    recipe: flutter/flutter_drone
    timeout: 60
    properties:
      add_recipes_cq: "true"
      dependencies: >-
        [
          {"dependency": "android_sdk", "version": "version:33v6"},
          {"dependency": "chrome_and_driver", "version": "version:110.0"},
          {"dependency": "open_jdk", "version": "version:11"},
          {"dependency": "xcode", "version": "14a5294e"},
          {"dependency": "gems", "version": "v3.3.14"},
          {"dependency": "goldctl", "version": "git_revision:3a77d0b12c697a840ca0c7705208e8622dc94603"}
        ]
      shard: build_tests
      subshard: "2_4"
      tags: >
        ["framework", "hostonly", "shard", "mac"]

  - name: Mac build_tests_3_4
    recipe: flutter/flutter_drone
    timeout: 60
    properties:
      add_recipes_cq: "true"
      dependencies: >-
        [
          {"dependency": "android_sdk", "version": "version:33v6"},
          {"dependency": "chrome_and_driver", "version": "version:110.0"},
          {"dependency": "open_jdk", "version": "version:11"},
          {"dependency": "xcode", "version": "14a5294e"},
          {"dependency": "gems", "version": "v3.3.14"},
          {"dependency": "goldctl", "version": "git_revision:3a77d0b12c697a840ca0c7705208e8622dc94603"}
        ]
      shard: build_tests
      subshard: "3_4"
      tags: >
        ["framework", "hostonly", "shard", "mac"]

  - name: Mac build_tests_4_4
    recipe: flutter/flutter_drone
    timeout: 60
    properties:
      add_recipes_cq: "true"
      dependencies: >-
        [
          {"dependency": "android_sdk", "version": "version:33v6"},
          {"dependency": "chrome_and_driver", "version": "version:110.0"},
          {"dependency": "open_jdk", "version": "version:11"},
          {"dependency": "xcode", "version": "14a5294e"},
          {"dependency": "gems", "version": "v3.3.14"},
          {"dependency": "goldctl", "version": "git_revision:3a77d0b12c697a840ca0c7705208e8622dc94603"}
        ]
      shard: build_tests
      subshard: "4_4"
      tags: >
        ["framework", "hostonly", "shard", "mac"]

  - name: Mac_benchmark complex_layout_macos__compile
    presubmit: false
    recipe: devicelab/devicelab_drone
    timeout: 60
    properties:
      dependencies: >-
        [
          {"dependency": "xcode", "version": "14a5294e"},
          {"dependency": "gems", "version": "v3.3.14"}
        ]
      task_name: complex_layout_macos__compile

  - name: Mac_benchmark complex_layout_macos__start_up
    presubmit: false
    recipe: devicelab/devicelab_drone
    timeout: 60
    properties:
      dependencies: >-
        [
          {"dependency": "xcode", "version": "14a5294e"},
          {"dependency": "gems", "version": "v3.3.14"}
        ]
      task_name: complex_layout_macos__start_up

  - name: Mac_benchmark complex_layout_scroll_perf_macos__timeline_summary
    presubmit: false
    recipe: devicelab/devicelab_drone
    timeout: 60
    properties:
      dependencies: >-
        [
          {"dependency": "xcode", "version": "14a5294e"},
          {"dependency": "gems", "version": "v3.3.14"}
        ]
      task_name: complex_layout_scroll_perf_macos__timeline_summary

  - name: Mac customer_testing
    recipe: flutter/flutter
    timeout: 60
    properties:
      add_recipes_cq: "true"
      validation: customer_testing
      validation_name: Customer testing
      tags: >
        ["framework", "hostonly", "mac"]

  - name: Mac dart_plugin_registry_test
    recipe: devicelab/devicelab_drone
    timeout: 60
    properties:
      dependencies: >-
        [
          {"dependency": "xcode", "version": "14a5294e"},
          {"dependency": "gems", "version": "v3.3.14"}
        ]
      tags: >
        ["devicelab", "hostonly", "mac"]
      task_name: dart_plugin_registry_test
    runIf:
      - dev/**
      - packages/flutter_tools/**
      - bin/**
      - .ci.yaml

  - name: Mac flavors_test_macos
    bringup: true
    recipe: devicelab/devicelab_drone
    timeout: 60
    properties:
      dependencies: >-
        [
          {"dependency": "xcode", "version": "14a5294e"},
          {"dependency": "gems", "version": "v3.3.14"}
        ]
      tags: >
        ["devicelab", "hostonly", "mac"]
      task_name: flavors_test_macos

  - name: Mac_benchmark flutter_gallery_macos__compile
    presubmit: false
    recipe: devicelab/devicelab_drone
    timeout: 60
    properties:
      dependencies: >-
        [
          {"dependency": "xcode", "version": "14a5294e"},
          {"dependency": "gems", "version": "v3.3.14"}
        ]
      task_name: flutter_gallery_macos__compile

  - name: Mac_benchmark flutter_gallery_macos__start_up
    presubmit: false
    recipe: devicelab/devicelab_drone
    timeout: 60
    properties:
      dependencies: >-
        [
          {"dependency": "xcode", "version": "14a5294e"},
          {"dependency": "gems", "version": "v3.3.14"}
        ]
      task_name: flutter_gallery_macos__start_up

  - name: Mac flutter_packaging_test
    recipe: packaging_v2/packaging_v2
    timeout: 60
    bringup: true
    properties:
      task_name: flutter_packaging
      tags: >
        ["framework", "hostonly", "shard", "mac"]

  - name: Mac_arm64 flutter_packaging_test
    recipe: packaging_v2/packaging_v2
    timeout: 60
    bringup: true
    properties:
      task_name: flutter_packaging
      tags: >
        ["framework", "hostonly", "shard", "mac"]

  - name: Mac_benchmark flutter_view_macos__start_up
    presubmit: false
    recipe: devicelab/devicelab_drone
    timeout: 60
    properties:
      dependencies: >-
        [
          {"dependency": "xcode", "version": "14a5294e"}
        ]
      task_name: flutter_view_macos__start_up

  - name: Mac framework_tests_libraries
    recipe: flutter/flutter_drone
    timeout: 60
    properties:
      cpu: x86 # https://github.com/flutter/flutter/issues/119880
      dependencies: >-
        [
          {"dependency": "goldctl", "version": "git_revision:3a77d0b12c697a840ca0c7705208e8622dc94603"}
        ]
      shard: framework_tests
      subshard: libraries
      tags: >
        ["framework", "hostonly", "shard", "mac"]
    runIf:
      - dev/**
      - packages/flutter/**
      - packages/flutter_driver/**
      - packages/integration_test/**
      - packages/flutter_localizations/**
      - packages/fuchsia_remote_debug_protocol/**
      - packages/flutter_test/**
      - packages/flutter_goldens/**
      - packages/flutter_tools/**
      - bin/**
      - .ci.yaml

  - name: Mac framework_tests_misc
    recipe: flutter/flutter_drone
    timeout: 60
    properties:
      cpu: x86 # https://github.com/flutter/flutter/issues/119880
      dependencies: >-
        [
          {"dependency": "goldctl", "version": "git_revision:3a77d0b12c697a840ca0c7705208e8622dc94603"},
          {"dependency": "xcode", "version": "14a5294e"},
          {"dependency": "gems", "version": "v3.3.14"},
          {"dependency": "open_jdk", "version": "version:11"},
          {"dependency": "android_sdk", "version": "version:33v6"}
        ]
      shard: framework_tests
      subshard: misc
      tags: >
        ["framework", "hostonly", "shard", "mac"]
    runIf:
      - dev/**
      - packages/flutter/**
      - packages/flutter_driver/**
      - packages/integration_test/**
      - packages/flutter_localizations/**
      - packages/fuchsia_remote_debug_protocol/**
      - packages/flutter_test/**
      - packages/flutter_goldens/**
      - packages/flutter_tools/**
      - bin/**
      - .ci.yaml

  - name: Mac framework_tests_widgets
    recipe: flutter/flutter_drone
    timeout: 60
    properties:
      cpu: x86 # https://github.com/flutter/flutter/issues/119880
      dependencies: >-
        [
          {"dependency": "goldctl", "version": "git_revision:3a77d0b12c697a840ca0c7705208e8622dc94603"}
        ]
      shard: framework_tests
      subshard: widgets
      tags: >
        ["framework", "hostonly", "shard", "mac"]
    runIf:
      - dev/**
      - packages/flutter/**
      - packages/flutter_driver/**
      - packages/integration_test/**
      - packages/flutter_localizations/**
      - packages/fuchsia_remote_debug_protocol/**
      - packages/flutter_test/**
      - packages/flutter_goldens/**
      - packages/flutter_tools/**
      - bin/**
      - .ci.yaml

  - name: Mac gradle_plugin_bundle_test
    recipe: devicelab/devicelab_drone
    timeout: 60
    properties:
      dependencies: >-
        [
          {"dependency": "android_sdk", "version": "version:33v6"},
          {"dependency": "open_jdk", "version": "version:11"}
        ]
      tags: >
        ["devicelab", "hostonly", "mac"]
      task_name: gradle_plugin_bundle_test
    runIf:
      - dev/**
      - bin/**
      - .ci.yaml

  - name: Mac_benchmark hello_world_macos__compile
    presubmit: false
    recipe: devicelab/devicelab_drone
    timeout: 60
    properties:
      dependencies: >-
        [
          {"dependency": "xcode", "version": "14a5294e"}
        ]
      task_name: hello_world_macos__compile

  - name: Mac integration_ui_test_test_macos
    recipe: devicelab/devicelab_drone
    presubmit: false
    timeout: 60
    properties:
      dependencies: >-
        [
          {"dependency": "xcode", "version": "14a5294e"},
          {"dependency": "gems", "version": "v3.3.14"}
        ]
      tags: >
        ["devicelab", "mac"]
      task_name: integration_ui_test_test_macos

  - name: Mac module_custom_host_app_name_test
    recipe: devicelab/devicelab_drone
    timeout: 60
    properties:
      dependencies: >-
        [
          {"dependency": "android_sdk", "version": "version:33v6"},
          {"dependency": "open_jdk", "version": "version:11"}
        ]
      tags: >
        ["devicelab", "hostonly", "mac"]
      task_name: module_custom_host_app_name_test
    runIf:
      - dev/**
      - packages/flutter_tools/**
      - bin/**
      - .ci.yaml

  - name: Mac module_host_with_custom_build_test
    recipe: devicelab/devicelab_drone
    timeout: 60
    properties:
      dependencies: >-
        [
          {"dependency": "android_sdk", "version": "version:33v6"},
          {"dependency": "open_jdk", "version": "version:11"}
        ]
      tags: >
        ["devicelab", "hostonly", "mac"]
      task_name: module_host_with_custom_build_test
    runIf:
      - dev/**
      - packages/flutter_tools/**
      - bin/**
      - .ci.yaml

  - name: Mac module_test
    recipe: devicelab/devicelab_drone
    timeout: 60
    properties:
      dependencies: >-
        [
          {"dependency": "android_sdk", "version": "version:33v6"},
          {"dependency": "open_jdk", "version": "version:11"}
        ]
      tags: >
        ["devicelab", "hostonly", "mac"]
      task_name: module_test
    runIf:
      - dev/**
      - packages/flutter_tools/**
      - bin/**
      - .ci.yaml

  - name: Mac module_test_ios
    recipe: devicelab/devicelab_drone
    timeout: 60
    properties:
      cpu: x86 # Codesigning fails on ARM https://github.com/flutter/flutter/issues/112033
      dependencies: >-
        [
          {"dependency": "xcode", "version": "14a5294e"},
          {"dependency": "gems", "version": "v3.3.14"}
        ]
      tags: >
        ["devicelab", "hostonly", "mac"]
      task_name: module_test_ios
    runIf:
      - dev/**
      - packages/flutter_tools/**
      - bin/**
      - .ci.yaml

  - name: Mac_arm64_ios module_test_ios
    recipe: devicelab/devicelab_drone
    presubmit: false
    timeout: 60
    properties:
      tags: >
        ["devicelab", "ios", "mac", "arm64"]
      task_name: module_test_ios
    runIf:
      - dev/**
      - packages/flutter_tools/**
      - bin/**
      - .ci.yaml

  - name: Mac_benchmark platform_view_macos__start_up
    presubmit: false
    recipe: devicelab/devicelab_drone
    timeout: 60
    properties:
      dependencies: >-
        [
          {"dependency": "xcode", "version": "14a5294e"}
        ]
      task_name: platform_view_macos__start_up

  - name: Mac plugin_dependencies_test
    recipe: devicelab/devicelab_drone
    timeout: 60
    properties:
      dependencies: >-
        [
          {"dependency": "android_sdk", "version": "version:33v6"},
          {"dependency": "open_jdk", "version": "version:11"},
          {"dependency": "xcode", "version": "14a5294e"},
          {"dependency": "gems", "version": "v3.3.14"}
        ]
      tags: >
        ["devicelab", "hostonly", "mac"]
      task_name: plugin_dependencies_test
    runIf:
      - dev/**
      - packages/flutter_tools/**
      - bin/**
      - .ci.yaml

  - name: Mac plugin_lint_mac
    recipe: devicelab/devicelab_drone
    timeout: 60
    properties:
      dependencies: >-
        [
          {"dependency": "xcode", "version": "14a5294e"},
          {"dependency": "gems", "version": "v3.3.14"}
        ]
      tags: >
        ["devicelab", "hostonly", "mac"]
      task_name: plugin_lint_mac
    runIf:
      - dev/**
      - packages/flutter_tools/**
      - packages/integration_test/**
      - bin/**
      - .ci.yaml

  - name: Mac_arm64_ios plugin_lint_mac
    recipe: devicelab/devicelab_drone
    presubmit: false
    timeout: 60
    properties:
      tags: >
        ["devicelab", "ios", "mac", "arm64"]
      task_name: plugin_lint_mac
    runIf:
      - dev/**
      - packages/flutter_tools/**
      - packages/integration_test/**
      - bin/**
      - .ci.yaml

  - name: Mac plugin_test
    recipe: devicelab/devicelab_drone
    timeout: 60
    properties:
      dependencies: >-
        [
          {"dependency": "android_sdk", "version": "version:33v6"},
          {"dependency": "open_jdk", "version": "version:11"}
        ]
      tags: >
        ["devicelab", "hostonly", "mac"]
      task_name: plugin_test
    runIf:
      - dev/**
      - packages/flutter_tools/**
      - bin/**
      - .ci.yaml

  - name: Mac plugin_test_ios
    recipe: devicelab/devicelab_drone
    timeout: 60
    properties:
      cpu: x86 # https://github.com/flutter/flutter/issues/119750
      dependencies: >-
        [
          {"dependency": "xcode", "version": "14a5294e"},
          {"dependency": "gems", "version": "v3.3.14"}
        ]
      tags: >
        ["devicelab", "hostonly", "mac"]
      task_name: plugin_test_ios
    runIf:
      - dev/**
      - packages/flutter_tools/**
      - bin/**
      - .ci.yaml

  - name: Mac plugin_test_macos
    recipe: devicelab/devicelab_drone
    timeout: 60
    properties:
      dependencies: >-
        [
          {"dependency": "xcode", "version": "14a5294e"},
          {"dependency": "gems", "version": "v3.3.14"}
        ]
      tags: >
        ["devicelab", "hostonly", "mac"]
      task_name: plugin_test_macos
    runIf:
      - dev/**
      - packages/flutter_tools/**
      - bin/**
      - .ci.yaml

  - name: Mac_x64 tool_host_cross_arch_tests
    recipe: flutter/flutter_drone
    timeout: 60
    properties:
      dependencies: >-
        [
          {"dependency": "xcode", "version": "14a5294e"},
          {"dependency": "gems", "version": "v3.3.14"}
        ]
      shard: tool_host_cross_arch_tests
      tags: >
        ["framework", "hostonly", "shard", "mac"]
      test_timeout_secs: "2700"
    runIf:
      - dev/**
      - packages/flutter_tools/**
      - bin/**
      - .ci.yaml

  - name: Mac_arm64 tool_host_cross_arch_tests
    recipe: flutter/flutter_drone
    timeout: 60
    properties:
      dependencies: >-
        [
          {"dependency": "xcode", "version": "14a5294e"},
          {"dependency": "gems", "version": "v3.3.14"}
        ]
      shard: tool_host_cross_arch_tests
      tags: >
        ["framework", "hostonly", "shard", "mac"]
      test_timeout_secs: "2700"
    runIf:
      - dev/**
      - packages/flutter_tools/**
      - bin/**
      - .ci.yaml

  - name: Mac tool_integration_tests_1_4
    recipe: flutter/flutter_drone
    timeout: 60
    properties:
      add_recipes_cq: "true"
      dependencies: >-
        [
          {"dependency": "android_sdk", "version": "version:33v6"},
          {"dependency": "chrome_and_driver", "version": "version:110.0"},
          {"dependency": "open_jdk", "version": "version:11"},
          {"dependency": "xcode", "version": "14a5294e"},
          {"dependency": "gems", "version": "v3.3.14"},
          {"dependency": "goldctl", "version": "git_revision:3a77d0b12c697a840ca0c7705208e8622dc94603"}
        ]
      shard: tool_integration_tests
      subshard: "1_4"
      tags: >
        ["framework", "hostonly", "shard", "mac"]
      test_timeout_secs: "2700"
    runIf:
      - dev/**
      - packages/flutter_tools/**
      - bin/**
      - .ci.yaml

  - name: Mac tool_integration_tests_2_4
    recipe: flutter/flutter_drone
    timeout: 60
    properties:
      add_recipes_cq: "true"
      dependencies: >-
        [
          {"dependency": "android_sdk", "version": "version:33v6"},
          {"dependency": "chrome_and_driver", "version": "version:110.0"},
          {"dependency": "open_jdk", "version": "version:11"},
          {"dependency": "xcode", "version": "14a5294e"},
          {"dependency": "gems", "version": "v3.3.14"},
          {"dependency": "goldctl", "version": "git_revision:3a77d0b12c697a840ca0c7705208e8622dc94603"}
        ]
      shard: tool_integration_tests
      subshard: "2_4"
      tags: >
        ["framework", "hostonly", "shard", "mac"]
      test_timeout_secs: "2700"
    runIf:
      - dev/**
      - packages/flutter_tools/**
      - bin/**
      - .ci.yaml

  - name: Mac tool_integration_tests_3_4
    recipe: flutter/flutter_drone
    timeout: 60
    properties:
      add_recipes_cq: "true"
      dependencies: >-
        [
          {"dependency": "android_sdk", "version": "version:33v6"},
          {"dependency": "chrome_and_driver", "version": "version:110.0"},
          {"dependency": "open_jdk", "version": "version:11"},
          {"dependency": "xcode", "version": "14a5294e"},
          {"dependency": "gems", "version": "v3.3.14"},
          {"dependency": "goldctl", "version": "git_revision:3a77d0b12c697a840ca0c7705208e8622dc94603"}
        ]
      shard: tool_integration_tests
      subshard: "3_4"
      tags: >
        ["framework", "hostonly", "shard", "mac"]
      test_timeout_secs: "2700"
    runIf:
      - dev/**
      - packages/flutter_tools/**
      - bin/**
      - .ci.yaml

  - name: Mac tool_integration_tests_4_4
    recipe: flutter/flutter_drone
    timeout: 60
    properties:
      add_recipes_cq: "true"
      dependencies: >-
        [
          {"dependency": "android_sdk", "version": "version:33v6"},
          {"dependency": "chrome_and_driver", "version": "version:110.0"},
          {"dependency": "open_jdk", "version": "version:11"},
          {"dependency": "xcode", "version": "14a5294e"},
          {"dependency": "gems", "version": "v3.3.14"},
          {"dependency": "goldctl", "version": "git_revision:3a77d0b12c697a840ca0c7705208e8622dc94603"}
        ]
      shard: tool_integration_tests
      subshard: "4_4"
      tags: >
        ["framework", "hostonly", "shard", "mac"]
      test_timeout_secs: "2700"
    runIf:
      - dev/**
      - packages/flutter_tools/**
      - bin/**
      - .ci.yaml

  - name: Mac tool_tests_commands
    recipe: flutter/flutter_drone
    timeout: 60
    properties:
      add_recipes_cq: "true"
      dependencies: >-
        [
          {"dependency": "android_sdk", "version": "version:33v6"},
          {"dependency": "open_jdk", "version": "version:11"}
        ]
      shard: tool_tests
      subshard: commands
      tags: >
        ["framework", "hostonly", "shard", "mac"]

  - name: Mac tool_tests_general
    recipe: flutter/flutter_drone
    timeout: 60
    properties:
      add_recipes_cq: "true"
      dependencies: >-
        [
          {"dependency": "android_sdk", "version": "version:33v6"},
          {"dependency": "open_jdk", "version": "version:11"}
        ]
      shard: tool_tests
      subshard: general
      tags: >
        ["framework", "hostonly", "shard", "mac"]
    runIf:
      - dev/**
      - packages/flutter_tools/**
      - bin/**
      - .ci.yaml

  - name: Mac_x64 verify_binaries_codesigned
    bringup: true
    enabled_branches:
      - flutter-\d+\.\d+-candidate\.\d+
    recipe: flutter/flutter
    timeout: 60
    properties:
      dependencies: >-
        [
          {"dependency": "xcode", "version": "14a5294e"}
        ]
      tags: >
        ["framework", "hostonly", "shard", "mac"]
      validation: verify_binaries_codesigned
      validation_name: Verify x64 binaries codesigned

  - name: Mac_arm64 verify_binaries_codesigned
    bringup: true
    enabled_branches:
      - flutter-\d+\.\d+-candidate\.\d+
    recipe: flutter/flutter
    timeout: 60
    properties:
      dependencies: >-
        [
          {"dependency": "xcode", "version": "14a5294e"}
        ]
      tags: >
        ["framework", "hostonly", "shard", "mac"]
      validation: verify_binaries_codesigned
      validation_name: Verify arm64 binaries codesigned

  - name: Mac web_tool_tests
    recipe: flutter/flutter_drone
    timeout: 60
    properties:
      dependencies: >-
        [
          {"dependency": "android_sdk", "version": "version:33v6"},
          {"dependency": "chrome_and_driver", "version": "version:110.0"},
          {"dependency": "open_jdk", "version": "version:11"},
          {"dependency": "goldctl", "version": "git_revision:3a77d0b12c697a840ca0c7705208e8622dc94603"}
        ]
      shard: web_tool_tests
      subshard: "1_1"
      tags: >
        ["framework", "hostonly", "shard", "mac"]
    runIf:
      - dev/**
      - packages/flutter_tools/**
      - bin/**
      - .ci.yaml

  - name: Mac_android entrypoint_dart_registrant
    recipe: devicelab/devicelab_drone
    timeout: 60
    properties:
      tags: >
        ["devicelab", "android", "mac"]
      task_name: entrypoint_dart_registrant
    runIf:
      - dev/**
      - packages/flutter_tools/**
      - bin/**
      - .ci.yaml

  - name: Mac_android hello_world_android__compile
    recipe: devicelab/devicelab_drone
    presubmit: false
    timeout: 60
    properties:
      tags: >
        ["devicelab", "android", "mac"]
      task_name: hello_world_android__compile

  - name: Mac_arm64_android hello_world_android__compile
    recipe: devicelab/devicelab_drone
    presubmit: false
    timeout: 60
    properties:
      tags: >
        ["devicelab", "android", "mac", "arm64"]
      task_name: hello_world_android__compile

  - name: Mac_android hot_mode_dev_cycle__benchmark
    recipe: devicelab/devicelab_drone
    presubmit: false
    timeout: 60
    properties:
      tags: >
        ["devicelab", "android", "mac"]
      task_name: hot_mode_dev_cycle__benchmark

  - name: Mac_android integration_test_test
    recipe: devicelab/devicelab_drone
    presubmit: false
    timeout: 60
    properties:
      tags: >
        ["devicelab", "android", "mac"]
      task_name: integration_test_test

  - name: Mac_arm64_android integration_test_test
    recipe: devicelab/devicelab_drone
    presubmit: false
    timeout: 60
    properties:
      tags: >
        ["devicelab", "android", "mac", "arm64"]
      task_name: integration_test_test

  - name: Mac_android integration_ui_frame_number
    recipe: devicelab/devicelab_drone
    presubmit: false
    timeout: 60
    properties:
      tags: >
        ["devicelab", "android", "mac"]
      task_name: integration_ui_frame_number

  - name: Mac_android microbenchmarks
    recipe: devicelab/devicelab_drone
    presubmit: false
    timeout: 60
    properties:
      tags: >
        ["devicelab", "android", "mac"]
      task_name: microbenchmarks

  - name: Mac_android run_debug_test_android
    recipe: devicelab/devicelab_drone
    presubmit: false
    runIf:
      - dev/**
    timeout: 60
    properties:
      tags: >
        ["devicelab", "android", "mac"]
      task_name: run_debug_test_android

  - name: Mac_arm64_android run_debug_test_android
    recipe: devicelab/devicelab_drone
    presubmit: false
    runIf:
      - dev/**
    timeout: 60
    properties:
      tags: >
        ["devicelab", "android", "mac", "arm64"]
      task_name: run_debug_test_android

  - name: Mac_android run_release_test
    recipe: devicelab/devicelab_drone
    presubmit: false
    runIf:
      - dev/**
    timeout: 60
    properties:
      tags: >
        ["devicelab", "android", "mac"]
      task_name: run_release_test

  - name: Mac_arm64_android run_release_test
    recipe: devicelab/devicelab_drone
    presubmit: false
    runIf:
      - dev/**
    timeout: 60
    properties:
      tags: >
        ["devicelab", "android", "mac", "arm64"]
      task_name: run_release_test

  - name: Mac_ios animation_with_microtasks_perf_ios__timeline_summary
    recipe: devicelab/devicelab_drone
    presubmit: false
    timeout: 60
    properties:
      tags: >
        ["devicelab", "ios", "mac"]
      task_name: animation_with_microtasks_perf_ios__timeline_summary

  - name: Mac_ios backdrop_filter_perf_ios__timeline_summary
    recipe: devicelab/devicelab_drone
    presubmit: false
    timeout: 60
    properties:
      tags: >
        ["devicelab", "ios", "mac"]
      task_name: backdrop_filter_perf_ios__timeline_summary

  - name: Mac_ios backdrop_filter_perf_impeller_ios__timeline_summary
    recipe: devicelab/devicelab_drone
    presubmit: false
    timeout: 60
    properties:
      tags: >
        ["devicelab", "ios", "mac"]
      task_name: backdrop_filter_perf_impeller_ios__timeline_summary

  - name: Mac_ios basic_material_app_ios__compile
    recipe: devicelab/devicelab_drone
    presubmit: false
    timeout: 60
    properties:
      tags: >
        ["devicelab", "ios", "mac"]
      task_name: basic_material_app_ios__compile

  - name: Mac_ios channels_integration_test_ios
    recipe: devicelab/devicelab_drone
    presubmit: false
    timeout: 60
    properties:
      tags: >
        ["devicelab", "ios", "mac"]
      task_name: channels_integration_test_ios

  - name: Mac_ios complex_layout_ios__compile
    recipe: devicelab/devicelab_drone
    presubmit: false
    timeout: 60
    properties:
      tags: >
        ["devicelab", "ios", "mac"]
      task_name: complex_layout_ios__compile

  - name: Mac_ios complex_layout_ios__start_up
    recipe: devicelab/devicelab_drone
    presubmit: false
    timeout: 60
    properties:
      tags: >
        ["devicelab", "ios", "mac"]
      task_name: complex_layout_ios__start_up

  - name: Mac_ios complex_layout_scroll_perf_ios__timeline_summary
    recipe: devicelab/devicelab_drone
    presubmit: false
    timeout: 60
    properties:
      tags: >
        ["devicelab", "ios", "mac"]
      task_name: complex_layout_scroll_perf_ios__timeline_summary

  - name: Mac_ios complex_layout_scroll_perf_bad_ios__timeline_summary
    recipe: devicelab/devicelab_drone
    presubmit: false
    timeout: 60
    properties:
      tags: >
        ["devicelab", "ios", "mac"]
      task_name: complex_layout_scroll_perf_bad_ios__timeline_summary

  - name: Mac_ios complex_layout_scroll_perf_bad_impeller_ios__timeline_summary
    recipe: devicelab/devicelab_drone
    presubmit: false
    timeout: 60
    properties:
      tags: >
        ["devicelab", "ios", "mac"]
      task_name: complex_layout_scroll_perf_bad_impeller_ios__timeline_summary

  - name: Mac_ios complex_layout_scroll_perf_impeller_ios__timeline_summary
    recipe: devicelab/devicelab_drone
    presubmit: false
    timeout: 60
    properties:
      tags: >
        ["devicelab", "ios", "mac"]
      task_name: complex_layout_scroll_perf_impeller_ios__timeline_summary

  - name: Mac_ios color_filter_and_fade_perf_ios__e2e_summary
    recipe: devicelab/devicelab_drone
    presubmit: false
    timeout: 60
    properties:
      tags: >
        ["devicelab", "ios", "mac"]
      task_name: color_filter_and_fade_perf_ios__e2e_summary

  - name: Mac_ios color_filter_and_fade_perf_impeller_ios__e2e_summary
    recipe: devicelab/devicelab_drone
    presubmit: false
    timeout: 60
    properties:
      tags: >
        ["devicelab", "ios", "mac"]
      task_name: color_filter_and_fade_perf_impeller_ios__e2e_summary

  - name: Mac_ios imagefiltered_transform_animation_perf_ios__timeline_summary
    recipe: devicelab/devicelab_drone
    presubmit: false
    timeout: 60
    properties:
      tags: >
        ["devicelab", "ios", "mac"]
      task_name: imagefiltered_transform_animation_perf_ios__timeline_summary

  - name: Mac_ios imagefiltered_transform_animation_perf_impeller_ios__timeline_summary
    recipe: devicelab/devicelab_drone
    presubmit: false
    timeout: 60
    properties:
      tags: >
        ["devicelab", "ios", "mac"]
      task_name: imagefiltered_transform_animation_perf_impeller_ios__timeline_summary

  - name: Mac_ios external_ui_integration_test_ios
    bringup: true # Flaky https://github.com/flutter/flutter/issues/106806
    recipe: devicelab/devicelab_drone
    presubmit: false
    timeout: 60
    properties:
      tags: >
        ["devicelab", "ios", "mac"]
      task_name: external_ui_integration_test_ios
      ignore_flakiness: "true"

  - name: Mac_ios route_test_ios
    recipe: devicelab/devicelab_drone
    presubmit: false
    timeout: 60
    properties:
      tags: >
        ["devicelab", "ios", "mac"]
      task_name: route_test_ios

  - name: Mac_ios flavors_test_ios
    recipe: devicelab/devicelab_drone
    presubmit: false
    timeout: 60
    properties:
      tags: >
        ["devicelab", "ios", "mac"]
      task_name: flavors_test_ios

  - name: Mac_ios flutter_gallery_ios__compile
    recipe: devicelab/devicelab_drone
    presubmit: false
    timeout: 60
    properties:
      tags: >
        ["devicelab", "ios", "mac"]
      task_name: flutter_gallery_ios__compile

  - name: Mac_arm64_ios flutter_gallery_ios__compile
    recipe: devicelab/devicelab_drone
    presubmit: false
    timeout: 60
    properties:
      tags: >
        ["devicelab", "ios", "mac", "arm64"]
      task_name: flutter_gallery_ios__compile

  - name: Mac_ios flutter_gallery_ios__start_up
    recipe: devicelab/devicelab_drone
    presubmit: false
    timeout: 60
    properties:
      tags: >
        ["devicelab", "ios", "mac"]
      task_name: flutter_gallery_ios__start_up

  - name: Mac_ios flutter_view_ios__start_up
    recipe: devicelab/devicelab_drone
    presubmit: false
    timeout: 60
    properties:
      tags: >
        ["devicelab", "ios", "mac"]
      task_name: flutter_view_ios__start_up

  - name: Mac_ios hello_world_ios__compile
    recipe: devicelab/devicelab_drone
    presubmit: false
    timeout: 60
    properties:
      tags: >
        ["devicelab", "ios", "mac"]
      task_name: hello_world_ios__compile

  - name: Mac_arm64_ios hello_world_ios__compile
    recipe: devicelab/devicelab_drone
    presubmit: false
    timeout: 60
    properties:
      tags: >
        ["devicelab", "ios", "mac", "arm64"]
      task_name: hello_world_ios__compile

  - name: Mac_ios hot_mode_dev_cycle_macos_target__benchmark
    recipe: devicelab/devicelab_drone
    timeout: 60
    properties:
      tags: >
        ["devicelab", "ios", "mac"]
      task_name: hot_mode_dev_cycle_macos_target__benchmark
    runIf:
      - dev/**
      - .ci.yaml

  - name: Mac_arm64_ios hot_mode_dev_cycle_macos_target__benchmark
    recipe: devicelab/devicelab_drone
    presubmit: false
    timeout: 60
    properties:
      tags: >
        ["devicelab", "ios", "mac", "arm64"]
      task_name: hot_mode_dev_cycle_macos_target__benchmark
    runIf:
      - dev/**

  - name: Mac_ios integration_test_test_ios
    recipe: devicelab/devicelab_drone
    presubmit: false
    timeout: 60
    properties:
      tags: >
        ["devicelab", "ios", "mac"]
      task_name: integration_test_test_ios

  - name: Mac_ios integration_ui_ios_driver
    recipe: devicelab/devicelab_drone
    presubmit: false
    timeout: 60
    properties:
      tags: >
        ["devicelab", "ios", "mac"]
      task_name: integration_ui_ios_driver

  - name: Mac_ios integration_ui_ios_frame_number
    recipe: devicelab/devicelab_drone
    presubmit: false
    timeout: 60
    properties:
      tags: >
        ["devicelab", "ios", "mac"]
      task_name: integration_ui_ios_frame_number

  - name: Mac_ios integration_ui_ios_keyboard_resize
    recipe: devicelab/devicelab_drone
    presubmit: false
    timeout: 60
    properties:
      tags: >
        ["devicelab", "ios", "mac"]
      task_name: integration_ui_ios_keyboard_resize

  - name: Mac_ios integration_ui_ios_textfield
    recipe: devicelab/devicelab_drone
    presubmit: false
    timeout: 60
    properties:
      tags: >
        ["devicelab", "ios", "mac"]
      task_name: integration_ui_ios_textfield

  - name: Mac_ios ios_app_with_extensions_test
    recipe: devicelab/devicelab_drone
    presubmit: false
    timeout: 60
    properties:
      tags: >
        ["devicelab", "ios", "mac"]
      task_name: ios_app_with_extensions_test

  - name: Mac_arm64_ios ios_app_with_extensions_test
    recipe: devicelab/devicelab_drone
    presubmit: false
    timeout: 60
    properties:
      tags: >
        ["devicelab", "ios", "mac", "arm64"]
      task_name: ios_app_with_extensions_test

  - name: Mac_ios ios_content_validation_test
    recipe: devicelab/devicelab_drone
    presubmit: false
    timeout: 60
    properties:
      tags: >
        ["devicelab", "ios", "mac"]
      task_name: ios_content_validation_test

  - name: Mac_arm64_ios ios_content_validation_test
    recipe: devicelab/devicelab_drone
    presubmit: false
    timeout: 60
    properties:
      tags: >
        ["devicelab", "ios", "mac", "arm64"]
      task_name: ios_content_validation_test

  - name: Mac_ios ios_defines_test
    recipe: devicelab/devicelab_drone
    presubmit: false
    timeout: 60
    properties:
      tags: >
        ["devicelab", "ios", "mac"]
      task_name: ios_defines_test

  - name: Mac_ios ios_platform_view_tests
    recipe: devicelab/devicelab_drone
    presubmit: false
    timeout: 60
    properties:
      tags: >
        ["devicelab", "ios", "mac"]
      task_name: ios_platform_view_tests

  - name: Mac_ios large_image_changer_perf_ios
    recipe: devicelab/devicelab_drone
    presubmit: false
    timeout: 60
    properties:
      tags: >
        ["devicelab", "ios", "mac"]
      task_name: large_image_changer_perf_ios

  - name: Mac_ios macos_chrome_dev_mode
    recipe: devicelab/devicelab_drone
    presubmit: false
    timeout: 60
    properties:
      tags: >
        ["devicelab", "ios", "mac"]
      task_name: macos_chrome_dev_mode

  - name: Mac_arm64_ios macos_chrome_dev_mode
    recipe: devicelab/devicelab_drone
    presubmit: false
    timeout: 60
    properties:
      tags: >
        ["devicelab", "ios", "mac", "arm64"]
      task_name: macos_chrome_dev_mode

  - name: Mac_ios microbenchmarks_ios
    recipe: devicelab/devicelab_drone
    presubmit: false
    bringup: true # Flaky: https://github.com/flutter/flutter/issues/106753
    timeout: 60
    properties:
      tags: >
        ["devicelab", "ios", "mac"]
      task_name: microbenchmarks_ios

  - name: Mac_ios microbenchmarks_impeller_ios
    recipe: devicelab/devicelab_drone
    bringup: true # Flaky: https://github.com/flutter/flutter/issues/106753
    presubmit: false
    timeout: 60
    properties:
      tags: >
        ["devicelab", "ios", "mac"]
      task_name: microbenchmarks_impeller_ios

  - name: Mac_ios native_platform_view_ui_tests_ios
    recipe: devicelab/devicelab_drone
    presubmit: false
    timeout: 60
    properties:
      tags: >
        ["devicelab", "ios", "mac"]
      task_name: native_platform_view_ui_tests_ios

  - name: Mac_ios new_gallery_ios__transition_perf
    recipe: devicelab/devicelab_drone
    presubmit: false
    timeout: 60
    properties:
      tags: >
        ["devicelab", "ios", "mac"]
      task_name: new_gallery_ios__transition_perf

  - name: Mac_ios new_gallery_impeller_ios__transition_perf
    recipe: devicelab/devicelab_drone
    presubmit: false
    timeout: 60
    properties:
      tags: >
        ["devicelab", "ios", "mac"]
      task_name: new_gallery_impeller_ios__transition_perf

  - name: Mac_ios ios_picture_cache_complexity_scoring_perf__timeline_summary
    recipe: devicelab/devicelab_drone
    presubmit: false
    timeout: 60
    properties:
      tags: >
        ["devicelab", "ios", "mac"]
      task_name: ios_picture_cache_complexity_scoring_perf__timeline_summary

  - name: Mac_ios platform_channel_sample_test_ios
    recipe: devicelab/devicelab_drone
    presubmit: false
    timeout: 60
    properties:
      tags: >
        ["devicelab", "ios", "mac"]
      task_name: platform_channel_sample_test_ios

  - name: Mac_ios platform_channel_sample_test_swift
    recipe: devicelab/devicelab_drone
    presubmit: false
    timeout: 60
    properties:
      tags: >
        ["devicelab", "ios", "mac"]
      task_name: platform_channel_sample_test_swift

  - name: Mac_ios platform_channels_benchmarks_ios
    recipe: devicelab/devicelab_drone
    presubmit: false
    timeout: 60
    properties:
      tags: >
        ["devicelab", "ios", "mac"]
      task_name: platform_channels_benchmarks_ios

  - name: Mac_ios platform_interaction_test_ios
    recipe: devicelab/devicelab_drone
    presubmit: false
    timeout: 60
    properties:
      tags: >
        ["devicelab", "ios", "mac"]
      task_name: platform_interaction_test_ios

  - name: Mac_ios platform_view_ios__start_up
    recipe: devicelab/devicelab_drone
    presubmit: false
    timeout: 60
    properties:
      tags: >
        ["devicelab", "ios", "mac"]
      task_name: platform_view_ios__start_up

  - name: Mac_ios platform_views_scroll_perf_ios__timeline_summary
    recipe: devicelab/devicelab_drone
    presubmit: false
    timeout: 60
    properties:
      tags: >
        ["devicelab", "ios", "mac"]
      task_name: platform_views_scroll_perf_ios__timeline_summary

  - name: Mac_ios platform_views_scroll_perf_impeller_ios__timeline_summary
    recipe: devicelab/devicelab_drone
    presubmit: false
    timeout: 60
    properties:
      tags: >
        ["devicelab", "ios", "mac"]
      task_name: platform_views_scroll_perf_impeller_ios__timeline_summary

  - name: Mac_ios platform_views_scroll_perf_non_intersecting_impeller_ios__timeline_summary
    recipe: devicelab/devicelab_drone
    presubmit: false
    timeout: 60
    properties:
      tags: >
        ["devicelab", "ios", "mac"]
      task_name: platform_views_scroll_perf_non_intersecting_impeller_ios__timeline_summary

  - name: Mac_ios post_backdrop_filter_perf_ios__timeline_summary
    recipe: devicelab/devicelab_drone
    presubmit: false
    timeout: 60
    properties:
      tags: >
        ["devicelab", "ios", "mac"]
      task_name: post_backdrop_filter_perf_ios__timeline_summary

  - name: Mac_ios simple_animation_perf_ios
    recipe: devicelab/devicelab_drone
    presubmit: false
    timeout: 60
    properties:
      tags: >
        ["devicelab", "ios", "mac"]
      task_name: simple_animation_perf_ios

  - name: Mac_ios simple_animation_perf_impeller_ios
    recipe: devicelab/devicelab_drone
    presubmit: false
    timeout: 60
    properties:
      tags: >
        ["devicelab", "ios", "mac"]
      task_name: simple_animation_perf_impeller_ios

  - name: Mac_ios hot_mode_dev_cycle_ios__benchmark
    recipe: devicelab/devicelab_drone
    presubmit: false
    timeout: 60
    properties:
      tags: >
        ["devicelab", "ios", "mac"]
      task_name: hot_mode_dev_cycle_ios__benchmark

  - name: Mac_ios hot_mode_dev_cycle_ios_simulator
    recipe: devicelab/devicelab_drone
    presubmit: false
    timeout: 60
    properties:
      tags: >
        ["devicelab", "ios", "mac"]
      task_name: hot_mode_dev_cycle_ios_simulator

  - name: Mac_ios fullscreen_textfield_perf_ios__e2e_summary
    recipe: devicelab/devicelab_drone
    presubmit: false
    timeout: 60
    properties:
      tags: >
        ["devicelab", "ios", "mac"]
      task_name: fullscreen_textfield_perf_ios__e2e_summary

  - name: Mac_ios fullscreen_textfield_perf_impeller_ios__e2e_summary
    recipe: devicelab/devicelab_drone
    presubmit: false
    timeout: 60
    properties:
      tags: >
        ["devicelab", "ios", "mac"]
      task_name: fullscreen_textfield_perf_impeller_ios__e2e_summary

  - name: Mac_ios tiles_scroll_perf_ios__timeline_summary
    recipe: devicelab/devicelab_drone
    presubmit: false
    timeout: 60
    properties:
      tags: >
        ["devicelab", "ios", "mac"]
      task_name: tiles_scroll_perf_ios__timeline_summary

  - name: Mac_ios tiles_scroll_perf_impeller_ios__timeline_summary
    recipe: devicelab/devicelab_drone
    presubmit: false
    timeout: 60
    properties:
      tags: >
        ["devicelab", "ios", "mac"]
      task_name: tiles_scroll_perf_impeller_ios__timeline_summary

  - name: Mac_ios flutter_gallery__transition_perf_e2e_ios
    recipe: devicelab/devicelab_drone
    presubmit: false
    timeout: 60
    properties:
      tags: >
        ["devicelab", "ios", "mac"]
      task_name: flutter_gallery__transition_perf_e2e_ios

  - name: Mac_ios flutter_gallery__transition_perf_e2e_impeller_ios
    recipe: devicelab/devicelab_drone
    presubmit: false
    timeout: 60
    properties:
      tags: >
        ["devicelab", "ios", "mac"]
      task_name: flutter_gallery__transition_perf_e2e_impeller_ios

  - name: Mac_ios flutter_gallery_ios_sksl_warmup__transition_perf
    recipe: devicelab/devicelab_drone
    presubmit: false
    timeout: 60
    properties:
      tags: >
        ["devicelab", "ios", "mac"]
      task_name: flutter_gallery_ios_sksl_warmup__transition_perf

  - name: Mac_ios spell_check_test
    recipe: devicelab/devicelab_drone
    presubmit: false
    timeout: 60
    properties:
      tags: >
        ["devicelab", "ios", "mac"]
      task_name: spell_check_test_ios

  - name: Mac native_ui_tests_macos
    recipe: devicelab/devicelab_drone
    timeout: 60
    properties:
      dependencies: >-
        [
          {"dependency": "xcode", "version": "14a5294e"},
          {"dependency": "gems", "version": "v3.3.14"}
        ]
      tags: >
        ["devicelab", "hostonly", "mac"]
      task_name: native_ui_tests_macos
    runIf:
      - dev/**
      - packages/flutter_tools/**
      - bin/**
      - .ci.yaml

  - name: Mac channels_integration_test
    recipe: devicelab/devicelab_drone
    timeout: 60
    properties:
      dependencies: >-
        [
          {"dependency": "xcode", "version": "14a5294e"},
          {"dependency": "gems", "version": "v3.3.14"}
        ]
      tags: >
        ["devicelab", "hostonly", "mac"]
      task_name: channels_integration_test_macos
    runIf:
      - dev/**
      - packages/flutter_tools/**
      - bin/**
      - .ci.yaml

  - name: Mac run_debug_test_macos
    recipe: devicelab/devicelab_drone
    timeout: 60
    properties:
      dependencies: >-
        [
          {"dependency": "xcode", "version": "14a5294e"},
          {"dependency": "gems", "version": "v3.3.14"}
        ]
      tags: >
        ["devicelab", "hostonly", "mac"]
      task_name: run_debug_test_macos
    runIf:
      - dev/**
      - packages/flutter_tools/**
      - bin/**
      - .ci.yaml

  - name: Mac_arm64_ios run_debug_test_macos
    recipe: devicelab/devicelab_drone
    presubmit: false # https://github.com/flutter/flutter/issues/118827
    timeout: 60
    properties:
      tags: >
        ["devicelab", "ios", "mac", "arm64"]
      task_name: run_debug_test_macos
    runIf:
      - dev/**
      - packages/flutter_tools/**
      - bin/**
      - .ci.yaml

  - name: Mac run_release_test_macos
    recipe: devicelab/devicelab_drone
    presubmit: false
    timeout: 60
    properties:
      dependencies: >-
        [
          {"dependency": "xcode", "version": "14a5294e"},
          {"dependency": "gems", "version": "v3.3.14"}
        ]
      tags: >
        ["devicelab", "hostonly", "mac"]
      task_name: run_release_test_macos
    runIf:
      - dev/**
      - packages/flutter_tools/**
      - bin/**
      - .ci.yaml

  - name: Mac_arm64_ios run_release_test_macos
    recipe: devicelab/devicelab_drone
    presubmit: false
    timeout: 60
    properties:
      tags: >
        ["devicelab", "ios", "mac", "arm64"]
      task_name: run_release_test_macos
    runIf:
      - dev/**
      - packages/flutter_tools/**
      - bin/**
      - .ci.yaml

  - name: Windows build_tests_1_3
    recipe: flutter/flutter_drone
    timeout: 60
    properties:
      add_recipes_cq: "true"
      dependencies: >-
        [
          {"dependency": "android_sdk", "version": "version:33v6"},
          {"dependency": "chrome_and_driver", "version": "version:96.2"},
          {"dependency": "open_jdk", "version": "version:11"},
          {"dependency": "goldctl", "version": "git_revision:3a77d0b12c697a840ca0c7705208e8622dc94603"},
          {"dependency": "vs_build", "version": "version:vs2019"}
        ]
      shard: build_tests
      subshard: "1_3"
      tags: >
        ["framework", "hostonly", "shard", "windows"]

  - name: Windows build_tests_2_3
    recipe: flutter/flutter_drone
    timeout: 60
    properties:
      add_recipes_cq: "true"
      dependencies: >-
        [
          {"dependency": "android_sdk", "version": "version:33v6"},
          {"dependency": "chrome_and_driver", "version": "version:96.2"},
          {"dependency": "open_jdk", "version": "version:11"},
          {"dependency": "goldctl", "version": "git_revision:3a77d0b12c697a840ca0c7705208e8622dc94603"},
          {"dependency": "vs_build", "version": "version:vs2019"}
        ]
      shard: build_tests
      subshard: "2_3"
      tags: >
        ["framework", "hostonly", "shard", "windows"]

  - name: Windows build_tests_3_3
    recipe: flutter/flutter_drone
    timeout: 60
    properties:
      add_recipes_cq: "true"
      dependencies: >-
        [
          {"dependency": "android_sdk", "version": "version:33v6"},
          {"dependency": "chrome_and_driver", "version": "version:96.2"},
          {"dependency": "open_jdk", "version": "version:11"},
          {"dependency": "goldctl", "version": "git_revision:3a77d0b12c697a840ca0c7705208e8622dc94603"},
          {"dependency": "vs_build", "version": "version:vs2019"}
        ]
      shard: build_tests
      subshard: "3_3"
      tags: >
        ["framework", "hostonly", "shard", "windows"]

  - name: Windows customer_testing
    recipe: flutter/flutter
    timeout: 60
    properties:
      add_recipes_cq: "true"
      validation: customer_testing
      validation_name: Customer testing
      tags: >
        ["framework", "hostonly", "windows"]

  - name: Windows framework_tests_libraries
    recipe: flutter/flutter_drone
    timeout: 60
    properties:
      dependencies: >-
        [
          {"dependency": "goldctl", "version": "git_revision:3a77d0b12c697a840ca0c7705208e8622dc94603"}
        ]
      shard: framework_tests
      subshard: libraries
      tags: >
        ["framework", "hostonly", "shard", "windows"]
    runIf:
      - dev/
      - packages/flutter/
      - packages/flutter_driver/
      - packages/integration_test/
      - packages/flutter_localizations/
      - packages/fuchsia_remote_debug_protocol/
      - packages/flutter_test/
      - packages/flutter_goldens/
      - packages/flutter_tools/
      - bin/
      - .ci.yaml

  - name: Windows framework_tests_misc
    recipe: flutter/flutter_drone
    timeout: 60
    properties:
      dependencies: >-
        [
          {"dependency": "goldctl", "version": "git_revision:3a77d0b12c697a840ca0c7705208e8622dc94603"},
          {"dependency": "vs_build", "version": "version:vs2019"},
          {"dependency": "open_jdk", "version": "version:11"},
          {"dependency": "android_sdk", "version": "version:33v6"}
        ]
      shard: framework_tests
      subshard: misc
      tags: >
        ["framework", "hostonly", "shard", "windows"]
    runIf:
      - dev/
      - packages/flutter/
      - packages/flutter_driver/
      - packages/integration_test/
      - packages/flutter_localizations/
      - packages/fuchsia_remote_debug_protocol/
      - packages/flutter_test/
      - packages/flutter_goldens/
      - packages/flutter_tools/
      - bin/
      - .ci.yaml

  - name: Windows framework_tests_widgets
    recipe: flutter/flutter_drone
    timeout: 60
    properties:
      dependencies: >-
        [
          {"dependency": "goldctl", "version": "git_revision:3a77d0b12c697a840ca0c7705208e8622dc94603"}
        ]
      shard: framework_tests
      subshard: widgets
      tags: >
        ["framework", "hostonly", "shard", "windows"]
    runIf:
      - dev/
      - packages/flutter/
      - packages/flutter_driver/
      - packages/integration_test/
      - packages/flutter_localizations/
      - packages/fuchsia_remote_debug_protocol/
      - packages/flutter_test/
      - packages/flutter_goldens/
      - packages/flutter_tools/
      - bin/
      - .ci.yaml

  - name: Windows gradle_plugin_bundle_test
    recipe: devicelab/devicelab_drone
    timeout: 60
    properties:
      dependencies: >-
        [
          {"dependency": "android_sdk", "version": "version:33v6"},
          {"dependency": "chrome_and_driver", "version": "version:96.2"},
          {"dependency": "open_jdk", "version": "version:11"}
        ]
      tags: >
        ["devicelab", "hostonly", "windows"]
      task_name: gradle_plugin_bundle_test
    runIf:
      - dev/**
      - bin/**
      - .ci.yaml

  - name: Windows hot_mode_dev_cycle_win_target__benchmark
    recipe: devicelab/devicelab_drone
    presubmit: false
    timeout: 60
    properties:
      dependencies: >-
        [
          {"dependency": "vs_build", "version": "version:vs2019"}
        ]
      tags: >
        ["devicelab", "hostonly", "windows"]
      task_name: hot_mode_dev_cycle_win_target__benchmark

  - name: Windows module_custom_host_app_name_test
    recipe: devicelab/devicelab_drone
    timeout: 60
    properties:
      dependencies: >-
        [
          {"dependency": "android_sdk", "version": "version:33v6"},
          {"dependency": "chrome_and_driver", "version": "version:96.2"},
          {"dependency": "open_jdk", "version": "version:11"}
        ]
      tags: >
        ["devicelab", "hostonly", "windows"]
      task_name: module_custom_host_app_name_test
    runIf:
      - dev/**
      - packages/flutter_tools/**
      - bin/**
      - .ci.yaml

  - name: Windows module_host_with_custom_build_test
    recipe: devicelab/devicelab_drone
    timeout: 60
    properties:
      dependencies: >-
        [
          {"dependency": "android_sdk", "version": "version:33v6"},
          {"dependency": "chrome_and_driver", "version": "version:96.2"},
          {"dependency": "open_jdk", "version": "version:11"}
        ]
      tags: >
        ["devicelab", "hostonly", "windows"]
      task_name: module_host_with_custom_build_test
    runIf:
      - dev/**
      - packages/flutter_tools/**
      - bin/**
      - .ci.yaml

  - name: Windows module_test
    recipe: devicelab/devicelab_drone
    timeout: 60
    properties:
      dependencies: >-
        [
          {"dependency": "android_sdk", "version": "version:33v6"},
          {"dependency": "chrome_and_driver", "version": "version:96.2"},
          {"dependency": "open_jdk", "version": "version:11"}
        ]
      tags: >
        ["devicelab", "hostonly", "windows"]
      task_name: module_test
    runIf:
      - dev/**
      - packages/flutter_tools/**
      - bin/**
      - .ci.yaml

  - name: Windows platform_channel_sample_test_windows
    recipe: devicelab/devicelab_drone
    presubmit: false
    timeout: 60
    properties:
      dependencies: >-
        [
          {"dependency": "vs_build", "version": "version:vs2019"}
        ]
      tags: >
        ["devicelab", "hostonly", "windows"]
      task_name: platform_channel_sample_test_windows

  - name: Windows plugin_dependencies_test
    recipe: devicelab/devicelab_drone
    timeout: 60
    properties:
      dependencies: >-
        [
          {"dependency": "android_sdk", "version": "version:33v6"},
          {"dependency": "chrome_and_driver", "version": "version:96.2"},
          {"dependency": "open_jdk", "version": "version:11"}
        ]
      tags: >
        ["devicelab", "hostonly", "windows"]
      task_name: plugin_dependencies_test
    runIf:
      - dev/**
      - packages/flutter_tools/**
      - bin/**
      - .ci.yaml

  - name: Windows plugin_test
    bringup: true # Flaky https://github.com/flutter/flutter/issues/112939
    recipe: devicelab/devicelab_drone
    timeout: 60
    properties:
      dependencies: >-
        [
          {"dependency": "android_sdk", "version": "version:33v6"},
          {"dependency": "chrome_and_driver", "version": "version:96.2"},
          {"dependency": "open_jdk", "version": "version:11"}
        ]
      tags: >
        ["devicelab", "hostonly", "windows"]
      task_name: plugin_test
    runIf:
      - dev/**
      - packages/flutter_tools/**
      - bin/**
      - .ci.yaml

  - name: Windows plugin_test_windows
    bringup: true # New task
    recipe: devicelab/devicelab_drone
    timeout: 60
    properties:
      dependencies: >-
        [
          {"dependency": "vs_build", "version": "version:vs2019"}
        ]
      tags: >
        ["devicelab", "hostonly", "windows"]
      task_name: plugin_test_windows
    runIf:
      - dev/**
      - packages/flutter_tools/**
      - bin/**
      - .ci.yaml

  - name: Windows run_debug_test_windows
    recipe: devicelab/devicelab_drone
    presubmit: false
    timeout: 60
    properties:
      dependencies: >-
        [
          {"dependency": "vs_build", "version": "version:vs2019"}
        ]
      tags: >
        ["devicelab", "hostonly", "windows"]
      task_name: run_debug_test_windows
    runIf:
      - dev/**
      - packages/flutter_tools/**
      - bin/**
      - .ci.yaml

  - name: Windows run_release_test_windows
    recipe: devicelab/devicelab_drone
    presubmit: false
    timeout: 60
    properties:
      dependencies: >-
        [
          {"dependency": "vs_build", "version": "version:vs2019"}
        ]
      tags: >
        ["devicelab", "hostonly", "windows"]
      task_name: run_release_test_windows
    runIf:
      - dev/**
      - packages/flutter_tools/**
      - bin/**
      - .ci.yaml

  - name: Windows tool_integration_tests_1_6
    recipe: flutter/flutter_drone
    timeout: 60
    properties:
      add_recipes_cq: "true"
      dependencies: >-
        [
          {"dependency": "android_sdk", "version": "version:33v6"},
          {"dependency": "chrome_and_driver", "version": "version:96.2"},
          {"dependency": "open_jdk", "version": "version:11"},
          {"dependency": "goldctl", "version": "git_revision:3a77d0b12c697a840ca0c7705208e8622dc94603"},
          {"dependency": "vs_build", "version": "version:vs2019"}
        ]
      shard: tool_integration_tests
      subshard: "1_6"
      tags: >
        ["framework", "hostonly", "shard", "windows"]
      test_timeout_secs: "2700"
    runIf:
      - dev/**
      - packages/flutter_tools/**
      - bin/**
      - .ci.yaml

  - name: Windows tool_integration_tests_2_6
    recipe: flutter/flutter_drone
    timeout: 60
    properties:
      add_recipes_cq: "true"
      dependencies: >-
        [
          {"dependency": "android_sdk", "version": "version:33v6"},
          {"dependency": "chrome_and_driver", "version": "version:96.2"},
          {"dependency": "open_jdk", "version": "version:11"},
          {"dependency": "goldctl", "version": "git_revision:3a77d0b12c697a840ca0c7705208e8622dc94603"},
          {"dependency": "vs_build", "version": "version:vs2019"}
        ]
      shard: tool_integration_tests
      subshard: "2_6"
      tags: >
        ["framework", "hostonly", "shard", "windows"]
      test_timeout_secs: "2700"
    runIf:
      - dev/**
      - packages/flutter_tools/**
      - bin/**
      - .ci.yaml

  - name: Windows tool_integration_tests_3_6
    recipe: flutter/flutter_drone
    timeout: 60
    properties:
      add_recipes_cq: "true"
      dependencies: >-
        [
          {"dependency": "android_sdk", "version": "version:33v6"},
          {"dependency": "chrome_and_driver", "version": "version:96.2"},
          {"dependency": "open_jdk", "version": "version:11"},
          {"dependency": "goldctl", "version": "git_revision:3a77d0b12c697a840ca0c7705208e8622dc94603"},
          {"dependency": "vs_build", "version": "version:vs2019"}
        ]
      shard: tool_integration_tests
      subshard: "3_6"
      tags: >
        ["framework", "hostonly", "shard", "windows"]
      test_timeout_secs: "2700"
    runIf:
      - dev/**
      - packages/flutter_tools/**
      - bin/**
      - .ci.yaml

  - name: Windows tool_integration_tests_4_6
    recipe: flutter/flutter_drone
    timeout: 60
    properties:
      add_recipes_cq: "true"
      dependencies: >-
        [
          {"dependency": "android_sdk", "version": "version:33v6"},
          {"dependency": "chrome_and_driver", "version": "version:96.2"},
          {"dependency": "open_jdk", "version": "version:11"},
          {"dependency": "goldctl", "version": "git_revision:3a77d0b12c697a840ca0c7705208e8622dc94603"},
          {"dependency": "vs_build", "version": "version:vs2019"}
        ]
      shard: tool_integration_tests
      subshard: "4_6"
      tags: >
        ["framework", "hostonly", "shard", "windows"]
      test_timeout_secs: "2700"
    runIf:
      - dev/**
      - packages/flutter_tools/**
      - bin/**
      - .ci.yaml

  - name: Windows tool_integration_tests_5_6
    recipe: flutter/flutter_drone
    timeout: 60
    properties:
      add_recipes_cq: "true"
      dependencies: >-
        [
          {"dependency": "android_sdk", "version": "version:33v6"},
          {"dependency": "chrome_and_driver", "version": "version:96.2"},
          {"dependency": "open_jdk", "version": "version:11"},
          {"dependency": "goldctl", "version": "git_revision:3a77d0b12c697a840ca0c7705208e8622dc94603"},
          {"dependency": "vs_build", "version": "version:vs2019"}
        ]
      shard: tool_integration_tests
      subshard: "5_6"
      tags: >
        ["framework", "hostonly", "shard", "windows"]
      test_timeout_secs: "2700"
    runIf:
      - dev/**
      - packages/flutter_tools/**
      - bin/**
      - .ci.yaml

  - name: Windows tool_integration_tests_6_6
    recipe: flutter/flutter_drone
    timeout: 60
    properties:
      add_recipes_cq: "true"
      dependencies: >-
        [
          {"dependency": "android_sdk", "version": "version:33v6"},
          {"dependency": "chrome_and_driver", "version": "version:96.2"},
          {"dependency": "open_jdk", "version": "version:11"},
          {"dependency": "goldctl", "version": "git_revision:3a77d0b12c697a840ca0c7705208e8622dc94603"},
          {"dependency": "vs_build", "version": "version:vs2019"}
        ]
      shard: tool_integration_tests
      subshard: "6_6"
      tags: >
        ["framework", "hostonly", "shard", "windows"]
      test_timeout_secs: "2700"
    runIf:
      - dev/**
      - packages/flutter_tools/**
      - bin/**
      - .ci.yaml

  - name: Windows tool_tests_commands
    recipe: flutter/flutter_drone
    timeout: 60
    properties:
      add_recipes_cq: "true"
      dependencies: >-
        [
          {"dependency": "android_sdk", "version": "version:33v6"},
          {"dependency": "open_jdk", "version": "version:11"}
        ]
      shard: tool_tests
      subshard: commands
      tags: >
        ["framework", "hostonly", "shard", "windows"]
    runIf:
      - dev/**
      - packages/flutter_tools/**
      - bin/**
      - .ci.yaml

  - name: Windows tool_tests_general
    recipe: flutter/flutter_drone
    timeout: 60
    properties:
      add_recipes_cq: "true"
      dependencies: >-
        [
          {"dependency": "android_sdk", "version": "version:33v6"},
          {"dependency": "open_jdk", "version": "version:11"}
        ]
      shard: tool_tests
      subshard: general
      tags: >
        ["framework", "hostonly", "shard", "windows"]
    runIf:
      - dev/**
      - packages/flutter_tools/**
      - bin/**
      - .ci.yaml

  - name: Windows web_tool_tests_1_2
    recipe: flutter/flutter_drone
    timeout: 60
    properties:
      dependencies: >-
        [
          {"dependency": "android_sdk", "version": "version:33v6"},
          {"dependency": "chrome_and_driver", "version": "version:96.2"},
          {"dependency": "open_jdk", "version": "version:11"},
          {"dependency": "goldctl", "version": "git_revision:3a77d0b12c697a840ca0c7705208e8622dc94603"}
        ]
      shard: web_tool_tests
      subshard: "1_2"
      tags: >
        ["framework", "hostonly", "shard", "windows"]
    runIf:
      - dev/**
      - packages/flutter_tools/**
      - bin/**
      - .ci.yaml

  - name: Windows web_tool_tests_2_2
    recipe: flutter/flutter_drone
    timeout: 60
    properties:
      dependencies: >-
        [
          {"dependency": "android_sdk", "version": "version:33v6"},
          {"dependency": "chrome_and_driver", "version": "version:96.2"},
          {"dependency": "open_jdk", "version": "version:11"},
          {"dependency": "goldctl", "version": "git_revision:3a77d0b12c697a840ca0c7705208e8622dc94603"}
        ]
      shard: web_tool_tests
      subshard: "2_2"
      tags: >
        ["framework", "hostonly", "shard"]
    runIf:
    - dev/**
    - packages/flutter_tools/**
    - bin/**
    - .ci.yaml

  - name: Windows windows_home_scroll_perf__timeline_summary
    recipe: devicelab/devicelab_drone
    timeout: 60
    properties:
      tags: >
        ["devicelab", "hostonly", "windows"]
      dependencies: >-
        [
          {"dependency": "vs_build", "version": "version:vs2019"}
        ]
      task_name: windows_home_scroll_perf__timeline_summary

  - name: Windows hello_world_win_desktop__compile
    recipe: devicelab/devicelab_drone
    presubmit: false
    timeout: 60
    properties:
      tags: >
        ["devicelab", "hostonly", "windows"]
      dependencies: >-
        [
          {"dependency": "vs_build", "version": "version:vs2019"}
        ]
      task_name: hello_world_win_desktop__compile

  - name: Windows flutter_gallery_win_desktop__compile
    recipe: devicelab/devicelab_drone
    presubmit: false
    timeout: 60
    properties:
      tags: >
        ["devicelab", "hostonly", "windows"]
      dependencies: >-
        [
          {"dependency": "vs_build", "version": "version:vs2019"}
        ]
      task_name: flutter_gallery_win_desktop__compile

  - name: Windows flutter_gallery_win_desktop__start_up
    recipe: devicelab/devicelab_drone
    presubmit: false
    timeout: 60
    properties:
      tags: >
        ["devicelab", "hostonly", "windows"]
      dependencies: >-
        [
          {"dependency": "vs_build", "version": "version:vs2019"}
        ]
      task_name: flutter_gallery_win_desktop__start_up

  - name: Windows complex_layout_win_desktop__compile
    recipe: devicelab/devicelab_drone
    presubmit: false
    timeout: 60
    properties:
      tags: >
        ["devicelab", "hostonly", "windows"]
      dependencies: >-
        [
          {"dependency": "vs_build", "version": "version:vs2019"}
        ]
      task_name: complex_layout_win_desktop__compile

  - name: Windows complex_layout_win_desktop__start_up
    recipe: devicelab/devicelab_drone
    presubmit: false
    timeout: 60
    properties:
      tags: >
        ["devicelab", "hostonly", "windows"]
      dependencies: >-
        [
          {"dependency": "vs_build", "version": "version:vs2019"}
        ]
      task_name: complex_layout_win_desktop__start_up

  - name: Windows flutter_view_win_desktop__start_up
    recipe: devicelab/devicelab_drone
    presubmit: false
    timeout: 60
    properties:
      tags: >
        ["devicelab", "hostonly", "windows"]
      dependencies: >-
        [
          {"dependency": "vs_build", "version": "version:vs2019"}
        ]
      task_name: flutter_view_win_desktop__start_up

  - name: Windows platform_view_win_desktop__start_up
    recipe: devicelab/devicelab_drone
    presubmit: false
    timeout: 60
    properties:
      tags: >
        ["devicelab", "hostonly", "windows"]
      dependencies: >-
        [
          {"dependency": "vs_build", "version": "version:vs2019"}
        ]
      task_name: platform_view_win_desktop__start_up

  - name: Windows_android basic_material_app_win__compile
    recipe: devicelab/devicelab_drone
    presubmit: false
    timeout: 60
    properties:
      tags: >
        ["devicelab", "android", "windows"]
      task_name: basic_material_app_win__compile

  - name: Windows_android channels_integration_test_win
    recipe: devicelab/devicelab_drone
    presubmit: false
    timeout: 60
    properties:
      tags: >
        ["devicelab", "android", "windows"]
      task_name: channels_integration_test_win

  - name: Windows_android complex_layout_win__compile
    recipe: devicelab/devicelab_drone
    presubmit: false
    timeout: 60
    properties:
      tags: >
        ["devicelab", "android", "windows"]
      task_name: complex_layout_win__compile
      dependencies: >-
        [
          {"dependency": "open_jdk", "version": "version:11"}
        ]

  - name: Windows_android flavors_test_win
    recipe: devicelab/devicelab_drone
    bringup: true # Flaky: https://github.com/flutter/flutter/issues/107681
    presubmit: false
    timeout: 60
    properties:
      tags: >
        ["devicelab", "android", "windows"]
      task_name: flavors_test

  - name: Windows_android flutter_gallery_win__compile
    recipe: devicelab/devicelab_drone
    presubmit: false
    timeout: 60
    properties:
      tags: >
        ["devicelab", "android", "windows"]
      task_name: flutter_gallery_win__compile

  - name: Windows_android hot_mode_dev_cycle_win__benchmark
    recipe: devicelab/devicelab_drone
    presubmit: false
    timeout: 60
    properties:
      tags: >
        ["devicelab", "android", "windows"]
      task_name: hot_mode_dev_cycle_win__benchmark

  - name: Windows_android windows_chrome_dev_mode
    recipe: devicelab/devicelab_drone
    presubmit: false
    timeout: 60
    properties:
      tags: >
        ["devicelab", "android", "windows"]
      task_name: windows_chrome_dev_mode

  - name: Windows flutter_packaging_test
    recipe: packaging_v2/packaging_v2
    timeout: 60
    bringup: true
    properties:
      task_name: flutter_packaging
      tags: >
        ["framework", "hostonly", "shard", "windows"]

  - name: Windows windows_startup_test
    recipe: devicelab/devicelab_drone
    presubmit: false
    timeout: 60
    properties:
      dependencies: >-
        [
          {"dependency": "vs_build", "version": "version:vs2019"}
        ]
      tags: >
        ["devicelab", "hostonly", "windows"]
      task_name: windows_startup_test

  - name: Windows flutter_tool_startup__windows
    recipe: devicelab/devicelab_drone
    presubmit: false
    timeout: 60
    properties:
      tags: >
        ["devicelab", "hostonly", "windows"]
      task_name: flutter_tool_startup__windows

  - name: Linux flutter_tool_startup__linux
    recipe: devicelab/devicelab_drone
    presubmit: false
    timeout: 60
    properties:
      tags: >
        ["devicelab", "hostonly", "linux"]
      task_name: flutter_tool_startup__linux

  - name: Mac_benchmark flutter_tool_startup__macos
    presubmit: false
    recipe: devicelab/devicelab_drone
    timeout: 60
    properties:
      task_name: flutter_tool_startup__macos

  - name: Linux flutter_packaging
    recipe: packaging_v2/packaging_v2
    timeout: 60
    scheduler: release
    bringup: true
    enabled_branches:
      - beta
      - stable
    properties:
      task_name: flutter_packaging
      tags: >
        ["framework", "hostonly", "shard", "linux"]

  - name: Mac flutter_packaging
    recipe: packaging_v2/packaging_v2
    timeout: 60
    scheduler: release
    bringup: true
    enabled_branches:
      - beta
      - stable
    properties:
      task_name: flutter_packaging
      tags: >
        ["framework", "hostonly", "shard", "mac"]
    dimensions:
      cpu: "x86"


  - name: Mac_arm64 flutter_packaging
    recipe: packaging_v2/packaging_v2
    timeout: 60
    scheduler: release
    bringup: true
    enabled_branches:
      - beta
      - stable
    properties:
      task_name: flutter_packaging
      tags: >
        ["framework", "hostonly", "shard", "mac"]

  - name: Windows flutter_packaging
    recipe: packaging_v2/packaging_v2
    timeout: 60
    scheduler: release
    bringup: true
    enabled_branches:
      - beta
      - stable
    properties:
      task_name: flutter_packaging
      tags: >
        ["framework", "hostonly", "shard", "windows"]


  - name: Linux docs_deploy_beta
    recipe: flutter/flutter
    scheduler: release
    bringup: true
    enabled_branches:
      - beta
    presubmit: false
    timeout: 60
    properties:
      cores: "32"
      dependencies: >-
        [
          {"dependency": "dashing", "version": "0.4.0"},
          {"dependency": "firebase", "version": "v11.0.1"}
        ]
      tags: >
        ["framework", "hostonly", "linux"]
      validation: docs_deploy
      validation_name: Docs_deploy
      firebase_project: master-docs-flutter-dev

  - name: Linux docs_deploy_stable
    recipe: flutter/flutter
    scheduler: release
    bringup: true
    enabled_branches:
      - stable
    presubmit: false
    timeout: 60
    properties:
      cores: "32"
      dependencies: >-
        [
          {"dependency": "dashing", "version": "0.4.0"},
          {"dependency": "firebase", "version": "v11.0.1"}
        ]
      tags: >
        ["framework", "hostonly", "linux"]
      validation: docs_deploy
      validation_name: Docs_deploy
      firebase_project: docs-flutter-dev<|MERGE_RESOLUTION|>--- conflicted
+++ resolved
@@ -1389,11 +1389,7 @@
 
   - name: Linux_android android_defines_test
     recipe: devicelab/devicelab_drone
-<<<<<<< HEAD
-    presubmit: false
-=======
     presubmit: true
->>>>>>> f7c2bd05
     timeout: 60
     dimensions: {
       kvm: "1",
