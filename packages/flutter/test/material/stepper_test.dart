--- conflicted
+++ resolved
@@ -712,69 +712,6 @@
     expect(tester.takeException(), isNull);
   });
 
-<<<<<<< HEAD
-  testWidgets('Stepper custom elevation', (WidgetTester tester) async {
-    const double elevation = 4.0;
-
-    await tester.pumpWidget(
-      MaterialApp(
-        home: Material(
-          child: Container(
-            width: 200,
-            height: 75,
-            child: Stepper(
-              type: StepperType.horizontal,
-              horizontalElevation: elevation,
-              steps: const <Step>[
-                Step(
-                  title: Text('Regular title'),
-                  subtitle: Text('Text subtitle'),
-                  content: Text('Text content'),
-                ),
-              ],
-            ),
-          ),
-        ),
-      ),
-    );
-
-    await tester.pump();
-    final Stepper stepper = find.byType(Stepper).evaluate().first.widget as Stepper;
-
-    expect(stepper.horizontalElevation, elevation);
-  });
-
-  testWidgets('Stepper no elevation defined', (WidgetTester tester) async {
-
-    await tester.pumpWidget(
-      MaterialApp(
-        home: Material(
-          child: Container(
-            width: 200,
-            height: 75,
-            child: Stepper(
-              type: StepperType.horizontal,
-              //horizontalElevation: ,
-              steps: const <Step>[
-                Step(
-                  title: Text('Regular title'),
-                  subtitle: Text('Text subtitle'),
-                  content: Text('Text content')
-                ),
-               ],
-             ),
-           ),
-         ),
-       ),
-     );
-
-    await tester.pump();
-    final Stepper stepper = find.byType(Stepper).evaluate().first.widget as Stepper;
-
-    expect(stepper.horizontalElevation, 2.0);
-  });
-}
-=======
   testWidgets('Stepper enabled button styles', (WidgetTester tester) async {
     Widget buildFrame(ThemeData theme) {
       return MaterialApp(
@@ -909,5 +846,65 @@
       expect(listView.physics, physics);
     }
   });
+
+  testWidgets('Stepper custom elevation', (WidgetTester tester) async {
+    const double elevation = 4.0;
+
+    await tester.pumpWidget(
+      MaterialApp(
+        home: Material(
+          child: Container(
+            width: 200,
+            height: 75,
+            child: Stepper(
+              type: StepperType.horizontal,
+              horizontalElevation: elevation,
+              steps: const <Step>[
+                Step(
+                  title: Text('Regular title'),
+                  subtitle: Text('Text subtitle'),
+                  content: Text('Text content'),
+                ),
+              ],
+            ),
+          ),
+        ),
+      ),
+    );
+
+    await tester.pump();
+    final Stepper stepper = find.byType(Stepper).evaluate().first.widget as Stepper;
+
+    expect(stepper.horizontalElevation, elevation);
+  });
+
+  testWidgets('Stepper no elevation defined', (WidgetTester tester) async {
+
+    await tester.pumpWidget(
+      MaterialApp(
+        home: Material(
+          child: Container(
+            width: 200,
+            height: 75,
+            child: Stepper(
+              type: StepperType.horizontal,
+              //horizontalElevation: ,
+              steps: const <Step>[
+                Step(
+                  title: Text('Regular title'),
+                  subtitle: Text('Text subtitle'),
+                  content: Text('Text content')
+                ),
+               ],
+             ),
+           ),
+         ),
+       ),
+     );
+
+    await tester.pump();
+    final Stepper stepper = find.byType(Stepper).evaluate().first.widget as Stepper;
+
+    expect(stepper.horizontalElevation, 2.0);
+  });
 }
->>>>>>> d9188c19
