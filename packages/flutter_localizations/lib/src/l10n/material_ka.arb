{
  "scriptCategory": "English-like",
  "timeOfDayFormat": "H:mm",
  "openAppDrawerTooltip": "სანავიგაციო მენიუს გახსნა",
  "backButtonTooltip": "უკან",
  "closeButtonTooltip": "დახურვა",
  "deleteButtonTooltip": "წაშლა",
  "nextMonthTooltip": "შემდეგი თვე",
  "previousMonthTooltip": "წინა თვე",
  "nextPageTooltip": "შემდეგი გვერდი",
  "previousPageTooltip": "წინა გვერდი",
  "firstPageTooltip": "პირველი გვერდი",
  "lastPageTooltip": "ბოლო გვერდი",
  "showMenuTooltip": "მენიუს ჩვენება",
  "aboutListTileTitle": "$applicationName-ის შესახებ",
  "licensesPageTitle": "ლიცენზიები",
  "pageRowsInfoTitle": "$firstRow-$lastRow / $rowCount-დან",
  "pageRowsInfoTitleApproximate": "$firstRow-$lastRow / დაახლოებით $rowCount-დან",
  "rowsPerPageTitle": "მწკრივი გვერდზე:",
  "tabLabel": "ჩანართი $tabIndex / $tabCount-დან",
  "selectedRowCountTitleOne": "არჩეულია 1 ერთეული",
  "selectedRowCountTitleOther": "არჩეულია $selectedRowCount ერთეული",
  "cancelButtonLabel": "გაუქმება",
  "closeButtonLabel": "დახურვა",
  "continueButtonLabel": "გაგრძელება",
  "copyButtonLabel": "კოპირება",
  "cutButtonLabel": "ამოჭრა",
  "scanTextButtonLabel": "ტექსტის სკანირება",
  "okButtonLabel": "კარგი",
  "pasteButtonLabel": "ჩასმა",
  "selectAllButtonLabel": "ყველას არჩევა",
  "viewLicensesButtonLabel": "ლიცენზიების ნახვა",
  "anteMeridiemAbbreviation": "AM",
  "postMeridiemAbbreviation": "PM",
  "timePickerHourModeAnnouncement": "აირჩიეთ საათები",
  "timePickerMinuteModeAnnouncement": "აირჩიეთ წუთები",
  "modalBarrierDismissLabel": "დახურვა",
  "signedInLabel": "შესული",
  "hideAccountsLabel": "ანგარიშების დამალვა",
  "showAccountsLabel": "ანგარიშების ჩვენება",
  "drawerLabel": "ნავიგაციის მენიუ",
  "popupMenuLabel": "ამომხტარი მენიუ",
  "dialogLabel": "დიალოგი",
  "alertDialogLabel": "გაფრთხილება",
  "searchFieldLabel": "ძიება",
  "reorderItemToStart": "დასაწყისში გადატანა",
  "reorderItemToEnd": "ბოლოში გადატანა",
  "reorderItemUp": "ზემოთ გადატანა",
  "reorderItemDown": "ქვემოთ გადატანა",
  "reorderItemLeft": "მარცხნივ გადატანა",
  "reorderItemRight": "მარჯვნივ გადატანა",
  "expandedIconTapHint": "ჩაკეცვა",
  "collapsedIconTapHint": "გაშლა",
  "remainingTextFieldCharacterCountOne": "დარჩა 1 სიმბოლო",
  "remainingTextFieldCharacterCountOther": "დარჩა $remainingCount სიმბოლო",
  "refreshIndicatorSemanticLabel": "განახლება",
  "moreButtonTooltip": "მეტი",
  "dateSeparator": ".",
  "dateHelpText": "დდ.თთ.წწწწ",
  "selectYearSemanticsLabel": "აირჩიეთ წელი",
  "unspecifiedDate": "თარიღი",
  "unspecifiedDateRange": "თარიღების დიაპაზონი",
  "dateInputLabel": "შეიყვანეთ თარიღი",
  "dateRangeStartLabel": "დაწყების თარიღი",
  "dateRangeEndLabel": "დასრულების თარიღი",
  "dateRangeStartDateSemanticLabel": "დაწყების თარიღია $fullDate",
  "dateRangeEndDateSemanticLabel": "დასრულების თარიღია $fullDate",
  "invalidDateFormatLabel": "ფორმატი არასწორია.",
  "invalidDateRangeLabel": "დიაპაზონი არასწორია.",
  "dateOutOfRangeLabel": "დიაპაზონს მიღმაა.",
  "saveButtonLabel": "შენახვა",
  "datePickerHelpText": "თარიღის არჩევა",
  "dateRangePickerHelpText": "დიაპაზონის არჩევა",
  "calendarModeButtonLabel": "კალენდარზე გადართვა",
  "inputDateModeButtonLabel": "შეყვანაზე გადართვა",
  "timePickerDialHelpText": "დროის არჩევა",
  "timePickerInputHelpText": "დროის შეყვანა",
  "timePickerHourLabel": "საათი",
  "timePickerMinuteLabel": "წუთი",
  "invalidTimeLabel": "შეიყვანეთ სწორი დრო",
  "dialModeButtonLabel": "ციფერბლატის რეჟიმზე გადართვა",
  "inputTimeModeButtonLabel": "ტექსტის შეყვანის რეჟიმზე გადართვა",
  "licensesPackageDetailTextZero": "No licenses",
  "licensesPackageDetailTextOne": "1 ლიცენზია",
  "licensesPackageDetailTextOther": "$licenseCount ლიცენზია",
  "keyboardKeyAlt": "Alt",
  "keyboardKeyAltGraph": "AltGr",
  "keyboardKeyBackspace": "Backspace",
  "keyboardKeyCapsLock": "Caps Lock",
  "keyboardKeyChannelDown": "Channel Down",
  "keyboardKeyChannelUp": "Channel Up",
  "keyboardKeyControl": "Ctrl",
  "keyboardKeyDelete": "Del",
  "keyboardKeyEject": "Eject",
  "keyboardKeyEnd": "End",
  "keyboardKeyEscape": "Esc",
  "keyboardKeyFn": "Fn",
  "keyboardKeyHome": "Home",
  "keyboardKeyInsert": "Insert",
  "keyboardKeyMeta": "Meta",
  "keyboardKeyNumLock": "Num Lock",
  "keyboardKeyNumpad1": "Num 1",
  "keyboardKeyNumpad2": "Num 2",
  "keyboardKeyNumpad3": "Num 3",
  "keyboardKeyNumpad4": "Num 4",
  "keyboardKeyNumpad5": "Num 5",
  "keyboardKeyNumpad6": "Num 6",
  "keyboardKeyNumpad7": "Num 7",
  "keyboardKeyNumpad8": "Num 8",
  "keyboardKeyNumpad9": "Num 9",
  "keyboardKeyNumpad0": "Num 0",
  "keyboardKeyNumpadAdd": "Num +",
  "keyboardKeyNumpadComma": "Num ,",
  "keyboardKeyNumpadDecimal": "Num .",
  "keyboardKeyNumpadDivide": "Num /",
  "keyboardKeyNumpadEnter": "Num Enter",
  "keyboardKeyNumpadEqual": "Num =",
  "keyboardKeyNumpadMultiply": "Num *",
  "keyboardKeyNumpadParenLeft": "Num (",
  "keyboardKeyNumpadParenRight": "Num )",
  "keyboardKeyNumpadSubtract": "Num -",
  "keyboardKeyPageDown": "PgDown",
  "keyboardKeyPageUp": "PgUp",
  "keyboardKeyPower": "ჩართვა",
  "keyboardKeyPowerOff": "გამორთვა",
  "keyboardKeyPrintScreen": "Print Screen",
  "keyboardKeyScrollLock": "Scroll Lock",
  "keyboardKeySelect": "Select",
  "keyboardKeySpace": "Space",
  "keyboardKeyMetaMacOs": "Command",
  "keyboardKeyMetaWindows": "Win",
  "menuBarMenuLabel": "მენიუს ზოლის მენიუ",
  "currentDateLabel": "დღეს",
  "scrimLabel": "სკრიმი",
  "bottomSheetLabel": "ქვედა ფურცელი",
  "scrimOnTapHint": "$modalRouteContentName-ის დახურვა",
  "keyboardKeyShift": "ცვლა",
<<<<<<< HEAD
  "expansionTileExpandedHint": "ორმაგად შეეხეთ ჩასაკეცად",
  "expansionTileCollapsedHint": "გასაფართოებლად ორჯერ შეეხეთ",
  "expansionTileExpandedTapHint": "ჩაკეცვა",
  "expansionTileCollapsedTapHint": "მეტი დეტალებისთვის გააფართოეთ",
  "expandedHint": "ჩაკეცილია",
  "collapsedHint": "გაფართოებულია",
  "menuDismissLabel": "მენიუს უარყოფა",
  "lookUpButtonLabel": "Look Up"
=======
  "expansionTileExpandedHint": "double tap to collapse'",
  "expansionTileCollapsedHint": "double tap to expand",
  "expansionTileExpandedTapHint": "Collapse",
  "expansionTileCollapsedTapHint": "Expand for more details",
  "expandedHint": "Collapsed",
  "collapsedHint": "Expanded",
  "menuDismissLabel": "Dismiss menu",
  "lookUpButtonLabel": "Look Up",
  "searchWebButtonLabel": "Search Web"
>>>>>>> f10a6ef7
}<|MERGE_RESOLUTION|>--- conflicted
+++ resolved
@@ -135,16 +135,6 @@
   "bottomSheetLabel": "ქვედა ფურცელი",
   "scrimOnTapHint": "$modalRouteContentName-ის დახურვა",
   "keyboardKeyShift": "ცვლა",
-<<<<<<< HEAD
-  "expansionTileExpandedHint": "ორმაგად შეეხეთ ჩასაკეცად",
-  "expansionTileCollapsedHint": "გასაფართოებლად ორჯერ შეეხეთ",
-  "expansionTileExpandedTapHint": "ჩაკეცვა",
-  "expansionTileCollapsedTapHint": "მეტი დეტალებისთვის გააფართოეთ",
-  "expandedHint": "ჩაკეცილია",
-  "collapsedHint": "გაფართოებულია",
-  "menuDismissLabel": "მენიუს უარყოფა",
-  "lookUpButtonLabel": "Look Up"
-=======
   "expansionTileExpandedHint": "double tap to collapse'",
   "expansionTileCollapsedHint": "double tap to expand",
   "expansionTileExpandedTapHint": "Collapse",
@@ -154,5 +144,4 @@
   "menuDismissLabel": "Dismiss menu",
   "lookUpButtonLabel": "Look Up",
   "searchWebButtonLabel": "Search Web"
->>>>>>> f10a6ef7
 }