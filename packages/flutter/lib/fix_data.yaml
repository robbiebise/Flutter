--- conflicted
+++ resolved
@@ -11,7 +11,6 @@
 version: 1
 transforms:
 
-<<<<<<< HEAD
   # Changes made in https://github.com/flutter/flutter/pull/15303
   - title: 'Replace child with builder'
     date: 2020-12-17
@@ -32,7 +31,7 @@
               value: 'arguments[child]'
       - kind: 'removeParameter'
         name: 'child'
-=======
+ 
   # Changes made in https://github.com/flutter/flutter/pull/28602
   - title: 'Rename to fromMouseEvent'
     date: 2020-12-15
@@ -54,8 +53,6 @@
     changes:
       - kind: 'rename'
         newName: 'fromMouseEvent'
-
->>>>>>> 1c18cf3d
 
   # Changes made in https://github.com/flutter/flutter/pull/41859
   - title: 'Remove brightness'
