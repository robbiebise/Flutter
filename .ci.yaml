--- conflicted
+++ resolved
@@ -86,13 +86,8 @@
         ]
       os: Mac-12
       cpu: x86
-<<<<<<< HEAD
-      device_os: iOS-15
-      xcode: 13a233
-=======
       device_os: iOS-15.1
       xcode: 13f17a
->>>>>>> c02be8cd
   mac_arm64_ios:
     properties:
       dependencies: >-
@@ -103,13 +98,8 @@
         ]
       os: Mac-12
       cpu: arm64
-<<<<<<< HEAD
-      device_os: iOS-15
-      xcode: 13a233
-=======
       device_os: iOS-15.1
       xcode: 13f17a
->>>>>>> c02be8cd
   windows:
     properties:
       dependencies: >-
