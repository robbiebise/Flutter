// Copyright 2014 The Flutter Authors. All rights reserved.
// Use of this source code is governed by a BSD-style license that can be
// found in the LICENSE file.

import 'dart:async';
import 'dart:io' as io;
import 'dart:math' as math;
import 'dart:typed_data';

import 'package:file/file.dart';
import 'package:file/local.dart';
import 'package:flutter_test/flutter_test.dart';
import 'package:meta/meta.dart';
import 'package:platform/platform.dart';

import 'package:flutter_goldens_client/skia_client.dart';
export 'package:flutter_goldens_client/skia_client.dart';

// If you are here trying to figure out how to use golden files in the Flutter
// repo itself, consider reading this wiki page:
// https://github.com/flutter/flutter/wiki/Writing-a-golden-file-test-for-package%3Aflutter

const String _kFlutterRootKey = 'FLUTTER_ROOT';

/// Main method that can be used in a `flutter_test_config.dart` file to set
/// [goldenFileComparator] to an instance of [FlutterGoldenFileComparator] that
/// works for the current test. _Which_ FlutterGoldenFileComparator is
/// instantiated is based on the current testing environment.
Future<void> main(FutureOr<void> testMain()) async {
  const Platform platform = LocalPlatform();
  if (FlutterSkiaGoldFileComparator.isAvailableForEnvironment(platform)) {
    goldenFileComparator = await FlutterSkiaGoldFileComparator.fromDefaultComparator(platform);
  } else if (FlutterPreSubmitFileComparator.isAvailableForEnvironment(platform)) {
    goldenFileComparator = await FlutterPreSubmitFileComparator.fromDefaultComparator(platform);
  } else if (FlutterSkippingGoldenFileComparator.isAvailableForEnvironment(platform)) {
    goldenFileComparator = FlutterSkippingGoldenFileComparator.fromDefaultComparator(
      'Golden file testing is unavailable on LUCI and  some Cirrus shards.'
    );
  } else {
    goldenFileComparator = await FlutterLocalFileComparator.fromDefaultComparator(platform);
  }

  await testMain();
}

/// Abstract base class golden file comparator specific to the `flutter/flutter`
/// repository.
///
/// Golden file testing for the `flutter/flutter` repository is handled by three
/// different [FlutterGoldenFileComparator]s, depending on the current testing
/// environment.
///
///   * The [FlutterSkiaGoldFileComparator] is utilized during post-submit
///     testing, after a pull request has landed on the master branch. This
///     comparator uses the [SkiaGoldClient] and the `goldctl` tool to upload
///     tests to the [Flutter Gold dashboard](https://flutter-gold.skia.org).
///     Flutter Gold manages the master golden files for the `flutter/flutter`
///     repository.
///
///   * The [FlutterPreSubmitFileComparator] is utilized in pre-submit testing,
///     before a pull request can land on the master branch. This comparator
///     uses the [SkiaGoldClient] to request the baseline images kept by the
///     [Flutter Gold dashboard](https://flutter-gold.skia.org). It then
///     compares the current test image to the baseline images using the
///     standard [GoldenFileComparator.compareLists] to detect any pixel
///     difference. The [SkiaGoldClient] is also used here to check the active
///     ignores from the dashboard, in order to allow intended changes to pass
///     tests.
///
///   * The [FlutterLocalFileComparator] is used for any other tests run outside
///     of the above conditions. Similar to the
///     [FlutterPreSubmitFileComparator], this comparator will use the
///     [SkiaGoldClient] to request baseline images from
///     [Flutter Gold](https://flutter-gold.skia.org) and compares for the
///     current test image. If a difference is detected, this comparator will
///     generate failure output illustrating the found difference. If a baseline
///     is not found for a given test image, it will consider it a new test and
///     output the new image for verification.
///  The [FlutterSkippingGoldenFileComparator] is utilized to skip tests outside
///  of the appropriate environments. Currently, tests executing in post-submit
///  on the LUCI build environment are skipped, as post-submit checks are done
///  on Cirrus. This comparator is also used when an internet connection is
///  unavailable.
abstract class FlutterGoldenFileComparator extends GoldenFileComparator {
  /// Creates a [FlutterGoldenFileComparator] that will resolve golden file
  /// URIs relative to the specified [basedir], and retrieve golden baselines
  /// using the [skiaClient]. The [basedir] is used for writing and accessing
  /// information and files for interacting with the [skiaClient]. When testing
  /// locally, the [basedir] will also contain any diffs from failed tests, or
  /// goldens generated from newly introduced tests.
  ///
  /// The [fs] and [platform] parameters are useful in tests, where the default
  /// file system and platform can be replaced by mock instances.
  @visibleForTesting
  FlutterGoldenFileComparator(
    this.basedir,
    this.skiaClient, {
    this.fs = const LocalFileSystem(),
    this.platform = const LocalPlatform(),
  }) : assert(basedir != null),
       assert(skiaClient != null),
       assert(fs != null),
       assert(platform != null);

  /// The directory to which golden file URIs will be resolved in [compare] and
  /// [update], cannot be null.
  final Uri basedir;

  /// A client for uploading image tests and making baseline requests to the
  /// Flutter Gold Dashboard, cannot be null.
  final SkiaGoldClient skiaClient;

  /// The file system used to perform file access.
  @visibleForTesting
  final FileSystem fs;

  /// A wrapper for the [dart:io.Platform] API.
  @visibleForTesting
  final Platform platform;

  @override
  Future<void> update(Uri golden, Uint8List imageBytes) async {
    final File goldenFile = getGoldenFile(golden);
    await goldenFile.parent.create(recursive: true);
    await goldenFile.writeAsBytes(imageBytes, flush: true);
  }

  @override
  Uri getTestUri(Uri key, int version) => key;

  /// Calculate the appropriate basedir for the current test context.
  @protected
  @visibleForTesting
<<<<<<< HEAD
  static Directory getBaseDirectory(LocalFileComparator defaultComparator, Platform platform, {bool unique = false}) {
=======
  static Directory getBaseDirectory(LocalFileComparator defaultComparator, Platform platform, {String suffix = ''}) {
>>>>>>> afb8f382
    const FileSystem fs = LocalFileSystem();
    final Directory flutterRoot = fs.directory(platform.environment[_kFlutterRootKey]);
    final Directory comparisonRoot = flutterRoot.childDirectory(
      fs.path.join(
        'bin',
        'cache',
        'pkg',
<<<<<<< HEAD
        'skia_goldens${unique ? math.Random().nextInt(10000) : ''}',
=======
        'skia_goldens$suffix',
>>>>>>> afb8f382
      )
    );
    final Directory testDirectory = fs.directory(defaultComparator.basedir);
    final String testDirectoryRelativePath = fs.path.relative(
      testDirectory.path,
      from: flutterRoot.path,
    );
    return comparisonRoot.childDirectory(testDirectoryRelativePath);
  }

  /// Returns the golden [File] identified by the given [Uri].
  @protected
  File getGoldenFile(Uri uri) {
    final File goldenFile = fs.directory(basedir).childFile(fs.file(uri).path);
    return goldenFile;
  }

  /// Prepends the golden URL with the library name that encloses the current
  /// test.
  Uri _addPrefix(Uri golden) {
    final String prefix = basedir.pathSegments[basedir.pathSegments.length - 2];
    return Uri.parse(prefix + '.' + golden.toString());
  }
}

/// A [FlutterGoldenFileComparator] for testing golden images with Skia Gold.
///
/// For testing across all platforms, the [SkiaGoldClient] is used to upload
/// images for framework-related golden tests and process results. Currently
/// these tests are designed to be run post-submit on Cirrus CI, informed by the
/// environment.
///
/// See also:
///
///  * [GoldenFileComparator], the abstract class that
///    [FlutterGoldenFileComparator] implements.
///  * [FlutterPreSubmitFileComparator], another
///    [FlutterGoldenFileComparator] that tests golden images before changes are
///    merged into the master branch.
///  * [FlutterLocalFileComparator], another
///    [FlutterGoldenFileComparator] that tests golden images locally on your
///    current machine.
class FlutterSkiaGoldFileComparator extends FlutterGoldenFileComparator {
  /// Creates a [FlutterSkiaGoldFileComparator] that will test golden file
  /// images against Skia Gold.
  ///
  /// The [fs] and [platform] parameters are useful in tests, where the default
  /// file system and platform can be replaced by mock instances.
  FlutterSkiaGoldFileComparator(
    final Uri basedir,
    final SkiaGoldClient skiaClient, {
    final FileSystem fs = const LocalFileSystem(),
    final Platform platform = const LocalPlatform(),
  }) : super(
    basedir,
    skiaClient,
    fs: fs,
    platform: platform,
  );

  /// Creates a new [FlutterSkiaGoldFileComparator] that mirrors the relative
  /// path resolution of the default [goldenFileComparator].
  ///
  /// The [goldens] and [defaultComparator] parameters are visible for testing
  /// purposes only.
  static Future<FlutterSkiaGoldFileComparator> fromDefaultComparator(
    final Platform platform, {
    SkiaGoldClient goldens,
    LocalFileComparator defaultComparator,
  }) async {

    defaultComparator ??= goldenFileComparator as LocalFileComparator;
    final Directory baseDirectory = FlutterGoldenFileComparator.getBaseDirectory(
      defaultComparator,
      platform,
<<<<<<< HEAD
      unique: true,
=======
      suffix: '${math.Random().nextInt(10000)}',
>>>>>>> afb8f382
    );

    if(!baseDirectory.existsSync()) {
      baseDirectory.createSync(recursive: true);
    }

    goldens ??= SkiaGoldClient(baseDirectory);
    await goldens.auth();
    await goldens.imgtestInit();
    return FlutterSkiaGoldFileComparator(baseDirectory.uri, goldens);
  }

  @override
  Future<bool> compare(Uint8List imageBytes, Uri golden) async {
    golden = _addPrefix(golden);
    await update(golden, imageBytes);
    final File goldenFile = getGoldenFile(golden);

    return skiaClient.imgtestAdd(golden.path, goldenFile);
  }

  /// Decides based on the current environment whether goldens tests should be
  /// performed against Skia Gold.
  static bool isAvailableForEnvironment(Platform platform) {
    final String cirrusPR = platform.environment['CIRRUS_PR'] ?? '';
    final String cirrusBranch = platform.environment['CIRRUS_BRANCH'] ?? '';
    return platform.environment.containsKey('CIRRUS_CI')
      && cirrusPR.isEmpty
      && cirrusBranch == 'master'
      && platform.environment.containsKey('GOLD_SERVICE_ACCOUNT');
  }
}

/// A [FlutterGoldenFileComparator] for testing golden images before changes are
/// merged into the master branch.
///
/// This comparator utilizes the [SkiaGoldClient] to request baseline images for
/// the given device under test for comparison. This comparator is only
/// initialized during pre-submit testing on Cirrus CI.
///
/// See also:
///
///  * [GoldenFileComparator], the abstract class that
///    [FlutterGoldenFileComparator] implements.
///  * [FlutterSkiaGoldFileComparator], another
///    [FlutterGoldenFileComparator] that uploads tests to the Skia Gold
///    dashboard.
///  * [FlutterLocalFileComparator], another
///    [FlutterGoldenFileComparator] that tests golden images locally on your
///    current machine.
class FlutterPreSubmitFileComparator extends FlutterGoldenFileComparator {
  /// Creates a [FlutterPreSubmitFileComparator] that will test golden file
  /// images against baselines requested from Flutter Gold.
  ///
  /// The [fs] and [platform] parameters are useful in tests, where the default
  /// file system and platform can be replaced by mock instances.
  FlutterPreSubmitFileComparator(
    final Uri basedir,
    final SkiaGoldClient skiaClient, {
    final FileSystem fs = const LocalFileSystem(),
    final Platform platform = const LocalPlatform(),
  }) : super(
    basedir,
    skiaClient,
    fs: fs,
    platform: platform,
  );

  /// Creates a new [FlutterPreSubmitFileComparator] that mirrors the
  /// relative path resolution of the default [goldenFileComparator].
  ///
  /// The [goldens] and [defaultComparator] parameters are visible for testing
  /// purposes only.
  static Future<FlutterGoldenFileComparator> fromDefaultComparator(
    final Platform platform, {
    SkiaGoldClient goldens,
    LocalFileComparator defaultComparator,
  }) async {

    defaultComparator ??= goldenFileComparator as LocalFileComparator;
    final Directory baseDirectory = FlutterGoldenFileComparator.getBaseDirectory(
      defaultComparator,
      platform,
      unique: true,
    );

    if(!baseDirectory.existsSync()) {
      baseDirectory.createSync(recursive: true);
    }

    goldens ??= SkiaGoldClient(baseDirectory);
    await goldens.auth();
    await goldens.tryjobInit();
    return FlutterPreSubmitFileComparator(baseDirectory.uri, goldens);
  }

  @override
  Future<bool> compare(Uint8List imageBytes, Uri golden) async {
    golden = _addPrefix(golden);
    await update(golden, imageBytes);
    final File goldenFile = getGoldenFile(golden);

    return skiaClient.tryjobAdd(golden.path, goldenFile);
  }

  /// Decides based on the current environment whether goldens tests should be
  /// performed as pre-submit tests with Skia Gold.
  static bool isAvailableForEnvironment(Platform platform) {
    final String cirrusPR = platform.environment['CIRRUS_PR'] ?? '';
    return platform.environment.containsKey('CIRRUS_CI')
      && cirrusPR.isNotEmpty
      && platform.environment.containsKey('GOLD_SERVICE_ACCOUNT');
  }
}

/// A [FlutterGoldenFileComparator] for controlling post-submit testing
/// conditions that do not execute golden file tests.
///
/// Currently, this comparator is used in post-submit checks on LUCI and with
/// some Cirrus shards that do not run framework tests. This comparator is also
/// used when an internet connection is not available for contacting Gold.
///
/// See also:
///
///  * [FlutterGoldensRepositoryFileComparator], another
///    [FlutterGoldenFileComparator] that tests golden images using the
///    flutter/goldens repository.
///  * [FlutterSkiaGoldFileComparator], another [FlutterGoldenFileComparator]
///    that tests golden images through Skia Gold.
///  * [FlutterPreSubmitFileComparator], another
///    [FlutterGoldenFileComparator] that tests golden images before changes are
///    merged into the master branch.
///  * [FlutterLocalFileComparator], another
///    [FlutterGoldenFileComparator] that tests golden images locally on your
///    current machine.
class FlutterSkippingGoldenFileComparator extends FlutterGoldenFileComparator {
  /// Creates a [FlutterSkippingGoldenFileComparator] that will skip tests that
  /// are not in the right environment for golden file testing.
  FlutterSkippingGoldenFileComparator(
    final Uri basedir,
    final SkiaGoldClient skiaClient,
    this.reason,
  ) : assert(reason != null),
      super(basedir, skiaClient);

  /// Describes the reason for using the [FlutterSkippingGoldenFileComparator].
  ///
  /// Cannot be null.
  final String reason;

  /// Creates a new [FlutterSkippingGoldenFileComparator] that mirrors the
  /// relative path resolution of the default [goldenFileComparator].
  static FlutterSkippingGoldenFileComparator fromDefaultComparator(
    String reason, {
    LocalFileComparator defaultComparator,
  }) {
    defaultComparator ??= goldenFileComparator as LocalFileComparator;
    const FileSystem fs = LocalFileSystem();
    final Uri basedir = defaultComparator.basedir;
    final SkiaGoldClient skiaClient = SkiaGoldClient(fs.directory(basedir));
    return FlutterSkippingGoldenFileComparator(basedir, skiaClient, reason);
  }

  @override
  Future<bool> compare(Uint8List imageBytes, Uri golden) async {
    print(
      'Skipping "$golden" test : $reason'
    );
    return true;
  }

  @override
  Future<void> update(Uri golden, Uint8List imageBytes) => null;

  /// Decides based on the current environment whether this comparator should be
  /// used.
  static bool isAvailableForEnvironment(Platform platform) {
    return platform.environment.containsKey('SWARMING_TASK_ID')
      || platform.environment.containsKey('CIRRUS_CI');
  }
}

/// A [FlutterGoldenFileComparator] for testing golden images locally on your
/// current machine.
///
/// This comparator utilizes the [SkiaGoldClient] to request baseline images for
/// the given device under test for comparison. This comparator is initialized
/// when conditions for all other [FlutterGoldenFileComparators] have not been
/// met, see the `isAvailableForEnvironment` method for each one listed below.
///
/// The [FlutterLocalFileComparator] is intended to run on local machines and
/// serve as a smoke test during development. As such, it will not be able to
/// detect unintended changes on environments other than the currently executing
/// machine, until they are tested using the [FlutterPreSubmitFileComparator].
///
/// See also:
///
///  * [GoldenFileComparator], the abstract class that
///    [FlutterGoldenFileComparator] implements.
///  * [FlutterSkiaGoldFileComparator], another
///    [FlutterGoldenFileComparator] that uploads tests to the Skia Gold
///    dashboard.
///  * [FlutterPreSubmitFileComparator], another
///    [FlutterGoldenFileComparator] that tests golden images before changes are
///    merged into the master branch.
///  * [FlutterSkippingGoldenFileComparator], another
///    [FlutterGoldenFileComparator] that controls post-submit testing
///    conditions that do not execute golden file tests.
class FlutterLocalFileComparator extends FlutterGoldenFileComparator with LocalComparisonOutput {
  /// Creates a [FlutterLocalFileComparator] that will test golden file
  /// images against baselines requested from Flutter Gold.
  ///
  /// The [fs] and [platform] parameters are useful in tests, where the default
  /// file system and platform can be replaced by mock instances.
  FlutterLocalFileComparator(
    final Uri basedir,
    final SkiaGoldClient skiaClient, {
    final FileSystem fs = const LocalFileSystem(),
    final Platform platform = const LocalPlatform(),
  }) : super(
    basedir,
    skiaClient,
    fs: fs,
    platform: platform,
  );

  /// Creates a new [FlutterLocalFileComparator] that mirrors the
  /// relative path resolution of the default [goldenFileComparator].
  ///
  /// The [goldens], [defaultComparator], and [baseDirectory] parameters are
  /// visible for testing purposes only.
  static Future<FlutterGoldenFileComparator> fromDefaultComparator(
    final Platform platform, {
    SkiaGoldClient goldens,
    LocalFileComparator defaultComparator,
    Directory baseDirectory,
  }) async {
    defaultComparator ??= goldenFileComparator as LocalFileComparator;
    baseDirectory ??= FlutterGoldenFileComparator.getBaseDirectory(
      defaultComparator,
      platform,
    );

    if(!baseDirectory.existsSync()) {
      baseDirectory.createSync(recursive: true);
    }

    goldens ??= SkiaGoldClient(baseDirectory);

    try {
      await goldens.getExpectations();
    } on io.OSError catch (_) {
      return FlutterSkippingGoldenFileComparator(
        baseDirectory.uri,
        goldens,
        'No network connection available for contacting Gold.',
      );
    }

    return FlutterLocalFileComparator(baseDirectory.uri, goldens);
  }

  @override
  Future<bool> compare(Uint8List imageBytes, Uri golden) async {
    golden = _addPrefix(golden);
    final String testName = skiaClient.cleanTestName(golden.path);
    final List<String> testExpectations = skiaClient.expectations[testName];
    if (testExpectations == null) {
      // There is no baseline for this test
      print('No expectations provided by Skia Gold for test: $golden. '
        'This may be a new test. If this is an unexpected result, check '
        'https://flutter-gold.skia.org.\n'
        'Validate image output found at $basedir'
      );
      update(golden, imageBytes);
      return true;
    }

    ComparisonResult result;
    final Map<String, ComparisonResult> failureDiffs = <String, ComparisonResult>{};
    for (String expectation in testExpectations) {
      final List<int> goldenBytes = await skiaClient.getImageBytes(expectation);

      result = GoldenFileComparator.compareLists(
        imageBytes,
        goldenBytes,
      );

      if (result.passed) {
        return true;
      }
      failureDiffs[expectation] = result;
    }

    for (MapEntry<String, ComparisonResult> entry in failureDiffs.entries) {
      if (await skiaClient.isValidDigestForExpectation(entry.key, golden.path))
        generateFailureOutput(entry.value, golden, basedir, key: entry.key);
    }
    return false;
  }
}<|MERGE_RESOLUTION|>--- conflicted
+++ resolved
@@ -131,11 +131,7 @@
   /// Calculate the appropriate basedir for the current test context.
   @protected
   @visibleForTesting
-<<<<<<< HEAD
-  static Directory getBaseDirectory(LocalFileComparator defaultComparator, Platform platform, {bool unique = false}) {
-=======
   static Directory getBaseDirectory(LocalFileComparator defaultComparator, Platform platform, {String suffix = ''}) {
->>>>>>> afb8f382
     const FileSystem fs = LocalFileSystem();
     final Directory flutterRoot = fs.directory(platform.environment[_kFlutterRootKey]);
     final Directory comparisonRoot = flutterRoot.childDirectory(
@@ -143,11 +139,7 @@
         'bin',
         'cache',
         'pkg',
-<<<<<<< HEAD
-        'skia_goldens${unique ? math.Random().nextInt(10000) : ''}',
-=======
         'skia_goldens$suffix',
->>>>>>> afb8f382
       )
     );
     final Directory testDirectory = fs.directory(defaultComparator.basedir);
@@ -223,16 +215,9 @@
     final Directory baseDirectory = FlutterGoldenFileComparator.getBaseDirectory(
       defaultComparator,
       platform,
-<<<<<<< HEAD
-      unique: true,
-=======
       suffix: '${math.Random().nextInt(10000)}',
->>>>>>> afb8f382
-    );
-
-    if(!baseDirectory.existsSync()) {
-      baseDirectory.createSync(recursive: true);
-    }
+    );
+    baseDirectory.createSync(recursive: true);
 
     goldens ??= SkiaGoldClient(baseDirectory);
     await goldens.auth();
@@ -311,12 +296,9 @@
     final Directory baseDirectory = FlutterGoldenFileComparator.getBaseDirectory(
       defaultComparator,
       platform,
-      unique: true,
-    );
-
-    if(!baseDirectory.existsSync()) {
-      baseDirectory.createSync(recursive: true);
-    }
+      suffix: '${math.Random().nextInt(10000)}',
+    );
+    baseDirectory.createSync(recursive: true);
 
     goldens ??= SkiaGoldClient(baseDirectory);
     await goldens.auth();
