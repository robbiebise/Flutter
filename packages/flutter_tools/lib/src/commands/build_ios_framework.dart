// Copyright 2014 The Flutter Authors. All rights reserved.
// Use of this source code is governed by a BSD-style license that can be
// found in the LICENSE file.

import 'dart:async';

import 'package:file/file.dart';
import 'package:meta/meta.dart';

import '../aot.dart';
import '../application_package.dart';
import '../artifacts.dart';
import '../base/common.dart';
import '../base/file_system.dart';
import '../base/logger.dart';
import '../base/process.dart';
import '../base/utils.dart';
import '../build_info.dart';
import '../build_system/targets/ios.dart';
import '../bundle.dart';
import '../cache.dart';
import '../globals.dart' as globals;
import '../macos/cocoapod_utils.dart';
import '../macos/xcode.dart';
import '../plugins.dart';
import '../project.dart';
import '../runner/flutter_command.dart' show DevelopmentArtifact, FlutterCommandResult;
import '../version.dart';
import 'build.dart';

/// Produces a .framework for integration into a host iOS app. The .framework
/// contains the Flutter engine and framework code as well as plugins. It can
/// be integrated into plain Xcode projects without using or other package
/// managers.
class BuildIOSFrameworkCommand extends BuildSubCommand {
  BuildIOSFrameworkCommand({this.aotBuilder, this.bundleBuilder, this.flutterVersion, this.cache}) {
    usesTargetOption();
    usesFlavorOption();
    usesPubOption();
    usesDartDefines();
    argParser
      ..addFlag('debug',
        negatable: true,
        defaultsTo: true,
        help: 'Whether to produce a framework for the debug build configuration. '
              'By default, all build configurations are built.'
      )
      ..addFlag('profile',
        negatable: true,
        defaultsTo: true,
        help: 'Whether to produce a framework for the profile build configuration. '
              'By default, all build configurations are built.'
      )
      ..addFlag('release',
        negatable: true,
        defaultsTo: true,
        help: 'Whether to produce a framework for the release build configuration. '
              'By default, all build configurations are built.'
      )
      ..addFlag('universal',
        help: 'Produce universal frameworks that include all valid architectures. '
              'This is true by default.',
        defaultsTo: true,
        negatable: true
      )
      ..addFlag('xcframework',
        help: 'Produce xcframeworks that include all valid architectures (Xcode 11 or later).',
      )
      ..addFlag('cocoapods',
        help: 'Produce a Flutter.podspec instead of an engine Flutter.framework (recomended if host app uses CocoaPods).',
      )
      ..addOption('output',
        abbr: 'o',
        valueHelp: 'path/to/directory/',
        help: 'Location to write the frameworks.',
      );
  }

  AotBuilder aotBuilder;
  BundleBuilder bundleBuilder;
  FlutterVersion flutterVersion;
  Cache cache;

  @override
  final String name = 'ios-framework';

  @override
  final String description = 'Produces a .framework directory for a Flutter module '
      'and its plugins for integration into existing, plain Xcode projects.\n'
      'This can only be run on macOS hosts.';

  @override
  Future<Set<DevelopmentArtifact>> get requiredArtifacts async => const <DevelopmentArtifact>{
    DevelopmentArtifact.iOS,
  };

  FlutterProject _project;

  List<BuildMode> get buildModes {
    final List<BuildMode> buildModes = <BuildMode>[];

    if (boolArg('debug')) {
      buildModes.add(BuildMode.debug);
    }
    if (boolArg('profile')) {
      buildModes.add(BuildMode.profile);
    }
    if (boolArg('release')) {
      buildModes.add(BuildMode.release);
    }

    return buildModes;
  }

  @override
  Future<void> validateCommand() async {
    await super.validateCommand();
    _project = FlutterProject.current();
    if (!_project.isModule) {
      throwToolExit('Building frameworks for iOS is only supported from a module.');
    }

    if (!globals.platform.isMacOS) {
      throwToolExit('Building frameworks for iOS is only supported on the Mac.');
    }

    if (!boolArg('universal') && !boolArg('xcframework')) {
      throwToolExit('--universal or --xcframework is required.');
    }
    if (boolArg('xcframework') && xcode.majorVersion < 11) {
      throwToolExit('--xcframework requires Xcode 11.');
    }
    if (buildModes.isEmpty) {
      throwToolExit('At least one of "--debug" or "--profile", or "--release" is required.');
    }
  }

  @override
  Future<FlutterCommandResult> runCommand() async {
    Cache.releaseLockEarly();

    final String outputArgument = stringArg('output')
        ?? globals.fs.path.join(globals.fs.currentDirectory.path, 'build', 'ios', 'framework');

    if (outputArgument.isEmpty) {
      throwToolExit('--output is required.');
    }

    final BuildableIOSApp iosProject = await applicationPackages.getPackageForPlatform(TargetPlatform.ios) as BuildableIOSApp;

    if (iosProject == null) {
      throwToolExit("Module's iOS folder missing");
    }

    final Directory outputDirectory = globals.fs.directory(globals.fs.path.absolute(globals.fs.path.normalize(outputArgument)));

    aotBuilder ??= AotBuilder();
    bundleBuilder ??= BundleBuilder();
    cache ??= globals.cache;

    for (final BuildMode mode in buildModes) {
      globals.printStatus('Building framework for $iosProject in ${getNameForBuildMode(mode)} mode...');
      final String xcodeBuildConfiguration = toTitleCase(getNameForBuildMode(mode));
      final Directory modeDirectory = outputDirectory.childDirectory(xcodeBuildConfiguration);

      if (modeDirectory.existsSync()) {
        modeDirectory.deleteSync(recursive: true);
      }
      final Directory iPhoneBuildOutput = modeDirectory.childDirectory('iphoneos');
      final Directory simulatorBuildOutput = modeDirectory.childDirectory('iphonesimulator');

      if (boolArg('cocoapods')) {
        // FlutterVersion.instance kicks off git processing which can sometimes fail, so don't try it until needed.
        flutterVersion ??= FlutterVersion.instance;
        produceFlutterPodspec(mode, modeDirectory);
      } else {
        // Copy Flutter.framework.
        await _produceFlutterFramework(outputDirectory, mode, iPhoneBuildOutput, simulatorBuildOutput, modeDirectory);
      }

      // Build aot, create module.framework and copy.
      await _produceAppFramework(mode, iPhoneBuildOutput, simulatorBuildOutput, modeDirectory);

      // Build and copy plugins.
      await processPodsIfNeeded(_project.ios, getIosBuildDirectory(), mode);
      if (hasPlugins(_project)) {
        await _producePlugins(mode, xcodeBuildConfiguration, iPhoneBuildOutput, simulatorBuildOutput, modeDirectory, outputDirectory);
      }

      final Status status = globals.logger.startProgress(
        ' └─Moving to ${globals.fs.path.relative(modeDirectory.path)}', timeout: timeoutConfiguration.slowOperation);
      try {
        // Delete the intermediaries since they would have been copied into our
        // output frameworks.
        if (iPhoneBuildOutput.existsSync()) {
          iPhoneBuildOutput.deleteSync(recursive: true);
        }
        if (simulatorBuildOutput.existsSync()) {
          simulatorBuildOutput.deleteSync(recursive: true);
        }
      } finally {
        status.stop();
      }
    }

    globals.printStatus('Frameworks written to ${outputDirectory.path}.');
    return FlutterCommandResult.success();
  }

  /// Create podspec that will download and unzip remote engine assets so host apps can leverage CocoaPods
  /// vendored framework caching.
  @visibleForTesting
  void produceFlutterPodspec(BuildMode mode, Directory modeDirectory) {
    final Status status = globals.logger.startProgress(' ├─Creating Flutter.podspec...', timeout: timeoutConfiguration.fastOperation);
    try {
      final GitTagVersion gitTagVersion = flutterVersion.gitTagVersion;
      if (gitTagVersion.x == null || gitTagVersion.y == null || gitTagVersion.z == null || gitTagVersion.commits != 0) {
        throwToolExit(
            '--cocoapods is only supported on the dev, beta, or stable channels. Detected version is ${flutterVersion.frameworkVersion}');
      }

      // Podspecs use semantic versioning, which don't support hotfixes.
      // Fake out a semantic version with major.minor.(patch * 100) + hotfix.
      // A real increasing version is required to prompt CocoaPods to fetch
      // new artifacts when the source URL changes.
      final int minorHotfixVersion = gitTagVersion.z * 100 + (gitTagVersion.hotfix ?? 0);

      final File license = cache.getLicenseFile();
      if (!license.existsSync()) {
        throwToolExit('Could not find license at ${license.path}');
      }
      final String licenseSource = license.readAsStringSync();
      final String artifactsMode = mode == BuildMode.debug ? 'ios' : 'ios-${mode.name}';

      final String podspecContents = '''
Pod::Spec.new do |s|
  s.name                  = 'Flutter'
  s.version               = '${gitTagVersion.x}.${gitTagVersion.y}.$minorHotfixVersion' # ${flutterVersion.frameworkVersion}
  s.summary               = 'Flutter Engine Framework'
  s.description           = <<-DESC
Flutter is Google’s UI toolkit for building beautiful, natively compiled applications for mobile, web, and desktop from a single codebase.
This pod vends the iOS Flutter engine framework. It is compatible with application frameworks created with this version of the engine and tools.
The pod version matches Flutter version major.minor.(patch * 100) + hotfix.
DESC
  s.homepage              = 'https://flutter.dev'
  s.license               = { :type => 'MIT', :text => <<-LICENSE
$licenseSource
LICENSE
  }
  s.author                = { 'Flutter Dev Team' => 'flutter-dev@googlegroups.com' }
  s.source                = { :http => '${cache.storageBaseUrl}/flutter_infra/flutter/${cache.engineRevision}/$artifactsMode/artifacts.zip' }
  s.documentation_url     = 'https://flutter.dev/docs'
  s.platform              = :ios, '8.0'
  s.vendored_frameworks   = 'Flutter.framework'
  s.prepare_command       = <<-CMD
unzip Flutter.framework -d Flutter.framework
CMD
end
''';

      final File podspec = modeDirectory.childFile('Flutter.podspec')..createSync(recursive: true);
      podspec.writeAsStringSync(podspecContents);
    } finally {
      status.stop();
    }
  }

  Future<void> _produceFlutterFramework(Directory outputDirectory, BuildMode mode, Directory iPhoneBuildOutput, Directory simulatorBuildOutput, Directory modeDirectory) async {
    final Status status = globals.logger.startProgress(' ├─Populating Flutter.framework...', timeout: timeoutConfiguration.slowOperation);
    final String engineCacheFlutterFrameworkDirectory = globals.artifacts.getArtifactPath(Artifact.flutterFramework, platform: TargetPlatform.ios, mode: mode);
    final String flutterFrameworkFileName = globals.fs.path.basename(engineCacheFlutterFrameworkDirectory);
    final Directory fatFlutterFrameworkCopy = modeDirectory.childDirectory(flutterFrameworkFileName);

    try {
      // Copy universal engine cache framework to mode directory.
      copyDirectorySync(globals.fs.directory(engineCacheFlutterFrameworkDirectory), fatFlutterFrameworkCopy);

      if (mode != BuildMode.debug) {
        final File fatFlutterFrameworkBinary = fatFlutterFrameworkCopy.childFile('Flutter');

        // Remove simulator architecture in profile and release mode.
        final List<String> lipoCommand = <String>[
          'xcrun',
          'lipo',
          fatFlutterFrameworkBinary.path,
          '-remove',
          'x86_64',
          '-output',
          fatFlutterFrameworkBinary.path
        ];
        final RunResult lipoResult = ProcessUtils(logger: globals.logger, processManager: globals.processManager).runSync(
          lipoCommand,
          allowReentrantFlutter: false,
        );

        if (lipoResult.exitCode != 0) {
          throwToolExit(
              'Unable to remove simulator architecture in $mode: ${lipoResult.stderr}');
        }
      }
    } finally {
      status.stop();
    }

    _produceXCFramework(mode, fatFlutterFrameworkCopy);
  }

  Future<void> _produceAppFramework(BuildMode mode, Directory iPhoneBuildOutput, Directory simulatorBuildOutput, Directory modeDirectory) async {
    const String appFrameworkName = 'App.framework';
    final Directory destinationAppFrameworkDirectory = modeDirectory.childDirectory(appFrameworkName);
    destinationAppFrameworkDirectory.createSync(recursive: true);

    if (mode == BuildMode.debug) {
      final Status status = globals.logger.startProgress(' ├─Adding placeholder App.framework for debug...', timeout: timeoutConfiguration.fastOperation);
      try {
        await _produceStubAppFrameworkIfNeeded(mode, iPhoneBuildOutput, simulatorBuildOutput, destinationAppFrameworkDirectory);
      } finally {
        status.stop();
      }
    } else {
      await _produceAotAppFrameworkIfNeeded(mode, iPhoneBuildOutput, destinationAppFrameworkDirectory);
    }

    final File sourceInfoPlist = _project.ios.hostAppRoot.childDirectory('Flutter').childFile('AppFrameworkInfo.plist');
    final File destinationInfoPlist = destinationAppFrameworkDirectory.childFile('Info.plist')..createSync(recursive: true);

    destinationInfoPlist.writeAsBytesSync(sourceInfoPlist.readAsBytesSync());

    final Status status = globals.logger.startProgress(
      ' ├─Assembling Flutter resources for App.framework...', timeout: timeoutConfiguration.slowOperation);
    try {
      await bundleBuilder.build(
        platform: TargetPlatform.ios,
        buildMode: mode,
        // Relative paths show noise in the compiler https://github.com/dart-lang/sdk/issues/37978.
        mainPath: globals.fs.path.absolute(targetFile),
        assetDirPath: destinationAppFrameworkDirectory.childDirectory('flutter_assets').path,
        precompiledSnapshot: mode != BuildMode.debug,
      );
    } finally {
      status.stop();
    }
    _produceXCFramework(mode, destinationAppFrameworkDirectory);
  }

  Future<void> _produceStubAppFrameworkIfNeeded(BuildMode mode, Directory iPhoneBuildOutput, Directory simulatorBuildOutput, Directory destinationAppFrameworkDirectory) async {
    if (mode != BuildMode.debug) {
      return;
    }
    const String appFrameworkName = 'App.framework';
    const String binaryName = 'App';

    final Directory iPhoneAppFrameworkDirectory = iPhoneBuildOutput.childDirectory(appFrameworkName);
    final File iPhoneAppFrameworkFile = iPhoneAppFrameworkDirectory.childFile(binaryName);
    await createStubAppFramework(iPhoneAppFrameworkFile, SdkType.iPhone);

    final Directory simulatorAppFrameworkDirectory = simulatorBuildOutput.childDirectory(appFrameworkName);
    final File simulatorAppFrameworkFile = simulatorAppFrameworkDirectory.childFile(binaryName);
    await createStubAppFramework(simulatorAppFrameworkFile, SdkType.iPhoneSimulator);

    final List<String> lipoCommand = <String>[
      'xcrun',
      'lipo',
      '-create',
      iPhoneAppFrameworkFile.path,
      simulatorAppFrameworkFile.path,
      '-output',
      destinationAppFrameworkDirectory.childFile(binaryName).path
    ];

    final RunResult lipoResult = ProcessUtils(logger: globals.logger, processManager: globals.processManager).runSync(
      lipoCommand,
      allowReentrantFlutter: false,
    );

    if (lipoResult.exitCode != 0) {
      throwToolExit('Unable to create compiled dart universal framework: ${lipoResult.stderr}');
    }
  }

  Future<void> _produceAotAppFrameworkIfNeeded(BuildMode mode, Directory iPhoneBuildOutput, Directory destinationAppFrameworkDirectory) async {
    if (mode == BuildMode.debug) {
      return;
    }
    final Status status = globals.logger.startProgress(
      ' ├─Building Dart AOT for App.framework...', timeout: timeoutConfiguration.slowOperation);
    try {
      await aotBuilder.build(
        platform: TargetPlatform.ios,
        outputPath: iPhoneBuildOutput.path,
        buildMode: mode,
        // Relative paths show noise in the compiler https://github.com/dart-lang/sdk/issues/37978.
        mainDartFile: globals.fs.path.absolute(targetFile),
        quiet: true,
        bitcode: true,
        reportTimings: false,
        iosBuildArchs: <DarwinArch>[DarwinArch.armv7, DarwinArch.arm64],
        dartDefines: dartDefines,
      );

      const String appFrameworkName = 'App.framework';
      copyDirectorySync(iPhoneBuildOutput.childDirectory(appFrameworkName), destinationAppFrameworkDirectory);
    } finally {
      status.stop();
    }
  }

  Future<void> _producePlugins(
    BuildMode mode,
    String xcodeBuildConfiguration,
    Directory iPhoneBuildOutput,
    Directory simulatorBuildOutput,
    Directory modeDirectory,
    Directory outputDirectory,
  ) async {
    final Status status = globals.logger.startProgress(
      ' ├─Building plugins...', timeout: timeoutConfiguration.slowOperation);
    try {
      List<String> pluginsBuildCommand = <String>[
        'xcrun',
        'xcodebuild',
        '-alltargets',
        '-sdk',
        'iphoneos',
        '-configuration',
        xcodeBuildConfiguration,
        'SYMROOT=${iPhoneBuildOutput.path}',
        'ONLY_ACTIVE_ARCH=NO' // No device targeted, so build all valid architectures.
      ];

      RunResult buildPluginsResult = ProcessUtils(logger: globals.logger, processManager: globals.processManager).runSync(
        pluginsBuildCommand,
        workingDirectory: _project.ios.hostAppRoot.childDirectory('Pods').path,
        allowReentrantFlutter: false,
      );

      if (buildPluginsResult.exitCode != 0) {
        throwToolExit('Unable to build plugin frameworks: ${buildPluginsResult.stderr}');
      }

      if (mode == BuildMode.debug) {
        pluginsBuildCommand = <String>[
          'xcrun',
          'xcodebuild',
          '-alltargets',
          '-sdk',
          'iphonesimulator',
          '-configuration',
          xcodeBuildConfiguration,
          'SYMROOT=${simulatorBuildOutput.path}',
          'ARCHS=x86_64',
          'ONLY_ACTIVE_ARCH=NO'
          // No device targeted, so build all valid architectures.
        ];

        buildPluginsResult = ProcessUtils(logger: globals.logger, processManager: globals.processManager).runSync(
          pluginsBuildCommand,
          workingDirectory: _project.ios.hostAppRoot
              .childDirectory('Pods')
              .path,
          allowReentrantFlutter: false,
        );

        if (buildPluginsResult.exitCode != 0) {
          throwToolExit('Unable to build plugin frameworks for simulator: ${buildPluginsResult.stderr}');
        }
      }

      final Directory iPhoneBuildConfiguration = iPhoneBuildOutput.childDirectory('$xcodeBuildConfiguration-iphoneos');
      final Directory simulatorBuildConfiguration = simulatorBuildOutput.childDirectory('$xcodeBuildConfiguration-iphonesimulator');

      for (final Directory builtProduct in iPhoneBuildConfiguration.listSync(followLinks: false).whereType<Directory>()) {
        for (final FileSystemEntity podProduct in builtProduct.listSync(followLinks: false)) {
          final String podFrameworkName = podProduct.basename;
<<<<<<< HEAD
          if (globals.fs.path.extension(podFrameworkName) != '.framework') {
            continue;
          }
          final String binaryName = globals.fs.path.basenameWithoutExtension(podFrameworkName);
          if (boolArg('universal')) {
            fsUtils.copyDirectorySync(
              podProduct as Directory,
              modeDirectory.childDirectory(podFrameworkName),
            );
            final List<String> lipoCommand = <String>[
              'xcrun',
              'lipo',
              '-create',
              globals.fs.path.join(podProduct.path, binaryName),
              if (mode == BuildMode.debug)
                simulatorBuildConfiguration
                  .childDirectory(binaryName)
                  .childDirectory(podFrameworkName)
                  .childFile(binaryName)
                  .path,
              '-output',
              modeDirectory.childDirectory(podFrameworkName).childFile(binaryName).path
            ];

            final RunResult pluginsLipoResult = ProcessUtils(logger: globals.logger, processManager: globals.processManager).runSync(
              lipoCommand,
              workingDirectory: outputDirectory.path,
              allowReentrantFlutter: false,
            );

            if (pluginsLipoResult.exitCode != 0) {
              throwToolExit(
                'Unable to create universal $binaryName.framework: ${buildPluginsResult.stderr}',
=======
          if (globals.fs.path.extension(podFrameworkName) == '.framework') {
            final String binaryName = globals.fs.path.basenameWithoutExtension(podFrameworkName);
            if (boolArg('universal')) {
              copyDirectorySync(podProduct as Directory, modeDirectory.childDirectory(podFrameworkName));
              final List<String> lipoCommand = <String>[
                'xcrun',
                'lipo',
                '-create',
                globals.fs.path.join(podProduct.path, binaryName),
                if (mode == BuildMode.debug)
                  simulatorBuildConfiguration.childDirectory(binaryName).childDirectory(podFrameworkName).childFile(binaryName).path,
                '-output',
                modeDirectory.childDirectory(podFrameworkName).childFile(binaryName).path
              ];

              final RunResult pluginsLipoResult = processUtils.runSync(
                lipoCommand,
                workingDirectory: outputDirectory.path,
                allowReentrantFlutter: false,
>>>>>>> ef62092b
              );

              if (pluginsLipoResult.exitCode != 0) {
                throwToolExit('Unable to create universal $binaryName.framework: ${buildPluginsResult.stderr}');
              }
            }

            if (boolArg('xcframework')) {
              final List<String> xcframeworkCommand = <String>[
                'xcrun',
                'xcodebuild',
                '-create-xcframework',
                '-framework',
<<<<<<< HEAD
              if (mode == BuildMode.debug)
                simulatorBuildConfiguration
                  .childDirectory(binaryName)
                  .childDirectory(podFrameworkName)
                  .path,
              '-output',
              modeDirectory.childFile('$binaryName.xcframework').path
            ];

            final RunResult xcframeworkResult = ProcessUtils(logger: globals.logger, processManager: globals.processManager).runSync(
              xcframeworkCommand,
              workingDirectory: outputDirectory.path,
              allowReentrantFlutter: false,
            );

            if (xcframeworkResult.exitCode != 0) {
              throwToolExit(
                'Unable to create $binaryName.xcframework: ${xcframeworkResult.stderr}',
=======
                podProduct.path,
                if (mode == BuildMode.debug)
                  '-framework',
                if (mode == BuildMode.debug)
                  simulatorBuildConfiguration.childDirectory(binaryName).childDirectory(podFrameworkName).path,
                '-output',
                modeDirectory.childFile('$binaryName.xcframework').path
              ];

              final RunResult xcframeworkResult = processUtils.runSync(
                xcframeworkCommand,
                workingDirectory: outputDirectory.path,
                allowReentrantFlutter: false,
>>>>>>> ef62092b
              );

              if (xcframeworkResult.exitCode != 0) {
                throwToolExit('Unable to create $binaryName.xcframework: ${xcframeworkResult.stderr}');
              }
            }
          }
        }
      }
    } finally {
      status.stop();
    }
  }

  void _produceXCFramework(BuildMode mode, Directory fatFramework) {
    if (boolArg('xcframework')) {
      final String frameworkBinaryName = globals.fs.path.basenameWithoutExtension(
          fatFramework.basename);

      final Status status = globals.logger.startProgress(' ├─Creating $frameworkBinaryName.xcframework...', timeout: timeoutConfiguration.fastOperation);
      try {
        if (mode == BuildMode.debug) {
          _produceDebugXCFramework(fatFramework, frameworkBinaryName);
        } else {
          _produceNonDebugXCFramework(mode, fatFramework, frameworkBinaryName);
        }
      } finally {
        status.stop();
      }
    }

    if (!boolArg('universal')) {
      fatFramework.deleteSync(recursive: true);
    }
  }

  void _produceDebugXCFramework(Directory fatFramework, String frameworkBinaryName) {
    final String frameworkFileName = fatFramework.basename;
    final File fatFlutterFrameworkBinary = fatFramework.childFile(
        frameworkBinaryName);
    final Directory temporaryOutput = globals.fs.systemTempDirectory.createTempSync(
        'flutter_tool_build_ios_framework.');
    try {
      // Copy universal framework to variant directory.
      final Directory iPhoneBuildOutput = temporaryOutput.childDirectory(
          'ios')
        ..createSync(recursive: true);
      final Directory simulatorBuildOutput = temporaryOutput.childDirectory(
          'simulator')
        ..createSync(recursive: true);
      final Directory armFlutterFrameworkDirectory = iPhoneBuildOutput
          .childDirectory(frameworkFileName);
      final File armFlutterFrameworkBinary = armFlutterFrameworkDirectory
          .childFile(frameworkBinaryName);
      copyDirectorySync(fatFramework, armFlutterFrameworkDirectory);

      // Create iOS framework.
      List<String> lipoCommand = <String>[
        'xcrun',
        'lipo',
        fatFlutterFrameworkBinary.path,
        '-remove',
        'x86_64',
        '-output',
        armFlutterFrameworkBinary.path
      ];

      RunResult lipoResult = ProcessUtils(logger: globals.logger, processManager: globals.processManager).runSync(
        lipoCommand,
        allowReentrantFlutter: false,
      );

      if (lipoResult.exitCode != 0) {
        throwToolExit('Unable to create ARM framework: ${lipoResult.stderr}');
      }

      // Create simulator framework.
      final Directory simulatorFlutterFrameworkDirectory = simulatorBuildOutput
          .childDirectory(frameworkFileName);
      final File simulatorFlutterFrameworkBinary = simulatorFlutterFrameworkDirectory
          .childFile(frameworkBinaryName);
      copyDirectorySync(fatFramework, simulatorFlutterFrameworkDirectory);

      lipoCommand = <String>[
        'xcrun',
        'lipo',
        fatFlutterFrameworkBinary.path,
        '-thin',
        'x86_64',
        '-output',
        simulatorFlutterFrameworkBinary.path
      ];

      lipoResult = ProcessUtils(logger: globals.logger, processManager: globals.processManager).runSync(
        lipoCommand,
        allowReentrantFlutter: false,
      );

      if (lipoResult.exitCode != 0) {
        throwToolExit(
            'Unable to create simulator framework: ${lipoResult.stderr}');
      }

      // Create XCFramework from iOS and simulator frameworks.
      final List<String> xcframeworkCommand = <String>[
        'xcrun',
        'xcodebuild',
        '-create-xcframework',
        '-framework', armFlutterFrameworkDirectory.path,
        '-framework', simulatorFlutterFrameworkDirectory.path,
        '-output', fatFramework.parent
            .childFile('$frameworkBinaryName.xcframework')
            .path
      ];

      final RunResult xcframeworkResult = ProcessUtils(logger: globals.logger, processManager: globals.processManager).runSync(
        xcframeworkCommand,
        allowReentrantFlutter: false,
      );

      if (xcframeworkResult.exitCode != 0) {
        throwToolExit(
            'Unable to create XCFramework: ${xcframeworkResult.stderr}');
      }
    } finally {
      temporaryOutput.deleteSync(recursive: true);
    }
  }

  void _produceNonDebugXCFramework(BuildMode mode, Directory fatFramework, String frameworkBinaryName) {
    // Simulator is only supported in Debug mode.
    // "Fat" framework here must only contain arm.
    final List<String> xcframeworkCommand = <String>[
      'xcrun',
      'xcodebuild',
      '-create-xcframework',
      '-framework', fatFramework.path,
      '-output', fatFramework.parent
          .childFile('$frameworkBinaryName.xcframework')
          .path
    ];

    final RunResult xcframeworkResult = ProcessUtils(logger: globals.logger, processManager: globals.processManager).runSync(
      xcframeworkCommand,
      allowReentrantFlutter: false,
    );

    if (xcframeworkResult.exitCode != 0) {
      throwToolExit(
          'Unable to create XCFramework: ${xcframeworkResult.stderr}');
    }
  }
}<|MERGE_RESOLUTION|>--- conflicted
+++ resolved
@@ -472,41 +472,6 @@
       for (final Directory builtProduct in iPhoneBuildConfiguration.listSync(followLinks: false).whereType<Directory>()) {
         for (final FileSystemEntity podProduct in builtProduct.listSync(followLinks: false)) {
           final String podFrameworkName = podProduct.basename;
-<<<<<<< HEAD
-          if (globals.fs.path.extension(podFrameworkName) != '.framework') {
-            continue;
-          }
-          final String binaryName = globals.fs.path.basenameWithoutExtension(podFrameworkName);
-          if (boolArg('universal')) {
-            fsUtils.copyDirectorySync(
-              podProduct as Directory,
-              modeDirectory.childDirectory(podFrameworkName),
-            );
-            final List<String> lipoCommand = <String>[
-              'xcrun',
-              'lipo',
-              '-create',
-              globals.fs.path.join(podProduct.path, binaryName),
-              if (mode == BuildMode.debug)
-                simulatorBuildConfiguration
-                  .childDirectory(binaryName)
-                  .childDirectory(podFrameworkName)
-                  .childFile(binaryName)
-                  .path,
-              '-output',
-              modeDirectory.childDirectory(podFrameworkName).childFile(binaryName).path
-            ];
-
-            final RunResult pluginsLipoResult = ProcessUtils(logger: globals.logger, processManager: globals.processManager).runSync(
-              lipoCommand,
-              workingDirectory: outputDirectory.path,
-              allowReentrantFlutter: false,
-            );
-
-            if (pluginsLipoResult.exitCode != 0) {
-              throwToolExit(
-                'Unable to create universal $binaryName.framework: ${buildPluginsResult.stderr}',
-=======
           if (globals.fs.path.extension(podFrameworkName) == '.framework') {
             final String binaryName = globals.fs.path.basenameWithoutExtension(podFrameworkName);
             if (boolArg('universal')) {
@@ -522,11 +487,10 @@
                 modeDirectory.childDirectory(podFrameworkName).childFile(binaryName).path
               ];
 
-              final RunResult pluginsLipoResult = processUtils.runSync(
+              final RunResult pluginsLipoResult = ProcessUtils(logger: globals.logger, processManager: globals.processManager).runSync(
                 lipoCommand,
                 workingDirectory: outputDirectory.path,
                 allowReentrantFlutter: false,
->>>>>>> ef62092b
               );
 
               if (pluginsLipoResult.exitCode != 0) {
@@ -540,26 +504,6 @@
                 'xcodebuild',
                 '-create-xcframework',
                 '-framework',
-<<<<<<< HEAD
-              if (mode == BuildMode.debug)
-                simulatorBuildConfiguration
-                  .childDirectory(binaryName)
-                  .childDirectory(podFrameworkName)
-                  .path,
-              '-output',
-              modeDirectory.childFile('$binaryName.xcframework').path
-            ];
-
-            final RunResult xcframeworkResult = ProcessUtils(logger: globals.logger, processManager: globals.processManager).runSync(
-              xcframeworkCommand,
-              workingDirectory: outputDirectory.path,
-              allowReentrantFlutter: false,
-            );
-
-            if (xcframeworkResult.exitCode != 0) {
-              throwToolExit(
-                'Unable to create $binaryName.xcframework: ${xcframeworkResult.stderr}',
-=======
                 podProduct.path,
                 if (mode == BuildMode.debug)
                   '-framework',
@@ -569,11 +513,10 @@
                 modeDirectory.childFile('$binaryName.xcframework').path
               ];
 
-              final RunResult xcframeworkResult = processUtils.runSync(
+              final RunResult xcframeworkResult = ProcessUtils(logger: globals.logger, processManager: globals.processManager).runSync(
                 xcframeworkCommand,
                 workingDirectory: outputDirectory.path,
                 allowReentrantFlutter: false,
->>>>>>> ef62092b
               );
 
               if (xcframeworkResult.exitCode != 0) {
