--- conflicted
+++ resolved
@@ -218,6 +218,8 @@
       ),
     );
 
+    await tester.pumpAndSettle();
+
     DefaultTextStyle textStyle = tester.widget(find.widgetWithText(DefaultTextStyle, 'Child 1'));
     IconTheme iconTheme = tester.widget(find.widgetWithIcon(IconTheme, const IconData(1)));
 
@@ -242,40 +244,17 @@
 
     int sharedValue = 0;
 
-<<<<<<< HEAD
-        await tester.pumpWidget(
-          new StatefulBuilder(
-            builder: (BuildContext context, StateSetter setState) {
-              return boilerplate(
-                child: new CupertinoSegmentedControl<int>(
-                  children: children,
-                  onValueChanged: (int newValue) {
-                    setState(() {
-                      sharedValue = newValue;
-                    });
-                  },
-                  groupValue: sharedValue,
-                  unselectedColor: CupertinoColors.lightBackgroundGray,
-                  selectedColor: CupertinoColors.activeGreen,
-                  borderColor: CupertinoColors.black,
-                  pressedColor: const Color(0x638CFC7B),
-                ),
-              );
-            },
-          ),
-        );
-=======
-    await tester.pumpWidget(
-      new StatefulBuilder(
-        builder: (BuildContext context, StateSetter setState) {
-          return boilerplate(
-            child: new SegmentedControl<int>(
-              children: children,
-              onValueChanged: (int newValue) {
-                setState(() {
-                  sharedValue = newValue;
-                });
-              },
+    await tester.pumpWidget(
+      new StatefulBuilder(
+        builder: (BuildContext context, StateSetter setState) {
+          return boilerplate(
+            child: new CupertinoSegmentedControl<int>(
+              children: children,
+              onValueChanged: (int newValue) {
+                setState(() {
+                  sharedValue = newValue;
+                  });
+                },
               groupValue: sharedValue,
               unselectedColor: CupertinoColors.lightBackgroundGray,
               selectedColor: CupertinoColors.activeGreen,
@@ -283,10 +262,30 @@
               pressedColor: const Color(0x638CFC7B),
             ),
           );
-        },
-      ),
-    );
->>>>>>> e4b989bf
+          },
+      ),
+    );
+    await tester.pumpWidget(
+      new StatefulBuilder(
+        builder: (BuildContext context, StateSetter setState) {
+          return boilerplate(
+            child: new SegmentedControl<int>(
+              children: children,
+              onValueChanged: (int newValue) {
+                setState(() {
+                  sharedValue = newValue;
+                });
+              },
+              groupValue: sharedValue,
+              unselectedColor: CupertinoColors.lightBackgroundGray,
+              selectedColor: CupertinoColors.activeGreen,
+              borderColor: CupertinoColors.black,
+              pressedColor: const Color(0x638CFC7B),
+            ),
+          );
+        },
+      ),
+    );
 
     DefaultTextStyle textStyle = tester.widget(find.widgetWithText(DefaultTextStyle, 'Child 1'));
     IconTheme iconTheme = tester.widget(find.widgetWithIcon(IconTheme, const IconData(1)));
@@ -1316,22 +1315,14 @@
         child: new StatefulBuilder(
           builder: (BuildContext context, StateSetter setState) {
             return boilerplate(
-<<<<<<< HEAD
-              child: new CupertinoSegmentedControl<int>(
-                key: const ValueKey<String>('Segmented Control'),
-                children: children,
-                onValueChanged: (int newValue) {},
-                groupValue: currentValue,
-=======
               child: new SizedBox(
                 width: 800.0,
-                child: new SegmentedControl<int>(
+                child: new CupertinoSegmentedControl<int>(
                   key: const ValueKey<String>('Segmented Control'),
                   children: children,
                   onValueChanged: (int newValue) {},
                   groupValue: currentValue,
                 ),
->>>>>>> e4b989bf
               ),
             );
           },
@@ -1358,22 +1349,14 @@
         child: new StatefulBuilder(
           builder: (BuildContext context, StateSetter setState) {
             return boilerplate(
-<<<<<<< HEAD
-              child: new CupertinoSegmentedControl<int>(
-                key: const ValueKey<String>('Segmented Control'),
-                children: children,
-                onValueChanged: (int newValue) {},
-                groupValue: currentValue,
-=======
               child: new SizedBox(
                 width: 800.0,
-                child: new SegmentedControl<int>(
+                child: new CupertinoSegmentedControl<int>(
                   key: const ValueKey<String>('Segmented Control'),
                   children: children,
                   onValueChanged: (int newValue) {},
                   groupValue: currentValue,
                 ),
->>>>>>> e4b989bf
               ),
             );
           },
