--- conflicted
+++ resolved
@@ -690,7 +690,6 @@
     });
   });
 
-<<<<<<< HEAD
   group('MouseRegion respects opacity:', () {
 
     // A widget that contains 3 MouseRegions:
@@ -879,7 +878,8 @@
       await tester.pumpAndSettle();
       expect(logs, <String>['exitA', 'exitC']);
     });
-=======
+  });
+
   testWidgets('RenderMouseRegion\'s debugFillProperties when default', (WidgetTester tester) async {
     final DiagnosticPropertiesBuilder builder = DiagnosticPropertiesBuilder();
     RenderMouseRegion().debugFillProperties(builder);
@@ -917,7 +917,6 @@
       'size: MISSING',
       'listeners: enter, hover, exit'
     ]);
->>>>>>> 632526aa
   });
 }
 
