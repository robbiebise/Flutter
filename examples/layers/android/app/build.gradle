// Copyright 2014 The Flutter Authors. All rights reserved.
// Use of this source code is governed by a BSD-style license that can be
// found in the LICENSE file.

plugins {
    id "com.android.application"
    id "dev.flutter.flutter-gradle-plugin"
}

def localProperties = new Properties()
def localPropertiesFile = rootProject.file('local.properties')
if (localPropertiesFile.exists()) {
    localPropertiesFile.withReader('UTF-8') { reader ->
        localProperties.load(reader)
    }
}

<<<<<<< HEAD
def flutterVersionCode = localProperties.getProperty('flutter.versionCode')
if (flutterVersionCode == null) {
    flutterVersionCode = '1'
}

def flutterVersionName = localProperties.getProperty('flutter.versionName')
if (flutterVersionName == null) {
    flutterVersionName = '1.0'
}
=======
def flutterRoot = localProperties.getProperty('flutter.sdk')
if (flutterRoot == null) {
    throw new GradleException("Flutter SDK not found. Define location with flutter.sdk in the local.properties file.")
}

apply plugin: 'com.android.application'
apply from: "$flutterRoot/packages/flutter_tools/gradle/flutter.gradle"
>>>>>>> 4b914bd1

android {
    namespace "io.flutter.examples.Layers"
    compileSdk flutter.compileSdkVersion

    compileOptions {
        sourceCompatibility JavaVersion.VERSION_1_8
        targetCompatibility JavaVersion.VERSION_1_8
    }

    defaultConfig {
        applicationId "io.flutter.examples.layers"
        minSdkVersion flutter.minSdkVersion
        targetSdkVersion flutter.targetSdkVersion
        versionCode flutter.versionCode()
        versionName flutter.versionName()
    }

    buildTypes {
        release {
            // TODO: Add your own signing config for the release build.
            // Signing with the debug keys for now, so `flutter run --release` works.
            signingConfig signingConfigs.debug
        }
    }
}

flutter {
    source '../..'
}<|MERGE_RESOLUTION|>--- conflicted
+++ resolved
@@ -6,34 +6,6 @@
     id "com.android.application"
     id "dev.flutter.flutter-gradle-plugin"
 }
-
-def localProperties = new Properties()
-def localPropertiesFile = rootProject.file('local.properties')
-if (localPropertiesFile.exists()) {
-    localPropertiesFile.withReader('UTF-8') { reader ->
-        localProperties.load(reader)
-    }
-}
-
-<<<<<<< HEAD
-def flutterVersionCode = localProperties.getProperty('flutter.versionCode')
-if (flutterVersionCode == null) {
-    flutterVersionCode = '1'
-}
-
-def flutterVersionName = localProperties.getProperty('flutter.versionName')
-if (flutterVersionName == null) {
-    flutterVersionName = '1.0'
-}
-=======
-def flutterRoot = localProperties.getProperty('flutter.sdk')
-if (flutterRoot == null) {
-    throw new GradleException("Flutter SDK not found. Define location with flutter.sdk in the local.properties file.")
-}
-
-apply plugin: 'com.android.application'
-apply from: "$flutterRoot/packages/flutter_tools/gradle/flutter.gradle"
->>>>>>> 4b914bd1
 
 android {
     namespace "io.flutter.examples.Layers"
