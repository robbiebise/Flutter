// Copyright 2014 The Flutter Authors. All rights reserved.
// Use of this source code is governed by a BSD-style license that can be
// found in the LICENSE file.

import 'package:flutter/material.dart';
import 'package:flutter_test/flutter_test.dart';

void main() {
  /*
   * Here lies golden tests for packages/flutter_test/lib/src/binding.dart
   * because [matchesGoldenFile] does not use Skia Gold in its native package.
   */

  LiveTestWidgetsFlutterBinding().framePolicy = LiveTestWidgetsFlutterBindingFramePolicy.onlyPumps;

  testWidgets('Should show event indicator for pointer events', (WidgetTester tester) async {
    final AnimationSheetBuilder animationSheet = AnimationSheetBuilder(frameSize: const Size(200, 200), allLayers: true);
    int taps = 0;
    Widget target({bool recording = true}) => Container(
      padding: const EdgeInsets.fromLTRB(20, 10, 25, 20),
      child: animationSheet.record(
        MaterialApp(
          home: Container(
            decoration: BoxDecoration(
              color: const Color.fromARGB(255, 128, 128, 128),
              border: Border.all(color: const Color.fromARGB(255, 0, 0, 0)),
            ),
            child: Center(
              child: Container(
                width: 40,
                height: 40,
                color: Colors.black,
                child: GestureDetector(
                  onTapDown: (_) {
                    taps += 1;
                  },
                ),
              ),
            ),
          ),
        ),
        recording: recording,
      ),
    );

    await tester.pumpWidget(target(recording: false));

    await tester.pumpFrames(target(), const Duration(milliseconds: 50));

    final TestGesture gesture1 = await tester.createGesture(pointer: 1);
    await gesture1.down(tester.getCenter(find.byType(GestureDetector)) + const Offset(10, 10));
    expect(taps, 1);

    await tester.pumpFrames(target(), const Duration(milliseconds: 100));

    final TestGesture gesture2 = await tester.createGesture(pointer: 2);
    await gesture2.down(tester.getTopLeft(find.byType(GestureDetector)) + const Offset(30, -10));
    await gesture1.moveBy(const Offset(50, 50));

    await tester.pumpFrames(target(), const Duration(milliseconds: 100));
    await gesture1.up();
    await gesture2.up();
    await tester.pumpFrames(target(), const Duration(milliseconds: 50));
    expect(taps, 1);

    await expectLater(
      animationSheet.collate(6),
      matchesGoldenFile('LiveBinding.press.animation.png'),
    );
<<<<<<< HEAD
  }, skip: isBrowser); // https://github.com/flutter/flutter/issues/42767

  testWidgets('Should show event indicator for pointer events with setSurfaceSize', (WidgetTester tester) async {
    int taps = 0;
    final AnimationSheetBuilder animationSheet = AnimationSheetBuilder(frameSize: const Size(200, 200), allLayers: true);
    Widget target({bool recording = true}) => Container(
      padding: const EdgeInsets.fromLTRB(20, 10, 25, 20),
      child: animationSheet.record(
        MaterialApp(
          home: Container(
            decoration: BoxDecoration(
              color: const Color.fromARGB(255, 128, 128, 128),
              border: Border.all(color: const Color.fromARGB(255, 0, 0, 0)),
            ),
            child: Center(
              child: Container(
                width: 40,
                height: 40,
                color: Colors.black,
                child: GestureDetector(
                  onTapDown: (_) {
                    taps += 1;
                  },
                ),
              ),
            ),
          ),
        ),
        recording: recording,
      ),
    );

    await tester.binding.setSurfaceSize(const Size(300, 300));
    await tester.pumpWidget(target(recording: false));

    await tester.pumpFrames(target(), const Duration(milliseconds: 50));

    final TestGesture gesture1 = await tester.createGesture(pointer: 1);
    await gesture1.down(tester.getCenter(find.byType(GestureDetector)) + const Offset(10, 10));
    expect(taps, 1);

    await tester.pumpFrames(target(), const Duration(milliseconds: 100));

    final TestGesture gesture2 = await tester.createGesture(pointer: 2);
    await gesture2.down(tester.getTopLeft(find.byType(GestureDetector)) + const Offset(30, -10));
    await gesture1.moveBy(const Offset(50, 50));

    await tester.pumpFrames(target(), const Duration(milliseconds: 100));
    await gesture1.up();
    await gesture2.up();
    await tester.pumpFrames(target(), const Duration(milliseconds: 50));
    expect(taps, 1);

    await expectLater(
      animationSheet.collate(6),
      matchesGoldenFile('LiveBinding.press.animation.2.png'),
    );
  }, skip: isBrowser); // https://github.com/flutter/flutter/issues/42767
=======
  }, skip: isBrowser); // https://github.com/flutter/flutter/issues/56001
>>>>>>> 1f1c275d
}<|MERGE_RESOLUTION|>--- conflicted
+++ resolved
@@ -67,7 +67,6 @@
       animationSheet.collate(6),
       matchesGoldenFile('LiveBinding.press.animation.png'),
     );
-<<<<<<< HEAD
   }, skip: isBrowser); // https://github.com/flutter/flutter/issues/42767
 
   testWidgets('Should show event indicator for pointer events with setSurfaceSize', (WidgetTester tester) async {
@@ -125,8 +124,5 @@
       animationSheet.collate(6),
       matchesGoldenFile('LiveBinding.press.animation.2.png'),
     );
-  }, skip: isBrowser); // https://github.com/flutter/flutter/issues/42767
-=======
   }, skip: isBrowser); // https://github.com/flutter/flutter/issues/56001
->>>>>>> 1f1c275d
 }