--- conflicted
+++ resolved
@@ -321,7 +321,6 @@
     expect(textColor('title'), activeColor);
   });
 
-<<<<<<< HEAD
   testWidgets('CheckboxListTile respects checkbox side', (WidgetTester tester) async {
     Widget buildApp(BorderSide side) {
       return MaterialApp(
@@ -363,7 +362,13 @@
       paints
         ..drrect(color: const Color(0xff424242)),
     );
-=======
+
+    await buildTest(VisualDensity.standard);
+    final RenderBox box = tester.renderObject(find.byKey(key));
+    await tester.pumpAndSettle();
+    expect(box.size, equals(const Size(800, 56)));
+  });
+
   testWidgets('CheckboxListTile respects visualDensity', (WidgetTester tester) async {
     const Key key = Key('test');
     Future<void> buildTest(VisualDensity visualDensity) async {
@@ -448,6 +453,5 @@
       expect(feedback.clickSoundCount, 1);
       expect(feedback.hapticCount, 0);
     });
->>>>>>> b6ca0df4
   });
 }