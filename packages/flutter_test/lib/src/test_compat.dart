// Copyright 2014 The Flutter Authors. All rights reserved.
// Use of this source code is governed by a BSD-style license that can be
// found in the LICENSE file.

import 'dart:async';

import 'package:leak_tracker_flutter_testing/leak_tracker_flutter_testing.dart';
import 'package:meta/meta.dart';
import 'package:test_api/scaffolding.dart' show Timeout;
import 'package:test_api/src/backend/declarer.dart'; // ignore: implementation_imports
import 'package:test_api/src/backend/group.dart'; // ignore: implementation_imports
import 'package:test_api/src/backend/group_entry.dart'; // ignore: implementation_imports
import 'package:test_api/src/backend/invoker.dart'; // ignore: implementation_imports
import 'package:test_api/src/backend/live_test.dart'; // ignore: implementation_imports
import 'package:test_api/src/backend/message.dart'; // ignore: implementation_imports
import 'package:test_api/src/backend/runtime.dart'; // ignore: implementation_imports
import 'package:test_api/src/backend/state.dart'; // ignore: implementation_imports
import 'package:test_api/src/backend/suite.dart'; // ignore: implementation_imports
import 'package:test_api/src/backend/suite_platform.dart'; // ignore: implementation_imports
import 'package:test_api/src/backend/test.dart'; // ignore: implementation_imports

// ignore: deprecated_member_use
export 'package:test_api/fake.dart' show Fake;

Declarer? _localDeclarer;
Declarer get _declarer {
  final Declarer? declarer = Zone.current[#test.declarer] as Declarer?;
  if (declarer != null) {
    return declarer;
  }
  // If no declarer is defined, this test is being run via `flutter run -t test_file.dart`.
  if (_localDeclarer == null) {
    _localDeclarer = Declarer();
    Future<void>(() {
      Invoker.guard<Future<void>>(() async {
        final _Reporter reporter = _Reporter(color: false); // disable color when run directly.
        // ignore: recursive_getters, this self-call is safe since it will just fetch the declarer instance
        final Group group = _declarer.build();
        final Suite suite = Suite(group, SuitePlatform(Runtime.vm));
        await _runGroup(suite, group, <Group>[], reporter);
        reporter._onDone();
      });
    });
  }
  return _localDeclarer!;
}

Future<void> _runGroup(Suite suiteConfig, Group group, List<Group> parents, _Reporter reporter) async {
  parents.add(group);
  try {
    final bool skipGroup = group.metadata.skip;
    bool setUpAllSucceeded = true;
    if (!skipGroup && group.setUpAll != null) {
      final LiveTest liveTest = group.setUpAll!.load(suiteConfig, groups: parents);
      await _runLiveTest(suiteConfig, liveTest, reporter, countSuccess: false);
      setUpAllSucceeded = liveTest.state.result.isPassing;
    }
    if (setUpAllSucceeded) {
      for (final GroupEntry entry in group.entries) {
        if (entry is Group) {
          await _runGroup(suiteConfig, entry, parents, reporter);
        } else if (entry.metadata.skip) {
          await _runSkippedTest(suiteConfig, entry as Test, parents, reporter);
        } else {
          final Test test = entry as Test;
          await _runLiveTest(suiteConfig, test.load(suiteConfig, groups: parents), reporter);
        }
      }
    }
    // Even if we're closed or setUpAll failed, we want to run all the
    // teardowns to ensure that any state is properly cleaned up.
    if (!skipGroup && group.tearDownAll != null) {
      final LiveTest liveTest = group.tearDownAll!.load(suiteConfig, groups: parents);
      await _runLiveTest(suiteConfig, liveTest, reporter, countSuccess: false);
    }
  } finally {
    parents.remove(group);
  }
}

Future<void> _runLiveTest(Suite suiteConfig, LiveTest liveTest, _Reporter reporter, { bool countSuccess = true }) async {
  reporter._onTestStarted(liveTest);
  // Schedule a microtask to ensure that [onTestStarted] fires before the
  // first [LiveTest.onStateChange] event.
  await Future<void>.microtask(liveTest.run);
  // Once the test finishes, use await null to do a coarse-grained event
  // loop pump to avoid starving non-microtask events.
  await null;
  final bool isSuccess = liveTest.state.result.isPassing;
  if (isSuccess) {
    reporter.passed.add(liveTest);
  } else {
    reporter.failed.add(liveTest);
  }
}

Future<void> _runSkippedTest(Suite suiteConfig, Test test, List<Group> parents, _Reporter reporter) async {
  final LocalTest skipped = LocalTest(test.name, test.metadata, () { }, trace: test.trace);
  if (skipped.metadata.skipReason != null) {
    reporter.log('Skip: ${skipped.metadata.skipReason}');
  }
  final LiveTest liveTest = skipped.load(suiteConfig);
  reporter._onTestStarted(liveTest);
  reporter.skipped.add(skipped);
}

// TODO(nweiz): This and other top-level functions should throw exceptions if
// they're called after the declarer has finished declaring.
/// Creates a new test case with the given description (converted to a string)
/// and body.
///
/// The description will be added to the descriptions of any surrounding
/// [group]s. If [testOn] is passed, it's parsed as a [platform selector][]; the
/// test will only be run on matching platforms.
///
/// [platform selector]: https://github.com/dart-lang/test/tree/master/pkgs/test#platform-selectors
///
/// If [timeout] is passed, it's used to modify or replace the default timeout
/// of 30 seconds. Timeout modifications take precedence in suite-group-test
/// order, so [timeout] will also modify any timeouts set on the group or suite.
///
/// If [skip] is a String or `true`, the test is skipped. If it's a String, it
/// should explain why the test is skipped; this reason will be printed instead
/// of running the test.
///
/// If [tags] is passed, it declares user-defined tags that are applied to the
/// test. These tags can be used to select or skip the test on the command line,
/// or to do bulk test configuration. All tags should be declared in the
/// [package configuration file][configuring tags]. The parameter can be an
/// [Iterable] of tag names, or a [String] representing a single tag.
///
/// If [retry] is passed, the test will be retried the provided number of times
/// before being marked as a failure.
///
/// [configuring tags]: https://github.com/dart-lang/test/blob/44d6cb196f34a93a975ed5f3cb76afcc3a7b39b0/doc/package_config.md#configuring-tags
///
/// [onPlatform] allows tests to be configured on a platform-by-platform
/// basis. It's a map from strings that are parsed as [PlatformSelector]s to
/// annotation classes: [Timeout], [Skip], or lists of those. These
/// annotations apply only on the given platforms. For example:
///
///     test('potentially slow test', () {
///       // ...
///     }, onPlatform: {
///       // This test is especially slow on Windows.
///       'windows': Timeout.factor(2),
///       'browser': [
///         Skip('add browser support'),
///         // This will be slow on browsers once it works on them.
///         Timeout.factor(2)
///       ]
///     });
///
/// If multiple platforms match, the annotations apply in order as through
/// they were in nested groups.
@isTest
void test(
  Object description,
  dynamic Function() body, {
  String? testOn,
  Timeout? timeout,
  dynamic skip,
  dynamic tags,
  Map<String, dynamic>? onPlatform,
  int? retry,
}) {
<<<<<<< HEAD
  _configureTearDownForTestFile();
=======
  _maybeConfigureTearDownForTestFile();
>>>>>>> 7c6ba1f7
  _declarer.test(
    description.toString(),
    body,
    testOn: testOn,
    timeout: timeout,
    skip: skip,
    onPlatform: onPlatform,
    tags: tags,
    retry: retry,
  );
}

/// Creates a group of tests.
///
/// A group's description (converted to a string) is included in the descriptions
/// of any tests or sub-groups it contains. [setUp] and [tearDown] are also scoped
/// to the containing group.
///
/// If `skip` is a String or `true`, the group is skipped. If it's a String, it
/// should explain why the group is skipped; this reason will be printed instead
/// of running the group's tests.
@isTestGroup
void group(Object description, void Function() body, { dynamic skip, int? retry }) {
<<<<<<< HEAD
  _configureTearDownForTestFile();
=======
  _maybeConfigureTearDownForTestFile();
>>>>>>> 7c6ba1f7
  _declarer.group(description.toString(), body, skip: skip, retry: retry);
}

/// Registers a function to be run before tests.
///
/// This function will be called before each test is run. The `body` may be
/// asynchronous; if so, it must return a [Future].
///
/// If this is called within a test group, it applies only to tests in that
/// group. The `body` will be run after any set-up callbacks in parent groups or
/// at the top level.
///
/// Each callback at the top level or in a given group will be run in the order
/// they were declared.
void setUp(dynamic Function() body) {
<<<<<<< HEAD
  _configureTearDownForTestFile();
=======
  _maybeConfigureTearDownForTestFile();
>>>>>>> 7c6ba1f7
  _declarer.setUp(body);
}

/// Registers a function to be run after tests.
///
/// This function will be called after each test is run. The `body` may be
/// asynchronous; if so, it must return a [Future].
///
/// If this is called within a test group, it applies only to tests in that
/// group. The `body` will be run before any tear-down callbacks in parent
/// groups or at the top level.
///
/// Each callback at the top level or in a given group will be run in the
/// reverse of the order they were declared.
///
/// See also [addTearDown], which adds tear-downs to a running test.
void tearDown(dynamic Function() body) {
<<<<<<< HEAD
  _configureTearDownForTestFile();
=======
  _maybeConfigureTearDownForTestFile();
>>>>>>> 7c6ba1f7
  _declarer.tearDown(body);
}

/// Registers a function to be run once before all tests.
///
/// The `body` may be asynchronous; if so, it must return a [Future].
///
/// If this is called within a test group, The `body` will run before all tests
/// in that group. It will be run after any [setUpAll] callbacks in parent
/// groups or at the top level. It won't be run if none of the tests in the
/// group are run.
///
/// **Note**: This function makes it very easy to accidentally introduce hidden
/// dependencies between tests that should be isolated. In general, you should
/// prefer [setUp], and only use [setUpAll] if the callback is prohibitively
/// slow.
void setUpAll(dynamic Function() body) {
<<<<<<< HEAD
  _configureTearDownForTestFile();
=======
  _maybeConfigureTearDownForTestFile();
>>>>>>> 7c6ba1f7
  _declarer.setUpAll(body);
}

/// Registers a function to be run once after all tests.
///
/// If this is called within a test group, `body` will run after all tests
/// in that group. It will be run before any [tearDownAll] callbacks in parent
/// groups or at the top level. It won't be run if none of the tests in the
/// group are run.
///
/// **Note**: This function makes it very easy to accidentally introduce hidden
/// dependencies between tests that should be isolated. In general, you should
/// prefer [tearDown], and only use [tearDownAll] if the callback is
/// prohibitively slow.
void tearDownAll(dynamic Function() body) {
<<<<<<< HEAD
  _configureTearDownForTestFile();
=======
  _maybeConfigureTearDownForTestFile();
>>>>>>> 7c6ba1f7
  _declarer.tearDownAll(body);
}

bool _isTearDownForTestFileConfigured = false;
<<<<<<< HEAD
/// Configures `tearDownAll` after all user defined `tearDownAll` in the test file.
///
/// This function should be invoked in all functions, that may be invoked by user in the test file,
/// to be invoked before any other `tearDownAll`.
void _configureTearDownForTestFile() {
  if (_isTearDownForTestFileConfigured) {
=======

/// If needed, configures `tearDownAll` after all user defined `tearDownAll` in the test file.
///
/// This function should be invoked in all functions, that may be invoked by user in the test file,
/// to be invoked before any other `tearDownAll`.
void _maybeConfigureTearDownForTestFile() {
  if (_isTearDownForTestFileConfigured || !_shouldConfigureTearDownForTestFile()) {
>>>>>>> 7c6ba1f7
    return;
  }
  _declarer.tearDownAll(_tearDownForTestFile);
  _isTearDownForTestFileConfigured = true;
}

<<<<<<< HEAD
=======
/// Returns true if tear down for the test file needs to be configured.
bool _shouldConfigureTearDownForTestFile() {
  return LeakTesting.enabled;
}

>>>>>>> 7c6ba1f7
/// Tear down that should happen after all user defined tear down.
Future<void> _tearDownForTestFile() async {
  await maybeTearDownLeakTrackingForAll();
}

/// A reporter that prints each test on its own line.
///
/// This is currently used in place of [CompactReporter] by `lib/test.dart`,
/// which can't transitively import `dart:io` but still needs access to a runner
/// so that test files can be run directly. This means that until issue 6943 is
/// fixed, this must not import `dart:io`.
class _Reporter {
  _Reporter({bool color = true, bool printPath = true})
    : _printPath = printPath,
      _green = color ? '\u001b[32m' : '',
      _red = color ? '\u001b[31m' : '',
      _yellow = color ? '\u001b[33m' : '',
      _bold = color ? '\u001b[1m' : '',
      _noColor = color ? '\u001b[0m' : '';

  final List<LiveTest> passed = <LiveTest>[];
  final List<LiveTest> failed = <LiveTest>[];
  final List<Test> skipped = <Test>[];

  /// The terminal escape for green text, or the empty string if this is Windows
  /// or not outputting to a terminal.
  final String _green;

  /// The terminal escape for red text, or the empty string if this is Windows
  /// or not outputting to a terminal.
  final String _red;

  /// The terminal escape for yellow text, or the empty string if this is
  /// Windows or not outputting to a terminal.
  final String _yellow;

  /// The terminal escape for bold text, or the empty string if this is
  /// Windows or not outputting to a terminal.
  final String _bold;

  /// The terminal escape for removing test coloring, or the empty string if
  /// this is Windows or not outputting to a terminal.
  final String _noColor;

  /// Whether the path to each test's suite should be printed.
  final bool _printPath;

  /// A stopwatch that tracks the duration of the full run.
  final Stopwatch _stopwatch = Stopwatch(); // flutter_ignore: stopwatch (see analyze.dart)
  // Ignore context: Used for logging of actual test runs, outside of FakeAsync.

  /// The size of `_engine.passed` last time a progress notification was
  /// printed.
  int? _lastProgressPassed;

  /// The size of `_engine.skipped` last time a progress notification was
  /// printed.
  int? _lastProgressSkipped;

  /// The size of `_engine.failed` last time a progress notification was
  /// printed.
  int? _lastProgressFailed;

  /// The message printed for the last progress notification.
  String? _lastProgressMessage;

  /// The suffix added to the last progress notification.
  String? _lastProgressSuffix;

  /// The set of all subscriptions to various streams.
  final Set<StreamSubscription<void>> _subscriptions = <StreamSubscription<void>>{};

  /// A callback called when the engine begins running [liveTest].
  void _onTestStarted(LiveTest liveTest) {
    if (!_stopwatch.isRunning) {
      _stopwatch.start();
    }
    _progressLine(_description(liveTest));
    _subscriptions.add(liveTest.onStateChange.listen((State state) => _onStateChange(liveTest, state)));
    _subscriptions.add(liveTest.onError.listen((AsyncError error) => _onError(liveTest, error.error, error.stackTrace)));
    _subscriptions.add(liveTest.onMessage.listen((Message message) {
      _progressLine(_description(liveTest));
      String text = message.text;
      if (message.type == MessageType.skip) {
        text = '  $_yellow$text$_noColor';
      }
      log(text);
    }));
  }

  /// A callback called when [liveTest]'s state becomes [state].
  void _onStateChange(LiveTest liveTest, State state) {
    if (state.status != Status.complete) {
      return;
    }
  }

  /// A callback called when [liveTest] throws [error].
  void _onError(LiveTest liveTest, Object error, StackTrace stackTrace) {
    if (liveTest.state.status != Status.complete) {
      return;
    }
    _progressLine(_description(liveTest), suffix: ' $_bold$_red[E]$_noColor');
    log(_indent(error.toString()));
    log(_indent('$stackTrace'));
  }

  /// A callback called when the engine is finished running tests.
  void _onDone() {
    final bool success = failed.isEmpty;
    if (!success) {
      _progressLine('Some tests failed.', color: _red);
    } else if (passed.isEmpty) {
      _progressLine('All tests skipped.');
    } else {
      _progressLine('All tests passed!');
    }
  }

  /// Prints a line representing the current state of the tests.
  ///
  /// [message] goes after the progress report. If [color] is passed, it's used
  /// as the color for [message]. If [suffix] is passed, it's added to the end
  /// of [message].
  void _progressLine(String message, { String? color, String? suffix }) {
    // Print nothing if nothing has changed since the last progress line.
    if (passed.length == _lastProgressPassed &&
        skipped.length == _lastProgressSkipped &&
        failed.length == _lastProgressFailed &&
        message == _lastProgressMessage &&
        // Don't re-print just because a suffix was removed.
        (suffix == null || suffix == _lastProgressSuffix)) {
      return;
    }
    _lastProgressPassed = passed.length;
    _lastProgressSkipped = skipped.length;
    _lastProgressFailed = failed.length;
    _lastProgressMessage = message;
    _lastProgressSuffix = suffix;

    if (suffix != null) {
      message += suffix;
    }
    color ??= '';
    final Duration duration = _stopwatch.elapsed;
    final StringBuffer buffer = StringBuffer();

    // \r moves back to the beginning of the current line.
    buffer.write('${_timeString(duration)} ');
    buffer.write(_green);
    buffer.write('+');
    buffer.write(passed.length);
    buffer.write(_noColor);

    if (skipped.isNotEmpty) {
      buffer.write(_yellow);
      buffer.write(' ~');
      buffer.write(skipped.length);
      buffer.write(_noColor);
    }

    if (failed.isNotEmpty) {
      buffer.write(_red);
      buffer.write(' -');
      buffer.write(failed.length);
      buffer.write(_noColor);
    }

    buffer.write(': ');
    buffer.write(color);
    buffer.write(message);
    buffer.write(_noColor);

    log(buffer.toString());
  }

  /// Returns a representation of [duration] as `MM:SS`.
  String _timeString(Duration duration) {
    final String minutes = duration.inMinutes.toString().padLeft(2, '0');
    final String seconds = (duration.inSeconds % 60).toString().padLeft(2, '0');
    return '$minutes:$seconds';
  }

  /// Returns a description of [liveTest].
  ///
  /// This differs from the test's own description in that it may also include
  /// the suite's name.
  String _description(LiveTest liveTest) {
    String name = liveTest.test.name;
    if (_printPath && liveTest.suite.path != null) {
      name = '${liveTest.suite.path}: $name';
    }
    return name;
  }

  /// Print the message to the console.
  void log(String message) {
    // We centralize all the prints in this file through this one method so that
    // in principle we can reroute the output easily should we need to.
    print(message); // ignore: avoid_print
  }
}

String _indent(String string, { int? size, String? first }) {
  size ??= first == null ? 2 : first.length;
  return _prefixLines(string, ' ' * size, first: first);
}

String _prefixLines(String text, String prefix, { String? first, String? last, String? single }) {
  first ??= prefix;
  last ??= prefix;
  single ??= first;
  final List<String> lines = text.split('\n');
  if (lines.length == 1) {
    return '$single$text';
  }
  final StringBuffer buffer = StringBuffer('$first${lines.first}\n');
  // Write out all but the first and last lines with [prefix].
  for (final String line in lines.skip(1).take(lines.length - 2)) {
    buffer.writeln('$prefix$line');
  }
  buffer.write('$last${lines.last}');
  return buffer.toString();
}<|MERGE_RESOLUTION|>--- conflicted
+++ resolved
@@ -164,11 +164,7 @@
   Map<String, dynamic>? onPlatform,
   int? retry,
 }) {
-<<<<<<< HEAD
-  _configureTearDownForTestFile();
-=======
   _maybeConfigureTearDownForTestFile();
->>>>>>> 7c6ba1f7
   _declarer.test(
     description.toString(),
     body,
@@ -192,11 +188,7 @@
 /// of running the group's tests.
 @isTestGroup
 void group(Object description, void Function() body, { dynamic skip, int? retry }) {
-<<<<<<< HEAD
-  _configureTearDownForTestFile();
-=======
   _maybeConfigureTearDownForTestFile();
->>>>>>> 7c6ba1f7
   _declarer.group(description.toString(), body, skip: skip, retry: retry);
 }
 
@@ -212,11 +204,7 @@
 /// Each callback at the top level or in a given group will be run in the order
 /// they were declared.
 void setUp(dynamic Function() body) {
-<<<<<<< HEAD
-  _configureTearDownForTestFile();
-=======
   _maybeConfigureTearDownForTestFile();
->>>>>>> 7c6ba1f7
   _declarer.setUp(body);
 }
 
@@ -234,11 +222,7 @@
 ///
 /// See also [addTearDown], which adds tear-downs to a running test.
 void tearDown(dynamic Function() body) {
-<<<<<<< HEAD
-  _configureTearDownForTestFile();
-=======
   _maybeConfigureTearDownForTestFile();
->>>>>>> 7c6ba1f7
   _declarer.tearDown(body);
 }
 
@@ -256,11 +240,7 @@
 /// prefer [setUp], and only use [setUpAll] if the callback is prohibitively
 /// slow.
 void setUpAll(dynamic Function() body) {
-<<<<<<< HEAD
-  _configureTearDownForTestFile();
-=======
   _maybeConfigureTearDownForTestFile();
->>>>>>> 7c6ba1f7
   _declarer.setUpAll(body);
 }
 
@@ -276,23 +256,11 @@
 /// prefer [tearDown], and only use [tearDownAll] if the callback is
 /// prohibitively slow.
 void tearDownAll(dynamic Function() body) {
-<<<<<<< HEAD
-  _configureTearDownForTestFile();
-=======
   _maybeConfigureTearDownForTestFile();
->>>>>>> 7c6ba1f7
   _declarer.tearDownAll(body);
 }
 
 bool _isTearDownForTestFileConfigured = false;
-<<<<<<< HEAD
-/// Configures `tearDownAll` after all user defined `tearDownAll` in the test file.
-///
-/// This function should be invoked in all functions, that may be invoked by user in the test file,
-/// to be invoked before any other `tearDownAll`.
-void _configureTearDownForTestFile() {
-  if (_isTearDownForTestFileConfigured) {
-=======
 
 /// If needed, configures `tearDownAll` after all user defined `tearDownAll` in the test file.
 ///
@@ -300,21 +268,17 @@
 /// to be invoked before any other `tearDownAll`.
 void _maybeConfigureTearDownForTestFile() {
   if (_isTearDownForTestFileConfigured || !_shouldConfigureTearDownForTestFile()) {
->>>>>>> 7c6ba1f7
     return;
   }
   _declarer.tearDownAll(_tearDownForTestFile);
   _isTearDownForTestFileConfigured = true;
 }
 
-<<<<<<< HEAD
-=======
 /// Returns true if tear down for the test file needs to be configured.
 bool _shouldConfigureTearDownForTestFile() {
   return LeakTesting.enabled;
 }
 
->>>>>>> 7c6ba1f7
 /// Tear down that should happen after all user defined tear down.
 Future<void> _tearDownForTestFile() async {
   await maybeTearDownLeakTrackingForAll();
