// Copyright 2014 The Flutter Authors. All rights reserved.
// Use of this source code is governed by a BSD-style license that can be
// found in the LICENSE file.

import 'package:flutter/cupertino.dart';
import 'package:flutter/foundation.dart';
import 'package:flutter/material.dart';
import 'package:flutter/services.dart';
import 'package:flutter_test/flutter_test.dart';

import '../widgets/clipboard_utils.dart';
import '../widgets/editable_text_utils.dart';

void main() {
  final MockClipboard mockClipboard = MockClipboard();

  setUp(() async {
    TestWidgetsFlutterBinding.ensureInitialized();
    TestDefaultBinaryMessengerBinding.instance.defaultBinaryMessenger.setMockMethodCallHandler(
      SystemChannels.platform,
      mockClipboard.handleMethodCall,
    );
    // Fill the clipboard so that the Paste option is available in the text
    // selection menu.
    await Clipboard.setData(const ClipboardData(text: 'Clipboard data'));
  });

  testWidgets('Builds the right toolbar on each platform, including web, and shows buttonItems', (WidgetTester tester) async {
    const String buttonText = 'Click me';

    await tester.pumpWidget(
      MaterialApp(
        home: Scaffold(
          body: Center(
            child: AdaptiveTextSelectionToolbar.buttonItems(
              anchors: const TextSelectionToolbarAnchors(
                primaryAnchor: Offset.zero,
              ),
              buttonItems: <ContextMenuButtonItem>[
                ContextMenuButtonItem(
                  label: buttonText,
                  onPressed: () {
                  },
                ),
              ],
            ),
          ),
        ),
      ),
    );

    expect(find.text(buttonText), findsOneWidget);

    switch (defaultTargetPlatform) {
      case TargetPlatform.android:
        expect(find.byType(TextSelectionToolbar), findsOneWidget);
        expect(find.byType(CupertinoTextSelectionToolbar), findsNothing);
        expect(find.byType(DesktopTextSelectionToolbar), findsNothing);
        expect(find.byType(CupertinoDesktopTextSelectionToolbar), findsNothing);
      case TargetPlatform.iOS:
        expect(find.byType(TextSelectionToolbar), findsNothing);
        expect(find.byType(CupertinoTextSelectionToolbar), findsOneWidget);
        expect(find.byType(DesktopTextSelectionToolbar), findsNothing);
        expect(find.byType(CupertinoDesktopTextSelectionToolbar), findsNothing);
      case TargetPlatform.macOS:
        expect(find.byType(TextSelectionToolbar), findsNothing);
        expect(find.byType(CupertinoTextSelectionToolbar), findsNothing);
        expect(find.byType(DesktopTextSelectionToolbar), findsNothing);
        expect(find.byType(CupertinoDesktopTextSelectionToolbar), findsOneWidget);
      case TargetPlatform.fuchsia:
      case TargetPlatform.linux:
      case TargetPlatform.windows:
        expect(find.byType(TextSelectionToolbar), findsNothing);
        expect(find.byType(CupertinoTextSelectionToolbar), findsNothing);
        expect(find.byType(DesktopTextSelectionToolbar), findsOneWidget);
        expect(find.byType(CupertinoDesktopTextSelectionToolbar), findsNothing);
    }
  },
    variant: TargetPlatformVariant.all(),
    skip: isBrowser, // [intended] see https://github.com/flutter/flutter/issues/108382
  );

  testWidgets('Can build children directly as well', (WidgetTester tester) async {
    final GlobalKey key = GlobalKey();

    await tester.pumpWidget(
      MaterialApp(
        home: Scaffold(
          body: Center(
            child: AdaptiveTextSelectionToolbar(
              anchors: const TextSelectionToolbarAnchors(
                primaryAnchor: Offset.zero,
              ),
              children: <Widget>[
                Container(key: key),
              ],
            ),
          ),
        ),
      ),
    );

    expect(find.byKey(key), findsOneWidget);
  });

  testWidgets('Can build from EditableTextState', (WidgetTester tester) async {
    final GlobalKey key = GlobalKey();
    await tester.pumpWidget(
      MaterialApp(
        home: Scaffold(
          body: Center(
            child: SizedBox(
              width: 400,
              child: EditableText(
                controller: TextEditingController(),
                backgroundCursorColor: const Color(0xff00ffff),
                focusNode: FocusNode(),
                style: const TextStyle(),
                cursorColor: const Color(0xff00ffff),
                selectionControls: materialTextSelectionHandleControls,
                contextMenuBuilder: (
                  BuildContext context,
                  EditableTextState editableTextState,
                ) {
                  return AdaptiveTextSelectionToolbar.editableText(
                    key: key,
                    editableTextState: editableTextState,
                  );
                },
              ),
            ),
          ),
        ),
      ),
    );

    await tester.pump(); // Wait for autofocus to take effect.

    expect(find.byKey(key), findsNothing);

    // Long-press to bring up the context menu.
    final Finder textFinder = find.byType(EditableText);
    await tester.longPress(textFinder);
    tester.state<EditableTextState>(textFinder).showToolbar();
    await tester.pumpAndSettle();

    expect(find.byKey(key), findsOneWidget);
    expect(find.text('Copy'), findsNothing);
    expect(find.text('Cut'), findsNothing);
    expect(find.text('Select all'), findsNothing);
    expect(find.text('Paste'), findsOneWidget);

    switch (defaultTargetPlatform) {
      case TargetPlatform.android:
      case TargetPlatform.fuchsia:
        expect(find.byType(TextSelectionToolbarTextButton), findsOneWidget);
      case TargetPlatform.iOS:
        expect(find.byType(CupertinoTextSelectionToolbarButton), findsOneWidget);
      case TargetPlatform.linux:
      case TargetPlatform.windows:
        expect(find.byType(DesktopTextSelectionToolbarButton), findsOneWidget);
      case TargetPlatform.macOS:
        expect(find.byType(CupertinoDesktopTextSelectionToolbarButton), findsOneWidget);
    }
  },
    skip: kIsWeb, // [intended] on web the browser handles the context menu.
    variant: TargetPlatformVariant.all(),
  );

  testWidgets('Can build for editable text from raw parameters', (WidgetTester tester) async {
    final GlobalKey key = GlobalKey();
    await tester.pumpWidget(
      MaterialApp(
        home: Scaffold(
          body: Center(
            child: AdaptiveTextSelectionToolbar.editable(
              key: key,
              anchors: const TextSelectionToolbarAnchors(
                primaryAnchor: Offset.zero,
              ),
              clipboardStatus: ClipboardStatus.pasteable,
              onCopy: () {},
              onCut: () {},
              onPaste: () {},
              onSelectAll: () {},
              onLiveTextInput: () {},
            ),
          ),
        ),
      ),
    );

    expect(find.byKey(key), findsOneWidget);
    expect(find.text('Copy'), findsOneWidget);
    expect(find.text('Cut'), findsOneWidget);
    expect(find.text('Paste'), findsOneWidget);

    switch (defaultTargetPlatform) {
      case TargetPlatform.android:
      case TargetPlatform.fuchsia:
        expect(find.text('Select all'), findsOneWidget);
<<<<<<< HEAD
        expect(find.byType(TextSelectionToolbarTextButton), findsNWidgets(5));
        break;
      case TargetPlatform.iOS:
        expect(find.text('Select All'), findsOneWidget);
        expect(find.byIcon(CupertinoIcons.doc_text_viewfinder), findsOneWidget);
        expect(find.byType(CupertinoTextSelectionToolbarButton), findsNWidgets(5));
        break;
      case TargetPlatform.linux:
      case TargetPlatform.windows:
        expect(find.text('Select all'), findsOneWidget);
        expect(find.byType(DesktopTextSelectionToolbarButton), findsNWidgets(5));
        break;
      case TargetPlatform.macOS:
        expect(find.text('Select All'), findsOneWidget);
        expect(find.byType(CupertinoDesktopTextSelectionToolbarButton), findsNWidgets(5));
        break;
=======
        expect(find.byType(TextSelectionToolbarTextButton), findsNWidgets(4));
      case TargetPlatform.iOS:
        expect(find.text('Select All'), findsOneWidget);
        expect(find.byType(CupertinoTextSelectionToolbarButton), findsNWidgets(4));
      case TargetPlatform.linux:
      case TargetPlatform.windows:
        expect(find.text('Select all'), findsOneWidget);
        expect(find.byType(DesktopTextSelectionToolbarButton), findsNWidgets(4));
      case TargetPlatform.macOS:
        expect(find.text('Select All'), findsOneWidget);
        expect(find.byType(CupertinoDesktopTextSelectionToolbarButton), findsNWidgets(4));
>>>>>>> d9392f2e
    }
  },
    skip: kIsWeb, // [intended] on web the browser handles the context menu.
    variant: TargetPlatformVariant.all(),
  );

  group('buttonItems', () {
    testWidgets('getEditableTextButtonItems builds the correct button items per-platform', (WidgetTester tester) async {
      // Fill the clipboard so that the Paste option is available in the text
      // selection menu.
      await Clipboard.setData(const ClipboardData(text: 'Clipboard data'));

      Set<ContextMenuButtonType> buttonTypes = <ContextMenuButtonType>{};
      final TextEditingController controller = TextEditingController();

      await tester.pumpWidget(
        MaterialApp(
          home: Scaffold(
            body: Center(
              child: EditableText(
                controller: controller,
                backgroundCursorColor: Colors.grey,
                focusNode: FocusNode(),
                style: const TextStyle(),
                cursorColor: Colors.red,
                selectionControls: materialTextSelectionHandleControls,
                contextMenuBuilder: (
                  BuildContext context,
                  EditableTextState editableTextState,
                ) {
                  buttonTypes = editableTextState.contextMenuButtonItems
                    .map((ContextMenuButtonItem buttonItem) => buttonItem.type)
                    .toSet();
                  return const SizedBox.shrink();
                },
              ),
            ),
          ),
        ),
      );

      final EditableTextState state =
          tester.state<EditableTextState>(find.byType(EditableText));

      // With no text in the field.
      await tester.tapAt(textOffsetToPosition(tester, 0));
      await tester.pump();
      expect(state.showToolbar(), true);
      await tester.pump();

      expect(buttonTypes, isNot(contains(ContextMenuButtonType.cut)));
      expect(buttonTypes, isNot(contains(ContextMenuButtonType.copy)));
      expect(buttonTypes, contains(ContextMenuButtonType.paste));
      expect(buttonTypes, isNot(contains(ContextMenuButtonType.selectAll)));

      // With text but no selection.
      controller.text = 'lorem ipsum';
      await tester.pump();

      expect(buttonTypes, isNot(contains(ContextMenuButtonType.cut)));
      expect(buttonTypes, isNot(contains(ContextMenuButtonType.copy)));
      expect(buttonTypes, contains(ContextMenuButtonType.paste));

      switch (defaultTargetPlatform) {
        case TargetPlatform.android:
        case TargetPlatform.iOS:
        case TargetPlatform.fuchsia:
        case TargetPlatform.linux:
        case TargetPlatform.windows:
          expect(buttonTypes, contains(ContextMenuButtonType.selectAll));
        case TargetPlatform.macOS:
          expect(buttonTypes, isNot(contains(ContextMenuButtonType.selectAll)));
      }

      // With text and selection.
      controller.value = controller.value.copyWith(
        selection: const TextSelection(
          baseOffset: 0,
          extentOffset: 'lorem'.length,
        ),
      );
      await tester.pump();

      expect(buttonTypes, contains(ContextMenuButtonType.cut));
      expect(buttonTypes, contains(ContextMenuButtonType.copy));
      expect(buttonTypes, contains(ContextMenuButtonType.paste));

      switch (defaultTargetPlatform) {
        case TargetPlatform.android:
        case TargetPlatform.fuchsia:
        case TargetPlatform.linux:
        case TargetPlatform.windows:
          expect(buttonTypes, contains(ContextMenuButtonType.selectAll));
        case TargetPlatform.iOS:
        case TargetPlatform.macOS:
          expect(buttonTypes, isNot(contains(ContextMenuButtonType.selectAll)));
      }
    },
      variant: TargetPlatformVariant.all(),
      skip: kIsWeb, // [intended]
    );

    testWidgets('getAdaptiveButtons builds the correct button widgets per-platform', (WidgetTester tester) async {
      const String buttonText = 'Click me';

      await tester.pumpWidget(
        MaterialApp(
          home: Scaffold(
            body: Center(
              child: Builder(
                builder: (BuildContext context) {
                  final List<ContextMenuButtonItem> buttonItems = <ContextMenuButtonItem>[
                    ContextMenuButtonItem(
                      label: buttonText,
                      onPressed: () {
                      },
                    ),
                  ];
                  return ListView(
                    children: AdaptiveTextSelectionToolbar.getAdaptiveButtons(
                      context,
                      buttonItems,
                    ).toList(),
                  );
                },
              ),
            ),
          ),
        ),
      );

      expect(find.text(buttonText), findsOneWidget);

      switch (defaultTargetPlatform) {
        case TargetPlatform.fuchsia:
        case TargetPlatform.android:
          expect(find.byType(TextSelectionToolbarTextButton), findsOneWidget);
          expect(find.byType(CupertinoTextSelectionToolbarButton), findsNothing);
          expect(find.byType(DesktopTextSelectionToolbarButton), findsNothing);
          expect(find.byType(CupertinoDesktopTextSelectionToolbarButton), findsNothing);
        case TargetPlatform.iOS:
          expect(find.byType(TextSelectionToolbarTextButton), findsNothing);
          expect(find.byType(CupertinoTextSelectionToolbarButton), findsOneWidget);
          expect(find.byType(DesktopTextSelectionToolbarButton), findsNothing);
          expect(find.byType(CupertinoDesktopTextSelectionToolbarButton), findsNothing);
        case TargetPlatform.macOS:
          expect(find.byType(TextSelectionToolbarTextButton), findsNothing);
          expect(find.byType(CupertinoTextSelectionToolbarButton), findsNothing);
          expect(find.byType(DesktopTextSelectionToolbarButton), findsNothing);
          expect(find.byType(CupertinoDesktopTextSelectionToolbarButton), findsOneWidget);
        case TargetPlatform.linux:
        case TargetPlatform.windows:
          expect(find.byType(TextSelectionToolbarTextButton), findsNothing);
          expect(find.byType(CupertinoTextSelectionToolbarButton), findsNothing);
          expect(find.byType(DesktopTextSelectionToolbarButton), findsOneWidget);
          expect(find.byType(CupertinoDesktopTextSelectionToolbarButton), findsNothing);
      }
    },
      variant: TargetPlatformVariant.all(),
    );
  });
}<|MERGE_RESOLUTION|>--- conflicted
+++ resolved
@@ -199,7 +199,6 @@
       case TargetPlatform.android:
       case TargetPlatform.fuchsia:
         expect(find.text('Select all'), findsOneWidget);
-<<<<<<< HEAD
         expect(find.byType(TextSelectionToolbarTextButton), findsNWidgets(5));
         break;
       case TargetPlatform.iOS:
@@ -216,19 +215,6 @@
         expect(find.text('Select All'), findsOneWidget);
         expect(find.byType(CupertinoDesktopTextSelectionToolbarButton), findsNWidgets(5));
         break;
-=======
-        expect(find.byType(TextSelectionToolbarTextButton), findsNWidgets(4));
-      case TargetPlatform.iOS:
-        expect(find.text('Select All'), findsOneWidget);
-        expect(find.byType(CupertinoTextSelectionToolbarButton), findsNWidgets(4));
-      case TargetPlatform.linux:
-      case TargetPlatform.windows:
-        expect(find.text('Select all'), findsOneWidget);
-        expect(find.byType(DesktopTextSelectionToolbarButton), findsNWidgets(4));
-      case TargetPlatform.macOS:
-        expect(find.text('Select All'), findsOneWidget);
-        expect(find.byType(CupertinoDesktopTextSelectionToolbarButton), findsNWidgets(4));
->>>>>>> d9392f2e
     }
   },
     skip: kIsWeb, // [intended] on web the browser handles the context menu.
