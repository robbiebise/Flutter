--- conflicted
+++ resolved
@@ -738,28 +738,11 @@
             indicatorVerticalPadding + indicatorVerticalOffset,
           );
         }
-        content = ConstrainedBox(
+        content = Container(
           constraints: BoxConstraints(
             minWidth: widget.minWidth,
             minHeight: minHeight,
           ),
-<<<<<<< HEAD
-          child: Padding(
-            padding: padding ?? const EdgeInsets.symmetric(horizontal: _horizontalDestinationPadding),
-            child: ClipRect(
-              child: Column(
-                mainAxisSize: MainAxisSize.min,
-                mainAxisAlignment: MainAxisAlignment.center,
-                children: <Widget>[
-                  topSpacing,
-                  _AddIndicator(
-                    addIndicator: useIndicator,
-                    indicatorColor: indicatorColor,
-                    indicatorShape: indicatorShape,
-                    isCircular: false,
-                    indicatorAnimation: destinationAnimation,
-                    child: themedIcon,
-=======
           padding: widget.padding ?? const EdgeInsets.symmetric(horizontal: _horizontalDestinationPadding),
           child: ClipRect(
             child: Column(
@@ -784,22 +767,10 @@
                     alwaysIncludeSemantics: true,
                     opacity: labelFadeAnimation,
                     child: styledLabel,
->>>>>>> 89a4ffaa
                   ),
-                  labelSpacing,
-                  Align(
-                    alignment: Alignment.topCenter,
-                    heightFactor: appearingAnimationValue,
-                    widthFactor: 1.0,
-                    child: FadeTransition(
-                      alwaysIncludeSemantics: true,
-                      opacity: labelFadeAnimation,
-                      child: styledLabel,
-                    ),
-                  ),
-                  bottomSpacing,
-                ],
-              ),
+                ),
+                bottomSpacing,
+              ],
             ),
           ),
         );
@@ -820,31 +791,11 @@
             indicatorVerticalPadding + indicatorVerticalOffset,
           );
         }
-        content = ConstrainedBox(
+        content = Container(
           constraints: BoxConstraints(
             minWidth: widget.minWidth,
             minHeight: minHeight,
           ),
-<<<<<<< HEAD
-          child: Padding(
-            padding: padding ?? const EdgeInsets.symmetric(horizontal: _horizontalDestinationPadding),
-            child: Column(
-              children: <Widget>[
-                topSpacing,
-                _AddIndicator(
-                  addIndicator: useIndicator,
-                  indicatorColor: indicatorColor,
-                  indicatorShape: indicatorShape,
-                  isCircular: false,
-                  indicatorAnimation: destinationAnimation,
-                  child: themedIcon,
-                ),
-                labelSpacing,
-                styledLabel,
-                bottomSpacing,
-              ],
-            ),
-=======
           padding: widget.padding ?? const EdgeInsets.symmetric(horizontal: _horizontalDestinationPadding),
           child: Column(
             children: <Widget>[
@@ -861,7 +812,6 @@
               styledLabel,
               bottomSpacing,
             ],
->>>>>>> 89a4ffaa
           ),
         );
     }
