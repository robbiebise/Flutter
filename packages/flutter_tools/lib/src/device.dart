--- conflicted
+++ resolved
@@ -37,14 +37,7 @@
     IOSSimulators(),
     FuchsiaDevices(),
     FlutterTesterDevices(),
-<<<<<<< HEAD
-    MacOSDevices(),
-    LinuxDevices(),
-    WindowsDevices(),
-    WebDevices(),
-  ]);
-=======
-  ] + _conditionalDesktopDevices);
+  ] + _conditionalDesktopDevices + _conditionalWebDevices);
 
   /// Only add desktop devices if the flag is enabled.
   static List<DeviceDiscovery> get _conditionalDesktopDevices {
@@ -54,7 +47,13 @@
       WindowsDevices(),
     ] : <DeviceDiscovery>[];
   }
->>>>>>> 60730a97
+
+  /// Only add web devices if the flag is enabled.
+  static List<DeviceDiscovery> get _conditionalWebDevices {
+    return flutterWebEnabled ? <DeviceDiscovery>[
+      WebDevices(),
+    ] : <DeviceDiscovery>[];
+  }
 
   String _specifiedDeviceId;
 
