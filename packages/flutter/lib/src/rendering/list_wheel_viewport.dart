--- conflicted
+++ resolved
@@ -384,12 +384,7 @@
   double _offCenterOpacity = 1.0;
   set offCenterOpacity(double value) {
     assert(value != null);
-<<<<<<< HEAD
-    assert(value > 0);
-    assert(value <= 1);
-=======
     assert(value >= 0 && value <= 1);
->>>>>>> eb33a990
     if (value == _offCenterOpacity)
       return;
     _offCenterOpacity = value;
