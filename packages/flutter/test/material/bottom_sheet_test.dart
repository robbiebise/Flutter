// Copyright 2014 The Flutter Authors. All rights reserved.
// Use of this source code is governed by a BSD-style license that can be
// found in the LICENSE file.

<<<<<<< HEAD
import 'dart:ui';

=======
import 'package:flutter/foundation.dart';
>>>>>>> 067386d7
import 'package:flutter/material.dart';
import 'package:flutter_test/flutter_test.dart';

import '../widgets/semantics_tester.dart';

void main() {
  // Pumps and ensures that the BottomSheet animates non-linearly.
  Future<void> _checkNonLinearAnimation(WidgetTester tester) async {
    final Offset firstPosition = tester.getCenter(find.text('BottomSheet'));
    await tester.pump(const Duration(milliseconds: 30));
    final Offset secondPosition = tester.getCenter(find.text('BottomSheet'));
    await tester.pump(const Duration(milliseconds: 30));
    final Offset thirdPosition = tester.getCenter(find.text('BottomSheet'));

    final double dyDelta1 = secondPosition.dy - firstPosition.dy;
    final double dyDelta2 = thirdPosition.dy - secondPosition.dy;

    // If the animation were linear, these two values would be the same.
    expect(dyDelta1, isNot(moreOrLessEquals(dyDelta2, epsilon: 0.1)));
  }

  testWidgets('Throw if enable drag without an animation controller', (WidgetTester tester) async {
    // Regression test for https://github.com/flutter/flutter/issues/89168
    await tester.pumpWidget(
      MaterialApp(
        home: BottomSheet(
          onClosing: () {},
          builder: (_) => Container(
            height: 200,
            color: Colors.red,
            child: const Text('BottomSheet'),
          ),
        ),
      ),
    );

    final FlutterExceptionHandler? handler = FlutterError.onError;
    FlutterErrorDetails? error;
    FlutterError.onError = (FlutterErrorDetails details) {
      error = details;
    };

    await tester.drag(find.text('BottomSheet'), const Offset(0.0, 150.0));

    expect(error, isNotNull);
    FlutterError.onError = handler;
  });

  testWidgets('Tapping on a modal BottomSheet should not dismiss it', (WidgetTester tester) async {
    late BuildContext savedContext;

    await tester.pumpWidget(
      MaterialApp(
        home: Builder(
          builder: (BuildContext context) {
            savedContext = context;
            return Container();
          },
        ),
      ),
    );

    await tester.pump();
    expect(find.text('BottomSheet'), findsNothing);

    bool showBottomSheetThenCalled = false;
    showModalBottomSheet<void>(
      context: savedContext,
      builder: (BuildContext context) => const Text('BottomSheet'),
    ).then<void>((void value) {
      showBottomSheetThenCalled = true;
    });

    await tester.pumpAndSettle();
    expect(find.text('BottomSheet'), findsOneWidget);
    expect(showBottomSheetThenCalled, isFalse);

    // Tap on the bottom sheet itself, it should not be dismissed
    await tester.tap(find.text('BottomSheet'));
    await tester.pumpAndSettle();
    expect(find.text('BottomSheet'), findsOneWidget);
    expect(showBottomSheetThenCalled, isFalse);
  });

  testWidgets('Tapping outside a modal BottomSheet should dismiss it by default', (WidgetTester tester) async {
    late BuildContext savedContext;

    await tester.pumpWidget(MaterialApp(
      home: Builder(
        builder: (BuildContext context) {
          savedContext = context;
          return Container();
        },
      ),
    ));

    await tester.pump();
    expect(find.text('BottomSheet'), findsNothing);

    bool showBottomSheetThenCalled = false;
    showModalBottomSheet<void>(
      context: savedContext,
      builder: (BuildContext context) => const Text('BottomSheet'),
    ).then<void>((void value) {
      showBottomSheetThenCalled = true;
    });

    await tester.pumpAndSettle();
    expect(find.text('BottomSheet'), findsOneWidget);
    expect(showBottomSheetThenCalled, isFalse);

    // Tap above the bottom sheet to dismiss it.
    await tester.tapAt(const Offset(20.0, 20.0));
    await tester.pumpAndSettle(); // Bottom sheet dismiss animation.
    expect(showBottomSheetThenCalled, isTrue);
    expect(find.text('BottomSheet'), findsNothing);
  });

  testWidgets('Tapping outside a modal BottomSheet should dismiss it when isDismissible=true', (WidgetTester tester) async {
    late BuildContext savedContext;

    await tester.pumpWidget(MaterialApp(
      home: Builder(
        builder: (BuildContext context) {
          savedContext = context;
          return Container();
        },
      ),
    ));

    await tester.pump();
    expect(find.text('BottomSheet'), findsNothing);

    bool showBottomSheetThenCalled = false;
    showModalBottomSheet<void>(
      context: savedContext,
      builder: (BuildContext context) => const Text('BottomSheet'),
      isDismissible: true,
    ).then<void>((void value) {
      showBottomSheetThenCalled = true;
    });

    await tester.pumpAndSettle();
    expect(find.text('BottomSheet'), findsOneWidget);
    expect(showBottomSheetThenCalled, isFalse);

    // Tap above the bottom sheet to dismiss it.
    await tester.tapAt(const Offset(20.0, 20.0));
    await tester.pumpAndSettle(); // Bottom sheet dismiss animation.
    expect(showBottomSheetThenCalled, isTrue);
    expect(find.text('BottomSheet'), findsNothing);
  });

  testWidgets('Verify that the BottomSheet animates non-linearly', (WidgetTester tester) async {
    late BuildContext savedContext;

    await tester.pumpWidget(MaterialApp(
      home: Builder(
        builder: (BuildContext context) {
          savedContext = context;
          return Container();
        },
      ),
    ));

    await tester.pump();
    expect(find.text('BottomSheet'), findsNothing);

    showModalBottomSheet<void>(
      context: savedContext,
      builder: (BuildContext context) => const Text('BottomSheet'),
    );
    await tester.pump();

    await _checkNonLinearAnimation(tester);
    await tester.pumpAndSettle();

    // Tap above the bottom sheet to dismiss it.
    await tester.tapAt(const Offset(20.0, 20.0));
    await tester.pump();
    await _checkNonLinearAnimation(tester);
    await tester.pumpAndSettle(); // Bottom sheet dismiss animation.
    expect(find.text('BottomSheet'), findsNothing);
  });

  testWidgets('Tapping outside a modal BottomSheet should not dismiss it when isDismissible=false', (WidgetTester tester) async {
    late BuildContext savedContext;

    await tester.pumpWidget(
      MaterialApp(
        home: Builder(
          builder: (BuildContext context) {
            savedContext = context;
            return Container();
          },
        ),
      ),
    );

    await tester.pump();
    expect(find.text('BottomSheet'), findsNothing);

    bool showBottomSheetThenCalled = false;
    showModalBottomSheet<void>(
      context: savedContext,
      builder: (BuildContext context) => const Text('BottomSheet'),
      isDismissible: false,
    ).then<void>((void value) {
      showBottomSheetThenCalled = true;
    });

    await tester.pumpAndSettle();
    expect(find.text('BottomSheet'), findsOneWidget);
    expect(showBottomSheetThenCalled, isFalse);

    // Tap above the bottom sheet, attempting to dismiss it.
    await tester.tapAt(const Offset(20.0, 20.0));
    await tester.pumpAndSettle(); // Bottom sheet should not dismiss.
    expect(showBottomSheetThenCalled, isFalse);
    expect(find.text('BottomSheet'), findsOneWidget);
  });

  testWidgets('Swiping down a modal BottomSheet should dismiss it by default', (WidgetTester tester) async {
    late BuildContext savedContext;

    await tester.pumpWidget(MaterialApp(
      home: Builder(
        builder: (BuildContext context) {
          savedContext = context;
          return Container();
        },
      ),
    ));

    await tester.pump();
    expect(find.text('BottomSheet'), findsNothing);

    bool showBottomSheetThenCalled = false;
    showModalBottomSheet<void>(
      context: savedContext,
      isDismissible: false,
      builder: (BuildContext context) => const Text('BottomSheet'),
    ).then<void>((void value) {
      showBottomSheetThenCalled = true;
    });

    await tester.pumpAndSettle();
    expect(find.text('BottomSheet'), findsOneWidget);
    expect(showBottomSheetThenCalled, isFalse);

    // Swipe the bottom sheet to dismiss it.
    await tester.drag(find.text('BottomSheet'), const Offset(0.0, 150.0));
    await tester.pumpAndSettle(); // Bottom sheet dismiss animation.
    expect(showBottomSheetThenCalled, isTrue);
    expect(find.text('BottomSheet'), findsNothing);
  });

  testWidgets('Swiping down a modal BottomSheet should not dismiss it when enableDrag is false', (WidgetTester tester) async {
    late BuildContext savedContext;

    await tester.pumpWidget(MaterialApp(
      home: Builder(
        builder: (BuildContext context) {
          savedContext = context;
          return Container();
        },
      ),
    ));

    await tester.pump();
    expect(find.text('BottomSheet'), findsNothing);

    bool showBottomSheetThenCalled = false;
    showModalBottomSheet<void>(
      context: savedContext,
      isDismissible: false,
      enableDrag: false,
      builder: (BuildContext context) => const Text('BottomSheet'),
    ).then<void>((void value) {
      showBottomSheetThenCalled = true;
    });

    await tester.pumpAndSettle();
    expect(find.text('BottomSheet'), findsOneWidget);
    expect(showBottomSheetThenCalled, isFalse);

    // Swipe the bottom sheet, attempting to dismiss it.
    await tester.drag(find.text('BottomSheet'), const Offset(0.0, 150.0));
    await tester.pumpAndSettle(); // Bottom sheet should not dismiss.
    expect(showBottomSheetThenCalled, isFalse);
    expect(find.text('BottomSheet'), findsOneWidget);
  });

  testWidgets('Swiping down a modal BottomSheet should dismiss it when enableDrag is true', (WidgetTester tester) async {
    late BuildContext savedContext;

    await tester.pumpWidget(MaterialApp(
      home: Builder(
        builder: (BuildContext context) {
          savedContext = context;
          return Container();
        },
      ),
    ));

    await tester.pump();
    expect(find.text('BottomSheet'), findsNothing);

    bool showBottomSheetThenCalled = false;
    showModalBottomSheet<void>(
      context: savedContext,
      isDismissible: false,
      enableDrag: true,
      builder: (BuildContext context) => const Text('BottomSheet'),
    ).then<void>((void value) {
      showBottomSheetThenCalled = true;
    });

    await tester.pumpAndSettle();
    expect(find.text('BottomSheet'), findsOneWidget);
    expect(showBottomSheetThenCalled, isFalse);

    // Swipe the bottom sheet to dismiss it.
    await tester.drag(find.text('BottomSheet'), const Offset(0.0, 150.0));
    await tester.pumpAndSettle(); // Bottom sheet dismiss animation.
    expect(showBottomSheetThenCalled, isTrue);
    expect(find.text('BottomSheet'), findsNothing);
  });

  testWidgets('Modal BottomSheet builder should only be called once', (WidgetTester tester) async {
    late BuildContext savedContext;

    await tester.pumpWidget(MaterialApp(
      home: Builder(
        builder: (BuildContext context) {
          savedContext = context;
          return Container();
        },
      ),
    ));

    int numBuilderCalls = 0;
    showModalBottomSheet<void>(
      context: savedContext,
      isDismissible: false,
      enableDrag: true,
      builder: (BuildContext context) {
        numBuilderCalls++;
        return const Text('BottomSheet');
      },
    );

    await tester.pumpAndSettle();
    expect(numBuilderCalls, 1);

    // Swipe the bottom sheet to dismiss it.
    await tester.drag(find.text('BottomSheet'), const Offset(0.0, 150.0));
    await tester.pumpAndSettle(); // Bottom sheet dismiss animation.
    expect(numBuilderCalls, 1);
  });

  testWidgets('Verify that a downwards fling dismisses a persistent BottomSheet', (WidgetTester tester) async {
    final GlobalKey<ScaffoldState> scaffoldKey = GlobalKey<ScaffoldState>();
    bool showBottomSheetThenCalled = false;

    await tester.pumpWidget(MaterialApp(
      home: Scaffold(
        key: scaffoldKey,
        body: const Center(child: Text('body')),
      ),
    ));

    expect(showBottomSheetThenCalled, isFalse);
    expect(find.text('BottomSheet'), findsNothing);

    scaffoldKey.currentState!.showBottomSheet<void>((BuildContext context) {
      return Container(
        margin: const EdgeInsets.all(40.0),
        child: const Text('BottomSheet'),
      );
    }).closed.whenComplete(() {
      showBottomSheetThenCalled = true;
    });

    expect(showBottomSheetThenCalled, isFalse);
    expect(find.text('BottomSheet'), findsNothing);

    await tester.pump(); // bottom sheet show animation starts

    expect(showBottomSheetThenCalled, isFalse);
    expect(find.text('BottomSheet'), findsOneWidget);

    await tester.pump(const Duration(seconds: 1)); // animation done

    expect(showBottomSheetThenCalled, isFalse);
    expect(find.text('BottomSheet'), findsOneWidget);

    // The fling below must be such that the velocity estimation examines an
    // offset greater than the kTouchSlop. Too slow or too short a distance, and
    // it won't trigger. Also, it must not be so much that it drags the bottom
    // sheet off the screen, or we won't see it after we pump!
    await tester.fling(find.text('BottomSheet'), const Offset(0.0, 50.0), 2000.0);
    await tester.pump(); // drain the microtask queue (Future completion callback)

    expect(showBottomSheetThenCalled, isTrue);
    expect(find.text('BottomSheet'), findsOneWidget);

    await tester.pump(); // bottom sheet dismiss animation starts

    expect(showBottomSheetThenCalled, isTrue);
    expect(find.text('BottomSheet'), findsOneWidget);

    await tester.pump(const Duration(seconds: 1)); // animation done

    expect(showBottomSheetThenCalled, isTrue);
    expect(find.text('BottomSheet'), findsNothing);
  });

  testWidgets('Verify that dragging past the bottom dismisses a persistent BottomSheet', (WidgetTester tester) async {
    // This is a regression test for https://github.com/flutter/flutter/issues/5528
    final GlobalKey<ScaffoldState> scaffoldKey = GlobalKey<ScaffoldState>();

    await tester.pumpWidget(MaterialApp(
      home: Scaffold(
        key: scaffoldKey,
        body: const Center(child: Text('body')),
      ),
    ));

    scaffoldKey.currentState!.showBottomSheet<void>((BuildContext context) {
      return Container(
        margin: const EdgeInsets.all(40.0),
        child: const Text('BottomSheet'),
      );
    });

    await tester.pump(); // bottom sheet show animation starts
    await tester.pump(const Duration(seconds: 1)); // animation done
    expect(find.text('BottomSheet'), findsOneWidget);

    await tester.fling(find.text('BottomSheet'), const Offset(0.0, 400.0), 1000.0);
    await tester.pump(); // drain the microtask queue (Future completion callback)
    await tester.pump(); // bottom sheet dismiss animation starts
    await tester.pump(const Duration(seconds: 1)); // animation done

    expect(find.text('BottomSheet'), findsNothing);
  });

  testWidgets('modal BottomSheet has no top MediaQuery', (WidgetTester tester) async {
    late BuildContext outerContext;
    late BuildContext innerContext;

    await tester.pumpWidget(Localizations(
      locale: const Locale('en', 'US'),
      delegates: const <LocalizationsDelegate<dynamic>>[
        DefaultWidgetsLocalizations.delegate,
        DefaultMaterialLocalizations.delegate,
      ],
      child: Directionality(
        textDirection: TextDirection.ltr,
        child: MediaQuery(
          data: const MediaQueryData(
            padding: EdgeInsets.all(50.0),
            size: Size(400.0, 600.0),
          ),
          child: Navigator(
            onGenerateRoute: (_) {
              return PageRouteBuilder<void>(
                pageBuilder: (BuildContext context, Animation<double> animation, Animation<double> secondaryAnimation) {
                  outerContext = context;
                  return Container();
                },
              );
            },
          ),
        ),
      ),
    ));

    showModalBottomSheet<void>(
      context: outerContext,
      builder: (BuildContext context) {
        innerContext = context;
        return Container();
      },
    );
    await tester.pump();
    await tester.pump(const Duration(seconds: 1));

    expect(
      MediaQuery.of(outerContext).padding,
      const EdgeInsets.all(50.0),
    );
    expect(
      MediaQuery.of(innerContext).padding,
      const EdgeInsets.only(left: 50.0, right: 50.0, bottom: 50.0),
    );
  });

  testWidgets('modal BottomSheet has semantics', (WidgetTester tester) async {
    final SemanticsTester semantics = SemanticsTester(tester);
    final GlobalKey<ScaffoldState> scaffoldKey = GlobalKey<ScaffoldState>();

    await tester.pumpWidget(MaterialApp(
      home: Scaffold(
        key: scaffoldKey,
        body: const Center(child: Text('body')),
      ),
    ));


    showModalBottomSheet<void>(context: scaffoldKey.currentContext!, builder: (BuildContext context) {
      return const Text('BottomSheet');
    });

    await tester.pump(); // bottom sheet show animation starts
    await tester.pump(const Duration(seconds: 1)); // animation done

    expect(semantics, hasSemantics(TestSemantics.root(
      children: <TestSemantics>[
        TestSemantics.rootChild(
          children: <TestSemantics>[
            TestSemantics(
              children: <TestSemantics>[
                TestSemantics(
                  label: 'Dialog',
                  textDirection: TextDirection.ltr,
                  flags: <SemanticsFlag>[
                    SemanticsFlag.scopesRoute,
                    SemanticsFlag.namesRoute,
                  ],
                  children: <TestSemantics>[
                    TestSemantics(
                      label: 'BottomSheet',
                      textDirection: TextDirection.ltr,
                    ),
                  ],
                ),
              ],
            ),
            TestSemantics(),
          ],
        ),
      ],
    ), ignoreTransform: true, ignoreRect: true, ignoreId: true));
    semantics.dispose();
  });

  testWidgets('Verify that visual properties are passed through', (WidgetTester tester) async {
    final GlobalKey<ScaffoldState> scaffoldKey = GlobalKey<ScaffoldState>();
    const Color color = Colors.pink;
    const double elevation = 9.0;
    const ShapeBorder shape = BeveledRectangleBorder(borderRadius: BorderRadius.all(Radius.circular(12)));
    const Clip clipBehavior = Clip.antiAlias;
    const Color barrierColor = Colors.red;

    await tester.pumpWidget(MaterialApp(
      home: Scaffold(
        key: scaffoldKey,
        body: const Center(child: Text('body')),
      ),
    ));

    showModalBottomSheet<void>(
      context: scaffoldKey.currentContext!,
      backgroundColor: color,
      barrierColor: barrierColor,
      elevation: elevation,
      shape: shape,
      clipBehavior: clipBehavior,
      builder: (BuildContext context) {
        return const Text('BottomSheet');
      },
    );

    await tester.pump();
    await tester.pump(const Duration(seconds: 1));

    final BottomSheet bottomSheet = tester.widget(find.byType(BottomSheet));
    expect(bottomSheet.backgroundColor, color);
    expect(bottomSheet.elevation, elevation);
    expect(bottomSheet.shape, shape);
    expect(bottomSheet.clipBehavior, clipBehavior);

    final ModalBarrier modalBarrier = tester.widget(find.byType(ModalBarrier).last);
    expect(modalBarrier.color, barrierColor);
  });

  testWidgets('modal BottomSheet with scrollController has semantics', (WidgetTester tester) async {
    final SemanticsTester semantics = SemanticsTester(tester);
    final GlobalKey<ScaffoldState> scaffoldKey = GlobalKey<ScaffoldState>();

    await tester.pumpWidget(MaterialApp(
      home: Scaffold(
        key: scaffoldKey,
        body: const Center(child: Text('body')),
      ),
    ));


    showModalBottomSheet<void>(
      context: scaffoldKey.currentContext!,
      builder: (BuildContext context) {
        return DraggableScrollableSheet(
          expand: false,
          builder: (_, ScrollController controller) {
            return SingleChildScrollView(
              controller: controller,
              child: const Text('BottomSheet'),
            );
          },
        );
      },
    );

    await tester.pump(); // bottom sheet show animation starts
    await tester.pump(const Duration(seconds: 1)); // animation done

    expect(semantics, hasSemantics(TestSemantics.root(
      children: <TestSemantics>[
        TestSemantics.rootChild(
          children: <TestSemantics>[
            TestSemantics(
              children: <TestSemantics>[
                TestSemantics(
                  label: 'Dialog',
                  textDirection: TextDirection.ltr,
                  flags: <SemanticsFlag>[
                    SemanticsFlag.scopesRoute,
                    SemanticsFlag.namesRoute,
                  ],
                  children: <TestSemantics>[
                    TestSemantics(
                      flags: <SemanticsFlag>[SemanticsFlag.hasImplicitScrolling],
                      actions: <SemanticsAction>[SemanticsAction.scrollDown, SemanticsAction.scrollUp],
                      children: <TestSemantics>[
                        TestSemantics(
                          label: 'BottomSheet',
                          textDirection: TextDirection.ltr,
                        ),
                      ],
                    ),
                  ],
                ),
              ],
            ),
            TestSemantics(),
          ],
        ),
      ],
    ), ignoreTransform: true, ignoreRect: true, ignoreId: true));
    semantics.dispose();
  });

  testWidgets('showModalBottomSheet does not use root Navigator by default', (WidgetTester tester) async {
    await tester.pumpWidget(MaterialApp(
      home: Scaffold(
        body: Navigator(onGenerateRoute: (RouteSettings settings) => MaterialPageRoute<void>(builder: (_) {
          return const _TestPage();
        })),
        bottomNavigationBar: BottomNavigationBar(
          items: const <BottomNavigationBarItem>[
            BottomNavigationBarItem(
              icon: Icon(Icons.ac_unit),
              label: 'Item 1',
            ),
            BottomNavigationBarItem(
              icon: Icon(Icons.style),
              label: 'Item 2',
            ),
          ],
        ),
      ),
    ));

    await tester.tap(find.text('Show bottom sheet'));
    await tester.pumpAndSettle();

    // Bottom sheet is displayed in correct position within the inner navigator
    // and above the BottomNavigationBar.
    expect(tester.getBottomLeft(find.byType(BottomSheet)).dy, 544.0);
  });

  testWidgets('showModalBottomSheet uses root Navigator when specified', (WidgetTester tester) async {
    await tester.pumpWidget(MaterialApp(
      home: Scaffold(
        body: Navigator(onGenerateRoute: (RouteSettings settings) => MaterialPageRoute<void>(builder: (_) {
          return const _TestPage(useRootNavigator: true);
        })),
        bottomNavigationBar: BottomNavigationBar(
          items: const <BottomNavigationBarItem>[
            BottomNavigationBarItem(
              icon: Icon(Icons.ac_unit),
              label: 'Item 1',
            ),
            BottomNavigationBarItem(
              icon: Icon(Icons.style),
              label: 'Item 2',
            ),
          ],
        ),
      ),
    ));

    await tester.tap(find.text('Show bottom sheet'));
    await tester.pumpAndSettle();

    // Bottom sheet is displayed in correct position above all content including
    // the BottomNavigationBar.
    expect(tester.getBottomLeft(find.byType(BottomSheet)).dy, 600.0);
  });

  testWidgets('Verify that route settings can be set in the showModalBottomSheet', (WidgetTester tester) async {
    final GlobalKey<ScaffoldState> scaffoldKey = GlobalKey<ScaffoldState>();
    const RouteSettings routeSettings = RouteSettings(name: 'route_name', arguments: 'route_argument');

    await tester.pumpWidget(MaterialApp(
      home: Scaffold(
        key: scaffoldKey,
        body: const Center(child: Text('body')),
      ),
    ));

    late RouteSettings retrievedRouteSettings;

    showModalBottomSheet<void>(
      context: scaffoldKey.currentContext!,
      routeSettings: routeSettings,
      builder: (BuildContext context) {
        retrievedRouteSettings = ModalRoute.of(context)!.settings;
        return const Text('BottomSheet');
      },
    );

    await tester.pump();
    await tester.pump(const Duration(seconds: 1));

    expect(retrievedRouteSettings, routeSettings);
  });

  testWidgets('Verify showModalBottomSheet use AnimationController if provided.', (WidgetTester tester) async {
    const Key tapTarget = Key('tap-target');
    await tester.pumpWidget(MaterialApp(
      home: Scaffold(
        body: Builder(
          builder: (BuildContext context) {
            return GestureDetector(
              key: tapTarget,
              onTap: () {
                showModalBottomSheet<void>(
                  context: context,
                  // The default duration and reverseDuration is 1 second
                  transitionAnimationController: AnimationController(
                    vsync: const TestVSync(),
                    duration: const Duration(seconds: 2),
                    reverseDuration: const Duration(seconds: 2),
                  ),
                  builder: (BuildContext context) {
                    return const Text('BottomSheet');
                  },
                );
              },
              behavior: HitTestBehavior.opaque,
              child: const SizedBox(
                height: 100.0,
                width: 100.0,
              ),
            );
          },
        ),
      ),
    ));

    expect(find.text('BottomSheet'), findsNothing);

    await tester.tap(find.byKey(tapTarget)); // Opening animation will start after tapping
    await tester.pump();

    expect(find.text('BottomSheet'), findsOneWidget);
    await tester.pump(const Duration(milliseconds: 2000));
    expect(find.text('BottomSheet'), findsOneWidget);

    // Tapping above the bottom sheet to dismiss it.
    await tester.tapAt(const Offset(20.0, 20.0)); // Closing animation will start after tapping
    await tester.pump();

    expect(find.text('BottomSheet'), findsOneWidget);
    await tester.pump(const Duration(milliseconds: 2000));
    // The bottom sheet should still be present at the very end of the animation.
    expect(find.text('BottomSheet'), findsOneWidget);

    await tester.pump(const Duration(milliseconds: 1));
    // The bottom sheet should not be showing any longer.
    expect(find.text('BottomSheet'), findsNothing);
  });

  // Regression test for https://github.com/flutter/flutter/issues/87592
  testWidgets('the framework do not dispose the transitionAnimationController provided by user.', (WidgetTester tester) async {
    const Key tapTarget = Key('tap-target');
    final AnimationController controller = AnimationController(
      vsync: const TestVSync(),
      duration: const Duration(seconds: 2),
      reverseDuration: const Duration(seconds: 2),
    );

    await tester.pumpWidget(MaterialApp(
      home: Scaffold(
        body: Builder(
          builder: (BuildContext context) {
            return GestureDetector(
              key: tapTarget,
              onTap: () {
                showModalBottomSheet<void>(
                  context: context,
                  // The default duration and reverseDuration is 1 second
                  transitionAnimationController: controller,
                  builder: (BuildContext context) {
                    return const Text('BottomSheet');
                  },
                );
              },
              behavior: HitTestBehavior.opaque,
              child: const SizedBox(
                height: 100.0,
                width: 100.0,
              ),
            );
          },
        ),
      ),
    ));

    expect(find.text('BottomSheet'), findsNothing);

    await tester.tap(find.byKey(tapTarget)); // Opening animation will start after tapping
    await tester.pump();

    expect(find.text('BottomSheet'), findsOneWidget);
    await tester.pump(const Duration(milliseconds: 2000));
    expect(find.text('BottomSheet'), findsOneWidget);

    // Tapping above the bottom sheet to dismiss it.
    await tester.tapAt(const Offset(20.0, 20.0)); // Closing animation will start after tapping
    await tester.pump();

    expect(find.text('BottomSheet'), findsOneWidget);
    await tester.pump(const Duration(milliseconds: 2000));
    // The bottom sheet should still be present at the very end of the animation.
    expect(find.text('BottomSheet'), findsOneWidget);

    await tester.pump(const Duration(milliseconds: 1));
    // The bottom sheet should not be showing any longer.
    expect(find.text('BottomSheet'), findsNothing);

    controller.dispose();
    // Double disposal will throw.
    expect(tester.takeException(), isNull);
  });

  testWidgets('Verify persistence BottomSheet use AnimationController if provided.', (WidgetTester tester) async {
    const Key tapTarget = Key('tap-target');
    const Key tapTargetToClose = Key('tap-target-to-close');
    await tester.pumpWidget(MaterialApp(
      home: Scaffold(
        body: Builder(
          builder: (BuildContext context) {
            return GestureDetector(
              key: tapTarget,
              onTap: () {
                showBottomSheet<void>(
                  context: context,
                  // The default duration and reverseDuration is 1 second
                  transitionAnimationController: AnimationController(
                    vsync: const TestVSync(),
                    duration: const Duration(seconds: 2),
                    reverseDuration: const Duration(seconds: 2),
                  ),
                  builder: (BuildContext context) {
                    return MaterialButton(
                      onPressed: () => Navigator.pop(context),
                      key: tapTargetToClose,
                      child: const Text('BottomSheet'),
                    );
                  },
                );
              },
              behavior: HitTestBehavior.opaque,
              child: const SizedBox(
                height: 100.0,
                width: 100.0,
              ),
            );
          },
        ),
      ),
    ));

    expect(find.text('BottomSheet'), findsNothing);

    await tester.tap(find.byKey(tapTarget)); // Opening animation will start after tapping
    await tester.pump();

    expect(find.text('BottomSheet'), findsOneWidget);
    await tester.pump(const Duration(milliseconds: 2000));
    expect(find.text('BottomSheet'), findsOneWidget);

    // Tapping button on the bottom sheet to dismiss it.
    await tester.tap(find.byKey(tapTargetToClose)); // Closing animation will start after tapping
    await tester.pump();

    expect(find.text('BottomSheet'), findsOneWidget);
    await tester.pump(const Duration(milliseconds: 2000));
    // The bottom sheet should still be present at the very end of the animation.
    expect(find.text('BottomSheet'), findsOneWidget);

    await tester.pump(const Duration(milliseconds: 1));
    // The bottom sheet should not be showing any longer.
    expect(find.text('BottomSheet'), findsNothing);
  });

  // Regression test for https://github.com/flutter/flutter/issues/87708
  testWidgets('Each of the internal animation controllers should be disposed by the framework.', (WidgetTester tester) async {
    final GlobalKey<ScaffoldState> scaffoldKey = GlobalKey();
    await tester.pumpWidget(MaterialApp(
      home: Scaffold(
        key: scaffoldKey,
        body: const Center(child: Text('body')),
      ),
    ));

    scaffoldKey.currentState!.showBottomSheet<void>((_) {
      return Builder(
        builder: (BuildContext context) {
          return Container(height: 200.0);
        },
      );
    });

    await tester.pump();
    expect(find.byType(BottomSheet), findsOneWidget);

    // The first sheet's animation is still running.

    // Trigger the second sheet will remove the first sheet from tree.
    scaffoldKey.currentState!.showBottomSheet<void>((_) {
      return Builder(
        builder: (BuildContext context) {
          return Container(height: 200.0);
        },
      );
    });
    await tester.pump();
    expect(find.byType(BottomSheet), findsOneWidget);

    // Remove the Scaffold from the tree.
    await tester.pumpWidget(const SizedBox.shrink());

    // If the internal animation controller do not dispose will throw
    // FlutterError:<ScaffoldState#1981a(tickers: tracking 1 ticker) was disposed with an active
    // Ticker.
    expect(tester.takeException(), isNull);
  });

  // Regression test for https://github.com/flutter/flutter/issues/87708
  testWidgets('The framework does not dispose of the transitionAnimationController provided by user.', (WidgetTester tester) async {
    const Key tapTarget = Key('tap-target');
    const Key tapTargetToClose = Key('tap-target-to-close');
    final AnimationController controller = AnimationController(
      vsync: const TestVSync(),
      duration: const Duration(seconds: 2),
      reverseDuration: const Duration(seconds: 2),
    );
    await tester.pumpWidget(MaterialApp(
      home: Scaffold(
        body: Builder(
          builder: (BuildContext context) {
            return GestureDetector(
              key: tapTarget,
              onTap: () {
                showBottomSheet<void>(
                  context: context,
                  transitionAnimationController: controller,
                  builder: (BuildContext context) {
                    return MaterialButton(
                      onPressed: () => Navigator.pop(context),
                      key: tapTargetToClose,
                      child: const Text('BottomSheet'),
                    );
                  },
                );
              },
              behavior: HitTestBehavior.opaque,
              child: const SizedBox(
                height: 100.0,
                width: 100.0,
              ),
            );
          },
        ),
      ),
    ));

    expect(find.text('BottomSheet'), findsNothing);

    await tester.tap(find.byKey(tapTarget)); // Open the sheet.
    await tester.pumpAndSettle(); // Finish the animation.
    expect(find.text('BottomSheet'), findsOneWidget);

    // Tapping button on the bottom sheet to dismiss it.
    await tester.tap(find.byKey(tapTargetToClose)); // Closing the sheet.
    await tester.pumpAndSettle(); // Finish the animation.
    expect(find.text('BottomSheet'), findsNothing);

    await tester.pumpWidget(const SizedBox.shrink());
    controller.dispose();

    // Double dispose will throw.
    expect(tester.takeException(), isNull);
  });

  group('Modal BottomSheet avoids overlapping display features', () {
    testWidgets('positioning using anchorPoint', (WidgetTester tester) async {
      await tester.pumpWidget(
        MaterialApp(
          builder: (BuildContext context, Widget? child) {
            return MediaQuery(
              // Display has a vertical hinge down the middle
              data: const MediaQueryData(
                displayFeatures: <DisplayFeature>[
                  DisplayFeature(
                    bounds: Rect.fromLTRB(390, 0, 410, 600),
                    type: DisplayFeatureType.hinge,
                    state: DisplayFeatureState.unknown,
                  ),
                ],
              ),
              child: child!,
            );
          },
          home: const Center(child: Text('Test')),
        ),
      );

      final BuildContext context = tester.element(find.text('Test'));
      showModalBottomSheet<void>(
        context: context,
        builder: (BuildContext context) {
          return const Placeholder();
        },
        anchorPoint: const Offset(1000, 0),
      );
      await tester.pumpAndSettle();

      // Should take the right side of the screen
      expect(tester.getTopLeft(find.byType(Placeholder)).dx, 410);
      expect(tester.getBottomRight(find.byType(Placeholder)).dx, 800);
    });

    testWidgets('positioning using Directionality', (WidgetTester tester) async {
      await tester.pumpWidget(
        MaterialApp(
          builder: (BuildContext context, Widget? child) {
            return MediaQuery(
              // Display has a vertical hinge down the middle
              data: const MediaQueryData(
                displayFeatures: <DisplayFeature>[
                  DisplayFeature(
                    bounds: Rect.fromLTRB(390, 0, 410, 600),
                    type: DisplayFeatureType.hinge,
                    state: DisplayFeatureState.unknown,
                  ),
                ],
              ),
              child: Directionality(
                textDirection: TextDirection.rtl,
                child: child!,
              ),
            );
          },
          home: const Center(child: Text('Test')),
        ),
      );

      final BuildContext context = tester.element(find.text('Test'));
      showModalBottomSheet<void>(
        context: context,
        builder: (BuildContext context) {
          return const Placeholder();
        },
      );
      await tester.pumpAndSettle();

      // This is RTL, so it should place the dialog on the right screen
      expect(tester.getTopLeft(find.byType(Placeholder)).dx, 410);
      expect(tester.getBottomRight(find.byType(Placeholder)).dx, 800);
    });

    testWidgets('default positioning', (WidgetTester tester) async {
      await tester.pumpWidget(
        MaterialApp(
          builder: (BuildContext context, Widget? child) {
            return MediaQuery(
              // Display has a vertical hinge down the middle
              data: const MediaQueryData(
                displayFeatures: <DisplayFeature>[
                  DisplayFeature(
                    bounds: Rect.fromLTRB(390, 0, 410, 600),
                    type: DisplayFeatureType.hinge,
                    state: DisplayFeatureState.unknown,
                  ),
                ],
              ),
              child: child!,
            );
          },
          home: const Center(child: Text('Test')),
        ),
      );

      final BuildContext context = tester.element(find.text('Test'));
      showModalBottomSheet<void>(
        context: context,
        builder: (BuildContext context) {
          return const Placeholder();
        },
      );
      await tester.pumpAndSettle();

      // By default it should place the dialog on the left screen
      expect(tester.getTopLeft(find.byType(Placeholder)).dx, 0.0);
      expect(tester.getBottomRight(find.byType(Placeholder)).dx, 390.0);
    });
  });

  group('constraints', () {

    testWidgets('No constraints by default for bottomSheet property', (WidgetTester tester) async {
      await tester.pumpWidget(const MaterialApp(
        home: Scaffold(
          body: Center(child: Text('body')),
          bottomSheet: Text('BottomSheet'),
        ),
      ));
      expect(find.text('BottomSheet'), findsOneWidget);
      expect(
        tester.getRect(find.text('BottomSheet')),
        const Rect.fromLTRB(0, 586, 154, 600),
      );
    });

    testWidgets('No constraints by default for showBottomSheet', (WidgetTester tester) async {
      await tester.pumpWidget(MaterialApp(
        home: Scaffold(
          body: Builder(builder: (BuildContext context) {
            return Center(
              child: ElevatedButton(
                child: const Text('Press me'),
                onPressed: () {
                  Scaffold.of(context).showBottomSheet<void>(
                    (BuildContext context) => const Text('BottomSheet'),
                  );
                },
              ),
            );
          }),
        ),
      ));
      expect(find.text('BottomSheet'), findsNothing);
      await tester.tap(find.text('Press me'));
      await tester.pumpAndSettle();
      expect(find.text('BottomSheet'), findsOneWidget);
      expect(
        tester.getRect(find.text('BottomSheet')),
        const Rect.fromLTRB(0, 586, 154, 600),
      );
    });

    testWidgets('No constraints by default for showModalBottomSheet', (WidgetTester tester) async {
      await tester.pumpWidget(MaterialApp(
        home: Scaffold(
          body: Builder(builder: (BuildContext context) {
            return Center(
              child: ElevatedButton(
                child: const Text('Press me'),
                onPressed: () {
                  showModalBottomSheet<void>(
                    context: context,
                    builder: (BuildContext context) => const Text('BottomSheet'),
                  );
                },
              ),
            );
          }),
        ),
      ));
      expect(find.text('BottomSheet'), findsNothing);
      await tester.tap(find.text('Press me'));
      await tester.pumpAndSettle();
      expect(find.text('BottomSheet'), findsOneWidget);
      expect(
        tester.getRect(find.text('BottomSheet')),
        const Rect.fromLTRB(0, 586, 800, 600),
      );
    });

    testWidgets('Theme constraints used for bottomSheet property', (WidgetTester tester) async {
      await tester.pumpWidget(MaterialApp(
        theme: ThemeData(
          bottomSheetTheme: const BottomSheetThemeData(
            constraints: BoxConstraints(maxWidth: 80),
          ),
        ),
        home: Scaffold(
          body: const Center(child: Text('body')),
          bottomSheet: const Text('BottomSheet'),
          floatingActionButton: FloatingActionButton(onPressed: () {}, child: const Icon(Icons.add)),
        ),
      ));
      expect(find.text('BottomSheet'), findsOneWidget);
      // Should be centered and only 80dp wide
      expect(
        tester.getRect(find.text('BottomSheet')),
        const Rect.fromLTRB(360, 558, 440, 600),
      );
      // Ensure the FAB is overlapping the top of the sheet
      expect(find.byIcon(Icons.add), findsOneWidget);
      expect(
        tester.getRect(find.byIcon(Icons.add)),
        const Rect.fromLTRB(744, 544, 768, 568),
      );
    });

    testWidgets('Theme constraints used for showBottomSheet', (WidgetTester tester) async {
      await tester.pumpWidget(MaterialApp(
        theme: ThemeData(
          bottomSheetTheme: const BottomSheetThemeData(
            constraints: BoxConstraints(maxWidth: 80),
          ),
        ),
        home: Scaffold(
          body: Builder(builder: (BuildContext context) {
            return Center(
              child: ElevatedButton(
                child: const Text('Press me'),
                onPressed: () {
                  Scaffold.of(context).showBottomSheet<void>(
                    (BuildContext context) => const Text('BottomSheet'),
                  );
                },
              ),
            );
          }),
        ),
      ));
      expect(find.text('BottomSheet'), findsNothing);
      await tester.tap(find.text('Press me'));
      await tester.pumpAndSettle();
      expect(find.text('BottomSheet'), findsOneWidget);
      // Should be centered and only 80dp wide
      expect(
        tester.getRect(find.text('BottomSheet')),
        const Rect.fromLTRB(360, 558, 440, 600),
      );
    });

    testWidgets('Theme constraints used for showModalBottomSheet', (WidgetTester tester) async {
      await tester.pumpWidget(MaterialApp(
        theme: ThemeData(
          bottomSheetTheme: const BottomSheetThemeData(
            constraints: BoxConstraints(maxWidth: 80),
          ),
        ),
        home: Scaffold(
          body: Builder(builder: (BuildContext context) {
            return Center(
              child: ElevatedButton(
                child: const Text('Press me'),
                onPressed: () {
                  showModalBottomSheet<void>(
                    context: context,
                    builder: (BuildContext context) => const Text('BottomSheet'),
                  );
                },
              ),
            );
          }),
        ),
      ));
      expect(find.text('BottomSheet'), findsNothing);
      await tester.tap(find.text('Press me'));
      await tester.pumpAndSettle();
      expect(find.text('BottomSheet'), findsOneWidget);
      // Should be centered and only 80dp wide
      expect(
        tester.getRect(find.text('BottomSheet')),
        const Rect.fromLTRB(360, 558, 440, 600),
      );
    });

    testWidgets('constraints param overrides theme for showBottomSheet', (WidgetTester tester) async {
      await tester.pumpWidget(MaterialApp(
        theme: ThemeData(
          bottomSheetTheme: const BottomSheetThemeData(
            constraints: BoxConstraints(maxWidth: 80),
          ),
        ),
        home: Scaffold(
          body: Builder(builder: (BuildContext context) {
            return Center(
              child: ElevatedButton(
                child: const Text('Press me'),
                onPressed: () {
                  Scaffold.of(context).showBottomSheet<void>(
                    (BuildContext context) => const Text('BottomSheet'),
                    constraints: const BoxConstraints(maxWidth: 100),
                  );
                },
              ),
            );
          }),
        ),
      ));
      expect(find.text('BottomSheet'), findsNothing);
      await tester.tap(find.text('Press me'));
      await tester.pumpAndSettle();
      expect(find.text('BottomSheet'), findsOneWidget);
      // Should be centered and only 100dp wide instead of 80dp wide
      expect(
        tester.getRect(find.text('BottomSheet')),
        const Rect.fromLTRB(350, 572, 450, 600),
      );
    });

    testWidgets('constraints param overrides theme for showModalBottomSheet', (WidgetTester tester) async {
      await tester.pumpWidget(MaterialApp(
        theme: ThemeData(
          bottomSheetTheme: const BottomSheetThemeData(
            constraints: BoxConstraints(maxWidth: 80),
          ),
        ),
        home: Scaffold(
          body: Builder(builder: (BuildContext context) {
            return Center(
              child: ElevatedButton(
                child: const Text('Press me'),
                onPressed: () {
                  showModalBottomSheet<void>(
                    context: context,
                    builder: (BuildContext context) => const Text('BottomSheet'),
                    constraints: const BoxConstraints(maxWidth: 100),
                  );
                },
              ),
            );
          }),
        ),
      ));
      expect(find.text('BottomSheet'), findsNothing);
      await tester.tap(find.text('Press me'));
      await tester.pumpAndSettle();
      expect(find.text('BottomSheet'), findsOneWidget);
      // Should be centered and only 100dp instead of 80dp wide
      expect(
        tester.getRect(find.text('BottomSheet')),
        const Rect.fromLTRB(350, 572, 450, 600),
      );
    });

  });
}

class _TestPage extends StatelessWidget {
  const _TestPage({Key? key, this.useRootNavigator}) : super(key: key);

  final bool? useRootNavigator;

  @override
  Widget build(BuildContext context) {
    return Center(
      child: TextButton(
        child: const Text('Show bottom sheet'),
        onPressed: () {
          if (useRootNavigator != null) {
            showModalBottomSheet<void>(
              useRootNavigator: useRootNavigator!,
              context: context,
              builder: (_) => const Text('Modal bottom sheet'),
            );
          } else {
            showModalBottomSheet<void>(
              context: context,
              builder: (_) => const Text('Modal bottom sheet'),
            );
          }
        },
      ),
    );
  }
}<|MERGE_RESOLUTION|>--- conflicted
+++ resolved
@@ -2,12 +2,9 @@
 // Use of this source code is governed by a BSD-style license that can be
 // found in the LICENSE file.
 
-<<<<<<< HEAD
 import 'dart:ui';
 
-=======
 import 'package:flutter/foundation.dart';
->>>>>>> 067386d7
 import 'package:flutter/material.dart';
 import 'package:flutter_test/flutter_test.dart';
 
