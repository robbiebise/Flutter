// Copyright 2014 The Flutter Authors. All rights reserved.
// Use of this source code is governed by a BSD-style license that can be
// found in the LICENSE file.

// @dart = 2.8

import 'dart:async';
import 'dart:ui' show lerpDouble;

import 'package:flutter/gestures.dart' show DragStartBehavior;
import 'package:flutter/rendering.dart';
import 'package:flutter/widgets.dart';

import 'app_bar.dart';
import 'colors.dart';
import 'constants.dart';
import 'debug.dart';
import 'ink_well.dart';
import 'material.dart';
import 'material_localizations.dart';
import 'tab_bar_theme.dart';
import 'tab_controller.dart';
import 'tab_indicator.dart';
import 'theme.dart';

const double _kTabHeight = 46.0;
const double _kTextAndIconTabHeight = 72.0;

/// Defines how the bounds of the selected tab indicator are computed.
///
/// See also:
///
///  * [TabBar], which displays a row of tabs.
///  * [TabBarView], which displays a widget for the currently selected tab.
///  * [TabBar.indicator], which defines the appearance of the selected tab
///    indicator relative to the tab's bounds.
enum TabBarIndicatorSize {
  /// The tab indicator's bounds are as wide as the space occupied by the tab
  /// in the tab bar: from the right edge of the previous tab to the left edge
  /// of the next tab.
  tab,

  /// The tab's bounds are only as wide as the (centered) tab widget itself.
  ///
  /// This value is used to align the tab's label, typically a [Tab]
  /// widget's text or icon, with the selected tab indicator.
  label,
}

/// A material design [TabBar] tab.
///
/// If both [icon] and [text] are provided, the text is displayed below
/// the icon.
///
/// See also:
///
///  * [TabBar], which displays a row of tabs.
///  * [TabBarView], which displays a widget for the currently selected tab.
///  * [TabController], which coordinates tab selection between a [TabBar] and a [TabBarView].
///  * <https://material.io/design/components/tabs.html>
class Tab extends StatelessWidget {
  /// Creates a material design [TabBar] tab.
  ///
  /// At least one of [text], [icon], and [child] must be non-null. The [text]
  /// and [child] arguments must not be used at the same time. The
  /// [iconMargin] is only useful when [icon] and either one of [text] or
  /// [child] is non-null.
  const Tab({
    Key key,
    this.text,
    this.icon,
    this.iconMargin = const EdgeInsets.only(bottom: 10.0),
    this.child,
  }) : assert(text != null || child != null || icon != null),
       assert(text == null || child == null),
       super(key: key);

  /// The text to display as the tab's label.
  ///
  /// Must not be used in combination with [child].
  final String text;

  /// The widget to be used as the tab's label.
  ///
  /// Usually a [Text] widget, possibly wrapped in a [Semantics] widget.
  ///
  /// Must not be used in combination with [text].
  final Widget child;

  /// An icon to display as the tab's label.
  final Widget icon;

  /// The margin added around the tab's icon.
  ///
  /// Only useful when used in combination with [icon], and either one of
  /// [text] or [child] is non-null.
  final EdgeInsetsGeometry iconMargin;

  Widget _buildLabelText() {
    return child ?? Text(text, softWrap: false, overflow: TextOverflow.fade);
  }

  @override
  Widget build(BuildContext context) {
    assert(debugCheckHasMaterial(context));

    double height;
    Widget label;
    if (icon == null) {
      height = _kTabHeight;
      label = _buildLabelText();
    } else if (text == null && child == null) {
      height = _kTabHeight;
      label = icon;
    } else {
      height = _kTextAndIconTabHeight;
      label = Column(
        mainAxisAlignment: MainAxisAlignment.center,
        crossAxisAlignment: CrossAxisAlignment.center,
        children: <Widget>[
          Container(
            child: icon,
            margin: iconMargin,
          ),
          _buildLabelText(),
        ],
      );
    }

    return SizedBox(
      height: height,
      child: Center(
        child: label,
        widthFactor: 1.0,
      ),
    );
  }

  @override
  void debugFillProperties(DiagnosticPropertiesBuilder properties) {
    super.debugFillProperties(properties);
    properties.add(StringProperty('text', text, defaultValue: null));
    properties.add(DiagnosticsProperty<Widget>('icon', icon, defaultValue: null));
  }
}

class _TabStyle extends AnimatedWidget {
  const _TabStyle({
    Key key,
    Animation<double> animation,
    this.selected,
    this.labelColor,
    this.unselectedLabelColor,
    this.labelStyle,
    this.unselectedLabelStyle,
    @required this.child,
  }) : super(key: key, listenable: animation);

  final TextStyle labelStyle;
  final TextStyle unselectedLabelStyle;
  final bool selected;
  final Color labelColor;
  final Color unselectedLabelColor;
  final Widget child;

  @override
  Widget build(BuildContext context) {
    final ThemeData themeData = Theme.of(context);
    final TabBarTheme tabBarTheme = TabBarTheme.of(context);
    final Animation<double> animation = listenable as Animation<double>;

    // To enable TextStyle.lerp(style1, style2, value), both styles must have
    // the same value of inherit. Force that to be inherit=true here.
    final TextStyle defaultStyle = (labelStyle
      ?? tabBarTheme.labelStyle
      ?? themeData.primaryTextTheme.bodyText1
    ).copyWith(inherit: true);
    final TextStyle defaultUnselectedStyle = (unselectedLabelStyle
      ?? tabBarTheme.unselectedLabelStyle
      ?? labelStyle
      ?? themeData.primaryTextTheme.bodyText1
    ).copyWith(inherit: true);
    final TextStyle textStyle = selected
      ? TextStyle.lerp(defaultStyle, defaultUnselectedStyle, animation.value)
      : TextStyle.lerp(defaultUnselectedStyle, defaultStyle, animation.value);

    final Color selectedColor = labelColor
       ?? tabBarTheme.labelColor
       ?? themeData.primaryTextTheme.bodyText1.color;
    final Color unselectedColor = unselectedLabelColor
      ?? tabBarTheme.unselectedLabelColor
      ?? selectedColor.withAlpha(0xB2); // 70% alpha
    final Color color = selected
      ? Color.lerp(selectedColor, unselectedColor, animation.value)
      : Color.lerp(unselectedColor, selectedColor, animation.value);

    return DefaultTextStyle(
      style: textStyle.copyWith(color: color),
      child: IconTheme.merge(
        data: IconThemeData(
          size: 24.0,
          color: color,
        ),
        child: child,
      ),
    );
  }
}

typedef _LayoutCallback = void Function(List<double> xOffsets, TextDirection textDirection, double width);

class _TabLabelBarRenderer extends RenderFlex {
  _TabLabelBarRenderer({
    List<RenderBox> children,
    @required Axis direction,
    @required MainAxisSize mainAxisSize,
    @required MainAxisAlignment mainAxisAlignment,
    @required CrossAxisAlignment crossAxisAlignment,
    @required TextDirection textDirection,
    @required VerticalDirection verticalDirection,
    @required this.onPerformLayout,
  }) : assert(onPerformLayout != null),
       assert(textDirection != null),
       super(
         children: children,
         direction: direction,
         mainAxisSize: mainAxisSize,
         mainAxisAlignment: mainAxisAlignment,
         crossAxisAlignment: crossAxisAlignment,
         textDirection: textDirection,
         verticalDirection: verticalDirection,
       );

  _LayoutCallback onPerformLayout;

  @override
  void performLayout() {
    super.performLayout();
    // xOffsets will contain childCount+1 values, giving the offsets of the
    // leading edge of the first tab as the first value, of the leading edge of
    // the each subsequent tab as each subsequent value, and of the trailing
    // edge of the last tab as the last value.
    RenderBox child = firstChild;
    final List<double> xOffsets = <double>[];
    while (child != null) {
      final FlexParentData childParentData = child.parentData as FlexParentData;
      xOffsets.add(childParentData.offset.dx);
      assert(child.parentData == childParentData);
      child = childParentData.nextSibling;
    }
    assert(textDirection != null);
    switch (textDirection) {
      case TextDirection.rtl:
        xOffsets.insert(0, size.width);
        break;
      case TextDirection.ltr:
        xOffsets.add(size.width);
        break;
    }
    onPerformLayout(xOffsets, textDirection, size.width);
  }
}

// This class and its renderer class only exist to report the widths of the tabs
// upon layout. The tab widths are only used at paint time (see _IndicatorPainter)
// or in response to input.
class _TabLabelBar extends Flex {
  _TabLabelBar({
    Key key,
    List<Widget> children = const <Widget>[],
    this.onPerformLayout,
  }) : super(
    key: key,
    children: children,
    direction: Axis.horizontal,
    mainAxisSize: MainAxisSize.max,
    mainAxisAlignment: MainAxisAlignment.start,
    crossAxisAlignment: CrossAxisAlignment.center,
    verticalDirection: VerticalDirection.down,
  );

  final _LayoutCallback onPerformLayout;

  @override
  RenderFlex createRenderObject(BuildContext context) {
    return _TabLabelBarRenderer(
      direction: direction,
      mainAxisAlignment: mainAxisAlignment,
      mainAxisSize: mainAxisSize,
      crossAxisAlignment: crossAxisAlignment,
      textDirection: getEffectiveTextDirection(context),
      verticalDirection: verticalDirection,
      onPerformLayout: onPerformLayout,
    );
  }

  @override
  void updateRenderObject(BuildContext context, _TabLabelBarRenderer renderObject) {
    super.updateRenderObject(context, renderObject);
    renderObject.onPerformLayout = onPerformLayout;
  }
}

double _indexChangeProgress(TabController controller) {
  final double controllerValue = controller.animation.value;
  final double previousIndex = controller.previousIndex.toDouble();
  final double currentIndex = controller.index.toDouble();

  // The controller's offset is changing because the user is dragging the
  // TabBarView's PageView to the left or right.
  if (!controller.indexIsChanging)
    return (currentIndex - controllerValue).abs().clamp(0.0, 1.0) as double;

  // The TabController animation's value is changing from previousIndex to currentIndex.
  return (controllerValue - currentIndex).abs() / (currentIndex - previousIndex).abs();
}

class _IndicatorPainter extends CustomPainter {
  _IndicatorPainter({
    @required this.controller,
    @required this.indicator,
    @required this.indicatorSize,
    @required this.tabKeys,
    _IndicatorPainter old,
  }) : assert(controller != null),
       assert(indicator != null),
       super(repaint: controller.animation) {
    if (old != null)
      saveTabOffsets(old._currentTabOffsets, old._currentTextDirection);
  }

  final TabController controller;
  final Decoration indicator;
  final TabBarIndicatorSize indicatorSize;
  final List<GlobalKey> tabKeys;

  List<double> _currentTabOffsets;
  TextDirection _currentTextDirection;
  Rect _currentRect;
  BoxPainter _painter;
  bool _needsPaint = false;
  void markNeedsPaint() {
    _needsPaint = true;
  }

  void dispose() {
    _painter?.dispose();
  }

  void saveTabOffsets(List<double> tabOffsets, TextDirection textDirection) {
    _currentTabOffsets = tabOffsets;
    _currentTextDirection = textDirection;
  }

  // _currentTabOffsets[index] is the offset of the start edge of the tab at index, and
  // _currentTabOffsets[_currentTabOffsets.length] is the end edge of the last tab.
  int get maxTabIndex => _currentTabOffsets.length - 2;

  double centerOf(int tabIndex) {
    assert(_currentTabOffsets != null);
    assert(_currentTabOffsets.isNotEmpty);
    assert(tabIndex >= 0);
    assert(tabIndex <= maxTabIndex);
    return (_currentTabOffsets[tabIndex] + _currentTabOffsets[tabIndex + 1]) / 2.0;
  }

  Rect indicatorRect(Size tabBarSize, int tabIndex) {
    assert(_currentTabOffsets != null);
    assert(_currentTextDirection != null);
    assert(_currentTabOffsets.isNotEmpty);
    assert(tabIndex >= 0);
    assert(tabIndex <= maxTabIndex);
    double tabLeft, tabRight;
    switch (_currentTextDirection) {
      case TextDirection.rtl:
        tabLeft = _currentTabOffsets[tabIndex + 1];
        tabRight = _currentTabOffsets[tabIndex];
        break;
      case TextDirection.ltr:
        tabLeft = _currentTabOffsets[tabIndex];
        tabRight = _currentTabOffsets[tabIndex + 1];
        break;
    }

    if (indicatorSize == TabBarIndicatorSize.label) {
      final double tabWidth = tabKeys[tabIndex].currentContext.size.width;
      final double delta = ((tabRight - tabLeft) - tabWidth) / 2.0;
      tabLeft += delta;
      tabRight -= delta;
    }

    return Rect.fromLTWH(tabLeft, 0.0, tabRight - tabLeft, tabBarSize.height);
  }

  @override
  void paint(Canvas canvas, Size size) {
    _needsPaint = false;
    _painter ??= indicator.createBoxPainter(markNeedsPaint);

    if (controller.indexIsChanging) {
      // The user tapped on a tab, the tab controller's animation is running.
      final Rect targetRect = indicatorRect(size, controller.index);
      final Rect prevRect = indicatorRect(size, controller.previousIndex);
      _currentRect = Rect.lerp(targetRect, prevRect, _indexChangeProgress(controller));
    } else {
      // The user is dragging the TabBarView's PageView left or right.
      final int currentIndex = controller.index;
      final Rect previous = currentIndex > 0 ? indicatorRect(size, currentIndex - 1) : null;
      final Rect middle = indicatorRect(size, currentIndex);
      final Rect next = currentIndex < maxTabIndex ? indicatorRect(size, currentIndex + 1) : null;
      final double index = controller.index.toDouble();
      final double value = controller.animation.value;
      if (value == index - 1.0)
        _currentRect = previous ?? middle;
      else if (value == index + 1.0)
        _currentRect = next ?? middle;
      else if (value == index)
        _currentRect = middle;
      else if (value < index)
        _currentRect = previous == null ? middle : Rect.lerp(middle, previous, index - value);
      else
        _currentRect = next == null ? middle : Rect.lerp(middle, next, value - index);
    }
    assert(_currentRect != null);

    final ImageConfiguration configuration = ImageConfiguration(
      size: _currentRect.size,
      textDirection: _currentTextDirection,
    );
    _painter.paint(canvas, _currentRect.topLeft, configuration);
  }

  static bool _tabOffsetsEqual(List<double> a, List<double> b) {
    // TODO(shihaohong): The following null check should be replaced when a fix
    // for https://github.com/flutter/flutter/issues/40014 is available.
    if (a == null || b == null || a.length != b.length)
      return false;
    for (int i = 0; i < a.length; i += 1) {
      if (a[i] != b[i])
        return false;
    }
    return true;
  }

  @override
  bool shouldRepaint(_IndicatorPainter old) {
    return _needsPaint
        || controller != old.controller
        || indicator != old.indicator
        || tabKeys.length != old.tabKeys.length
        || (!_tabOffsetsEqual(_currentTabOffsets, old._currentTabOffsets))
        || _currentTextDirection != old._currentTextDirection;
  }
}

class _ChangeAnimation extends Animation<double> with AnimationWithParentMixin<double> {
  _ChangeAnimation(this.controller);

  final TabController controller;

  @override
  Animation<double> get parent => controller.animation;

  @override
  void removeStatusListener(AnimationStatusListener listener) {
    if (parent != null)
      super.removeStatusListener(listener);
  }

  @override
  void removeListener(VoidCallback listener) {
    if (parent != null)
      super.removeListener(listener);
  }

  @override
  double get value => _indexChangeProgress(controller);
}

class _DragAnimation extends Animation<double> with AnimationWithParentMixin<double> {
  _DragAnimation(this.controller, this.index);

  final TabController controller;
  final int index;

  @override
  Animation<double> get parent => controller.animation;

  @override
  void removeStatusListener(AnimationStatusListener listener) {
    if (parent != null)
      super.removeStatusListener(listener);
  }

  @override
  void removeListener(VoidCallback listener) {
    if (parent != null)
      super.removeListener(listener);
  }

  @override
  double get value {
    assert(!controller.indexIsChanging);
    return (controller.animation.value - index.toDouble()).abs().clamp(0.0, 1.0) as double;
  }
}

// This class, and TabBarScrollController, only exist to handle the case
// where a scrollable TabBar has a non-zero initialIndex. In that case we can
// only compute the scroll position's initial scroll offset (the "correct"
// pixels value) after the TabBar viewport width and scroll limits are known.
class _TabBarScrollPosition extends ScrollPositionWithSingleContext {
  _TabBarScrollPosition({
    ScrollPhysics physics,
    ScrollContext context,
    ScrollPosition oldPosition,
    this.tabBar,
  }) : super(
    physics: physics,
    context: context,
    initialPixels: null,
    oldPosition: oldPosition,
  );

  final _TabBarState tabBar;

  bool _initialViewportDimensionWasZero;

  @override
  bool applyContentDimensions(double minScrollExtent, double maxScrollExtent) {
    bool result = true;
    if (_initialViewportDimensionWasZero != true) {
      // If the viewport never had a non-zero dimension, we just want to jump
      // to the initial scroll position to avoid strange scrolling effects in
      // release mode: In release mode, the viewport temporarily may have a
      // dimension of zero before the actual dimension is calculated. In that
      // scenario, setting the actual dimension would cause a strange scroll
      // effect without this guard because the super call below would starts a
      // ballistic scroll activity.
      assert(viewportDimension != null);
      _initialViewportDimensionWasZero = viewportDimension != 0.0;
      correctPixels(tabBar._initialScrollOffset(viewportDimension, minScrollExtent, maxScrollExtent));
      result = false;
    }
    return super.applyContentDimensions(minScrollExtent, maxScrollExtent) && result;
  }
}

// This class, and TabBarScrollPosition, only exist to handle the case
// where a scrollable TabBar has a non-zero initialIndex.
class _TabBarScrollController extends ScrollController {
  _TabBarScrollController(this.tabBar);

  final _TabBarState tabBar;

  @override
  ScrollPosition createScrollPosition(ScrollPhysics physics, ScrollContext context, ScrollPosition oldPosition) {
    return _TabBarScrollPosition(
      physics: physics,
      context: context,
      oldPosition: oldPosition,
      tabBar: tabBar,
    );
  }
}

/// A material design widget that displays a horizontal row of tabs.
///
/// Typically created as the [AppBar.bottom] part of an [AppBar] and in
/// conjunction with a [TabBarView].
///
/// {@youtube 560 315 https://www.youtube.com/watch?v=POtoEH-5l40}
///
/// If a [TabController] is not provided, then a [DefaultTabController] ancestor
/// must be provided instead. The tab controller's [TabController.length] must
/// equal the length of the [tabs] list and the length of the
/// [TabBarView.children] list.
///
/// Requires one of its ancestors to be a [Material] widget.
///
/// Uses values from [TabBarTheme] if it is set in the current context.
///
/// To see a sample implementation, visit the [TabController] documentation.
///
/// See also:
///
///  * [TabBarView], which displays page views that correspond to each tab.
class TabBar extends StatefulWidget implements PreferredSizeWidget {
  /// Creates a material design tab bar.
  ///
  /// The [tabs] argument must not be null and its length must match the [controller]'s
  /// [TabController.length].
  ///
  /// If a [TabController] is not provided, then there must be a
  /// [DefaultTabController] ancestor.
  ///
  /// The [indicatorWeight] parameter defaults to 2, and must not be null.
  ///
  /// The [indicatorPadding] parameter defaults to [EdgeInsets.zero], and must not be null.
  ///
  /// If [indicator] is not null or provided from [TabBarTheme],
  /// then [indicatorWeight], [indicatorPadding], and [indicatorColor] are ignored.
  const TabBar({
    Key key,
    @required this.tabs,
    this.controller,
    this.isScrollable = false,
    this.indicatorColor,
    this.indicatorWeight = 2.0,
    this.indicatorPadding = EdgeInsets.zero,
    this.indicator,
    this.indicatorSize,
    this.labelColor,
    this.labelStyle,
    this.labelPadding,
    this.unselectedLabelColor,
    this.unselectedLabelStyle,
    this.dragStartBehavior = DragStartBehavior.start,
    this.mouseCursor,
    this.onTap,
    this.physics,
  }) : assert(tabs != null),
       assert(isScrollable != null),
       assert(dragStartBehavior != null),
       assert(indicator != null || (indicatorWeight != null && indicatorWeight > 0.0)),
       assert(indicator != null || (indicatorPadding != null)),
       super(key: key);

  /// Typically a list of two or more [Tab] widgets.
  ///
  /// The length of this list must match the [controller]'s [TabController.length]
  /// and the length of the [TabBarView.children] list.
  final List<Widget> tabs;

  /// This widget's selection and animation state.
  ///
  /// If [TabController] is not provided, then the value of [DefaultTabController.of]
  /// will be used.
  final TabController controller;

  /// Whether this tab bar can be scrolled horizontally.
  ///
  /// If [isScrollable] is true, then each tab is as wide as needed for its label
  /// and the entire [TabBar] is scrollable. Otherwise each tab gets an equal
  /// share of the available space.
  final bool isScrollable;

  /// The color of the line that appears below the selected tab.
  ///
  /// If this parameter is null, then the value of the Theme's indicatorColor
  /// property is used.
  ///
  /// If [indicator] is specified or provided from [TabBarTheme],
  /// this property is ignored.
  final Color indicatorColor;

  /// The thickness of the line that appears below the selected tab.
  ///
  /// The value of this parameter must be greater than zero and its default
  /// value is 2.0.
  ///
  /// If [indicator] is specified or provided from [TabBarTheme],
  /// this property is ignored.
  final double indicatorWeight;

  /// The horizontal padding for the line that appears below the selected tab.
  ///
  /// For [isScrollable] tab bars, specifying [kTabLabelPadding] will align
  /// the indicator with the tab's text for [Tab] widgets and all but the
  /// shortest [Tab.text] values.
  ///
  /// The [EdgeInsets.top] and [EdgeInsets.bottom] values of the
  /// [indicatorPadding] are ignored.
  ///
  /// The default value of [indicatorPadding] is [EdgeInsets.zero].
  ///
  /// If [indicator] is specified or provided from [TabBarTheme],
  /// this property is ignored.
  final EdgeInsetsGeometry indicatorPadding;

  /// Defines the appearance of the selected tab indicator.
  ///
  /// If [indicator] is specified or provided from [TabBarTheme],
  /// the [indicatorColor], [indicatorWeight], and [indicatorPadding]
  /// properties are ignored.
  ///
  /// The default, underline-style, selected tab indicator can be defined with
  /// [UnderlineTabIndicator].
  ///
  /// The indicator's size is based on the tab's bounds. If [indicatorSize]
  /// is [TabBarIndicatorSize.tab] the tab's bounds are as wide as the space
  /// occupied by the tab in the tab bar. If [indicatorSize] is
  /// [TabBarIndicatorSize.label], then the tab's bounds are only as wide as
  /// the tab widget itself.
  final Decoration indicator;

  /// Defines how the selected tab indicator's size is computed.
  ///
  /// The size of the selected tab indicator is defined relative to the
  /// tab's overall bounds if [indicatorSize] is [TabBarIndicatorSize.tab]
  /// (the default) or relative to the bounds of the tab's widget if
  /// [indicatorSize] is [TabBarIndicatorSize.label].
  ///
  /// The selected tab's location appearance can be refined further with
  /// the [indicatorColor], [indicatorWeight], [indicatorPadding], and
  /// [indicator] properties.
  final TabBarIndicatorSize indicatorSize;

  /// The color of selected tab labels.
  ///
  /// Unselected tab labels are rendered with the same color rendered at 70%
  /// opacity unless [unselectedLabelColor] is non-null.
  ///
  /// If this parameter is null, then the color of the [ThemeData.primaryTextTheme]'s
  /// bodyText1 text color is used.
  final Color labelColor;

  /// The color of unselected tab labels.
  ///
  /// If this property is null, unselected tab labels are rendered with the
  /// [labelColor] with 70% opacity.
  final Color unselectedLabelColor;

  /// The text style of the selected tab labels.
  ///
  /// If [unselectedLabelStyle] is null, then this text style will be used for
  /// both selected and unselected label styles.
  ///
  /// If this property is null, then the text style of the
  /// [ThemeData.primaryTextTheme]'s bodyText1 definition is used.
  final TextStyle labelStyle;

  /// The padding added to each of the tab labels.
  ///
  /// If this property is null, then kTabLabelPadding is used.
  final EdgeInsetsGeometry labelPadding;

  /// The text style of the unselected tab labels.
  ///
  /// If this property is null, then the [labelStyle] value is used. If [labelStyle]
  /// is null, then the text style of the [ThemeData.primaryTextTheme]'s
  /// bodyText1 definition is used.
  final TextStyle unselectedLabelStyle;

  /// {@macro flutter.widgets.scrollable.dragStartBehavior}
  final DragStartBehavior dragStartBehavior;

  /// The cursor for a mouse pointer when it enters or is hovering over the
  /// individual tab widgets.
  ///
  /// If this property is null, [SystemMouseCursors.click] will be used.
  final MouseCursor mouseCursor;

  /// An optional callback that's called when the [TabBar] is tapped.
  ///
  /// The callback is applied to the index of the tab where the tap occurred.
  ///
  /// This callback has no effect on the default handling of taps. It's for
  /// applications that want to do a little extra work when a tab is tapped,
  /// even if the tap doesn't change the TabController's index. TabBar [onTap]
  /// callbacks should not make changes to the TabController since that would
  /// interfere with the default tap handler.
  final ValueChanged<int> onTap;

  /// How the [TabBar]'s scroll view should respond to user input.
  ///
  /// For example, determines how the scroll view continues to animate after the
  /// user stops dragging the scroll view.
  ///
  /// Defaults to matching platform conventions.
  final ScrollPhysics physics;

  /// A size whose height depends on if the tabs have both icons and text.
  ///
  /// [AppBar] uses this size to compute its own preferred size.
  @override
  Size get preferredSize {
    for (final Widget item in tabs) {
      if (item is Tab) {
        final Tab tab = item;
        if ((tab.text != null || tab.child != null) && tab.icon != null)
          return Size.fromHeight(_kTextAndIconTabHeight + indicatorWeight);
      }
    }
    return Size.fromHeight(_kTabHeight + indicatorWeight);
  }

  @override
  _TabBarState createState() => _TabBarState();
}

class _TabBarState extends State<TabBar> {
  ScrollController _scrollController;
  TabController _controller;
  _IndicatorPainter _indicatorPainter;
  int _currentIndex;
  double _tabStripWidth;
  List<GlobalKey> _tabKeys;

  @override
  void initState() {
    super.initState();
    // If indicatorSize is TabIndicatorSize.label, _tabKeys[i] is used to find
    // the width of tab widget i. See _IndicatorPainter.indicatorRect().
    _tabKeys = widget.tabs.map((Widget tab) => GlobalKey()).toList();
  }

  Decoration get _indicator {
    if (widget.indicator != null)
      return widget.indicator;
    final TabBarTheme tabBarTheme = TabBarTheme.of(context);
    if (tabBarTheme.indicator != null)
      return tabBarTheme.indicator;

    Color color = widget.indicatorColor ?? Theme.of(context).indicatorColor;
    // ThemeData tries to avoid this by having indicatorColor avoid being the
    // primaryColor. However, it's possible that the tab bar is on a
    // Material that isn't the primaryColor. In that case, if the indicator
    // color ends up matching the material's color, then this overrides it.
    // When that happens, automatic transitions of the theme will likely look
    // ugly as the indicator color suddenly snaps to white at one end, but it's
    // not clear how to avoid that any further.
    //
    // The material's color might be null (if it's a transparency). In that case
    // there's no good way for us to find out what the color is so we don't.
    if (color.value == Material.of(context).color?.value)
      color = Colors.white;

    return UnderlineTabIndicator(
      insets: widget.indicatorPadding,
      borderSide: BorderSide(
        width: widget.indicatorWeight,
        color: color,
      ),
    );
  }

  // If the TabBar is rebuilt with a new tab controller, the caller should
  // dispose the old one. In that case the old controller's animation will be
  // null and should not be accessed.
  bool get _controllerIsValid => _controller?.animation != null;

  void _updateTabController() {
    final TabController newController = widget.controller ?? DefaultTabController.of(context);
    assert(() {
      if (newController == null) {
        throw FlutterError(
          'No TabController for ${widget.runtimeType}.\n'
          'When creating a ${widget.runtimeType}, you must either provide an explicit '
          'TabController using the "controller" property, or you must ensure that there '
          'is a DefaultTabController above the ${widget.runtimeType}.\n'
          'In this case, there was neither an explicit controller nor a default controller.'
        );
      }
      return true;
    }());

    if (newController == _controller)
      return;

    if (_controllerIsValid) {
      _controller.animation.removeListener(_handleTabControllerAnimationTick);
      _controller.removeIndexChangeStartedListener(_handleTabControllerIndexChangeStarted);
    }
    _controller = newController;
    if (_controller != null) {
      _controller.animation.addListener(_handleTabControllerAnimationTick);
      _controller.addIndexChangeStartedListener(_handleTabControllerIndexChangeStarted);
      _currentIndex = _controller.index;
    }
  }

  void _initIndicatorPainter() {
    _indicatorPainter = !_controllerIsValid ? null : _IndicatorPainter(
      controller: _controller,
      indicator: _indicator,
      indicatorSize: widget.indicatorSize ?? TabBarTheme.of(context).indicatorSize,
      tabKeys: _tabKeys,
      old: _indicatorPainter,
    );
  }

  @override
  void didChangeDependencies() {
    super.didChangeDependencies();
    assert(debugCheckHasMaterial(context));
    _updateTabController();
    _initIndicatorPainter();
  }

  @override
  void didUpdateWidget(TabBar oldWidget) {
    super.didUpdateWidget(oldWidget);
    if (widget.controller != oldWidget.controller) {
      _updateTabController();
      _initIndicatorPainter();
    } else if (widget.indicatorColor != oldWidget.indicatorColor ||
        widget.indicatorWeight != oldWidget.indicatorWeight ||
        widget.indicatorSize != oldWidget.indicatorSize ||
        widget.indicator != oldWidget.indicator) {
      _initIndicatorPainter();
    }

    if (widget.tabs.length > oldWidget.tabs.length) {
      final int delta = widget.tabs.length - oldWidget.tabs.length;
      _tabKeys.addAll(List<GlobalKey>.generate(delta, (int n) => GlobalKey()));
    } else if (widget.tabs.length < oldWidget.tabs.length) {
      _tabKeys.removeRange(widget.tabs.length, oldWidget.tabs.length);
    }
  }

  @override
  void dispose() {
    _indicatorPainter.dispose();
    if (_controllerIsValid) {
      _controller.animation.removeListener(_handleTabControllerAnimationTick);
      _controller.removeIndexChangeStartedListener(_handleTabControllerIndexChangeStarted);
    }
    _controller = null;
    // We don't own the _controller Animation, so it's not disposed here.
    super.dispose();
  }

  int get maxTabIndex => _indicatorPainter.maxTabIndex;

  double _tabScrollOffset(int index, double viewportWidth, double minExtent, double maxExtent) {
    if (!widget.isScrollable)
      return 0.0;
    double tabCenter = _indicatorPainter.centerOf(index);
    switch (Directionality.of(context)) {
      case TextDirection.rtl:
        tabCenter = _tabStripWidth - tabCenter;
        break;
      case TextDirection.ltr:
        break;
    }
    return (tabCenter - viewportWidth / 2.0).clamp(minExtent, maxExtent) as double;
  }

  double _tabCenteredScrollOffset(int index) {
    final ScrollPosition position = _scrollController.position;
    return _tabScrollOffset(index, position.viewportDimension, position.minScrollExtent, position.maxScrollExtent);
  }

  double _initialScrollOffset(double viewportWidth, double minExtent, double maxExtent) {
    return _tabScrollOffset(_currentIndex, viewportWidth, minExtent, maxExtent);
  }

  void _scrollToCurrentIndex(Duration duration, Curve curve) {
    final double offset = _tabCenteredScrollOffset(_currentIndex);
    _scrollController.animateTo(offset, duration: duration ?? kTabScrollDuration, curve: curve ?? Curves.ease);
  }

  void _scrollToControllerValue() {
    final double leadingPosition = _currentIndex > 0 ? _tabCenteredScrollOffset(_currentIndex - 1) : null;
    final double middlePosition = _tabCenteredScrollOffset(_currentIndex);
    final double trailingPosition = _currentIndex < maxTabIndex ? _tabCenteredScrollOffset(_currentIndex + 1) : null;

    final double index = _controller.index.toDouble();
    final double value = _controller.animation.value;
    double offset;
    if (value == index - 1.0)
      offset = leadingPosition ?? middlePosition;
    else if (value == index + 1.0)
      offset = trailingPosition ?? middlePosition;
    else if (value == index)
      offset = middlePosition;
    else if (value < index)
      offset = leadingPosition == null ? middlePosition : lerpDouble(middlePosition, leadingPosition, index - value);
    else
      offset = trailingPosition == null ? middlePosition : lerpDouble(middlePosition, trailingPosition, value - index);

    _scrollController.jumpTo(offset);
  }

  void _handleTabControllerAnimationTick() {
    assert(mounted);
    if (!_controller.indexIsChanging && widget.isScrollable) {
      // Sync the TabBar's scroll position with the TabBarView's PageView.
      _currentIndex = _controller.index;
      _scrollToControllerValue();
    }
  }

  void _handleTabControllerIndexChangeStarted(int index, Duration duration, Curve curve) {
    if (index != _currentIndex) {
      _currentIndex = index;
      if (widget.isScrollable)
        _scrollToCurrentIndex(duration, curve);
    }
    setState(() {
      // Rebuild the tabs after a (potentially animated) index change
      // has completed.
    });
  }

  // Called each time layout completes.
  void _saveTabOffsets(List<double> tabOffsets, TextDirection textDirection, double width) {
    _tabStripWidth = width;
    _indicatorPainter?.saveTabOffsets(tabOffsets, textDirection);
  }

  void _handleTap(int index) {
    if (_controller.indexIsChanging)
      return;

    assert(index >= 0 && index < widget.tabs.length);
    _controller.animateTo(index);
    if (widget.onTap != null) {
      widget.onTap(index);
    }
  }

  Widget _buildStyledTab(Widget child, bool selected, Animation<double> animation) {
    return _TabStyle(
      animation: animation,
      selected: selected,
      labelColor: widget.labelColor,
      unselectedLabelColor: widget.unselectedLabelColor,
      labelStyle: widget.labelStyle,
      unselectedLabelStyle: widget.unselectedLabelStyle,
      child: child,
    );
  }

  @override
  Widget build(BuildContext context) {
    assert(debugCheckHasMaterialLocalizations(context));
    assert(() {
      if (_controller.length != widget.tabs.length) {
        throw FlutterError(
          "Controller's length property (${_controller.length}) does not match the "
          "number of tabs (${widget.tabs.length}) present in TabBar's tabs property."
        );
      }
      return true;
    }());
    final MaterialLocalizations localizations = MaterialLocalizations.of(context);
    if (_controller.length == 0) {
      return Container(
        height: _kTabHeight + widget.indicatorWeight,
      );
    }

    final TabBarTheme tabBarTheme = TabBarTheme.of(context);

    final List<Widget> wrappedTabs = List<Widget>(widget.tabs.length);
    for (int i = 0; i < widget.tabs.length; i += 1) {
      wrappedTabs[i] = Center(
        heightFactor: 1.0,
        child: Padding(
          padding: widget.labelPadding ?? tabBarTheme.labelPadding ?? kTabLabelPadding,
          child: KeyedSubtree(
            key: _tabKeys[i],
            child: widget.tabs[i],
          ),
        ),
      );

    }

    // If the controller was provided by DefaultTabController and we're part
    // of a Hero (typically the AppBar), then we will not be able to find the
    // controller during a Hero transition. See https://github.com/flutter/flutter/issues/213.
    if (_controller != null) {
      final int previousIndex = _controller.previousIndex;

      if (_controller.indexIsChanging) {
        // The user tapped on a tab, the tab controller's animation is running.
        assert(_currentIndex != previousIndex);
        final Animation<double> animation = _ChangeAnimation(_controller);
        wrappedTabs[_currentIndex] = _buildStyledTab(wrappedTabs[_currentIndex], true, animation);
        wrappedTabs[previousIndex] = _buildStyledTab(wrappedTabs[previousIndex], false, animation);
      } else {
        // The user is dragging the TabBarView's PageView left or right.
        final int tabIndex = _currentIndex;
        final Animation<double> centerAnimation = _DragAnimation(_controller, tabIndex);
        wrappedTabs[tabIndex] = _buildStyledTab(wrappedTabs[tabIndex], true, centerAnimation);
        if (_currentIndex > 0) {
          final int tabIndex = _currentIndex - 1;
          final Animation<double> previousAnimation = ReverseAnimation(_DragAnimation(_controller, tabIndex));
          wrappedTabs[tabIndex] = _buildStyledTab(wrappedTabs[tabIndex], false, previousAnimation);
        }
        if (_currentIndex < widget.tabs.length - 1) {
          final int tabIndex = _currentIndex + 1;
          final Animation<double> nextAnimation = ReverseAnimation(_DragAnimation(_controller, tabIndex));
          wrappedTabs[tabIndex] = _buildStyledTab(wrappedTabs[tabIndex], false, nextAnimation);
        }
      }
    }

    // Add the tap handler to each tab. If the tab bar is not scrollable,
    // then give all of the tabs equal flexibility so that they each occupy
    // the same share of the tab bar's overall width.
    final int tabCount = widget.tabs.length;
    for (int index = 0; index < tabCount; index += 1) {
      wrappedTabs[index] = InkWell(
        mouseCursor: widget.mouseCursor ?? SystemMouseCursors.click,
        onTap: () { _handleTap(index); },
        child: Padding(
          padding: EdgeInsets.only(bottom: widget.indicatorWeight),
          child: Stack(
            children: <Widget>[
              wrappedTabs[index],
              Semantics(
                selected: index == _currentIndex,
                label: localizations.tabLabel(tabIndex: index + 1, tabCount: tabCount),
              ),
            ],
          ),
        ),
      );
      if (!widget.isScrollable)
        wrappedTabs[index] = Expanded(child: wrappedTabs[index]);
    }

    Widget tabBar = CustomPaint(
      painter: _indicatorPainter,
      child: _TabStyle(
        animation: kAlwaysDismissedAnimation,
        selected: false,
        labelColor: widget.labelColor,
        unselectedLabelColor: widget.unselectedLabelColor,
        labelStyle: widget.labelStyle,
        unselectedLabelStyle: widget.unselectedLabelStyle,
        child: _TabLabelBar(
          onPerformLayout: _saveTabOffsets,
          children: wrappedTabs,
        ),
      ),
    );

    if (widget.isScrollable) {
      _scrollController ??= _TabBarScrollController(this);
      tabBar = SingleChildScrollView(
        dragStartBehavior: widget.dragStartBehavior,
        scrollDirection: Axis.horizontal,
        controller: _scrollController,
        physics: widget.physics,
        child: tabBar,
      );
    }

    return tabBar;
  }
}

/// A page view that displays the widget which corresponds to the currently
/// selected tab.
///
/// This widget is typically used in conjunction with a [TabBar].
///
/// {@youtube 560 315 https://www.youtube.com/watch?v=POtoEH-5l40}
///
/// If a [TabController] is not provided, then there must be a [DefaultTabController]
/// ancestor.
///
/// The tab controller's [TabController.length] must equal the length of the
/// [children] list and the length of the [TabBar.tabs] list.
///
/// To see a sample implementation, visit the [TabController] documentation.
class TabBarView extends StatefulWidget {
  /// Creates a page view with one child per tab.
  ///
  /// The length of [children] must be the same as the [controller]'s length.
  const TabBarView({
    Key key,
    @required this.children,
    this.controller,
    this.physics,
    this.dragStartBehavior = DragStartBehavior.start,
  }) : assert(children != null),
       assert(dragStartBehavior != null),
       super(key: key);

  /// This widget's selection and animation state.
  ///
  /// If [TabController] is not provided, then the value of [DefaultTabController.of]
  /// will be used.
  final TabController controller;

  /// One widget per tab.
  ///
  /// Its length must match the length of the [TabBar.tabs]
  /// list, as well as the [controller]'s [TabController.length].
  final List<Widget> children;

  /// How the page view should respond to user input.
  ///
  /// For example, determines how the page view continues to animate after the
  /// user stops dragging the page view.
  ///
  /// The physics are modified to snap to page boundaries using
  /// [PageScrollPhysics] prior to being used.
  ///
  /// Defaults to matching platform conventions.
  final ScrollPhysics physics;

  /// {@macro flutter.widgets.scrollable.dragStartBehavior}
  final DragStartBehavior dragStartBehavior;

  @override
  _TabBarViewState createState() => _TabBarViewState();
}

class _TabBarViewState extends State<TabBarView> {
  TabController _controller;
  PageController _pageController;
  List<Widget> _children;
  List<Widget> _originalChildrenWithKey;
  List<Widget> _childrenWithKey;
  int _currentIndex;
  int _warpUnderwayCount = 0;

  // If the TabBarView is rebuilt with a new tab controller, the caller should
  // dispose the old one. In that case the old controller's animation will be
  // null and should not be accessed.
  bool get _controllerIsValid => _controller?.animation != null;

  void _updateTabController() {
    final TabController newController = widget.controller ?? DefaultTabController.of(context);
    assert(() {
      if (newController == null) {
        throw FlutterError(
          'No TabController for ${widget.runtimeType}.\n'
          'When creating a ${widget.runtimeType}, you must either provide an explicit '
          'TabController using the "controller" property, or you must ensure that there '
          'is a DefaultTabController above the ${widget.runtimeType}.\n'
          'In this case, there was neither an explicit controller nor a default controller.'
        );
      }
      return true;
    }());

    if (newController == _controller)
      return;

    if (_controllerIsValid)
      _controller.removeIndexChangeStartedListener(_handleTabControllerIndexChangeStarted);
    _controller = newController;
    if (_controller != null)
      _controller.addIndexChangeStartedListener(_handleTabControllerIndexChangeStarted);
  }

  @override
  void initState() {
    super.initState();
    _updateChildren();
  }

  @override
  void didChangeDependencies() {
    super.didChangeDependencies();
    _updateTabController();
    _currentIndex = _controller?.index;
    _pageController = PageController(initialPage: _currentIndex ?? 0);
  }

  @override
  void didUpdateWidget(TabBarView oldWidget) {
    super.didUpdateWidget(oldWidget);
    if (widget.controller != oldWidget.controller)
      _updateTabController();
    if (widget.children != oldWidget.children && _warpUnderwayCount == 0)
      _updateChildren();
  }

  @override
  void dispose() {
    if (_controllerIsValid)
      _controller.removeIndexChangeStartedListener(_handleTabControllerIndexChangeStarted);
    _controller = null;
    // We don't own the _controller Animation, so it's not disposed here.
    super.dispose();
  }

  void _updateChildren() {
    _children = widget.children;
    _originalChildrenWithKey = KeyedSubtree.ensureUniqueKeysForList(widget.children);
    _childrenWithKey = _originalChildrenWithKey;
  }

  void _handleTabControllerIndexChangeStarted(int index, Duration duration, Curve curve) {
    if (_warpUnderwayCount > 0 && index == _currentIndex)
      return; // This widget is driving the controller's animation.

    if (index != _currentIndex) {
      _currentIndex = index;
      _warpToCurrentIndex(duration, curve);
    }
  }

  Future<void> _warpToCurrentIndex(Duration duration, Curve curve) async {
    if (!mounted)
      return Future<void>.value();

    if (_pageController.page == _currentIndex.toDouble())
      return Future<void>.value();

    final int previousIndex = _controller.previousIndex;
    if ((_currentIndex - previousIndex).abs() == 1) {
      setState(() {
        _warpUnderwayCount += 1;
      });
      await _pageController.animateToPage(_currentIndex, duration: duration ?? kTabScrollDuration, curve: curve ?? Curves.ease);
      if (!mounted)
        return Future<void>.value();
      setState(() {
        _warpUnderwayCount -= 1;
      });
      return Future<void>.value();
    }

    assert((_currentIndex - previousIndex).abs() > 1);
    final int initialPage = _currentIndex > previousIndex
        ? _currentIndex - 1
        : _currentIndex + 1;
    setState(() {
      _warpUnderwayCount += 1;

      _childrenWithKey = List<Widget>.from(_originalChildrenWithKey, growable: false);
      final Widget temp = _childrenWithKey[initialPage];
      _childrenWithKey[initialPage] = _childrenWithKey[previousIndex];
      _childrenWithKey[previousIndex] = temp;
    });
    _pageController.jumpToPage(initialPage);

    await _pageController.animateToPage(_currentIndex, duration: duration ?? kTabScrollDuration, curve: curve ?? Curves.ease);
    if (!mounted)
      return Future<void>.value();
    setState(() {
      _warpUnderwayCount -= 1;
      if (widget.children != _children) {
        _updateChildren();
      } else {
        _childrenWithKey = _originalChildrenWithKey;
      }
    });
  }

  // Called when the PageView scrolls
  bool _handleScrollNotification(ScrollNotification notification) {
    if (_warpUnderwayCount > 0)
      return false;

    if (notification.depth != 0)
      return false;

    _warpUnderwayCount += 1;
    if (notification is ScrollUpdateNotification && !_controller.indexIsChanging) {
      if ((_pageController.page - _controller.index).abs() > 1.0) {
        _controller.index = _pageController.page.round();
        _currentIndex =_controller.index;
      }
      _controller.offset = (_pageController.page - _controller.index).clamp(-1.0, 1.0) as double;
    } else if (notification is ScrollEndNotification) {
      _controller.index = _pageController.page.round();
      _currentIndex = _controller.index;
      _controller.offset = (_pageController.page - _controller.index).clamp(-1.0, 1.0) as double;
    }
    _warpUnderwayCount -= 1;

    return false;
  }

  @override
  Widget build(BuildContext context) {
    assert(() {
      if (_controller.length != widget.children.length) {
        throw FlutterError(
          "Controller's length property (${_controller.length}) does not match the "
          "number of tabs (${widget.children.length}) present in TabBar's tabs property."
        );
      }
      return true;
    }());
<<<<<<< HEAD
    return IgnorePointer(
      ignoring: _warpUnderwayCount > 0,
      child: NotificationListener<ScrollNotification>(
        onNotification: _handleScrollNotification,
        child: PageView(
          dragStartBehavior: widget.dragStartBehavior,
          controller: _pageController,
          physics: widget.physics == null
            ? _kTabBarViewPhysics.applyTo(const ClampingScrollPhysics())
            : _kTabBarViewPhysics.applyTo(widget.physics),
          children: _childrenWithKey,
        ),
=======
    return NotificationListener<ScrollNotification>(
      onNotification: _handleScrollNotification,
      child: PageView(
        dragStartBehavior: widget.dragStartBehavior,
        controller: _pageController,
        physics: widget.physics == null
          ? const PageScrollPhysics().applyTo(const ClampingScrollPhysics())
          : const PageScrollPhysics().applyTo(widget.physics),
        children: _childrenWithKey,
>>>>>>> 77b4505c
      ),
    );
  }
}

/// Displays a single circle with the specified border and background colors.
///
/// Used by [TabPageSelector] to indicate the selected page.
class TabPageSelectorIndicator extends StatelessWidget {
  /// Creates an indicator used by [TabPageSelector].
  ///
  /// The [backgroundColor], [borderColor], and [size] parameters must not be null.
  const TabPageSelectorIndicator({
    Key key,
    @required this.backgroundColor,
    @required this.borderColor,
    @required this.size,
  }) : assert(backgroundColor != null),
       assert(borderColor != null),
       assert(size != null),
       super(key: key);

  /// The indicator circle's background color.
  final Color backgroundColor;

  /// The indicator circle's border color.
  final Color borderColor;

  /// The indicator circle's diameter.
  final double size;

  @override
  Widget build(BuildContext context) {
    return Container(
      width: size,
      height: size,
      margin: const EdgeInsets.all(4.0),
      decoration: BoxDecoration(
        color: backgroundColor,
        border: Border.all(color: borderColor),
        shape: BoxShape.circle,
      ),
    );
  }
}

/// Displays a row of small circular indicators, one per tab.
///
/// The selected tab's indicator is highlighted. Often used in conjunction with
/// a [TabBarView].
///
/// If a [TabController] is not provided, then there must be a
/// [DefaultTabController] ancestor.
class TabPageSelector extends StatelessWidget {
  /// Creates a compact widget that indicates which tab has been selected.
  const TabPageSelector({
    Key key,
    this.controller,
    this.indicatorSize = 12.0,
    this.color,
    this.selectedColor,
  }) : assert(indicatorSize != null && indicatorSize > 0.0),
       super(key: key);

  /// This widget's selection and animation state.
  ///
  /// If [TabController] is not provided, then the value of
  /// [DefaultTabController.of] will be used.
  final TabController controller;

  /// The indicator circle's diameter (the default value is 12.0).
  final double indicatorSize;

  /// The indicator circle's fill color for unselected pages.
  ///
  /// If this parameter is null, then the indicator is filled with [Colors.transparent].
  final Color color;

  /// The indicator circle's fill color for selected pages and border color
  /// for all indicator circles.
  ///
  /// If this parameter is null, then the indicator is filled with the theme's
  /// accent color, [ThemeData.accentColor].
  final Color selectedColor;

  Widget _buildTabIndicator(
    int tabIndex,
    TabController tabController,
    ColorTween selectedColorTween,
    ColorTween previousColorTween,
  ) {
    Color background;
    if (tabController.indexIsChanging) {
      // The selection's animation is animating from previousValue to value.
      final double t = 1.0 - _indexChangeProgress(tabController);
      if (tabController.index == tabIndex)
        background = selectedColorTween.lerp(t);
      else if (tabController.previousIndex == tabIndex)
        background = previousColorTween.lerp(t);
      else
        background = selectedColorTween.begin;
    } else {
      // The selection's offset reflects how far the TabBarView has / been dragged
      // to the previous page (-1.0 to 0.0) or the next page (0.0 to 1.0).
      final double offset = tabController.offset;
      if (tabController.index == tabIndex) {
        background = selectedColorTween.lerp(1.0 - offset.abs());
      } else if (tabController.index == tabIndex - 1 && offset > 0.0) {
        background = selectedColorTween.lerp(offset);
      } else if (tabController.index == tabIndex + 1 && offset < 0.0) {
        background = selectedColorTween.lerp(-offset);
      } else {
        background = selectedColorTween.begin;
      }
    }
    return TabPageSelectorIndicator(
      backgroundColor: background,
      borderColor: selectedColorTween.end,
      size: indicatorSize,
    );
  }

  @override
  Widget build(BuildContext context) {
    final Color fixColor = color ?? Colors.transparent;
    final Color fixSelectedColor = selectedColor ?? Theme.of(context).accentColor;
    final ColorTween selectedColorTween = ColorTween(begin: fixColor, end: fixSelectedColor);
    final ColorTween previousColorTween = ColorTween(begin: fixSelectedColor, end: fixColor);
    final TabController tabController = controller ?? DefaultTabController.of(context);
    assert(() {
      if (tabController == null) {
        throw FlutterError(
          'No TabController for $runtimeType.\n'
          'When creating a $runtimeType, you must either provide an explicit TabController '
          'using the "controller" property, or you must ensure that there is a '
          'DefaultTabController above the $runtimeType.\n'
          'In this case, there was neither an explicit controller nor a default controller.'
        );
      }
      return true;
    }());
    final Animation<double> animation = CurvedAnimation(
      parent: tabController.animation,
      curve: Curves.fastOutSlowIn,
    );
    return AnimatedBuilder(
      animation: animation,
      builder: (BuildContext context, Widget child) {
        return Semantics(
          label: 'Page ${tabController.index + 1} of ${tabController.length}',
          child: Row(
            mainAxisSize: MainAxisSize.min,
            children: List<Widget>.generate(tabController.length, (int tabIndex) {
              return _buildTabIndicator(tabIndex, tabController, selectedColorTween, previousColorTween);
            }).toList(),
          ),
        );
      },
    );
  }
}<|MERGE_RESOLUTION|>--- conflicted
+++ resolved
@@ -1374,7 +1374,6 @@
       }
       return true;
     }());
-<<<<<<< HEAD
     return IgnorePointer(
       ignoring: _warpUnderwayCount > 0,
       child: NotificationListener<ScrollNotification>(
@@ -1383,21 +1382,10 @@
           dragStartBehavior: widget.dragStartBehavior,
           controller: _pageController,
           physics: widget.physics == null
-            ? _kTabBarViewPhysics.applyTo(const ClampingScrollPhysics())
-            : _kTabBarViewPhysics.applyTo(widget.physics),
+            ? const PageScrollPhysics().applyTo(const ClampingScrollPhysics())
+            : const PageScrollPhysics().applyTo(widget.physics),
           children: _childrenWithKey,
         ),
-=======
-    return NotificationListener<ScrollNotification>(
-      onNotification: _handleScrollNotification,
-      child: PageView(
-        dragStartBehavior: widget.dragStartBehavior,
-        controller: _pageController,
-        physics: widget.physics == null
-          ? const PageScrollPhysics().applyTo(const ClampingScrollPhysics())
-          : const PageScrollPhysics().applyTo(widget.physics),
-        children: _childrenWithKey,
->>>>>>> 77b4505c
       ),
     );
   }
