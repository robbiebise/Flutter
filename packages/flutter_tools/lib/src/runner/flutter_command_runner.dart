// Copyright 2014 The Flutter Authors. All rights reserved.
// Use of this source code is governed by a BSD-style license that can be
// found in the LICENSE file.

import 'package:args/args.dart';
import 'package:args/command_runner.dart';
import 'package:completion/completion.dart';
import 'package:file/file.dart';

import '../artifacts.dart';
import '../base/common.dart';
import '../base/context.dart';
import '../base/file_system.dart';
import '../base/terminal.dart';
import '../base/user_messages.dart';
import '../base/utils.dart';
import '../cache.dart';
import '../convert.dart';
import '../globals.dart' as globals;
import '../tester/flutter_tester.dart';
import '../version.dart';
import '../web/web_device.dart';

/// Common flutter command line options.
abstract final class FlutterGlobalOptions {
  static const String kColorFlag = 'color';
  static const String kContinuousIntegrationFlag = 'ci';
  static const String kDeviceIdOption = 'device-id';
  static const String kDisableTelemetryFlag = 'disable-telemetry';
  static const String kEnableTelemetryFlag = 'enable-telemetry';
  static const String kLocalEngineOption = 'local-engine';
  static const String kLocalEngineSrcPathOption = 'local-engine-src-path';
  static const String kLocalWebSDKOption = 'local-web-sdk';
  static const String kMachineFlag = 'machine';
  static const String kPackagesOption = 'packages';
  static const String kPrefixedErrorsFlag = 'prefixed-errors';
  static const String kQuietFlag = 'quiet';
  static const String kShowTestDeviceFlag = 'show-test-device';
  static const String kShowWebServerDeviceFlag = 'show-web-server-device';
  static const String kSuppressAnalyticsFlag = 'suppress-analytics';
  static const String kVerboseFlag = 'verbose';
  static const String kVersionCheckFlag = 'version-check';
  static const String kVersionFlag = 'version';
  static const String kWrapColumnOption = 'wrap-column';
  static const String kWrapFlag = 'wrap';
}

class FlutterCommandRunner extends CommandRunner<void> {
  FlutterCommandRunner({ bool verboseHelp = false }) : super(
    'flutter',
    'Manage your Flutter app development.\n'
      '\n'
      'Common commands:\n'
      '\n'
      '  flutter create <output directory>\n'
      '    Create a new Flutter project in the specified directory.\n'
      '\n'
      '  flutter run [options]\n'
      '    Run your Flutter application on an attached device or in an emulator.',
  ) {
    argParser.addFlag(FlutterGlobalOptions.kVerboseFlag,
        abbr: 'v',
        negatable: false,
        help: 'Noisy logging, including all shell commands executed.\n'
              'If used with "--help", shows hidden options. '
              'If used with "flutter doctor", shows additional diagnostic information. '
              '(Use "-vv" to force verbose logging in those cases.)');
    argParser.addFlag(FlutterGlobalOptions.kPrefixedErrorsFlag,
        negatable: false,
        help: 'Causes lines sent to stderr to be prefixed with "ERROR:".',
        hide: !verboseHelp);
    argParser.addFlag(FlutterGlobalOptions.kQuietFlag,
        negatable: false,
        hide: !verboseHelp,
        help: 'Reduce the amount of output from some commands.');
    argParser.addFlag(FlutterGlobalOptions.kWrapFlag,
        hide: !verboseHelp,
        help: 'Toggles output word wrapping, regardless of whether or not the output is a terminal.',
        defaultsTo: true);
    argParser.addOption(FlutterGlobalOptions.kWrapColumnOption,
        hide: !verboseHelp,
        help: 'Sets the output wrap column. If not set, uses the width of the terminal. No '
              'wrapping occurs if not writing to a terminal. Use "--no-wrap" to turn off wrapping '
              'when connected to a terminal.');
    argParser.addOption(FlutterGlobalOptions.kDeviceIdOption,
        abbr: 'd',
        help: 'Target device id or name (prefixes allowed).');
    argParser.addFlag(FlutterGlobalOptions.kVersionFlag,
        negatable: false,
        help: 'Reports the version of this tool.');
    argParser.addFlag(FlutterGlobalOptions.kMachineFlag,
        negatable: false,
        hide: !verboseHelp,
        help: 'When used with the "--version" flag, outputs the information using JSON.');
    argParser.addFlag(FlutterGlobalOptions.kColorFlag,
        hide: !verboseHelp,
        help: 'Whether to use terminal colors (requires support for ANSI escape sequences).',
        defaultsTo: true);
    argParser.addFlag(FlutterGlobalOptions.kVersionCheckFlag,
        defaultsTo: true,
        hide: !verboseHelp,
        help: 'Allow Flutter to check for updates when this command runs.');
    argParser.addFlag(FlutterGlobalOptions.kSuppressAnalyticsFlag,
        negatable: false,
        help: 'Suppress analytics reporting for the current CLI invocation.');
    argParser.addFlag(FlutterGlobalOptions.kDisableTelemetryFlag,
        negatable: false,
<<<<<<< HEAD
        help: 'Suppress analytics reporting for the current CLI invocation.');
    argParser.addFlag('disable-telemetry',
=======
        help: 'Disable telemetry reporting each time a flutter or dart '
              'command runs, until it is re-enabled.');
    argParser.addFlag(FlutterGlobalOptions.kEnableTelemetryFlag,
>>>>>>> d211f428
        negatable: false,
        help: 'Enable telemetry reporting each time a flutter or dart '
              'command runs.');
    argParser.addOption(FlutterGlobalOptions.kPackagesOption,
        hide: !verboseHelp,
        help: 'Path to your "package_config.json" file.');
    if (verboseHelp) {
      argParser.addSeparator('Local build selection options (not normally required):');
    }

    argParser.addOption(FlutterGlobalOptions.kLocalEngineSrcPathOption,
        hide: !verboseHelp,
        help: 'Path to your engine src directory, if you are building Flutter locally.\n'
              'Defaults to \$$kFlutterEngineEnvironmentVariableName if set, otherwise defaults to '
              'the path given in your pubspec.yaml dependency_overrides for $kFlutterEnginePackageName, '
              'if any.');

    argParser.addOption(FlutterGlobalOptions.kLocalEngineOption,
        hide: !verboseHelp,
        help: 'Name of a build output within the engine out directory, if you are building Flutter locally.\n'
              'Use this to select a specific version of the engine if you have built multiple engine targets.\n'
              'This path is relative to "--local-engine-src-path" (see above).');

    argParser.addOption(FlutterGlobalOptions.kLocalWebSDKOption,
        hide: !verboseHelp,
        help: 'Name of a build output within the engine out directory, if you are building Flutter locally.\n'
              'Use this to select a specific version of the web sdk if you have built multiple engine targets.\n'
              'This path is relative to "--local-engine-src-path" (see above).');

    if (verboseHelp) {
      argParser.addSeparator('Options for testing the "flutter" tool itself:');
    }
    argParser.addFlag(FlutterGlobalOptions.kShowTestDeviceFlag,
        negatable: false,
        hide: !verboseHelp,
        help: 'List the special "flutter-tester" device in device listings. '
              'This headless device is used to test Flutter tooling.');
    argParser.addFlag(FlutterGlobalOptions.kShowWebServerDeviceFlag,
        negatable: false,
        hide: !verboseHelp,
        help: 'List the special "web-server" device in device listings.',
    );
    argParser.addFlag(
      FlutterGlobalOptions.kContinuousIntegrationFlag,
      negatable: false,
      help: 'Enable a set of CI-specific test debug settings.',
      hide: !verboseHelp,
    );
  }

  @override
  ArgParser get argParser => _argParser;
  final ArgParser _argParser = ArgParser(
    allowTrailingOptions: false,
    usageLineLength: globals.outputPreferences.wrapText ? globals.outputPreferences.wrapColumn : null,
  );

  @override
  String get usageFooter {
    return wrapText('Run "flutter help -v" for verbose help output, including less commonly used options.',
      columnWidth: globals.outputPreferences.wrapColumn,
      shouldWrap: globals.outputPreferences.wrapText,
    );
  }

  @override
  String get usage {
    final String usageWithoutDescription = super.usage.substring(description.length + 2);
    final String prefix = wrapText(description,
      shouldWrap: globals.outputPreferences.wrapText,
      columnWidth: globals.outputPreferences.wrapColumn,
    );
    return '$prefix\n\n$usageWithoutDescription';
  }

  @override
  ArgResults parse(Iterable<String> args) {
    try {
      // This is where the CommandRunner would call argParser.parse(args). We
      // override this function so we can call tryArgsCompletion instead, so the
      // completion package can interrogate the argParser, and as part of that,
      // it calls argParser.parse(args) itself and returns the result.
      return tryArgsCompletion(args.toList(), argParser);
    } on ArgParserException catch (error) {
      if (error.commands.isEmpty) {
        usageException(error.message);
      }

      Command<void>? command = commands[error.commands.first];
      for (final String commandName in error.commands.skip(1)) {
        command = command?.subcommands[commandName];
      }

      command!.usageException(error.message);
    }
  }

  @override
  Future<void> run(Iterable<String> args) {
    // Have invocations of 'build', 'custom-devices', and 'pub' print out
    // their sub-commands.
    // TODO(ianh): Move this to the Build command itself somehow.
    if (args.length == 1) {
      if (args.first == 'build') {
        args = <String>['build', '-h'];
      } else if (args.first == 'custom-devices') {
        args = <String>['custom-devices', '-h'];
      } else if (args.first == 'pub') {
        args = <String>['pub', '-h'];
      }
    }

    return super.run(args);
  }

  @override
  Future<void> runCommand(ArgResults topLevelResults) async {
    final Map<Type, Object?> contextOverrides = <Type, Object?>{};

    // If the flag for enabling or disabling telemetry is passed in,
    // we will return out
    if (topLevelResults.wasParsed(FlutterGlobalOptions.kDisableTelemetryFlag) ||
        topLevelResults.wasParsed(FlutterGlobalOptions.kEnableTelemetryFlag)) {
      return;
    }

    // Don't set wrapColumns unless the user said to: if it's set, then all
    // wrapping will occur at this width explicitly, and won't adapt if the
    // terminal size changes during a run.
    int? wrapColumn;
    if (topLevelResults.wasParsed(FlutterGlobalOptions.kWrapColumnOption)) {
      try {
        wrapColumn = int.parse(topLevelResults[FlutterGlobalOptions.kWrapColumnOption] as String);
        if (wrapColumn < 0) {
          throwToolExit(userMessages.runnerWrapColumnInvalid(topLevelResults[FlutterGlobalOptions.kWrapColumnOption]));
        }
      } on FormatException {
        throwToolExit(userMessages.runnerWrapColumnParseError(topLevelResults[FlutterGlobalOptions.kWrapColumnOption]));
      }
    }

    // If we're not writing to a terminal with a defined width, then don't wrap
    // anything, unless the user explicitly said to.
    final bool useWrapping = topLevelResults.wasParsed(FlutterGlobalOptions.kWrapFlag)
        ? topLevelResults[FlutterGlobalOptions.kWrapFlag] as bool
        : globals.stdio.terminalColumns != null && topLevelResults[FlutterGlobalOptions.kWrapFlag] as bool;
    contextOverrides[OutputPreferences] = OutputPreferences(
      wrapText: useWrapping,
      showColor: topLevelResults[FlutterGlobalOptions.kColorFlag] as bool?,
      wrapColumn: wrapColumn,
    );

    if (((topLevelResults[FlutterGlobalOptions.kShowTestDeviceFlag] as bool?) ?? false)
        || topLevelResults[FlutterGlobalOptions.kDeviceIdOption] == FlutterTesterDevices.kTesterDeviceId) {
      FlutterTesterDevices.showFlutterTesterDevice = true;
    }
    if (((topLevelResults[FlutterGlobalOptions.kShowWebServerDeviceFlag] as bool?) ?? false)
        || topLevelResults[FlutterGlobalOptions.kDeviceIdOption] == WebServerDevice.kWebServerDeviceId) {
      WebServerDevice.showWebServerDevice = true;
    }

    // Set up the tooling configuration.
    final EngineBuildPaths? engineBuildPaths = await globals.localEngineLocator?.findEnginePath(
      engineSourcePath: topLevelResults[FlutterGlobalOptions.kLocalEngineSrcPathOption] as String?,
      localEngine: topLevelResults[FlutterGlobalOptions.kLocalEngineOption] as String?,
      localWebSdk: topLevelResults[FlutterGlobalOptions.kLocalWebSDKOption] as String?,
      packagePath: topLevelResults[FlutterGlobalOptions.kPackagesOption] as String?,
    );
    if (engineBuildPaths != null) {
      contextOverrides.addAll(<Type, Object?>{
        Artifacts: Artifacts.getLocalEngine(engineBuildPaths),
      });
    }

    await context.run<void>(
      overrides: contextOverrides.map<Type, Generator>((Type type, Object? value) {
        return MapEntry<Type, Generator>(type, () => value);
      }),
      body: () async {
        globals.logger.quiet = (topLevelResults[FlutterGlobalOptions.kQuietFlag] as bool?) ?? false;

        if (globals.platform.environment['FLUTTER_ALREADY_LOCKED'] != 'true') {
          await globals.cache.lock();
        }

        if ((topLevelResults[FlutterGlobalOptions.kSuppressAnalyticsFlag] as bool?) ?? false) {
          globals.flutterUsage.suppressAnalytics = true;
        }

        globals.flutterVersion.ensureVersionFile();
        final bool machineFlag = topLevelResults[FlutterGlobalOptions.kMachineFlag] as bool? ?? false;
        final bool ci = await globals.botDetector.isRunningOnBot;
        final bool redirectedCompletion = !globals.stdio.hasTerminal &&
            (topLevelResults.command?.name ?? '').endsWith('-completion');
        final bool isMachine = machineFlag || ci || redirectedCompletion;
        final bool versionCheckFlag = topLevelResults[FlutterGlobalOptions.kVersionCheckFlag] as bool? ?? false;
        final bool explicitVersionCheckPassed = topLevelResults.wasParsed(FlutterGlobalOptions.kVersionCheckFlag) && versionCheckFlag;

        if (topLevelResults.command?.name != 'upgrade' &&
            (explicitVersionCheckPassed || (versionCheckFlag && !isMachine))) {
          await globals.flutterVersion.checkFlutterVersionFreshness();
        }

        // See if the user specified a specific device.
        final String? specifiedDeviceId = topLevelResults[FlutterGlobalOptions.kDeviceIdOption] as String?;
        if (specifiedDeviceId != null) {
          globals.deviceManager?.specifiedDeviceId = specifiedDeviceId;
        }

        if ((topLevelResults[FlutterGlobalOptions.kVersionFlag] as bool?) ?? false) {
          globals.flutterUsage.sendCommand(FlutterGlobalOptions.kVersionFlag);
          final FlutterVersion version = globals.flutterVersion.fetchTagsAndGetVersion(
            clock: globals.systemClock,
          );
          final String status;
          if (machineFlag) {
            final Map<String, Object> jsonOut = version.toJson();
            jsonOut['flutterRoot'] = Cache.flutterRoot!;
            status = const JsonEncoder.withIndent('  ').convert(jsonOut);
          } else {
            status = version.toString();
          }
          globals.printStatus(status);
          return;
        }
        if (machineFlag && topLevelResults.command?.name != 'analyze') {
          throwToolExit('The "--machine" flag is only valid with the "--version" flag or the "analyze --suggestions" command.', exitCode: 2);
        }
        await super.runCommand(topLevelResults);
      },
    );
  }

  /// Get the root directories of the repo - the directories containing Dart packages.
  List<String> getRepoRoots() {
    final String root = globals.fs.path.absolute(Cache.flutterRoot!);
    // not bin, and not the root
    return <String>['dev', 'examples', 'packages'].map<String>((String item) {
      return globals.fs.path.join(root, item);
    }).toList();
  }

  /// Get all pub packages in the Flutter repo.
  List<Directory> getRepoPackages() {
    return getRepoRoots()
      .expand<String>((String root) => _gatherProjectPaths(root))
      .map<Directory>((String dir) => globals.fs.directory(dir))
      .toList();
  }

  static List<String> _gatherProjectPaths(String rootPath) {
    if (globals.fs.isFileSync(globals.fs.path.join(rootPath, '.dartignore'))) {
      return <String>[];
    }

    final List<String> projectPaths = globals.fs.directory(rootPath)
      .listSync(followLinks: false)
      .expand((FileSystemEntity entity) {
        if (entity is Directory && !globals.fs.path.split(entity.path).contains('.dart_tool')) {
          return _gatherProjectPaths(entity.path);
        }
        return <String>[];
      })
      .toList();

    if (globals.fs.isFileSync(globals.fs.path.join(rootPath, 'pubspec.yaml'))) {
      projectPaths.add(rootPath);
    }

    return projectPaths;
  }
}<|MERGE_RESOLUTION|>--- conflicted
+++ resolved
@@ -46,25 +46,26 @@
 }
 
 class FlutterCommandRunner extends CommandRunner<void> {
-  FlutterCommandRunner({ bool verboseHelp = false }) : super(
-    'flutter',
-    'Manage your Flutter app development.\n'
-      '\n'
-      'Common commands:\n'
-      '\n'
-      '  flutter create <output directory>\n'
-      '    Create a new Flutter project in the specified directory.\n'
-      '\n'
-      '  flutter run [options]\n'
-      '    Run your Flutter application on an attached device or in an emulator.',
-  ) {
+  FlutterCommandRunner({bool verboseHelp = false})
+      : super(
+          'flutter',
+          'Manage your Flutter app development.\n'
+              '\n'
+              'Common commands:\n'
+              '\n'
+              '  flutter create <output directory>\n'
+              '    Create a new Flutter project in the specified directory.\n'
+              '\n'
+              '  flutter run [options]\n'
+              '    Run your Flutter application on an attached device or in an emulator.',
+        ) {
     argParser.addFlag(FlutterGlobalOptions.kVerboseFlag,
         abbr: 'v',
         negatable: false,
         help: 'Noisy logging, including all shell commands executed.\n'
-              'If used with "--help", shows hidden options. '
-              'If used with "flutter doctor", shows additional diagnostic information. '
-              '(Use "-vv" to force verbose logging in those cases.)');
+            'If used with "--help", shows hidden options. '
+            'If used with "flutter doctor", shows additional diagnostic information. '
+            '(Use "-vv" to force verbose logging in those cases.)');
     argParser.addFlag(FlutterGlobalOptions.kPrefixedErrorsFlag,
         negatable: false,
         help: 'Causes lines sent to stderr to be prefixed with "ERROR:".',
@@ -75,26 +76,28 @@
         help: 'Reduce the amount of output from some commands.');
     argParser.addFlag(FlutterGlobalOptions.kWrapFlag,
         hide: !verboseHelp,
-        help: 'Toggles output word wrapping, regardless of whether or not the output is a terminal.',
+        help:
+            'Toggles output word wrapping, regardless of whether or not the output is a terminal.',
         defaultsTo: true);
     argParser.addOption(FlutterGlobalOptions.kWrapColumnOption,
         hide: !verboseHelp,
-        help: 'Sets the output wrap column. If not set, uses the width of the terminal. No '
-              'wrapping occurs if not writing to a terminal. Use "--no-wrap" to turn off wrapping '
-              'when connected to a terminal.');
+        help:
+            'Sets the output wrap column. If not set, uses the width of the terminal. No '
+            'wrapping occurs if not writing to a terminal. Use "--no-wrap" to turn off wrapping '
+            'when connected to a terminal.');
     argParser.addOption(FlutterGlobalOptions.kDeviceIdOption,
-        abbr: 'd',
-        help: 'Target device id or name (prefixes allowed).');
+        abbr: 'd', help: 'Target device id or name (prefixes allowed).');
     argParser.addFlag(FlutterGlobalOptions.kVersionFlag,
-        negatable: false,
-        help: 'Reports the version of this tool.');
+        negatable: false, help: 'Reports the version of this tool.');
     argParser.addFlag(FlutterGlobalOptions.kMachineFlag,
         negatable: false,
         hide: !verboseHelp,
-        help: 'When used with the "--version" flag, outputs the information using JSON.');
+        help:
+            'When used with the "--version" flag, outputs the information using JSON.');
     argParser.addFlag(FlutterGlobalOptions.kColorFlag,
         hide: !verboseHelp,
-        help: 'Whether to use terminal colors (requires support for ANSI escape sequences).',
+        help:
+            'Whether to use terminal colors (requires support for ANSI escape sequences).',
         defaultsTo: true);
     argParser.addFlag(FlutterGlobalOptions.kVersionCheckFlag,
         defaultsTo: true,
@@ -105,42 +108,40 @@
         help: 'Suppress analytics reporting for the current CLI invocation.');
     argParser.addFlag(FlutterGlobalOptions.kDisableTelemetryFlag,
         negatable: false,
-<<<<<<< HEAD
-        help: 'Suppress analytics reporting for the current CLI invocation.');
-    argParser.addFlag('disable-telemetry',
-=======
         help: 'Disable telemetry reporting each time a flutter or dart '
-              'command runs, until it is re-enabled.');
+            'command runs, until it is re-enabled.');
     argParser.addFlag(FlutterGlobalOptions.kEnableTelemetryFlag,
->>>>>>> d211f428
         negatable: false,
         help: 'Enable telemetry reporting each time a flutter or dart '
-              'command runs.');
+            'command runs.');
     argParser.addOption(FlutterGlobalOptions.kPackagesOption,
-        hide: !verboseHelp,
-        help: 'Path to your "package_config.json" file.');
+        hide: !verboseHelp, help: 'Path to your "package_config.json" file.');
     if (verboseHelp) {
-      argParser.addSeparator('Local build selection options (not normally required):');
+      argParser.addSeparator(
+          'Local build selection options (not normally required):');
     }
 
     argParser.addOption(FlutterGlobalOptions.kLocalEngineSrcPathOption,
         hide: !verboseHelp,
-        help: 'Path to your engine src directory, if you are building Flutter locally.\n'
-              'Defaults to \$$kFlutterEngineEnvironmentVariableName if set, otherwise defaults to '
-              'the path given in your pubspec.yaml dependency_overrides for $kFlutterEnginePackageName, '
-              'if any.');
+        help:
+            'Path to your engine src directory, if you are building Flutter locally.\n'
+            'Defaults to \$$kFlutterEngineEnvironmentVariableName if set, otherwise defaults to '
+            'the path given in your pubspec.yaml dependency_overrides for $kFlutterEnginePackageName, '
+            'if any.');
 
     argParser.addOption(FlutterGlobalOptions.kLocalEngineOption,
         hide: !verboseHelp,
-        help: 'Name of a build output within the engine out directory, if you are building Flutter locally.\n'
-              'Use this to select a specific version of the engine if you have built multiple engine targets.\n'
-              'This path is relative to "--local-engine-src-path" (see above).');
+        help:
+            'Name of a build output within the engine out directory, if you are building Flutter locally.\n'
+            'Use this to select a specific version of the engine if you have built multiple engine targets.\n'
+            'This path is relative to "--local-engine-src-path" (see above).');
 
     argParser.addOption(FlutterGlobalOptions.kLocalWebSDKOption,
         hide: !verboseHelp,
-        help: 'Name of a build output within the engine out directory, if you are building Flutter locally.\n'
-              'Use this to select a specific version of the web sdk if you have built multiple engine targets.\n'
-              'This path is relative to "--local-engine-src-path" (see above).');
+        help:
+            'Name of a build output within the engine out directory, if you are building Flutter locally.\n'
+            'Use this to select a specific version of the web sdk if you have built multiple engine targets.\n'
+            'This path is relative to "--local-engine-src-path" (see above).');
 
     if (verboseHelp) {
       argParser.addSeparator('Options for testing the "flutter" tool itself:');
@@ -149,11 +150,12 @@
         negatable: false,
         hide: !verboseHelp,
         help: 'List the special "flutter-tester" device in device listings. '
-              'This headless device is used to test Flutter tooling.');
-    argParser.addFlag(FlutterGlobalOptions.kShowWebServerDeviceFlag,
-        negatable: false,
-        hide: !verboseHelp,
-        help: 'List the special "web-server" device in device listings.',
+            'This headless device is used to test Flutter tooling.');
+    argParser.addFlag(
+      FlutterGlobalOptions.kShowWebServerDeviceFlag,
+      negatable: false,
+      hide: !verboseHelp,
+      help: 'List the special "web-server" device in device listings.',
     );
     argParser.addFlag(
       FlutterGlobalOptions.kContinuousIntegrationFlag,
@@ -167,12 +169,15 @@
   ArgParser get argParser => _argParser;
   final ArgParser _argParser = ArgParser(
     allowTrailingOptions: false,
-    usageLineLength: globals.outputPreferences.wrapText ? globals.outputPreferences.wrapColumn : null,
+    usageLineLength: globals.outputPreferences.wrapText
+        ? globals.outputPreferences.wrapColumn
+        : null,
   );
 
   @override
   String get usageFooter {
-    return wrapText('Run "flutter help -v" for verbose help output, including less commonly used options.',
+    return wrapText(
+      'Run "flutter help -v" for verbose help output, including less commonly used options.',
       columnWidth: globals.outputPreferences.wrapColumn,
       shouldWrap: globals.outputPreferences.wrapText,
     );
@@ -180,8 +185,10 @@
 
   @override
   String get usage {
-    final String usageWithoutDescription = super.usage.substring(description.length + 2);
-    final String prefix = wrapText(description,
+    final String usageWithoutDescription =
+        super.usage.substring(description.length + 2);
+    final String prefix = wrapText(
+      description,
       shouldWrap: globals.outputPreferences.wrapText,
       columnWidth: globals.outputPreferences.wrapColumn,
     );
@@ -245,41 +252,57 @@
     int? wrapColumn;
     if (topLevelResults.wasParsed(FlutterGlobalOptions.kWrapColumnOption)) {
       try {
-        wrapColumn = int.parse(topLevelResults[FlutterGlobalOptions.kWrapColumnOption] as String);
+        wrapColumn = int.parse(
+            topLevelResults[FlutterGlobalOptions.kWrapColumnOption] as String);
         if (wrapColumn < 0) {
-          throwToolExit(userMessages.runnerWrapColumnInvalid(topLevelResults[FlutterGlobalOptions.kWrapColumnOption]));
+          throwToolExit(userMessages.runnerWrapColumnInvalid(
+              topLevelResults[FlutterGlobalOptions.kWrapColumnOption]));
         }
       } on FormatException {
-        throwToolExit(userMessages.runnerWrapColumnParseError(topLevelResults[FlutterGlobalOptions.kWrapColumnOption]));
+        throwToolExit(userMessages.runnerWrapColumnParseError(
+            topLevelResults[FlutterGlobalOptions.kWrapColumnOption]));
       }
     }
 
     // If we're not writing to a terminal with a defined width, then don't wrap
     // anything, unless the user explicitly said to.
-    final bool useWrapping = topLevelResults.wasParsed(FlutterGlobalOptions.kWrapFlag)
-        ? topLevelResults[FlutterGlobalOptions.kWrapFlag] as bool
-        : globals.stdio.terminalColumns != null && topLevelResults[FlutterGlobalOptions.kWrapFlag] as bool;
+    final bool useWrapping =
+        topLevelResults.wasParsed(FlutterGlobalOptions.kWrapFlag)
+            ? topLevelResults[FlutterGlobalOptions.kWrapFlag] as bool
+            : globals.stdio.terminalColumns != null &&
+                topLevelResults[FlutterGlobalOptions.kWrapFlag] as bool;
     contextOverrides[OutputPreferences] = OutputPreferences(
       wrapText: useWrapping,
       showColor: topLevelResults[FlutterGlobalOptions.kColorFlag] as bool?,
       wrapColumn: wrapColumn,
     );
 
-    if (((topLevelResults[FlutterGlobalOptions.kShowTestDeviceFlag] as bool?) ?? false)
-        || topLevelResults[FlutterGlobalOptions.kDeviceIdOption] == FlutterTesterDevices.kTesterDeviceId) {
+    if (((topLevelResults[FlutterGlobalOptions.kShowTestDeviceFlag] as bool?) ??
+            false) ||
+        topLevelResults[FlutterGlobalOptions.kDeviceIdOption] ==
+            FlutterTesterDevices.kTesterDeviceId) {
       FlutterTesterDevices.showFlutterTesterDevice = true;
     }
-    if (((topLevelResults[FlutterGlobalOptions.kShowWebServerDeviceFlag] as bool?) ?? false)
-        || topLevelResults[FlutterGlobalOptions.kDeviceIdOption] == WebServerDevice.kWebServerDeviceId) {
+    if (((topLevelResults[FlutterGlobalOptions.kShowWebServerDeviceFlag]
+                as bool?) ??
+            false) ||
+        topLevelResults[FlutterGlobalOptions.kDeviceIdOption] ==
+            WebServerDevice.kWebServerDeviceId) {
       WebServerDevice.showWebServerDevice = true;
     }
 
     // Set up the tooling configuration.
-    final EngineBuildPaths? engineBuildPaths = await globals.localEngineLocator?.findEnginePath(
-      engineSourcePath: topLevelResults[FlutterGlobalOptions.kLocalEngineSrcPathOption] as String?,
-      localEngine: topLevelResults[FlutterGlobalOptions.kLocalEngineOption] as String?,
-      localWebSdk: topLevelResults[FlutterGlobalOptions.kLocalWebSDKOption] as String?,
-      packagePath: topLevelResults[FlutterGlobalOptions.kPackagesOption] as String?,
+    final EngineBuildPaths? engineBuildPaths =
+        await globals.localEngineLocator?.findEnginePath(
+      engineSourcePath:
+          topLevelResults[FlutterGlobalOptions.kLocalEngineSrcPathOption]
+              as String?,
+      localEngine:
+          topLevelResults[FlutterGlobalOptions.kLocalEngineOption] as String?,
+      localWebSdk:
+          topLevelResults[FlutterGlobalOptions.kLocalWebSDKOption] as String?,
+      packagePath:
+          topLevelResults[FlutterGlobalOptions.kPackagesOption] as String?,
     );
     if (engineBuildPaths != null) {
       contextOverrides.addAll(<Type, Object?>{
@@ -288,28 +311,39 @@
     }
 
     await context.run<void>(
-      overrides: contextOverrides.map<Type, Generator>((Type type, Object? value) {
+      overrides:
+          contextOverrides.map<Type, Generator>((Type type, Object? value) {
         return MapEntry<Type, Generator>(type, () => value);
       }),
       body: () async {
-        globals.logger.quiet = (topLevelResults[FlutterGlobalOptions.kQuietFlag] as bool?) ?? false;
+        globals.logger.quiet =
+            (topLevelResults[FlutterGlobalOptions.kQuietFlag] as bool?) ??
+                false;
 
         if (globals.platform.environment['FLUTTER_ALREADY_LOCKED'] != 'true') {
           await globals.cache.lock();
         }
 
-        if ((topLevelResults[FlutterGlobalOptions.kSuppressAnalyticsFlag] as bool?) ?? false) {
+        if ((topLevelResults[FlutterGlobalOptions.kSuppressAnalyticsFlag]
+                as bool?) ??
+            false) {
           globals.flutterUsage.suppressAnalytics = true;
         }
 
         globals.flutterVersion.ensureVersionFile();
-        final bool machineFlag = topLevelResults[FlutterGlobalOptions.kMachineFlag] as bool? ?? false;
+        final bool machineFlag =
+            topLevelResults[FlutterGlobalOptions.kMachineFlag] as bool? ??
+                false;
         final bool ci = await globals.botDetector.isRunningOnBot;
         final bool redirectedCompletion = !globals.stdio.hasTerminal &&
             (topLevelResults.command?.name ?? '').endsWith('-completion');
         final bool isMachine = machineFlag || ci || redirectedCompletion;
-        final bool versionCheckFlag = topLevelResults[FlutterGlobalOptions.kVersionCheckFlag] as bool? ?? false;
-        final bool explicitVersionCheckPassed = topLevelResults.wasParsed(FlutterGlobalOptions.kVersionCheckFlag) && versionCheckFlag;
+        final bool versionCheckFlag =
+            topLevelResults[FlutterGlobalOptions.kVersionCheckFlag] as bool? ??
+                false;
+        final bool explicitVersionCheckPassed =
+            topLevelResults.wasParsed(FlutterGlobalOptions.kVersionCheckFlag) &&
+                versionCheckFlag;
 
         if (topLevelResults.command?.name != 'upgrade' &&
             (explicitVersionCheckPassed || (versionCheckFlag && !isMachine))) {
@@ -317,14 +351,17 @@
         }
 
         // See if the user specified a specific device.
-        final String? specifiedDeviceId = topLevelResults[FlutterGlobalOptions.kDeviceIdOption] as String?;
+        final String? specifiedDeviceId =
+            topLevelResults[FlutterGlobalOptions.kDeviceIdOption] as String?;
         if (specifiedDeviceId != null) {
           globals.deviceManager?.specifiedDeviceId = specifiedDeviceId;
         }
 
-        if ((topLevelResults[FlutterGlobalOptions.kVersionFlag] as bool?) ?? false) {
+        if ((topLevelResults[FlutterGlobalOptions.kVersionFlag] as bool?) ??
+            false) {
           globals.flutterUsage.sendCommand(FlutterGlobalOptions.kVersionFlag);
-          final FlutterVersion version = globals.flutterVersion.fetchTagsAndGetVersion(
+          final FlutterVersion version =
+              globals.flutterVersion.fetchTagsAndGetVersion(
             clock: globals.systemClock,
           );
           final String status;
@@ -339,7 +376,9 @@
           return;
         }
         if (machineFlag && topLevelResults.command?.name != 'analyze') {
-          throwToolExit('The "--machine" flag is only valid with the "--version" flag or the "analyze --suggestions" command.', exitCode: 2);
+          throwToolExit(
+              'The "--machine" flag is only valid with the "--version" flag or the "analyze --suggestions" command.',
+              exitCode: 2);
         }
         await super.runCommand(topLevelResults);
       },
@@ -358,9 +397,9 @@
   /// Get all pub packages in the Flutter repo.
   List<Directory> getRepoPackages() {
     return getRepoRoots()
-      .expand<String>((String root) => _gatherProjectPaths(root))
-      .map<Directory>((String dir) => globals.fs.directory(dir))
-      .toList();
+        .expand<String>((String root) => _gatherProjectPaths(root))
+        .map<Directory>((String dir) => globals.fs.directory(dir))
+        .toList();
   }
 
   static List<String> _gatherProjectPaths(String rootPath) {
@@ -368,15 +407,16 @@
       return <String>[];
     }
 
-    final List<String> projectPaths = globals.fs.directory(rootPath)
-      .listSync(followLinks: false)
-      .expand((FileSystemEntity entity) {
-        if (entity is Directory && !globals.fs.path.split(entity.path).contains('.dart_tool')) {
-          return _gatherProjectPaths(entity.path);
-        }
-        return <String>[];
-      })
-      .toList();
+    final List<String> projectPaths = globals.fs
+        .directory(rootPath)
+        .listSync(followLinks: false)
+        .expand((FileSystemEntity entity) {
+      if (entity is Directory &&
+          !globals.fs.path.split(entity.path).contains('.dart_tool')) {
+        return _gatherProjectPaths(entity.path);
+      }
+      return <String>[];
+    }).toList();
 
     if (globals.fs.isFileSync(globals.fs.path.join(rootPath, 'pubspec.yaml'))) {
       projectPaths.add(rootPath);
