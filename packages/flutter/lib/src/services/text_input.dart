--- conflicted
+++ resolved
@@ -361,21 +361,14 @@
     this.autocorrect = true,
     this.actionLabel,
     this.inputAction = TextInputAction.done,
-<<<<<<< HEAD
+    this.keyboardAppearance = Brightness.light,
     this.textCapitalization = TextCapitalization.none,
   }) : assert(inputType != null),
        assert(obscureText != null),
        assert(autocorrect != null),
+       assert(keyboardAppearance != null),
        assert(inputAction != null),
        assert(textCapitalization != null);
-=======
-    this.keyboardAppearance = Brightness.light,
-  }) : assert(inputType != null),
-       assert(obscureText != null),
-       assert(autocorrect != null),
-       assert(keyboardAppearance != null),
-       assert(inputAction != null);
->>>>>>> 1b35cc2c
 
   /// The type of information for which to optimize the text input control.
   final TextInputType inputType;
@@ -396,7 +389,6 @@
   /// What kind of action to request for the action button on the IME.
   final TextInputAction inputAction;
 
-<<<<<<< HEAD
   /// Specifies how platforms may automatically capitialize text entered by the
   /// user.
   /// 
@@ -406,14 +398,13 @@
   /// 
   ///   * [TextCapitalization], for a description of each capitalization behavior.
   final TextCapitalization textCapitalization;
-=======
+  
   /// The appearance of the keyboard.
   /// 
   /// This setting is only honored on iOS devices.
   /// 
   /// Defaults to [Brightness.light].
   final Brightness keyboardAppearance;
->>>>>>> 1b35cc2c
 
   /// Returns a representation of this object as a JSON object.
   Map<String, dynamic> toJson() {
@@ -423,11 +414,8 @@
       'autocorrect': autocorrect,
       'actionLabel': actionLabel,
       'inputAction': inputAction.toString(),
-<<<<<<< HEAD
       'textCapitalization': textCapitalization.toString(),
-=======
       'keyboardAppearance': keyboardAppearance.toString(),
->>>>>>> 1b35cc2c
     };
   }
 }
