// Copyright 2017 The Chromium Authors. All rights reserved.
// Use of this source code is governed by a BSD-style license that can be
// found in the LICENSE file.

import 'dart:async';
import 'dart:io';

import 'package:googleapis/bigquery/v2.dart' as bq;
import 'package:googleapis_auth/auth_io.dart' as auth;
import 'package:http/http.dart' as http;
import 'package:path/path.dart' as path;

import 'flutter_compact_formatter.dart';
import 'run_command.dart';

typedef ShardRunner = Future<void> Function();

final String flutterRoot = path.dirname(path.dirname(path.dirname(path.fromUri(Platform.script))));
final String flutter = path.join(flutterRoot, 'bin', Platform.isWindows ? 'flutter.bat' : 'flutter');
final String dart = path.join(flutterRoot, 'bin', 'cache', 'dart-sdk', 'bin', Platform.isWindows ? 'dart.exe' : 'dart');
final String pub = path.join(flutterRoot, 'bin', 'cache', 'dart-sdk', 'bin', Platform.isWindows ? 'pub.bat' : 'pub');
final String pubCache = path.join(flutterRoot, '.pub-cache');
final List<String> flutterTestArgs = <String>[];

const Map<String, ShardRunner> _kShards = <String, ShardRunner>{
  'tests': _runTests,
  'tool_tests': _runToolTests,
  'build_tests': _runBuildTests,
  'coverage': _runCoverage,
  'add2app_test': _runAdd2AppTest,
};

const Duration _kLongTimeout = Duration(minutes: 45);
const Duration _kShortTimeout = Duration(minutes: 5);

/// When you call this, you can pass additional arguments to pass custom
/// arguments to flutter test. For example, you might want to call this
/// script with the parameter --local-engine=host_debug_unopt to
/// use your own build of the engine.
///
/// To run the tool_tests part, run it with SHARD=tool_tests
///
/// For example:
/// SHARD=tool_tests bin/cache/dart-sdk/bin/dart dev/bots/test.dart
/// bin/cache/dart-sdk/bin/dart dev/bots/test.dart --local-engine=host_debug_unopt
Future<void> main(List<String> args) async {
  flutterTestArgs.addAll(args);

  final String shard = Platform.environment['SHARD'];
  if (shard != null) {
    if (!_kShards.containsKey(shard)) {
      print('Invalid shard: $shard');
      print('The available shards are: ${_kShards.keys.join(", ")}');
      exit(1);
    }
    print('${bold}SHARD=$shard$reset');
    await _kShards[shard]();
  } else {
    for (String currentShard in _kShards.keys) {
      print('${bold}SHARD=$currentShard$reset');
      await _kShards[currentShard]();
      print('');
    }
  }
}

Future<void> _runSmokeTests() async {
  // Verify that the tests actually return failure on failure and success on
  // success.
  final String automatedTests = path.join(flutterRoot, 'dev', 'automated_tests');
  // We run the "pass" and "fail" smoke tests first, and alone, because those
  // are particularly critical and sensitive. If one of these fails, there's no
  // point even trying the others.
  await _runFlutterTest(automatedTests,
    script: path.join('test_smoke_test', 'pass_test.dart'),
    printOutput: false,
    timeout: _kShortTimeout,
  );
  await _runFlutterTest(automatedTests,
    script: path.join('test_smoke_test', 'fail_test.dart'),
    expectFailure: true,
    printOutput: false,
    timeout: _kShortTimeout,
  );
  // We run the timeout tests individually because they are timing-sensitive.
  await _runFlutterTest(automatedTests,
    script: path.join('test_smoke_test', 'timeout_pass_test.dart'),
    expectFailure: false,
    printOutput: false,
    timeout: _kShortTimeout,
  );
  await _runFlutterTest(automatedTests,
    script: path.join('test_smoke_test', 'timeout_fail_test.dart'),
    expectFailure: true,
    printOutput: false,
    timeout: _kShortTimeout,
  );
  // We run the remaining smoketests in parallel, because they each take some
  // time to run (e.g. compiling), so we don't want to run them in series,
  // especially on 20-core machines...
  await Future.wait<void>(
    <Future<void>>[
      _runFlutterTest(automatedTests,
        script: path.join('test_smoke_test', 'crash1_test.dart'),
        expectFailure: true,
        printOutput: false,
        timeout: _kShortTimeout,
      ),
      _runFlutterTest(automatedTests,
        script: path.join('test_smoke_test', 'crash2_test.dart'),
        expectFailure: true,
        printOutput: false,
        timeout: _kShortTimeout,
      ),
      _runFlutterTest(automatedTests,
        script: path.join('test_smoke_test', 'syntax_error_test.broken_dart'),
        expectFailure: true,
        printOutput: false,
        timeout: _kShortTimeout,
      ),
      _runFlutterTest(automatedTests,
        script: path.join('test_smoke_test', 'missing_import_test.broken_dart'),
        expectFailure: true,
        printOutput: false,
        timeout: _kShortTimeout,
      ),
      _runFlutterTest(automatedTests,
        script: path.join('test_smoke_test', 'disallow_error_reporter_modification_test.dart'),
        expectFailure: true,
        printOutput: false,
        timeout: _kShortTimeout,
      ),
      runCommand(flutter,
        <String>['drive', '--use-existing-app', '-t', path.join('test_driver', 'failure.dart')],
        workingDirectory: path.join(flutterRoot, 'packages', 'flutter_driver'),
        expectNonZeroExit: true,
        printOutput: false,
        timeout: _kShortTimeout,
      ),
    ],
  );

  // Verify that we correctly generated the version file.
  await _verifyVersion(path.join(flutterRoot, 'version'));
}

Future<bq.BigqueryApi> _getBigqueryApi() async {
  // TODO(dnfield): How will we do this on LUCI?
  final String privateKey = Platform.environment['GCLOUD_SERVICE_ACCOUNT_KEY'];
  if (privateKey == null || privateKey.isEmpty) {
    return null;
  }
  final auth.ServiceAccountCredentials accountCredentials = auth.ServiceAccountCredentials( //.fromJson(credentials);
    'flutter-ci-test-reporter@flutter-infra.iam.gserviceaccount.com',
    auth.ClientId.serviceAccount('114390419920880060881.apps.googleusercontent.com'),
    '-----BEGIN PRIVATE KEY-----\n$privateKey\n-----END PRIVATE KEY-----\n',
  );
  final List<String> scopes = <String>[bq.BigqueryApi.BigqueryInsertdataScope];
  final http.Client client = await auth.clientViaServiceAccount(accountCredentials, scopes);
  return bq.BigqueryApi(client);
}

Future<void> _runToolTests() async {
  final bq.BigqueryApi bigqueryApi = await _getBigqueryApi();
  await _runSmokeTests();

  await _buildRunnerTest(
    path.join(flutterRoot, 'packages', 'flutter_tools'),
    flutterRoot,
    enableFlutterToolAsserts: true,
    tableData: bigqueryApi?.tabledata,
  );

  print('${bold}DONE: All tests successful.$reset');
}

/// Verifies that AOT, APK, and IPA (if on macOS) builds of some
/// examples apps finish without crashing. It does not actually
/// launch the apps. That happens later in the devicelab. This is
/// just a smoke-test. In particular, this will verify we can build
/// when there are spaces in the path name for the Flutter SDK and
/// target app.
Future<void> _runBuildTests() async {
  final List<String> paths = <String>[
    path.join('examples', 'hello_world'),
    path.join('examples', 'flutter_gallery'),
    path.join('examples', 'flutter_view'),
  ];
  for (String path in paths) {
    await _flutterBuildAot(path);
    await _flutterBuildApk(path);
    await _flutterBuildIpa(path);
  }
  // TODO(jonahwilliams): re-enable when engine rolls.
  //await _flutterBuildDart2js(path.join('dev', 'integration_tests', 'web'));

  print('${bold}DONE: All build tests successful.$reset');
}

// Future<void> _flutterBuildDart2js(String relativePathToApplication) async {
//   print('Running Dart2JS build tests...');
//   await runCommand(flutter,
//     <String>['build', 'web', '-v'],
//     workingDirectory: path.join(flutterRoot, relativePathToApplication),
//     expectNonZeroExit: false,
//     timeout: _kShortTimeout,
//   );
//   print('Done.');
// }

Future<void> _flutterBuildAot(String relativePathToApplication) async {
  print('Running AOT build tests...');
  await runCommand(flutter,
    <String>['build', 'aot', '-v'],
    workingDirectory: path.join(flutterRoot, relativePathToApplication),
    expectNonZeroExit: false,
    timeout: _kShortTimeout,
  );
  print('Done.');
}

Future<void> _flutterBuildApk(String relativePathToApplication) async {
  if (
        (Platform.environment['ANDROID_HOME']?.isEmpty ?? true) &&
        (Platform.environment['ANDROID_SDK_ROOT']?.isEmpty ?? true)) {
    return;
  }
  print('Running APK build tests...');
  await runCommand(flutter,
    <String>['build', 'apk', '--debug', '-v'],
    workingDirectory: path.join(flutterRoot, relativePathToApplication),
    expectNonZeroExit: false,
    timeout: _kShortTimeout,
  );
  print('Done.');
}

Future<void> _flutterBuildIpa(String relativePathToApplication) async {
  if (!Platform.isMacOS) {
    return;
  }
  print('Running IPA build tests...');
  // Install Cocoapods.  We don't have these checked in for the examples,
  // and build ios doesn't take care of it automatically.
  final File podfile = File(path.join(flutterRoot, relativePathToApplication, 'ios', 'Podfile'));
  if (podfile.existsSync()) {
    await runCommand('pod',
      <String>['install'],
      workingDirectory: podfile.parent.path,
      expectNonZeroExit: false,
      timeout: _kShortTimeout,
    );
  }
  await runCommand(flutter,
    <String>['build', 'ios', '--no-codesign', '--debug', '-v'],
    workingDirectory: path.join(flutterRoot, relativePathToApplication),
    expectNonZeroExit: false,
    timeout: _kShortTimeout,
  );
  print('Done.');
}

Future<void> _runAdd2AppTest() async {
  if (!Platform.isMacOS) {
    return;
  }
  print('Running Add2App iOS integration tests...');
  final String add2AppDir = path.join(flutterRoot, 'dev', 'integration_tests', 'ios_add2app');
  await runCommand('./build_and_test.sh',
    <String>[],
    workingDirectory: add2AppDir,
    expectNonZeroExit: false,
    timeout: _kShortTimeout,
  );
  print('Done.');
}

Future<void> _runTests() async {
  final bq.BigqueryApi bigqueryApi = await _getBigqueryApi();
  await _runSmokeTests();

  await _runFlutterTest(path.join(flutterRoot, 'packages', 'flutter'), tableData: bigqueryApi?.tabledata);
  // Only packages/flutter/test/widgets/widget_inspector_test.dart really
  // needs to be run with --track-widget-creation but it is nice to run
  // all of the tests in package:flutter with the flag to ensure that
  // the Dart kernel transformer triggered by the flag does not break anything.
  await _runFlutterTest(path.join(flutterRoot, 'packages', 'flutter'), options: <String>['--track-widget-creation'], tableData: bigqueryApi?.tabledata);
  await _runFlutterTest(path.join(flutterRoot, 'packages', 'flutter_localizations'), tableData: bigqueryApi?.tabledata);
  await _runFlutterTest(path.join(flutterRoot, 'packages', 'flutter_driver'), tableData: bigqueryApi?.tabledata);
  await _runFlutterTest(path.join(flutterRoot, 'packages', 'flutter_test'), tableData: bigqueryApi?.tabledata);
  await _runFlutterTest(path.join(flutterRoot, 'packages', 'fuchsia_remote_debug_protocol'), tableData: bigqueryApi?.tabledata);
  await _pubRunTest(path.join(flutterRoot, 'dev', 'bots'), tableData: bigqueryApi?.tabledata);
  await _pubRunTest(path.join(flutterRoot, 'dev', 'devicelab'), tableData: bigqueryApi?.tabledata);
  await _pubRunTest(path.join(flutterRoot, 'dev', 'snippets'), tableData: bigqueryApi?.tabledata);
  await _runFlutterTest(path.join(flutterRoot, 'dev', 'integration_tests', 'android_semantics_testing'), tableData: bigqueryApi?.tabledata);
  await _runFlutterTest(path.join(flutterRoot, 'dev', 'manual_tests'), tableData: bigqueryApi?.tabledata);
  await _runFlutterTest(path.join(flutterRoot, 'dev', 'tools', 'vitool'), tableData: bigqueryApi?.tabledata);
  await _runFlutterTest(path.join(flutterRoot, 'examples', 'hello_world'), tableData: bigqueryApi?.tabledata);
  await _runFlutterTest(path.join(flutterRoot, 'examples', 'layers'), tableData: bigqueryApi?.tabledata);
  await _runFlutterTest(path.join(flutterRoot, 'examples', 'stocks'), tableData: bigqueryApi?.tabledata);
  await _runFlutterTest(path.join(flutterRoot, 'examples', 'flutter_gallery'), tableData: bigqueryApi?.tabledata);
  // Regression test to ensure that code outside of package:flutter can run
  // with --track-widget-creation.
  await _runFlutterTest(path.join(flutterRoot, 'examples', 'flutter_gallery'), options: <String>['--track-widget-creation'], tableData: bigqueryApi?.tabledata);
  await _runFlutterTest(path.join(flutterRoot, 'examples', 'catalog'), tableData: bigqueryApi?.tabledata);

  print('${bold}DONE: All tests successful.$reset');
}

Future<void> _runCoverage() async {
  final File coverageFile = File(path.join(flutterRoot, 'packages', 'flutter', 'coverage', 'lcov.info'));
  if (!coverageFile.existsSync()) {
    print('${red}Coverage file not found.$reset');
    print('Expected to find: ${coverageFile.absolute}');
    print('This file is normally obtained by running `flutter update-packages`.');
    exit(1);
  }
  coverageFile.deleteSync();
  await _runFlutterTest(path.join(flutterRoot, 'packages', 'flutter'),
    options: const <String>['--coverage'],
  );
  if (!coverageFile.existsSync()) {
    print('${red}Coverage file not found.$reset');
    print('Expected to find: ${coverageFile.absolute}');
    print('This file should have been generated by the `flutter test --coverage` script, but was not.');
    exit(1);
  }

  print('${bold}DONE: Coverage collection successful.$reset');
}

Future<void> _buildRunnerTest(
  String workingDirectory,
  String flutterRoot, {
   String testPath,
   bool enableFlutterToolAsserts = false,
  }
) {
  final List<String> args = <String>['run', 'build_runner', 'test', '--', '-rcompact', '-j1'];
  if (!hasColor) {
    args.add('--no-color');
  }
  if (testPath != null) {
    args.add(testPath);
  }
  final Map<String, String> pubEnvironment = <String, String>{
    'FLUTTER_ROOT': flutterRoot,
  };
  if (Directory(pubCache).existsSync()) {
    pubEnvironment['PUB_CACHE'] = pubCache;
  }
  if (enableFlutterToolAsserts) {
    // If an existing env variable exists append to it, but only if
    // it doesn't appear to already include enable-asserts.
    String toolsArgs = Platform.environment['FLUTTER_TOOL_ARGS'] ?? '';
    if (!toolsArgs.contains('--enable-asserts'))
        toolsArgs += ' --enable-asserts';
    pubEnvironment['FLUTTER_TOOL_ARGS'] = toolsArgs.trim();
  }
  return runCommand(
    pub, args,
    workingDirectory: workingDirectory,
    environment: pubEnvironment,
  );
}

Future<void> _pubRunTest(
  String workingDirectory, {
  String testPath,
  bool enableFlutterToolAsserts = false,
<<<<<<< HEAD
  bq.TabledataResourceApi tableData,
}) async {
  final List<String> args = <String>['run', 'test', '-rjson', '-j1'];
=======
}) {
  final List<String> args = <String>['run', 'test', '-rcompact', '-j1'];
>>>>>>> 5099701f
  if (!hasColor)
    args.add('--no-color');
  if (testPath != null)
    args.add(testPath);
  final Map<String, String> pubEnvironment = <String, String>{};
  if (Directory(pubCache).existsSync()) {
    pubEnvironment['PUB_CACHE'] = pubCache;
  }
  if (enableFlutterToolAsserts) {
    // If an existing env variable exists append to it, but only if
    // it doesn't appear to already include enable-asserts.
    String toolsArgs = Platform.environment['FLUTTER_TOOL_ARGS'] ?? '';
    if (!toolsArgs.contains('--enable-asserts'))
        toolsArgs += ' --enable-asserts';
    pubEnvironment['FLUTTER_TOOL_ARGS'] = toolsArgs.trim();
  }
  final Stream<String> testOutput = runAndGetStdout(pub, args,
    workingDirectory: workingDirectory,
  );
  await _processTestOutput(testOutput, tableData);
}

enum CiProviders {
  cirrus,
  luci,
}

CiProviders _getCiProvider() {
  if (Platform.environment['CIRRUS_CI'] == 'true') {
    return CiProviders.cirrus;
  }
  if (Platform.environment['LUCI_CONTEXT'] != null) {
    return CiProviders.luci;
  }
  return null;
}

String _getCiProviderName() {
  switch(_getCiProvider()) {
    case CiProviders.cirrus:
      return 'cirrusci';
    case CiProviders.luci:
      return 'luci';
  }
  return 'unknown';
}

int _getPrNumber() {
  switch(_getCiProvider()) {
    case CiProviders.cirrus:
      return int.tryParse(Platform.environment['CIRRUS_PR']);
    case CiProviders.luci:
      return -1; // LUCI doesn't know about this.
  }
  return -1;
}

Future<String> _getAuthors() async {
  final String exe = Platform.isWindows ? '.exe' : '';
  final String author = await runAndGetStdout(
    'git$exe', <String>['log', _getGitHash(), '--pretty="%an <%ae>"'],
    workingDirectory: flutterRoot,
  ).first;
  return author;
}

String _getCiUrl() {
  switch(_getCiProvider()) {
    case CiProviders.cirrus:
      return 'https://cirrus-ci.com/task/${Platform.environment['CIRRUS_TASK_ID']}';
    case CiProviders.luci:
      return 'https://ci.chromium.org/p/flutter/g/framework/console'; // TODO(dnfield): can we get a direct link to the actual build?
  }
  return '';
}

String _getGitHash() {
  switch(_getCiProvider()) {
    case CiProviders.cirrus:
      return Platform.environment['CIRRUS_CHANGE_IN_REPO'];
    case CiProviders.luci:
      return 'HEAD'; // TODO(dnfield): Set this in the env for LUCI.
  }
  return '';
}

Future<void> _processTestOutput(Stream<String> testOutput, bq.TabledataResourceApi tableData) async {
  final FlutterCompactFormatter formatter = FlutterCompactFormatter();
  await testOutput.forEach(formatter.processRawOutput);
  if (tableData == null || formatter.tests.isEmpty) {
    return;
  }
  final bq.TableDataInsertAllRequest request = bq.TableDataInsertAllRequest();
  final String authors = await _getAuthors();
  request.rows = List<bq.TableDataInsertAllRequestRows>.from(
    formatter.tests.map<bq.TableDataInsertAllRequestRows>((TestResult result) =>
      bq.TableDataInsertAllRequestRows.fromJson(<String, dynamic> {
        'json': <String, dynamic>{
          'source': <String, dynamic>{
            'provider': _getCiProviderName(),
            'url': _getCiUrl(),
            'platform': <String, dynamic>{
              'os': Platform.operatingSystem,
              'version': Platform.operatingSystemVersion,
            },
          },
          'test': <String, dynamic>{
            'name': result.name,
            'result': result.status.toString(),
            'file': result.path,
            'line': result.line,
            'column': result.column,
            'time': result.totalTime,
          },
          'git': <String, dynamic>{
            'author': authors,
            'pull_request': _getPrNumber(),
            'commit': _getGitHash(),
            'organization': 'flutter',
            'repository': 'flutter',
          },
          'error': result.status != TestStatus.failed ? null : <String, dynamic>{
            'message': result.errorMessage,
            'stack_trace': result.stackTrace,
          },
          'information': result.messages,
        },
      }),
    ),
    growable: false,
  );
  final bq.TableDataInsertAllResponse response = await tableData.insertAll(request, 'flutter-infra', 'tests', 'ci');
  if (response.insertErrors != null && response.insertErrors.isNotEmpty) {
    print('${red}BigQuery insert errors:');
    print(response.toJson());
    print(reset);
  }
}

class EvalResult {
  EvalResult({
    this.stdout,
    this.stderr,
    this.exitCode = 0,
  });

  final String stdout;
  final String stderr;
  final int exitCode;
}

Future<void> _runFlutterTest(String workingDirectory, {
  String script,
  bool expectFailure = false,
  bool printOutput = true,
  List<String> options = const <String>[],
  bool skip = false,
  Duration timeout = _kLongTimeout,
  bq.TabledataResourceApi tableData,
}) async {
  final List<String> args = <String>['test']..addAll(options);
  if (flutterTestArgs != null && flutterTestArgs.isNotEmpty)
    args.addAll(flutterTestArgs);

  if (!expectFailure) {
    args.add('--machine');
  }

  if (script != null) {
    final String fullScriptPath = path.join(workingDirectory, script);
    if (!FileSystemEntity.isFileSync(fullScriptPath)) {
      print('Could not find test: $fullScriptPath');
      print('Working directory: $workingDirectory');
      print('Script: $script');
      if (!printOutput)
        print('This is one of the tests that does not normally print output.');
      if (skip)
        print('This is one of the tests that is normally skipped in this configuration.');
      exit(1);
    }
    args.add(script);
  }
  if (expectFailure) {
    return runCommand(flutter, args,
      workingDirectory: workingDirectory,
      expectNonZeroExit: true,
      printOutput: printOutput,
      skip: skip,
      timeout: timeout,
    );
  }
  final Stream<String> testOutput = runAndGetStdout(flutter, args,
    workingDirectory: workingDirectory,
    expectNonZeroExit: expectFailure,
    timeout: timeout,
  );
  await _processTestOutput(testOutput, tableData);
}

Future<void> _verifyVersion(String filename) async {
  if (!File(filename).existsSync()) {
    print('$redLine');
    print('The version logic failed to create the Flutter version file.');
    print('$redLine');
    exit(1);
  }
  final String version = await File(filename).readAsString();
  if (version == '0.0.0-unknown') {
    print('$redLine');
    print('The version logic failed to determine the Flutter version.');
    print('$redLine');
    exit(1);
  }
  final RegExp pattern = RegExp(r'^[0-9]+\.[0-9]+\.[0-9]+(-pre\.[0-9]+)?$');
  if (!version.contains(pattern)) {
    print('$redLine');
    print('The version logic generated an invalid version string.');
    print('$redLine');
    exit(1);
  }
}<|MERGE_RESOLUTION|>--- conflicted
+++ resolved
@@ -334,8 +334,9 @@
   String flutterRoot, {
    String testPath,
    bool enableFlutterToolAsserts = false,
-  }
-) {
+  bq.TabledataResourceApi tableData,
+  }
+) async {
   final List<String> args = <String>['run', 'build_runner', 'test', '--', '-rcompact', '-j1'];
   if (!hasColor) {
     args.add('--no-color');
@@ -357,25 +358,21 @@
         toolsArgs += ' --enable-asserts';
     pubEnvironment['FLUTTER_TOOL_ARGS'] = toolsArgs.trim();
   }
-  return runCommand(
-    pub, args,
+
+  final Stream<String> testOutput = runAndGetStdout(pub, args,
     workingDirectory: workingDirectory,
     environment: pubEnvironment,
   );
+  await _processTestOutput(testOutput, tableData);
 }
 
 Future<void> _pubRunTest(
   String workingDirectory, {
   String testPath,
   bool enableFlutterToolAsserts = false,
-<<<<<<< HEAD
   bq.TabledataResourceApi tableData,
 }) async {
   final List<String> args = <String>['run', 'test', '-rjson', '-j1'];
-=======
-}) {
-  final List<String> args = <String>['run', 'test', '-rcompact', '-j1'];
->>>>>>> 5099701f
   if (!hasColor)
     args.add('--no-color');
   if (testPath != null)
