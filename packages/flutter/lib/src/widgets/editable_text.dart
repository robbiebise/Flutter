// Copyright 2014 The Flutter Authors. All rights reserved.
// Use of this source code is governed by a BSD-style license that can be
// found in the LICENSE file.

import 'dart:async';
import 'dart:math' as math;
import 'dart:ui' as ui hide TextStyle;

import 'package:characters/characters.dart' show CharacterRange, StringCharacters;
import 'package:flutter/foundation.dart';
import 'package:flutter/gestures.dart' show DragStartBehavior;
import 'package:flutter/rendering.dart';
import 'package:flutter/scheduler.dart';
import 'package:flutter/services.dart';

import 'actions.dart';
import 'autofill.dart';
import 'automatic_keep_alive.dart';
import 'basic.dart';
import 'binding.dart';
import 'constants.dart';
import 'context_menu_controller.dart';
import 'debug.dart';
import 'default_selection_style.dart';
import 'editable_text_context_menu_button_items_builder.dart';
import 'focus_manager.dart';
import 'focus_scope.dart';
import 'focus_traversal.dart';
import 'framework.dart';
import 'localizations.dart';
import 'media_query.dart';
import 'scroll_configuration.dart';
import 'scroll_controller.dart';
import 'scroll_physics.dart';
import 'scrollable.dart';
import 'shortcuts.dart';
import 'tap_region.dart';
import 'text.dart';
import 'text_editing_intents.dart';
import 'text_selection.dart';
import 'ticker_provider.dart';
import 'widget_span.dart';

export 'package:flutter/services.dart' show SelectionChangedCause, SmartDashesType, SmartQuotesType, TextEditingValue, TextInputType, TextSelection;

/// Signature for the callback that reports when the user changes the selection
/// (including the cursor location).
typedef SelectionChangedCallback = void Function(TextSelection selection, SelectionChangedCause? cause);

/// Signature for the callback that reports the app private command results.
typedef AppPrivateCommandCallback = void Function(String, Map<String, dynamic>);

// The time it takes for the cursor to fade from fully opaque to fully
// transparent and vice versa. A full cursor blink, from transparent to opaque
// to transparent, is twice this duration.
const Duration _kCursorBlinkHalfPeriod = Duration(milliseconds: 500);

// Number of cursor ticks during which the most recently entered character
// is shown in an obscured text field.
const int _kObscureShowLatestCharCursorTicks = 3;

// The minimum width of an iPad screen. The smallest iPad is currently the
// iPad Mini 6th Gen according to ios-resolution.com.
const double _kIPadWidth = 1488.0;

/// A controller for an editable text field.
///
/// Whenever the user modifies a text field with an associated
/// [TextEditingController], the text field updates [value] and the controller
/// notifies its listeners. Listeners can then read the [text] and [selection]
/// properties to learn what the user has typed or how the selection has been
/// updated.
///
/// Similarly, if you modify the [text] or [selection] properties, the text
/// field will be notified and will update itself appropriately.
///
/// A [TextEditingController] can also be used to provide an initial value for a
/// text field. If you build a text field with a controller that already has
/// [text], the text field will use that text as its initial value.
///
/// The [value] (as well as [text] and [selection]) of this controller can be
/// updated from within a listener added to this controller. Be aware of
/// infinite loops since the listener will also be notified of the changes made
/// from within itself. Modifying the composing region from within a listener
/// can also have a bad interaction with some input methods. Gboard, for
/// example, will try to restore the composing region of the text if it was
/// modified programmatically, creating an infinite loop of communications
/// between the framework and the input method. Consider using
/// [TextInputFormatter]s instead for as-you-type text modification.
///
/// If both the [text] or [selection] properties need to be changed, set the
/// controller's [value] instead.
///
/// Remember to [dispose] of the [TextEditingController] when it is no longer
/// needed. This will ensure we discard any resources used by the object.
/// {@tool dartpad}
/// This example creates a [TextField] with a [TextEditingController] whose
/// change listener forces the entered text to be lower case and keeps the
/// cursor at the end of the input.
///
/// ** See code in examples/api/lib/widgets/editable_text/text_editing_controller.0.dart **
/// {@end-tool}
///
/// See also:
///
///  * [TextField], which is a Material Design text field that can be controlled
///    with a [TextEditingController].
///  * [EditableText], which is a raw region of editable text that can be
///    controlled with a [TextEditingController].
///  * Learn how to use a [TextEditingController] in one of our [cookbook recipes](https://flutter.dev/docs/cookbook/forms/text-field-changes#2-use-a-texteditingcontroller).
class TextEditingController extends ValueNotifier<TextEditingValue> {
  /// Creates a controller for an editable text field.
  ///
  /// This constructor treats a null [text] argument as if it were the empty
  /// string.
  TextEditingController({ String? text })
    : super(text == null ? TextEditingValue.empty : TextEditingValue(text: text));

  /// Creates a controller for an editable text field from an initial [TextEditingValue].
  ///
  /// This constructor treats a null [value] argument as if it were
  /// [TextEditingValue.empty].
  TextEditingController.fromValue(TextEditingValue? value)
    : assert(
        value == null || !value.composing.isValid || value.isComposingRangeValid,
        'New TextEditingValue $value has an invalid non-empty composing range '
        '${value.composing}. It is recommended to use a valid composing range, '
        'even for readonly text fields',
      ),
      super(value ?? TextEditingValue.empty);

  /// The current string the user is editing.
  String get text => value.text;
  /// Setting this will notify all the listeners of this [TextEditingController]
  /// that they need to update (it calls [notifyListeners]). For this reason,
  /// this value should only be set between frames, e.g. in response to user
  /// actions, not during the build, layout, or paint phases.
  ///
  /// This property can be set from a listener added to this
  /// [TextEditingController]; however, one should not also set [selection]
  /// in a separate statement. To change both the [text] and the [selection]
  /// change the controller's [value].
  set text(String newText) {
    value = value.copyWith(
      text: newText,
      selection: const TextSelection.collapsed(offset: -1),
      composing: TextRange.empty,
    );
  }

  @override
  set value(TextEditingValue newValue) {
    assert(
      !newValue.composing.isValid || newValue.isComposingRangeValid,
      'New TextEditingValue $newValue has an invalid non-empty composing range '
      '${newValue.composing}. It is recommended to use a valid composing range, '
      'even for readonly text fields',
    );
    super.value = newValue;
  }

  /// Builds [TextSpan] from current editing value.
  ///
  /// By default makes text in composing range appear as underlined. Descendants
  /// can override this method to customize appearance of text.
  TextSpan buildTextSpan({required BuildContext context, TextStyle? style , required bool withComposing}) {
    assert(!value.composing.isValid || !withComposing || value.isComposingRangeValid);
    // If the composing range is out of range for the current text, ignore it to
    // preserve the tree integrity, otherwise in release mode a RangeError will
    // be thrown and this EditableText will be built with a broken subtree.
    if (!value.isComposingRangeValid || !withComposing) {
      return TextSpan(style: style, text: text);
    }
    final TextStyle composingStyle = style?.merge(const TextStyle(decoration: TextDecoration.underline))
        ?? const TextStyle(decoration: TextDecoration.underline);
    return TextSpan(
      style: style,
      children: <TextSpan>[
        TextSpan(text: value.composing.textBefore(value.text)),
        TextSpan(
          style: composingStyle,
          text: value.composing.textInside(value.text),
        ),
        TextSpan(text: value.composing.textAfter(value.text)),
      ],
    );
  }

  /// The currently selected [text].
  ///
  /// If the selection is collapsed, then this property gives the offset of the
  /// cursor within the text.
  TextSelection get selection => value.selection;
  /// Setting this will notify all the listeners of this [TextEditingController]
  /// that they need to update (it calls [notifyListeners]). For this reason,
  /// this value should only be set between frames, e.g. in response to user
  /// actions, not during the build, layout, or paint phases.
  ///
  /// This property can be set from a listener added to this
  /// [TextEditingController]; however, one should not also set [text]
  /// in a separate statement. To change both the [text] and the [selection]
  /// change the controller's [value].
  ///
  /// If the new selection is of non-zero length, or is outside the composing
  /// range, the composing range is cleared.
  set selection(TextSelection newSelection) {
    if (!isSelectionWithinTextBounds(newSelection)) {
      throw FlutterError('invalid text selection: $newSelection');
    }
    final TextRange newComposing =
        newSelection.isCollapsed && _isSelectionWithinComposingRange(newSelection)
            ? value.composing
            : TextRange.empty;
    value = value.copyWith(selection: newSelection, composing: newComposing);
  }

  /// Set the [value] to empty.
  ///
  /// After calling this function, [text] will be the empty string and the
  /// selection will be collapsed at zero offset.
  ///
  /// Calling this will notify all the listeners of this [TextEditingController]
  /// that they need to update (it calls [notifyListeners]). For this reason,
  /// this method should only be called between frames, e.g. in response to user
  /// actions, not during the build, layout, or paint phases.
  void clear() {
    value = const TextEditingValue(selection: TextSelection.collapsed(offset: 0));
  }

  /// Set the composing region to an empty range.
  ///
  /// The composing region is the range of text that is still being composed.
  /// Calling this function indicates that the user is done composing that
  /// region.
  ///
  /// Calling this will notify all the listeners of this [TextEditingController]
  /// that they need to update (it calls [notifyListeners]). For this reason,
  /// this method should only be called between frames, e.g. in response to user
  /// actions, not during the build, layout, or paint phases.
  void clearComposing() {
    value = value.copyWith(composing: TextRange.empty);
  }

  /// Check that the [selection] is inside of the bounds of [text].
  bool isSelectionWithinTextBounds(TextSelection selection) {
    return selection.start <= text.length && selection.end <= text.length;
  }

  /// Check that the [selection] is inside of the composing range.
  bool _isSelectionWithinComposingRange(TextSelection selection) {
    return selection.start >= value.composing.start && selection.end <= value.composing.end;
  }
}

/// Toolbar configuration for [EditableText].
///
/// Toolbar is a context menu that will show up when user right click or long
/// press the [EditableText]. It includes several options: cut, copy, paste,
/// and select all.
///
/// [EditableText] and its derived widgets have their own default [ToolbarOptions].
/// Create a custom [ToolbarOptions] if you want explicit control over the toolbar
/// option.
@Deprecated(
  'Use `contextMenuBuilder` instead. '
  'This feature was deprecated after v2.12.0-4.1.pre.',
)
class ToolbarOptions {
  /// Create a toolbar configuration with given options.
  ///
  /// All options default to false if they are not explicitly set.
  @Deprecated(
    'Use `contextMenuBuilder` instead. '
    'This feature was deprecated after v2.12.0-4.1.pre.',
  )
  const ToolbarOptions({
    this.copy = false,
    this.cut = false,
    this.paste = false,
    this.selectAll = false,
  }) : assert(copy != null),
       assert(cut != null),
       assert(paste != null),
       assert(selectAll != null);

  /// Whether to show copy option in toolbar.
  ///
  /// Defaults to false. Must not be null.
  final bool copy;

  /// Whether to show cut option in toolbar.
  ///
  /// If [EditableText.readOnly] is set to true, cut will be disabled regardless.
  ///
  /// Defaults to false. Must not be null.
  final bool cut;

  /// Whether to show paste option in toolbar.
  ///
  /// If [EditableText.readOnly] is set to true, paste will be disabled regardless.
  ///
  /// Defaults to false. Must not be null.
  final bool paste;

  /// Whether to show select all option in toolbar.
  ///
  /// Defaults to false. Must not be null.
  final bool selectAll;
}

// A time-value pair that represents a key frame in an animation.
class _KeyFrame {
  const _KeyFrame(this.time, this.value);
  // Values extracted from iOS 15.4 UIKit.
  static const List<_KeyFrame> iOSBlinkingCaretKeyFrames = <_KeyFrame>[
    _KeyFrame(0,       1),     // 0
    _KeyFrame(0.5,     1),     // 1
    _KeyFrame(0.5375,  0.75),  // 2
    _KeyFrame(0.575,   0.5),   // 3
    _KeyFrame(0.6125,  0.25),  // 4
    _KeyFrame(0.65,    0),     // 5
    _KeyFrame(0.85,    0),     // 6
    _KeyFrame(0.8875,  0.25),  // 7
    _KeyFrame(0.925,   0.5),   // 8
    _KeyFrame(0.9625,  0.75),  // 9
    _KeyFrame(1,       1),     // 10
  ];

  // The timing, in seconds, of the specified animation `value`.
  final double time;
  final double value;
}

class _DiscreteKeyFrameSimulation extends Simulation {
  _DiscreteKeyFrameSimulation.iOSBlinkingCaret() : this._(_KeyFrame.iOSBlinkingCaretKeyFrames, 1);
  _DiscreteKeyFrameSimulation._(this._keyFrames, this.maxDuration)
    : assert(_keyFrames.isNotEmpty),
      assert(_keyFrames.last.time <= maxDuration),
      assert(() {
        for (int i = 0; i < _keyFrames.length -1; i += 1) {
          if (_keyFrames[i].time > _keyFrames[i + 1].time) {
            return false;
          }
        }
        return true;
      }(), 'The key frame sequence must be sorted by time.');

  final double maxDuration;

  final List<_KeyFrame> _keyFrames;

  @override
  double dx(double time) => 0;

  @override
  bool isDone(double time) => time >= maxDuration;

  // The index of the KeyFrame corresponds to the most recent input `time`.
  int _lastKeyFrameIndex = 0;

  @override
  double x(double time) {
    final int length = _keyFrames.length;

    // Perform a linear search in the sorted key frame list, starting from the
    // last key frame found, since the input `time` usually monotonically
    // increases by a small amount.
    int searchIndex;
    final int endIndex;
    if (_keyFrames[_lastKeyFrameIndex].time > time) {
      // The simulation may have restarted. Search within the index range
      // [0, _lastKeyFrameIndex).
      searchIndex = 0;
      endIndex = _lastKeyFrameIndex;
    } else {
      searchIndex = _lastKeyFrameIndex;
      endIndex = length;
    }

    // Find the target key frame. Don't have to check (endIndex - 1): if
    // (endIndex - 2) doesn't work we'll have to pick (endIndex - 1) anyways.
    while (searchIndex < endIndex - 1) {
      assert(_keyFrames[searchIndex].time <= time);
      final _KeyFrame next = _keyFrames[searchIndex + 1];
      if (time < next.time) {
        break;
      }
      searchIndex += 1;
    }

    _lastKeyFrameIndex = searchIndex;
    return _keyFrames[_lastKeyFrameIndex].value;
  }
}

/// A basic text input field.
///
/// This widget interacts with the [TextInput] service to let the user edit the
/// text it contains. It also provides scrolling, selection, and cursor
/// movement. This widget does not provide any focus management (e.g.,
/// tap-to-focus).
///
/// ## Handling User Input
///
/// Currently the user may change the text this widget contains via keyboard or
/// the text selection menu. When the user inserted or deleted text, you will be
/// notified of the change and get a chance to modify the new text value:
///
/// * The [inputFormatters] will be first applied to the user input.
///
/// * The [controller]'s [TextEditingController.value] will be updated with the
///   formatted result, and the [controller]'s listeners will be notified.
///
/// * The [onChanged] callback, if specified, will be called last.
///
/// ## Input Actions
///
/// A [TextInputAction] can be provided to customize the appearance of the
/// action button on the soft keyboard for Android and iOS. The default action
/// is [TextInputAction.done].
///
/// Many [TextInputAction]s are common between Android and iOS. However, if a
/// [textInputAction] is provided that is not supported by the current
/// platform in debug mode, an error will be thrown when the corresponding
/// EditableText receives focus. For example, providing iOS's "emergencyCall"
/// action when running on an Android device will result in an error when in
/// debug mode. In release mode, incompatible [TextInputAction]s are replaced
/// either with "unspecified" on Android, or "default" on iOS. Appropriate
/// [textInputAction]s can be chosen by checking the current platform and then
/// selecting the appropriate action.
///
/// {@template flutter.widgets.EditableText.lifeCycle}
/// ## Lifecycle
///
/// Upon completion of editing, like pressing the "done" button on the keyboard,
/// two actions take place:
///
///   1st: Editing is finalized. The default behavior of this step includes
///   an invocation of [onChanged]. That default behavior can be overridden.
///   See [onEditingComplete] for details.
///
///   2nd: [onSubmitted] is invoked with the user's input value.
///
/// [onSubmitted] can be used to manually move focus to another input widget
/// when a user finishes with the currently focused input widget.
///
/// When the widget has focus, it will prevent itself from disposing via
/// [AutomaticKeepAliveClientMixin.wantKeepAlive] in order to avoid losing the
/// selection. Removing the focus will allow it to be disposed.
/// {@endtemplate}
///
/// Rather than using this widget directly, consider using [TextField], which
/// is a full-featured, material-design text input field with placeholder text,
/// labels, and [Form] integration.
///
/// ## Text Editing [Intent]s and Their Default [Action]s
///
/// This widget provides default [Action]s for handling common text editing
/// [Intent]s such as deleting, copying and pasting in the text field. These
/// [Action]s can be directly invoked using [Actions.invoke] or the
/// [Actions.maybeInvoke] method. The default text editing keyboard [Shortcuts]
/// also use these [Intent]s and [Action]s to perform the text editing
/// operations they are bound to.
///
/// The default handling of a specific [Intent] can be overridden by placing an
/// [Actions] widget above this widget. See the [Action] class and the
/// [Action.overridable] constructor for more information on how a pre-defined
/// overridable [Action] can be overridden.
///
/// ### Intents for Deleting Text and Their Default Behavior
///
/// | **Intent Class**                 | **Default Behavior when there's selected text**      | **Default Behavior when there is a [caret](https://en.wikipedia.org/wiki/Caret_navigation) (The selection is [TextSelection.collapsed])**  |
/// | :------------------------------- | :--------------------------------------------------- | :----------------------------------------------------------------------- |
/// | [DeleteCharacterIntent]          | Deletes the selected text                            | Deletes the user-perceived character before or after the caret location. |
/// | [DeleteToNextWordBoundaryIntent] | Deletes the selected text and the word before/after the selection's [TextSelection.extent] position | Deletes from the caret location to the previous or the next word boundary |
/// | [DeleteToLineBreakIntent]        | Deletes the selected text, and deletes to the start/end of the line from the selection's [TextSelection.extent] position | Deletes from the caret location to the logical start or end of the current line |
///
/// ### Intents for Moving the [Caret](https://en.wikipedia.org/wiki/Caret_navigation)
///
/// | **Intent Class**                                                                     | **Default Behavior when there's selected text**                  | **Default Behavior when there is a caret ([TextSelection.collapsed])**  |
/// | :----------------------------------------------------------------------------------- | :--------------------------------------------------------------- | :---------------------------------------------------------------------- |
/// | [ExtendSelectionByCharacterIntent](`collapseSelection: true`)                       | Collapses the selection to the logical start/end of the selection | Moves the caret past the user-perceived character before or after the current caret location.  |
/// | [ExtendSelectionToNextWordBoundaryIntent](`collapseSelection: true`)                | Collapses the selection to the word boundary before/after the selection's [TextSelection.extent] position | Moves the caret to the previous/next word boundary.  |
/// | [ExtendSelectionToNextWordBoundaryOrCaretLocationIntent](`collapseSelection: true`) | Collapses the selection to the word boundary before/after the selection's [TextSelection.extent] position, or [TextSelection.base], whichever is closest in the given direction | Moves the caret to the previous/next word boundary.  |
/// | [ExtendSelectionToLineBreakIntent](`collapseSelection: true`)                       | Collapses the selection to the start/end of the line at the selection's [TextSelection.extent] position | Moves the caret to the start/end of the current line .|
/// | [ExtendSelectionVerticallyToAdjacentLineIntent](`collapseSelection: true`)          | Collapses the selection to the position closest to the selection's [TextSelection.extent], on the previous/next adjacent line | Moves the caret to the closest position on the previous/next adjacent line. |
/// | [ExtendSelectionToDocumentBoundaryIntent](`collapseSelection: true`)                | Collapses the selection to the start/end of the document | Moves the caret to the start/end of the document. |
///
/// #### Intents for Extending the Selection
///
/// | **Intent Class**                                                                     | **Default Behavior when there's selected text**                  | **Default Behavior when there is a caret ([TextSelection.collapsed])**  |
/// | :----------------------------------------------------------------------------------- | :--------------------------------------------------------------- | :---------------------------------------------------------------------- |
/// | [ExtendSelectionByCharacterIntent](`collapseSelection: false`)                       | Moves the selection's [TextSelection.extent] past the user-perceived character before/after it |
/// | [ExtendSelectionToNextWordBoundaryIntent](`collapseSelection: false`)                | Moves the selection's [TextSelection.extent] to the previous/next word boundary |
/// | [ExtendSelectionToNextWordBoundaryOrCaretLocationIntent](`collapseSelection: false`) | Moves the selection's [TextSelection.extent] to the previous/next word boundary, or [TextSelection.base] whichever is closest in the given direction | Moves the selection's [TextSelection.extent] to the previous/next word boundary. |
/// | [ExtendSelectionToLineBreakIntent](`collapseSelection: false`)                       | Moves the selection's [TextSelection.extent] to the start/end of the line |
/// | [ExtendSelectionVerticallyToAdjacentLineIntent](`collapseSelection: false`)          | Moves the selection's [TextSelection.extent] to the closest position on the previous/next adjacent line |
/// | [ExtendSelectionToDocumentBoundaryIntent](`collapseSelection: false`)                | Moves the selection's [TextSelection.extent] to the start/end of the document |
/// | [SelectAllTextIntent]  | Selects the entire document |
///
/// ### Other Intents
///
/// | **Intent Class**                        | **Default Behavior**                                 |
/// | :-------------------------------------- | :--------------------------------------------------- |
/// | [DoNothingAndStopPropagationTextIntent] | Does nothing in the input field, and prevents the key event from further propagating in the widget tree. |
/// | [ReplaceTextIntent]                     | Replaces the current [TextEditingValue] in the input field's [TextEditingController], and triggers all related user callbacks and [TextInputFormatter]s. |
/// | [UpdateSelectionIntent]                 | Updates the current selection in the input field's [TextEditingController], and triggers the [onSelectionChanged] callback. |
/// | [CopySelectionTextIntent]               | Copies or cuts the selected text into the clipboard |
/// | [PasteTextIntent]                       | Inserts the current text in the clipboard after the caret location, or replaces the selected text if the selection is not collapsed. |
///
/// ## Gesture Events Handling
///
/// This widget provides rudimentary, platform-agnostic gesture handling for
/// user actions such as tapping, long-pressing and scrolling when
/// [rendererIgnoresPointer] is false (false by default). To tightly conform
/// to the platform behavior with respect to input gestures in text fields, use
/// [TextField] or [CupertinoTextField]. For custom selection behavior, call
/// methods such as [RenderEditable.selectPosition],
/// [RenderEditable.selectWord], etc. programmatically.
///
/// {@template flutter.widgets.editableText.showCaretOnScreen}
/// ## Keep the caret visible when focused
///
/// When focused, this widget will make attempts to keep the text area and its
/// caret (even when [showCursor] is `false`) visible, on these occasions:
///
///  * When the user focuses this text field and it is not [readOnly].
///  * When the user changes the selection of the text field, or changes the
///    text when the text field is not [readOnly].
///  * When the virtual keyboard pops up.
/// {@endtemplate}
///
/// {@template flutter.widgets.editableText.accessibility}
/// ## Troubleshooting Common Accessibility Issues
///
/// ### Customizing User Input Accessibility Announcements
///
/// To customize user input accessibility announcements triggered by text
/// changes, use [SemanticsService.announce] to make the desired
/// accessibility announcement.
///
/// On iOS, the on-screen keyboard may announce the most recent input
/// incorrectly when a [TextInputFormatter] inserts a thousands separator to
/// a currency value text field. The following example demonstrates how to
/// suppress the default accessibility announcements by always announcing
/// the content of the text field as a US currency value:
/// ```dart
/// onChanged: (String newText) {
///   if (newText.isNotEmpty) {
///     SemanticsService.announce('\$' + newText, Directionality.of(context));
///   }
/// }
/// ```
///
/// {@endtemplate}
///
/// See also:
///
///  * [TextField], which is a full-featured, material-design text input field
///    with placeholder text, labels, and [Form] integration.
class EditableText extends StatefulWidget {
  /// Creates a basic text input control.
  ///
  /// The [maxLines] property can be set to null to remove the restriction on
  /// the number of lines. By default, it is one, meaning this is a single-line
  /// text field. [maxLines] must be null or greater than zero.
  ///
  /// If [keyboardType] is not set or is null, its value will be inferred from
  /// [autofillHints], if [autofillHints] is not empty. Otherwise it defaults to
  /// [TextInputType.text] if [maxLines] is exactly one, and
  /// [TextInputType.multiline] if [maxLines] is null or greater than one.
  ///
  /// The text cursor is not shown if [showCursor] is false or if [showCursor]
  /// is null (the default) and [readOnly] is true.
  ///
  /// The [controller], [focusNode], [obscureText], [autocorrect], [autofocus],
  /// [showSelectionHandles], [enableInteractiveSelection], [forceLine],
  /// [style], [cursorColor], [cursorOpacityAnimates],[backgroundCursorColor],
  /// [enableSuggestions], [paintCursorAboveText], [selectionHeightStyle],
  /// [selectionWidthStyle], [textAlign], [dragStartBehavior], [scrollPadding],
  /// [dragStartBehavior], [toolbarOptions], [rendererIgnoresPointer],
  /// [readOnly], and [enableIMEPersonalizedLearning] arguments must not be null.
  EditableText({
    super.key,
    required this.controller,
    required this.focusNode,
    this.readOnly = false,
    this.obscuringCharacter = '•',
    this.obscureText = false,
    this.autocorrect = true,
    SmartDashesType? smartDashesType,
    SmartQuotesType? smartQuotesType,
    this.enableSuggestions = true,
    required this.style,
    StrutStyle? strutStyle,
    required this.cursorColor,
    required this.backgroundCursorColor,
    this.textAlign = TextAlign.start,
    this.textDirection,
    this.locale,
    this.textScaleFactor,
    this.maxLines = 1,
    this.minLines,
    this.expands = false,
    this.forceLine = true,
    this.textHeightBehavior,
    this.textWidthBasis = TextWidthBasis.parent,
    this.autofocus = false,
    bool? showCursor,
    this.showSelectionHandles = false,
    this.selectionColor,
    this.selectionControls,
    TextInputType? keyboardType,
    this.textInputAction,
    this.textCapitalization = TextCapitalization.none,
    this.onChanged,
    this.onEditingComplete,
    this.onSubmitted,
    this.onAppPrivateCommand,
    this.onSelectionChanged,
    this.onSelectionHandleTapped,
    this.onTapOutside,
    List<TextInputFormatter>? inputFormatters,
    this.mouseCursor,
    this.rendererIgnoresPointer = false,
    this.cursorWidth = 2.0,
    this.cursorHeight,
    this.cursorRadius,
    this.cursorOpacityAnimates = false,
    this.cursorOffset,
    this.paintCursorAboveText = false,
    this.selectionHeightStyle = ui.BoxHeightStyle.tight,
    this.selectionWidthStyle = ui.BoxWidthStyle.tight,
    this.scrollPadding = const EdgeInsets.all(20.0),
    this.keyboardAppearance = Brightness.light,
    this.dragStartBehavior = DragStartBehavior.start,
    bool? enableInteractiveSelection,
    this.scrollController,
    this.scrollPhysics,
    this.autocorrectionTextRectColor,
    @Deprecated(
      'Use `contextMenuBuilder` instead. '
      'This feature was deprecated after v2.12.0-4.1.pre.',
    )
    ToolbarOptions? toolbarOptions,
    this.autofillHints = const <String>[],
    this.autofillClient,
    this.clipBehavior = Clip.hardEdge,
    this.restorationId,
    this.scrollBehavior,
    this.scribbleEnabled = true,
    this.enableIMEPersonalizedLearning = true,
    this.contextMenuBuilder,
  }) : assert(controller != null),
       assert(focusNode != null),
       assert(obscuringCharacter != null && obscuringCharacter.length == 1),
       assert(obscureText != null),
       assert(autocorrect != null),
       smartDashesType = smartDashesType ?? (obscureText ? SmartDashesType.disabled : SmartDashesType.enabled),
       smartQuotesType = smartQuotesType ?? (obscureText ? SmartQuotesType.disabled : SmartQuotesType.enabled),
       assert(enableSuggestions != null),
       assert(showSelectionHandles != null),
       assert(readOnly != null),
       assert(forceLine != null),
       assert(style != null),
       assert(cursorColor != null),
       assert(cursorOpacityAnimates != null),
       assert(paintCursorAboveText != null),
       assert(backgroundCursorColor != null),
       assert(selectionHeightStyle != null),
       assert(selectionWidthStyle != null),
       assert(textAlign != null),
       assert(maxLines == null || maxLines > 0),
       assert(minLines == null || minLines > 0),
       assert(
         (maxLines == null) || (minLines == null) || (maxLines >= minLines),
         "minLines can't be greater than maxLines",
       ),
       assert(expands != null),
       assert(
         !expands || (maxLines == null && minLines == null),
         'minLines and maxLines must be null when expands is true.',
       ),
       assert(!obscureText || maxLines == 1, 'Obscured fields cannot be multiline.'),
       assert(autofocus != null),
       assert(rendererIgnoresPointer != null),
       assert(scrollPadding != null),
       assert(dragStartBehavior != null),
       enableInteractiveSelection = enableInteractiveSelection ?? (!readOnly || !obscureText),
       toolbarOptions = selectionControls is TextSelectionHandleControls && toolbarOptions == null ? const ToolbarOptions() : toolbarOptions ??
           (obscureText
               ? (readOnly
                   // No point in even offering "Select All" in a read-only obscured
                   // field.
                   ? const ToolbarOptions()
                   // Writable, but obscured.
                   : const ToolbarOptions(
                       selectAll: true,
                       paste: true,
                     ))
               : (readOnly
                   // Read-only, not obscured.
                   ? const ToolbarOptions(
                       selectAll: true,
                       copy: true,
                     )
                   // Writable, not obscured.
                   : const ToolbarOptions(
                       copy: true,
                       cut: true,
                       selectAll: true,
                       paste: true,
                     ))),
       assert(clipBehavior != null),
       assert(enableIMEPersonalizedLearning != null),
       _strutStyle = strutStyle,
       keyboardType = keyboardType ?? _inferKeyboardType(autofillHints: autofillHints, maxLines: maxLines),
       inputFormatters = maxLines == 1
           ? <TextInputFormatter>[
               FilteringTextInputFormatter.singleLineFormatter,
               ...inputFormatters ?? const Iterable<TextInputFormatter>.empty(),
             ]
           : inputFormatters,
       showCursor = showCursor ?? !readOnly;

  /// Controls the text being edited.
  final TextEditingController controller;

  /// Controls whether this widget has keyboard focus.
  final FocusNode focusNode;

  /// {@template flutter.widgets.editableText.obscuringCharacter}
  /// Character used for obscuring text if [obscureText] is true.
  ///
  /// Must be only a single character.
  ///
  /// Defaults to the character U+2022 BULLET (•).
  /// {@endtemplate}
  final String obscuringCharacter;

  /// {@template flutter.widgets.editableText.obscureText}
  /// Whether to hide the text being edited (e.g., for passwords).
  ///
  /// When this is set to true, all the characters in the text field are
  /// replaced by [obscuringCharacter], and the text in the field cannot be
  /// copied with copy or cut. If [readOnly] is also true, then the text cannot
  /// be selected.
  ///
  /// Defaults to false. Cannot be null.
  /// {@endtemplate}
  final bool obscureText;

  /// {@macro dart.ui.textHeightBehavior}
  final TextHeightBehavior? textHeightBehavior;

  /// {@macro flutter.painting.textPainter.textWidthBasis}
  final TextWidthBasis textWidthBasis;

  /// {@template flutter.widgets.editableText.readOnly}
  /// Whether the text can be changed.
  ///
  /// When this is set to true, the text cannot be modified
  /// by any shortcut or keyboard operation. The text is still selectable.
  ///
  /// Defaults to false. Must not be null.
  /// {@endtemplate}
  final bool readOnly;

  /// Whether the text will take the full width regardless of the text width.
  ///
  /// When this is set to false, the width will be based on text width, which
  /// will also be affected by [textWidthBasis].
  ///
  /// Defaults to true. Must not be null.
  ///
  /// See also:
  ///
  ///  * [textWidthBasis], which controls the calculation of text width.
  final bool forceLine;

  /// Configuration of toolbar options.
  ///
  /// By default, all options are enabled. If [readOnly] is true, paste and cut
  /// will be disabled regardless. If [obscureText] is true, cut and copy will
  /// be disabled regardless. If [readOnly] and [obscureText] are both true,
  /// select all will also be disabled.
  final ToolbarOptions toolbarOptions;

  /// Whether to show selection handles.
  ///
  /// When a selection is active, there will be two handles at each side of
  /// boundary, or one handle if the selection is collapsed. The handles can be
  /// dragged to adjust the selection.
  ///
  /// See also:
  ///
  ///  * [showCursor], which controls the visibility of the cursor.
  final bool showSelectionHandles;

  /// {@template flutter.widgets.editableText.showCursor}
  /// Whether to show cursor.
  ///
  /// The cursor refers to the blinking caret when the [EditableText] is focused.
  /// {@endtemplate}
  ///
  /// See also:
  ///
  ///  * [showSelectionHandles], which controls the visibility of the selection handles.
  final bool showCursor;

  /// {@template flutter.widgets.editableText.autocorrect}
  /// Whether to enable autocorrection.
  ///
  /// Defaults to true. Cannot be null.
  /// {@endtemplate}
  final bool autocorrect;

  /// {@macro flutter.services.TextInputConfiguration.smartDashesType}
  final SmartDashesType smartDashesType;

  /// {@macro flutter.services.TextInputConfiguration.smartQuotesType}
  final SmartQuotesType smartQuotesType;

  /// {@macro flutter.services.TextInputConfiguration.enableSuggestions}
  final bool enableSuggestions;

  /// The text style to use for the editable text.
  final TextStyle style;

  /// {@template flutter.widgets.editableText.strutStyle}
  /// The strut style used for the vertical layout.
  ///
  /// [StrutStyle] is used to establish a predictable vertical layout.
  /// Since fonts may vary depending on user input and due to font
  /// fallback, [StrutStyle.forceStrutHeight] is enabled by default
  /// to lock all lines to the height of the base [TextStyle], provided by
  /// [style]. This ensures the typed text fits within the allotted space.
  ///
  /// If null, the strut used will inherit values from the [style] and will
  /// have [StrutStyle.forceStrutHeight] set to true. When no [style] is
  /// passed, the theme's [TextStyle] will be used to generate [strutStyle]
  /// instead.
  ///
  /// To disable strut-based vertical alignment and allow dynamic vertical
  /// layout based on the glyphs typed, use [StrutStyle.disabled].
  ///
  /// Flutter's strut is based on [typesetting strut](https://en.wikipedia.org/wiki/Strut_(typesetting))
  /// and CSS's [line-height](https://www.w3.org/TR/CSS2/visudet.html#line-height).
  /// {@endtemplate}
  ///
  /// Within editable text and text fields, [StrutStyle] will not use its standalone
  /// default values, and will instead inherit omitted/null properties from the
  /// [TextStyle] instead. See [StrutStyle.inheritFromTextStyle].
  StrutStyle get strutStyle {
    if (_strutStyle == null) {
      return StrutStyle.fromTextStyle(style, forceStrutHeight: true);
    }
    return _strutStyle!.inheritFromTextStyle(style);
  }
  final StrutStyle? _strutStyle;

  /// {@template flutter.widgets.editableText.textAlign}
  /// How the text should be aligned horizontally.
  ///
  /// Defaults to [TextAlign.start] and cannot be null.
  /// {@endtemplate}
  final TextAlign textAlign;

  /// {@template flutter.widgets.editableText.textDirection}
  /// The directionality of the text.
  ///
  /// This decides how [textAlign] values like [TextAlign.start] and
  /// [TextAlign.end] are interpreted.
  ///
  /// This is also used to disambiguate how to render bidirectional text. For
  /// example, if the text is an English phrase followed by a Hebrew phrase,
  /// in a [TextDirection.ltr] context the English phrase will be on the left
  /// and the Hebrew phrase to its right, while in a [TextDirection.rtl]
  /// context, the English phrase will be on the right and the Hebrew phrase on
  /// its left.
  ///
  /// Defaults to the ambient [Directionality], if any.
  /// {@endtemplate}
  final TextDirection? textDirection;

  /// {@template flutter.widgets.editableText.textCapitalization}
  /// Configures how the platform keyboard will select an uppercase or
  /// lowercase keyboard.
  ///
  /// Only supports text keyboards, other keyboard types will ignore this
  /// configuration. Capitalization is locale-aware.
  ///
  /// Defaults to [TextCapitalization.none]. Must not be null.
  ///
  /// See also:
  ///
  ///  * [TextCapitalization], for a description of each capitalization behavior.
  ///
  /// {@endtemplate}
  final TextCapitalization textCapitalization;

  /// Used to select a font when the same Unicode character can
  /// be rendered differently, depending on the locale.
  ///
  /// It's rarely necessary to set this property. By default its value
  /// is inherited from the enclosing app with `Localizations.localeOf(context)`.
  ///
  /// See [RenderEditable.locale] for more information.
  final Locale? locale;

  /// {@template flutter.widgets.editableText.textScaleFactor}
  /// The number of font pixels for each logical pixel.
  ///
  /// For example, if the text scale factor is 1.5, text will be 50% larger than
  /// the specified font size.
  ///
  /// Defaults to the [MediaQueryData.textScaleFactor] obtained from the ambient
  /// [MediaQuery], or 1.0 if there is no [MediaQuery] in scope.
  /// {@endtemplate}
  final double? textScaleFactor;

  /// The color to use when painting the cursor.
  ///
  /// Cannot be null.
  final Color cursorColor;

  /// The color to use when painting the autocorrection Rect.
  ///
  /// For [CupertinoTextField]s, the value is set to the ambient
  /// [CupertinoThemeData.primaryColor] with 20% opacity. For [TextField]s, the
  /// value is null on non-iOS platforms and the same color used in [CupertinoTextField]
  /// on iOS.
  ///
  /// Currently the autocorrection Rect only appears on iOS.
  ///
  /// Defaults to null, which disables autocorrection Rect painting.
  final Color? autocorrectionTextRectColor;

  /// The color to use when painting the background cursor aligned with the text
  /// while rendering the floating cursor.
  ///
  /// Cannot be null. By default it is the disabled grey color from
  /// CupertinoColors.
  final Color backgroundCursorColor;

  /// {@template flutter.widgets.editableText.maxLines}
  /// The maximum number of lines to show at one time, wrapping if necessary.
  ///
  /// This affects the height of the field itself and does not limit the number
  /// of lines that can be entered into the field.
  ///
  /// If this is 1 (the default), the text will not wrap, but will scroll
  /// horizontally instead.
  ///
  /// If this is null, there is no limit to the number of lines, and the text
  /// container will start with enough vertical space for one line and
  /// automatically grow to accommodate additional lines as they are entered, up
  /// to the height of its constraints.
  ///
  /// If this is not null, the value must be greater than zero, and it will lock
  /// the input to the given number of lines and take up enough horizontal space
  /// to accommodate that number of lines. Setting [minLines] as well allows the
  /// input to grow and shrink between the indicated range.
  ///
  /// The full set of behaviors possible with [minLines] and [maxLines] are as
  /// follows. These examples apply equally to [TextField], [TextFormField],
  /// [CupertinoTextField], and [EditableText].
  ///
  /// Input that occupies a single line and scrolls horizontally as needed.
  /// ```dart
  /// TextField()
  /// ```
  ///
  /// Input whose height grows from one line up to as many lines as needed for
  /// the text that was entered. If a height limit is imposed by its parent, it
  /// will scroll vertically when its height reaches that limit.
  /// ```dart
  /// TextField(maxLines: null)
  /// ```
  ///
  /// The input's height is large enough for the given number of lines. If
  /// additional lines are entered the input scrolls vertically.
  /// ```dart
  /// TextField(maxLines: 2)
  /// ```
  ///
  /// Input whose height grows with content between a min and max. An infinite
  /// max is possible with `maxLines: null`.
  /// ```dart
  /// TextField(minLines: 2, maxLines: 4)
  /// ```
  ///
  /// See also:
  ///
  ///  * [minLines], which sets the minimum number of lines visible.
  /// {@endtemplate}
  ///  * [expands], which determines whether the field should fill the height of
  ///    its parent.
  final int? maxLines;

  /// {@template flutter.widgets.editableText.minLines}
  /// The minimum number of lines to occupy when the content spans fewer lines.
  ///
  /// This affects the height of the field itself and does not limit the number
  /// of lines that can be entered into the field.
  ///
  /// If this is null (default), text container starts with enough vertical space
  /// for one line and grows to accommodate additional lines as they are entered.
  ///
  /// This can be used in combination with [maxLines] for a varying set of behaviors.
  ///
  /// If the value is set, it must be greater than zero. If the value is greater
  /// than 1, [maxLines] should also be set to either null or greater than
  /// this value.
  ///
  /// When [maxLines] is set as well, the height will grow between the indicated
  /// range of lines. When [maxLines] is null, it will grow as high as needed,
  /// starting from [minLines].
  ///
  /// A few examples of behaviors possible with [minLines] and [maxLines] are as follows.
  /// These apply equally to [TextField], [TextFormField], [CupertinoTextField],
  /// and [EditableText].
  ///
  /// Input that always occupies at least 2 lines and has an infinite max.
  /// Expands vertically as needed.
  /// ```dart
  /// TextField(minLines: 2)
  /// ```
  ///
  /// Input whose height starts from 2 lines and grows up to 4 lines at which
  /// point the height limit is reached. If additional lines are entered it will
  /// scroll vertically.
  /// ```dart
  /// TextField(minLines:2, maxLines: 4)
  /// ```
  ///
  /// Defaults to null.
  ///
  /// See also:
  ///
  ///  * [maxLines], which sets the maximum number of lines visible, and has
  ///    several examples of how minLines and maxLines interact to produce
  ///    various behaviors.
  /// {@endtemplate}
  ///  * [expands], which determines whether the field should fill the height of
  ///    its parent.
  final int? minLines;

  /// {@template flutter.widgets.editableText.expands}
  /// Whether this widget's height will be sized to fill its parent.
  ///
  /// If set to true and wrapped in a parent widget like [Expanded] or
  /// [SizedBox], the input will expand to fill the parent.
  ///
  /// [maxLines] and [minLines] must both be null when this is set to true,
  /// otherwise an error is thrown.
  ///
  /// Defaults to false.
  ///
  /// See the examples in [maxLines] for the complete picture of how [maxLines],
  /// [minLines], and [expands] interact to produce various behaviors.
  ///
  /// Input that matches the height of its parent:
  /// ```dart
  /// Expanded(
  ///   child: TextField(maxLines: null, expands: true),
  /// )
  /// ```
  /// {@endtemplate}
  final bool expands;

  /// {@template flutter.widgets.editableText.autofocus}
  /// Whether this text field should focus itself if nothing else is already
  /// focused.
  ///
  /// If true, the keyboard will open as soon as this text field obtains focus.
  /// Otherwise, the keyboard is only shown after the user taps the text field.
  ///
  /// Defaults to false. Cannot be null.
  /// {@endtemplate}
  // See https://github.com/flutter/flutter/issues/7035 for the rationale for this
  // keyboard behavior.
  final bool autofocus;

  /// The color to use when painting the selection.
  ///
  /// If this property is null, this widget gets the selection color from the
  /// [DefaultSelectionStyle].
  ///
  /// For [CupertinoTextField]s, the value is set to the ambient
  /// [CupertinoThemeData.primaryColor] with 20% opacity. For [TextField]s, the
  /// value is set to the ambient [TextSelectionThemeData.selectionColor].
  final Color? selectionColor;

  /// {@template flutter.widgets.editableText.selectionControls}
  /// Optional delegate for building the text selection handles and toolbar.
  ///
  /// The [EditableText] widget used on its own will not trigger the display
  /// of the selection toolbar by itself. The toolbar is shown by calling
  /// [EditableTextState.showToolbar] in response to an appropriate user event.
  ///
  /// See also:
  ///
  ///  * [CupertinoTextField], which wraps an [EditableText] and which shows the
  ///    selection toolbar upon user events that are appropriate on the iOS
  ///    platform.
  ///  * [TextField], a Material Design themed wrapper of [EditableText], which
  ///    shows the selection toolbar upon appropriate user events based on the
  ///    user's platform set in [ThemeData.platform].
  /// {@endtemplate}
  final TextSelectionControls? selectionControls;

  /// {@template flutter.widgets.editableText.keyboardType}
  /// The type of keyboard to use for editing the text.
  ///
  /// Defaults to [TextInputType.text] if [maxLines] is one and
  /// [TextInputType.multiline] otherwise.
  /// {@endtemplate}
  final TextInputType keyboardType;

  /// The type of action button to use with the soft keyboard.
  final TextInputAction? textInputAction;

  /// {@template flutter.widgets.editableText.onChanged}
  /// Called when the user initiates a change to the TextField's
  /// value: when they have inserted or deleted text.
  ///
  /// This callback doesn't run when the TextField's text is changed
  /// programmatically, via the TextField's [controller]. Typically it
  /// isn't necessary to be notified of such changes, since they're
  /// initiated by the app itself.
  ///
  /// To be notified of all changes to the TextField's text, cursor,
  /// and selection, one can add a listener to its [controller] with
  /// [TextEditingController.addListener].
  ///
  /// [onChanged] is called before [onSubmitted] when user indicates completion
  /// of editing, such as when pressing the "done" button on the keyboard. That default
  /// behavior can be overridden. See [onEditingComplete] for details.
  ///
  /// {@tool dartpad}
  /// This example shows how onChanged could be used to check the TextField's
  /// current value each time the user inserts or deletes a character.
  ///
  /// ** See code in examples/api/lib/widgets/editable_text/editable_text.on_changed.0.dart **
  /// {@end-tool}
  /// {@endtemplate}
  ///
  /// ## Handling emojis and other complex characters
  /// {@template flutter.widgets.EditableText.onChanged}
  /// It's important to always use
  /// [characters](https://pub.dev/packages/characters) when dealing with user
  /// input text that may contain complex characters. This will ensure that
  /// extended grapheme clusters and surrogate pairs are treated as single
  /// characters, as they appear to the user.
  ///
  /// For example, when finding the length of some user input, use
  /// `string.characters.length`. Do NOT use `string.length` or even
  /// `string.runes.length`. For the complex character "👨‍👩‍👦", this
  /// appears to the user as a single character, and `string.characters.length`
  /// intuitively returns 1. On the other hand, `string.length` returns 8, and
  /// `string.runes.length` returns 5!
  /// {@endtemplate}
  ///
  /// See also:
  ///
  ///  * [inputFormatters], which are called before [onChanged]
  ///    runs and can validate and change ("format") the input value.
  ///  * [onEditingComplete], [onSubmitted], [onSelectionChanged]:
  ///    which are more specialized input change notifications.
  ///  * [TextEditingController], which implements the [Listenable] interface
  ///    and notifies its listeners on [TextEditingValue] changes.
  final ValueChanged<String>? onChanged;

  /// {@template flutter.widgets.editableText.onEditingComplete}
  /// Called when the user submits editable content (e.g., user presses the "done"
  /// button on the keyboard).
  ///
  /// The default implementation of [onEditingComplete] executes 2 different
  /// behaviors based on the situation:
  ///
  ///  - When a completion action is pressed, such as "done", "go", "send", or
  ///    "search", the user's content is submitted to the [controller] and then
  ///    focus is given up.
  ///
  ///  - When a non-completion action is pressed, such as "next" or "previous",
  ///    the user's content is submitted to the [controller], but focus is not
  ///    given up because developers may want to immediately move focus to
  ///    another input widget within [onSubmitted].
  ///
  /// Providing [onEditingComplete] prevents the aforementioned default behavior.
  /// {@endtemplate}
  final VoidCallback? onEditingComplete;

  /// {@template flutter.widgets.editableText.onSubmitted}
  /// Called when the user indicates that they are done editing the text in the
  /// field.
  ///
  /// By default, [onSubmitted] is called after [onChanged] when the user
  /// has finalized editing; or, if the default behavior has been overridden,
  /// after [onEditingComplete]. See [onEditingComplete] for details.
  /// {@endtemplate}
  final ValueChanged<String>? onSubmitted;

  /// {@template flutter.widgets.editableText.onAppPrivateCommand}
  /// This is used to receive a private command from the input method.
  ///
  /// Called when the result of [TextInputClient.performPrivateCommand] is
  /// received.
  ///
  /// This can be used to provide domain-specific features that are only known
  /// between certain input methods and their clients.
  ///
  /// See also:
  ///   * [performPrivateCommand](https://developer.android.com/reference/android/view/inputmethod/InputConnection#performPrivateCommand\(java.lang.String,%20android.os.Bundle\)),
  ///     which is the Android documentation for performPrivateCommand, used to
  ///     send a command from the input method.
  ///   * [sendAppPrivateCommand](https://developer.android.com/reference/android/view/inputmethod/InputMethodManager#sendAppPrivateCommand),
  ///     which is the Android documentation for sendAppPrivateCommand, used to
  ///     send a command to the input method.
  /// {@endtemplate}
  final AppPrivateCommandCallback? onAppPrivateCommand;

  /// {@template flutter.widgets.editableText.onSelectionChanged}
  /// Called when the user changes the selection of text (including the cursor
  /// location).
  /// {@endtemplate}
  final SelectionChangedCallback? onSelectionChanged;

  /// {@macro flutter.widgets.SelectionOverlay.onSelectionHandleTapped}
  final VoidCallback? onSelectionHandleTapped;

  /// {@template flutter.widgets.editableText.onTapOutside}
  /// Called for each tap that occurs outside of the[TextFieldTapRegion] group
  /// when the text field is focused.
  ///
  /// If this is null, [FocusNode.unfocus] will be called on the [focusNode] for
  /// this text field when a [PointerDownEvent] is received on another part of
  /// the UI. However, it will not unfocus as a result of mobile application
  /// touch events (which does not include mouse clicks), to conform with the
  /// platform conventions. To change this behavior, a callback may be set here
  /// that operates differently from the default.
  ///
  /// When adding additional controls to a text field (for example, a spinner, a
  /// button that copies the selected text, or modifies formatting), it is
  /// helpful if tapping on that control doesn't unfocus the text field. In
  /// order for an external widget to be considered as part of the text field
  /// for the purposes of tapping "outside" of the field, wrap the control in a
  /// [TextFieldTapRegion].
  ///
  /// The [PointerDownEvent] passed to the function is the event that caused the
  /// notification. It is possible that the event may occur outside of the
  /// immediate bounding box defined by the text field, although it will be
  /// within the bounding box of a [TextFieldTapRegion] member.
  /// {@endtemplate}
  ///
  /// {@tool dartpad}
  /// This example shows how to use a `TextFieldTapRegion` to wrap a set of
  /// "spinner" buttons that increment and decrement a value in the [TextField]
  /// without causing the text field to lose keyboard focus.
  ///
  /// This example includes a generic `SpinnerField<T>` class that you can copy
  /// into your own project and customize.
  ///
  /// ** See code in examples/api/lib/widgets/tap_region/text_field_tap_region.0.dart **
  /// {@end-tool}
  ///
  /// See also:
  ///
  ///  * [TapRegion] for how the region group is determined.
  final TapRegionCallback? onTapOutside;

  /// {@template flutter.widgets.editableText.inputFormatters}
  /// Optional input validation and formatting overrides.
  ///
  /// Formatters are run in the provided order when the user changes the text
  /// this widget contains. When this parameter changes, the new formatters will
  /// not be applied until the next time the user inserts or deletes text.
  /// Similar to the [onChanged] callback, formatters don't run when the text is
  /// changed programmatically via [controller].
  ///
  /// See also:
  ///
  ///  * [TextEditingController], which implements the [Listenable] interface
  ///    and notifies its listeners on [TextEditingValue] changes.
  /// {@endtemplate}
  final List<TextInputFormatter>? inputFormatters;

  /// The cursor for a mouse pointer when it enters or is hovering over the
  /// widget.
  ///
  /// If this property is null, [SystemMouseCursors.text] will be used.
  ///
  /// The [mouseCursor] is the only property of [EditableText] that controls the
  /// appearance of the mouse pointer. All other properties related to "cursor"
  /// stands for the text cursor, which is usually a blinking vertical line at
  /// the editing position.
  final MouseCursor? mouseCursor;

  /// If true, the [RenderEditable] created by this widget will not handle
  /// pointer events, see [RenderEditable] and [RenderEditable.ignorePointer].
  ///
  /// This property is false by default.
  final bool rendererIgnoresPointer;

  /// {@template flutter.widgets.editableText.cursorWidth}
  /// How thick the cursor will be.
  ///
  /// Defaults to 2.0.
  ///
  /// The cursor will draw under the text. The cursor width will extend
  /// to the right of the boundary between characters for left-to-right text
  /// and to the left for right-to-left text. This corresponds to extending
  /// downstream relative to the selected position. Negative values may be used
  /// to reverse this behavior.
  /// {@endtemplate}
  final double cursorWidth;

  /// {@template flutter.widgets.editableText.cursorHeight}
  /// How tall the cursor will be.
  ///
  /// If this property is null, [RenderEditable.preferredLineHeight] will be used.
  /// {@endtemplate}
  final double? cursorHeight;

  /// {@template flutter.widgets.editableText.cursorRadius}
  /// How rounded the corners of the cursor should be.
  ///
  /// By default, the cursor has no radius.
  /// {@endtemplate}
  final Radius? cursorRadius;

  /// Whether the cursor will animate from fully transparent to fully opaque
  /// during each cursor blink.
  ///
  /// By default, the cursor opacity will animate on iOS platforms and will not
  /// animate on Android platforms.
  final bool cursorOpacityAnimates;

  ///{@macro flutter.rendering.RenderEditable.cursorOffset}
  final Offset? cursorOffset;

  ///{@macro flutter.rendering.RenderEditable.paintCursorAboveText}
  final bool paintCursorAboveText;

  /// Controls how tall the selection highlight boxes are computed to be.
  ///
  /// See [ui.BoxHeightStyle] for details on available styles.
  final ui.BoxHeightStyle selectionHeightStyle;

  /// Controls how wide the selection highlight boxes are computed to be.
  ///
  /// See [ui.BoxWidthStyle] for details on available styles.
  final ui.BoxWidthStyle selectionWidthStyle;

  /// The appearance of the keyboard.
  ///
  /// This setting is only honored on iOS devices.
  ///
  /// Defaults to [Brightness.light].
  final Brightness keyboardAppearance;

  /// {@template flutter.widgets.editableText.scrollPadding}
  /// Configures padding to edges surrounding a [Scrollable] when the Textfield scrolls into view.
  ///
  /// When this widget receives focus and is not completely visible (for example scrolled partially
  /// off the screen or overlapped by the keyboard)
  /// then it will attempt to make itself visible by scrolling a surrounding [Scrollable], if one is present.
  /// This value controls how far from the edges of a [Scrollable] the TextField will be positioned after the scroll.
  ///
  /// Defaults to EdgeInsets.all(20.0).
  /// {@endtemplate}
  final EdgeInsets scrollPadding;

  /// {@template flutter.widgets.editableText.enableInteractiveSelection}
  /// Whether to enable user interface affordances for changing the
  /// text selection.
  ///
  /// For example, setting this to true will enable features such as
  /// long-pressing the TextField to select text and show the
  /// cut/copy/paste menu, and tapping to move the text caret.
  ///
  /// When this is false, the text selection cannot be adjusted by
  /// the user, text cannot be copied, and the user cannot paste into
  /// the text field from the clipboard.
  ///
  /// Defaults to true.
  /// {@endtemplate}
  final bool enableInteractiveSelection;

  /// Setting this property to true makes the cursor stop blinking or fading
  /// on and off once the cursor appears on focus. This property is useful for
  /// testing purposes.
  ///
  /// It does not affect the necessity to focus the EditableText for the cursor
  /// to appear in the first place.
  ///
  /// Defaults to false, resulting in a typical blinking cursor.
  static bool debugDeterministicCursor = false;

  /// {@macro flutter.widgets.scrollable.dragStartBehavior}
  final DragStartBehavior dragStartBehavior;

  /// {@template flutter.widgets.editableText.scrollController}
  /// The [ScrollController] to use when vertically scrolling the input.
  ///
  /// If null, it will instantiate a new ScrollController.
  ///
  /// See [Scrollable.controller].
  /// {@endtemplate}
  final ScrollController? scrollController;

  /// {@template flutter.widgets.editableText.scrollPhysics}
  /// The [ScrollPhysics] to use when vertically scrolling the input.
  ///
  /// If not specified, it will behave according to the current platform.
  ///
  /// See [Scrollable.physics].
  /// {@endtemplate}
  ///
  /// If an explicit [ScrollBehavior] is provided to [scrollBehavior], the
  /// [ScrollPhysics] provided by that behavior will take precedence after
  /// [scrollPhysics].
  final ScrollPhysics? scrollPhysics;

  /// {@template flutter.widgets.editableText.scribbleEnabled}
  /// Whether iOS 14 Scribble features are enabled for this widget.
  ///
  /// Only available on iPads.
  ///
  /// Defaults to true.
  /// {@endtemplate}
  final bool scribbleEnabled;

  /// {@template flutter.widgets.editableText.selectionEnabled}
  /// Same as [enableInteractiveSelection].
  ///
  /// This getter exists primarily for consistency with
  /// [RenderEditable.selectionEnabled].
  /// {@endtemplate}
  bool get selectionEnabled => enableInteractiveSelection;

  /// {@template flutter.widgets.editableText.autofillHints}
  /// A list of strings that helps the autofill service identify the type of this
  /// text input.
  ///
  /// When set to null, this text input will not send its autofill information
  /// to the platform, preventing it from participating in autofills triggered
  /// by a different [AutofillClient], even if they're in the same
  /// [AutofillScope]. Additionally, on Android and web, setting this to null
  /// will disable autofill for this text field.
  ///
  /// The minimum platform SDK version that supports Autofill is API level 26
  /// for Android, and iOS 10.0 for iOS.
  ///
  /// Defaults to an empty list.
  ///
  /// ### Setting up iOS autofill:
  ///
  /// To provide the best user experience and ensure your app fully supports
  /// password autofill on iOS, follow these steps:
  ///
  /// * Set up your iOS app's
  ///   [associated domains](https://developer.apple.com/documentation/safariservices/supporting_associated_domains_in_your_app).
  /// * Some autofill hints only work with specific [keyboardType]s. For example,
  ///   [AutofillHints.name] requires [TextInputType.name] and [AutofillHints.email]
  ///   works only with [TextInputType.emailAddress]. Make sure the input field has a
  ///   compatible [keyboardType]. Empirically, [TextInputType.name] works well
  ///   with many autofill hints that are predefined on iOS.
  ///
  /// ### Troubleshooting Autofill
  ///
  /// Autofill service providers rely heavily on [autofillHints]. Make sure the
  /// entries in [autofillHints] are supported by the autofill service currently
  /// in use (the name of the service can typically be found in your mobile
  /// device's system settings).
  ///
  /// #### Autofill UI refuses to show up when I tap on the text field
  ///
  /// Check the device's system settings and make sure autofill is turned on,
  /// and there are available credentials stored in the autofill service.
  ///
  /// * iOS password autofill: Go to Settings -> Password, turn on "Autofill
  ///   Passwords", and add new passwords for testing by pressing the top right
  ///   "+" button. Use an arbitrary "website" if you don't have associated
  ///   domains set up for your app. As long as there's at least one password
  ///   stored, you should be able to see a key-shaped icon in the quick type
  ///   bar on the software keyboard, when a password related field is focused.
  ///
  /// * iOS contact information autofill: iOS seems to pull contact info from
  ///   the Apple ID currently associated with the device. Go to Settings ->
  ///   Apple ID (usually the first entry, or "Sign in to your iPhone" if you
  ///   haven't set up one on the device), and fill out the relevant fields. If
  ///   you wish to test more contact info types, try adding them in Contacts ->
  ///   My Card.
  ///
  /// * Android autofill: Go to Settings -> System -> Languages & input ->
  ///   Autofill service. Enable the autofill service of your choice, and make
  ///   sure there are available credentials associated with your app.
  ///
  /// #### I called `TextInput.finishAutofillContext` but the autofill save
  /// prompt isn't showing
  ///
  /// * iOS: iOS may not show a prompt or any other visual indication when it
  ///   saves user password. Go to Settings -> Password and check if your new
  ///   password is saved. Neither saving password nor auto-generating strong
  ///   password works without properly setting up associated domains in your
  ///   app. To set up associated domains, follow the instructions in
  ///   <https://developer.apple.com/documentation/safariservices/supporting_associated_domains_in_your_app>.
  ///
  /// {@endtemplate}
  /// {@macro flutter.services.AutofillConfiguration.autofillHints}
  final Iterable<String>? autofillHints;

  /// The [AutofillClient] that controls this input field's autofill behavior.
  ///
  /// When null, this widget's [EditableTextState] will be used as the
  /// [AutofillClient]. This property may override [autofillHints].
  final AutofillClient? autofillClient;

  /// {@macro flutter.material.Material.clipBehavior}
  ///
  /// Defaults to [Clip.hardEdge].
  final Clip clipBehavior;

  /// Restoration ID to save and restore the scroll offset of the
  /// [EditableText].
  ///
  /// If a restoration id is provided, the [EditableText] will persist its
  /// current scroll offset and restore it during state restoration.
  ///
  /// The scroll offset is persisted in a [RestorationBucket] claimed from
  /// the surrounding [RestorationScope] using the provided restoration ID.
  ///
  /// Persisting and restoring the content of the [EditableText] is the
  /// responsibility of the owner of the [controller], who may use a
  /// [RestorableTextEditingController] for that purpose.
  ///
  /// See also:
  ///
  ///  * [RestorationManager], which explains how state restoration works in
  ///    Flutter.
  final String? restorationId;

  /// {@template flutter.widgets.shadow.scrollBehavior}
  /// A [ScrollBehavior] that will be applied to this widget individually.
  ///
  /// Defaults to null, wherein the inherited [ScrollBehavior] is copied and
  /// modified to alter the viewport decoration, like [Scrollbar]s.
  /// {@endtemplate}
  ///
  /// [ScrollBehavior]s also provide [ScrollPhysics]. If an explicit
  /// [ScrollPhysics] is provided in [scrollPhysics], it will take precedence,
  /// followed by [scrollBehavior], and then the inherited ancestor
  /// [ScrollBehavior].
  ///
  /// The [ScrollBehavior] of the inherited [ScrollConfiguration] will be
  /// modified by default to only apply a [Scrollbar] if [maxLines] is greater
  /// than 1.
  final ScrollBehavior? scrollBehavior;

  /// {@macro flutter.services.TextInputConfiguration.enableIMEPersonalizedLearning}
  final bool enableIMEPersonalizedLearning;

  /// {@template flutter.widgets.EditableText.contextMenuBuilder}
  /// Builds the text selection toolbar when requested by the user.
  ///
  /// {@tool dartpad}
  /// This example shows how to customize the menu, in this case by keeping the
  /// default buttons for the platform but modifying their appearance.
  ///
  /// ** See code in examples/api/lib/material/context_menu/editable_text_toolbar_builder.0.dart **
  /// {@end-tool}
  ///
  /// {@tool dartpad}
  /// This example shows how to show a custom button only when an email address
  /// is currently selected.
  ///
  /// ** See code in examples/api/lib/material/context_menu/editable_text_toolbar_builder.1.dart **
  /// {@end-tool}
  ///
  /// See also:
  ///   * [DefaultTextSelectionToolbar], which builds the default text selection
  ///     toolbar for the current platform, but allows customization of the
  ///     buttons.
  ///   * [TextSelectionToolbarButtonsBuilder], which builds the default buttons
  ///     for the current platform given [ContextMenuButtonItem]s.
  ///   * [EditableTextContextMenuButtonItemsBuilder], which generates the default
  ///     [ContextMenuButtonItem]s for the current platform.
  /// {@endtemplate}
  ///
  /// If not provided, no context menu will be shown.
  final EditableTextToolbarBuilder? contextMenuBuilder;

  bool get _userSelectionEnabled => enableInteractiveSelection && (!readOnly || !obscureText);

  // Infer the keyboard type of an `EditableText` if it's not specified.
  static TextInputType _inferKeyboardType({
    required Iterable<String>? autofillHints,
    required int? maxLines,
  }) {
    if (autofillHints == null || autofillHints.isEmpty) {
      return maxLines == 1 ? TextInputType.text : TextInputType.multiline;
    }

    final String effectiveHint = autofillHints.first;

    // On iOS oftentimes specifying a text content type is not enough to qualify
    // the input field for autofill. The keyboard type also needs to be compatible
    // with the content type. To get autofill to work by default on EditableText,
    // the keyboard type inference on iOS is done differently from other platforms.
    //
    // The entries with "autofill not working" comments are the iOS text content
    // types that should work with the specified keyboard type but won't trigger
    // (even within a native app). Tested on iOS 13.5.
    if (!kIsWeb) {
      switch (defaultTargetPlatform) {
        case TargetPlatform.iOS:
        case TargetPlatform.macOS:
          const Map<String, TextInputType> iOSKeyboardType = <String, TextInputType> {
            AutofillHints.addressCity : TextInputType.name,
            AutofillHints.addressCityAndState : TextInputType.name, // Autofill not working.
            AutofillHints.addressState : TextInputType.name,
            AutofillHints.countryName : TextInputType.name,
            AutofillHints.creditCardNumber : TextInputType.number,  // Couldn't test.
            AutofillHints.email : TextInputType.emailAddress,
            AutofillHints.familyName : TextInputType.name,
            AutofillHints.fullStreetAddress : TextInputType.name,
            AutofillHints.givenName : TextInputType.name,
            AutofillHints.jobTitle : TextInputType.name,            // Autofill not working.
            AutofillHints.location : TextInputType.name,            // Autofill not working.
            AutofillHints.middleName : TextInputType.name,          // Autofill not working.
            AutofillHints.name : TextInputType.name,
            AutofillHints.namePrefix : TextInputType.name,          // Autofill not working.
            AutofillHints.nameSuffix : TextInputType.name,          // Autofill not working.
            AutofillHints.newPassword : TextInputType.text,
            AutofillHints.newUsername : TextInputType.text,
            AutofillHints.nickname : TextInputType.name,            // Autofill not working.
            AutofillHints.oneTimeCode : TextInputType.number,
            AutofillHints.organizationName : TextInputType.text,    // Autofill not working.
            AutofillHints.password : TextInputType.text,
            AutofillHints.postalCode : TextInputType.name,
            AutofillHints.streetAddressLine1 : TextInputType.name,
            AutofillHints.streetAddressLine2 : TextInputType.name,  // Autofill not working.
            AutofillHints.sublocality : TextInputType.name,         // Autofill not working.
            AutofillHints.telephoneNumber : TextInputType.name,
            AutofillHints.url : TextInputType.url,                  // Autofill not working.
            AutofillHints.username : TextInputType.text,
          };

          final TextInputType? keyboardType = iOSKeyboardType[effectiveHint];
          if (keyboardType != null) {
            return keyboardType;
          }
          break;
        case TargetPlatform.android:
        case TargetPlatform.fuchsia:
        case TargetPlatform.linux:
        case TargetPlatform.windows:
          break;
      }
    }

    if (maxLines != 1) {
      return TextInputType.multiline;
    }

    const Map<String, TextInputType> inferKeyboardType = <String, TextInputType> {
      AutofillHints.addressCity : TextInputType.streetAddress,
      AutofillHints.addressCityAndState : TextInputType.streetAddress,
      AutofillHints.addressState : TextInputType.streetAddress,
      AutofillHints.birthday : TextInputType.datetime,
      AutofillHints.birthdayDay : TextInputType.datetime,
      AutofillHints.birthdayMonth : TextInputType.datetime,
      AutofillHints.birthdayYear : TextInputType.datetime,
      AutofillHints.countryCode : TextInputType.number,
      AutofillHints.countryName : TextInputType.text,
      AutofillHints.creditCardExpirationDate : TextInputType.datetime,
      AutofillHints.creditCardExpirationDay : TextInputType.datetime,
      AutofillHints.creditCardExpirationMonth : TextInputType.datetime,
      AutofillHints.creditCardExpirationYear : TextInputType.datetime,
      AutofillHints.creditCardFamilyName : TextInputType.name,
      AutofillHints.creditCardGivenName : TextInputType.name,
      AutofillHints.creditCardMiddleName : TextInputType.name,
      AutofillHints.creditCardName : TextInputType.name,
      AutofillHints.creditCardNumber : TextInputType.number,
      AutofillHints.creditCardSecurityCode : TextInputType.number,
      AutofillHints.creditCardType : TextInputType.text,
      AutofillHints.email : TextInputType.emailAddress,
      AutofillHints.familyName : TextInputType.name,
      AutofillHints.fullStreetAddress : TextInputType.streetAddress,
      AutofillHints.gender : TextInputType.text,
      AutofillHints.givenName : TextInputType.name,
      AutofillHints.impp : TextInputType.url,
      AutofillHints.jobTitle : TextInputType.text,
      AutofillHints.language : TextInputType.text,
      AutofillHints.location : TextInputType.streetAddress,
      AutofillHints.middleInitial : TextInputType.name,
      AutofillHints.middleName : TextInputType.name,
      AutofillHints.name : TextInputType.name,
      AutofillHints.namePrefix : TextInputType.name,
      AutofillHints.nameSuffix : TextInputType.name,
      AutofillHints.newPassword : TextInputType.text,
      AutofillHints.newUsername : TextInputType.text,
      AutofillHints.nickname : TextInputType.text,
      AutofillHints.oneTimeCode : TextInputType.text,
      AutofillHints.organizationName : TextInputType.text,
      AutofillHints.password : TextInputType.text,
      AutofillHints.photo : TextInputType.text,
      AutofillHints.postalAddress : TextInputType.streetAddress,
      AutofillHints.postalAddressExtended : TextInputType.streetAddress,
      AutofillHints.postalAddressExtendedPostalCode : TextInputType.number,
      AutofillHints.postalCode : TextInputType.number,
      AutofillHints.streetAddressLevel1 : TextInputType.streetAddress,
      AutofillHints.streetAddressLevel2 : TextInputType.streetAddress,
      AutofillHints.streetAddressLevel3 : TextInputType.streetAddress,
      AutofillHints.streetAddressLevel4 : TextInputType.streetAddress,
      AutofillHints.streetAddressLine1 : TextInputType.streetAddress,
      AutofillHints.streetAddressLine2 : TextInputType.streetAddress,
      AutofillHints.streetAddressLine3 : TextInputType.streetAddress,
      AutofillHints.sublocality : TextInputType.streetAddress,
      AutofillHints.telephoneNumber : TextInputType.phone,
      AutofillHints.telephoneNumberAreaCode : TextInputType.phone,
      AutofillHints.telephoneNumberCountryCode : TextInputType.phone,
      AutofillHints.telephoneNumberDevice : TextInputType.phone,
      AutofillHints.telephoneNumberExtension : TextInputType.phone,
      AutofillHints.telephoneNumberLocal : TextInputType.phone,
      AutofillHints.telephoneNumberLocalPrefix : TextInputType.phone,
      AutofillHints.telephoneNumberLocalSuffix : TextInputType.phone,
      AutofillHints.telephoneNumberNational : TextInputType.phone,
      AutofillHints.transactionAmount : TextInputType.numberWithOptions(decimal: true),
      AutofillHints.transactionCurrency : TextInputType.text,
      AutofillHints.url : TextInputType.url,
      AutofillHints.username : TextInputType.text,
    };

    return inferKeyboardType[effectiveHint] ?? TextInputType.text;
  }

  @override
  EditableTextState createState() => EditableTextState();

  @override
  void debugFillProperties(DiagnosticPropertiesBuilder properties) {
    super.debugFillProperties(properties);
    properties.add(DiagnosticsProperty<TextEditingController>('controller', controller));
    properties.add(DiagnosticsProperty<FocusNode>('focusNode', focusNode));
    properties.add(DiagnosticsProperty<bool>('obscureText', obscureText, defaultValue: false));
    properties.add(DiagnosticsProperty<bool>('readOnly', readOnly, defaultValue: false));
    properties.add(DiagnosticsProperty<bool>('autocorrect', autocorrect, defaultValue: true));
    properties.add(EnumProperty<SmartDashesType>('smartDashesType', smartDashesType, defaultValue: obscureText ? SmartDashesType.disabled : SmartDashesType.enabled));
    properties.add(EnumProperty<SmartQuotesType>('smartQuotesType', smartQuotesType, defaultValue: obscureText ? SmartQuotesType.disabled : SmartQuotesType.enabled));
    properties.add(DiagnosticsProperty<bool>('enableSuggestions', enableSuggestions, defaultValue: true));
    style.debugFillProperties(properties);
    properties.add(EnumProperty<TextAlign>('textAlign', textAlign, defaultValue: null));
    properties.add(EnumProperty<TextDirection>('textDirection', textDirection, defaultValue: null));
    properties.add(DiagnosticsProperty<Locale>('locale', locale, defaultValue: null));
    properties.add(DoubleProperty('textScaleFactor', textScaleFactor, defaultValue: null));
    properties.add(IntProperty('maxLines', maxLines, defaultValue: 1));
    properties.add(IntProperty('minLines', minLines, defaultValue: null));
    properties.add(DiagnosticsProperty<bool>('expands', expands, defaultValue: false));
    properties.add(DiagnosticsProperty<bool>('autofocus', autofocus, defaultValue: false));
    properties.add(DiagnosticsProperty<TextInputType>('keyboardType', keyboardType, defaultValue: null));
    properties.add(DiagnosticsProperty<ScrollController>('scrollController', scrollController, defaultValue: null));
    properties.add(DiagnosticsProperty<ScrollPhysics>('scrollPhysics', scrollPhysics, defaultValue: null));
    properties.add(DiagnosticsProperty<Iterable<String>>('autofillHints', autofillHints, defaultValue: null));
    properties.add(DiagnosticsProperty<TextHeightBehavior>('textHeightBehavior', textHeightBehavior, defaultValue: null));
    properties.add(DiagnosticsProperty<bool>('scribbleEnabled', scribbleEnabled, defaultValue: true));
    properties.add(DiagnosticsProperty<bool>('enableIMEPersonalizedLearning', enableIMEPersonalizedLearning, defaultValue: true));
    properties.add(DiagnosticsProperty<bool>('enableInteractiveSelection', enableInteractiveSelection, defaultValue: true));
  }
}

/// State for a [EditableText].
class EditableTextState extends State<EditableText> with AutomaticKeepAliveClientMixin<EditableText>, WidgetsBindingObserver, TickerProviderStateMixin<EditableText>, TextSelectionDelegate, TextInputClient implements AutofillClient {
  Timer? _cursorTimer;
  AnimationController get _cursorBlinkOpacityController {
    return _backingCursorBlinkOpacityController ??= AnimationController(
      vsync: this,
    )..addListener(_onCursorColorTick);
  }
  AnimationController? _backingCursorBlinkOpacityController;
  late final Simulation _iosBlinkCursorSimulation = _DiscreteKeyFrameSimulation.iOSBlinkingCaret();

  final ValueNotifier<bool> _cursorVisibilityNotifier = ValueNotifier<bool>(true);
  final GlobalKey _editableKey = GlobalKey();

  /// Detects whether the clipboard can paste.
  final ClipboardStatusNotifier? clipboardStatus = kIsWeb ? null : ClipboardStatusNotifier();

  TextInputConnection? _textInputConnection;
  TextSelectionOverlay? _selectionOverlay;

  ScrollController? _internalScrollController;
  ScrollController get _scrollController => widget.scrollController ?? (_internalScrollController ??= ScrollController());

  final LayerLink _toolbarLayerLink = LayerLink();
  final LayerLink _startHandleLayerLink = LayerLink();
  final LayerLink _endHandleLayerLink = LayerLink();

  bool _didAutoFocus = false;

  AutofillGroupState? _currentAutofillScope;
  @override
  AutofillScope? get currentAutofillScope => _currentAutofillScope;

  AutofillClient get _effectiveAutofillClient => widget.autofillClient ?? this;

  /// Whether to create an input connection with the platform for text editing
  /// or not.
  ///
  /// Read-only input fields do not need a connection with the platform since
  /// there's no need for text editing capabilities (e.g. virtual keyboard).
  ///
  /// On the web, we always need a connection because we want some browser
  /// functionalities to continue to work on read-only input fields like:
  ///
  /// - Relevant context menu.
  /// - cmd/ctrl+c shortcut to copy.
  /// - cmd/ctrl+a to select all.
  /// - Changing the selection using a physical keyboard.
  bool get _shouldCreateInputConnection => kIsWeb || !widget.readOnly;

  // The time it takes for the floating cursor to snap to the text aligned
  // cursor position after the user has finished placing it.
  static const Duration _floatingCursorResetTime = Duration(milliseconds: 125);

  AnimationController? _floatingCursorResetController;

  Orientation? _lastOrientation;

  @override
  bool get wantKeepAlive => widget.focusNode.hasFocus;

  Color get _cursorColor => widget.cursorColor.withOpacity(_cursorBlinkOpacityController.value);

  @override
  @Deprecated(
    'Use `TextSelectionToolbarButtonItemsBuilder.canCut` instead, or `contextMenuBuilder` to change the toolbar. '
    'This feature was deprecated after v2.12.0-4.1.pre.',
  )
  bool get cutEnabled => widget.toolbarOptions.cut && !widget.readOnly && !widget.obscureText;

  @override
  @Deprecated(
    'Use `TextSelectionToolbarButtonItemsBuilder.canCopy` instead, or `contextMenuBuilder` to change the toolbar. '
    'This feature was deprecated after v2.12.0-4.1.pre.',
  )
  bool get copyEnabled => widget.toolbarOptions.copy && !widget.obscureText;

  @override
  @Deprecated(
    'Use `TextSelectionToolbarButtonItemsBuilder.canPaste` instead, or `contextMenuBuilder` to change the toolbar. '
    'This feature was deprecated after v2.12.0-4.1.pre.',
  )
  bool get pasteEnabled => widget.toolbarOptions.paste && !widget.readOnly;

  @override
  @Deprecated(
    'Use `TextSelectionToolbarButtonItemsBuilder.canSelectAll` instead, or `contextMenuBuilder` to change the toolbar. '
    'This feature was deprecated after v2.12.0-4.1.pre.',
  )
  bool get selectAllEnabled => widget.toolbarOptions.selectAll && (!widget.readOnly || !widget.obscureText) && widget.enableInteractiveSelection;

  void _onChangedClipboardStatus() {
    setState(() {
      // Inform the widget that the value of clipboardStatus has changed.
    });
  }

  TextEditingValue get _textEditingValueforTextLayoutMetrics {
    final Widget? editableWidget =_editableKey.currentContext?.widget;
    if (editableWidget is! _Editable) {
      throw StateError('_Editable must be mounted.');
    }
    return editableWidget.value;
  }

  /// Copy current selection to [Clipboard].
  @override
  void copySelection(SelectionChangedCause cause) {
    final TextSelection selection = textEditingValue.selection;
    assert(selection != null);
    if (selection.isCollapsed || widget.obscureText) {
      return;
    }
    final String text = textEditingValue.text;
    Clipboard.setData(ClipboardData(text: selection.textInside(text)));
    if (cause == SelectionChangedCause.toolbar) {
      bringIntoView(textEditingValue.selection.extent);
      hideToolbar(false);

      switch (defaultTargetPlatform) {
        case TargetPlatform.iOS:
        case TargetPlatform.macOS:
        case TargetPlatform.linux:
        case TargetPlatform.windows:
          break;
        case TargetPlatform.android:
        case TargetPlatform.fuchsia:
          // Collapse the selection and hide the toolbar and handles.
          userUpdateTextEditingValue(
            TextEditingValue(
              text: textEditingValue.text,
              selection: TextSelection.collapsed(offset: textEditingValue.selection.end),
            ),
            SelectionChangedCause.toolbar,
          );
          break;
      }
    }
    clipboardStatus?.update();
  }

  /// Cut current selection to [Clipboard].
  @override
  void cutSelection(SelectionChangedCause cause) {
    if (widget.readOnly || widget.obscureText) {
      return;
    }
    final TextSelection selection = textEditingValue.selection;
    final String text = textEditingValue.text;
    assert(selection != null);
    if (selection.isCollapsed) {
      return;
    }
    Clipboard.setData(ClipboardData(text: selection.textInside(text)));
    _replaceText(ReplaceTextIntent(textEditingValue, '', selection, cause));
    if (cause == SelectionChangedCause.toolbar) {
      // Schedule a call to bringIntoView() after renderEditable updates.
      SchedulerBinding.instance.addPostFrameCallback((_) {
        if (mounted) {
          bringIntoView(textEditingValue.selection.extent);
        }
      });
      hideToolbar();
    }
    clipboardStatus?.update();
  }

  /// Paste text from [Clipboard].
  @override
  Future<void> pasteText(SelectionChangedCause cause) async {
    if (widget.readOnly) {
      return;
    }
    final TextSelection selection = textEditingValue.selection;
    assert(selection != null);
    if (!selection.isValid) {
      return;
    }
    // Snapshot the input before using `await`.
    // See https://github.com/flutter/flutter/issues/11427
    final ClipboardData? data = await Clipboard.getData(Clipboard.kTextPlain);
    if (data == null) {
      return;
    }

    // After the paste, the cursor should be collapsed and located after the
    // pasted content.
    final int lastSelectionIndex = math.max(selection.baseOffset, selection.extentOffset);
    final TextEditingValue collapsedTextEditingValue = textEditingValue.copyWith(
      selection: TextSelection.collapsed(offset: lastSelectionIndex),
    );

    userUpdateTextEditingValue(
      collapsedTextEditingValue.replaced(selection, data.text!),
      cause,
    );
    if (cause == SelectionChangedCause.toolbar) {
      // Schedule a call to bringIntoView() after renderEditable updates.
      SchedulerBinding.instance.addPostFrameCallback((_) {
        if (mounted) {
          bringIntoView(textEditingValue.selection.extent);
        }
      });
      hideToolbar();
    }
  }

  /// Select the entire text value.
  @override
  void selectAll(SelectionChangedCause cause) {
    if (widget.readOnly && widget.obscureText) {
      // If we can't modify it, and we can't copy it, there's no point in
      // selecting it.
      return;
    }
    userUpdateTextEditingValue(
      textEditingValue.copyWith(
        selection: TextSelection(baseOffset: 0, extentOffset: textEditingValue.text.length),
      ),
      cause,
    );

    if (cause == SelectionChangedCause.toolbar) {
<<<<<<< HEAD
      bringIntoView(textEditingValue.selection.extent);
      switch (defaultTargetPlatform) {
        case TargetPlatform.android:
        case TargetPlatform.iOS:
        case TargetPlatform.fuchsia:
          break;
        case TargetPlatform.macOS:
        case TargetPlatform.linux:
        case TargetPlatform.windows:
          hideToolbar();
=======
      switch (defaultTargetPlatform) {
        case TargetPlatform.android:
        case TargetPlatform.fuchsia:
        case TargetPlatform.linux:
        case TargetPlatform.windows:
          bringIntoView(textEditingValue.selection.extent);
          break;
        case TargetPlatform.macOS:
        case TargetPlatform.iOS:
>>>>>>> 4ed9d9de
          break;
      }
    }
  }

  // State lifecycle:

  @override
  void initState() {
    super.initState();
    clipboardStatus?.addListener(_onChangedClipboardStatus);
    widget.controller.addListener(_didChangeTextEditingValue);
    widget.focusNode.addListener(_handleFocusChanged);
    _scrollController.addListener(_updateSelectionOverlayForScroll);
    _cursorVisibilityNotifier.value = widget.showCursor;
  }

  // Whether `TickerMode.of(context)` is true and animations (like blinking the
  // cursor) are supposed to run.
  bool _tickersEnabled = true;

  @override
  void didChangeDependencies() {
    super.didChangeDependencies();

    final AutofillGroupState? newAutofillGroup = AutofillGroup.of(context);
    if (currentAutofillScope != newAutofillGroup) {
      _currentAutofillScope?.unregister(autofillId);
      _currentAutofillScope = newAutofillGroup;
      _currentAutofillScope?.register(_effectiveAutofillClient);
    }

    if (!_didAutoFocus && widget.autofocus) {
      _didAutoFocus = true;
      SchedulerBinding.instance.addPostFrameCallback((_) {
        if (mounted && renderEditable.hasSize) {
          FocusScope.of(context).autofocus(widget.focusNode);
        }
      });
    }

    // Restart or stop the blinking cursor when TickerMode changes.
    final bool newTickerEnabled = TickerMode.of(context);
    if (_tickersEnabled != newTickerEnabled) {
      _tickersEnabled = newTickerEnabled;
      if (_tickersEnabled && _cursorActive) {
        _startCursorBlink();
      } else if (!_tickersEnabled && _cursorTimer != null) {
        // Cannot use _stopCursorTimer because it would reset _cursorActive.
        _cursorTimer!.cancel();
        _cursorTimer = null;
      }
    }

    if (defaultTargetPlatform != TargetPlatform.iOS && defaultTargetPlatform != TargetPlatform.android) {
      return;
    }

    // Hide the text selection toolbar on mobile when orientation changes.
    final Orientation orientation = MediaQuery.of(context).orientation;
    if (_lastOrientation == null) {
      _lastOrientation = orientation;
      return;
    }
    if (orientation != _lastOrientation) {
      _lastOrientation = orientation;
      if (defaultTargetPlatform == TargetPlatform.iOS) {
        hideToolbar(false);
      }
      if (defaultTargetPlatform == TargetPlatform.android) {
        hideToolbar();
      }
    }
  }

  @override
  void didUpdateWidget(EditableText oldWidget) {
    super.didUpdateWidget(oldWidget);
    if (widget.controller != oldWidget.controller) {
      oldWidget.controller.removeListener(_didChangeTextEditingValue);
      widget.controller.addListener(_didChangeTextEditingValue);
      _updateRemoteEditingValueIfNeeded();
    }
    if (widget.controller.selection != oldWidget.controller.selection) {
      _selectionOverlay?.update(_value);
    }
    _selectionOverlay?.handlesVisible = widget.showSelectionHandles;

    if (widget.autofillClient != oldWidget.autofillClient) {
      _currentAutofillScope?.unregister(oldWidget.autofillClient?.autofillId ?? autofillId);
      _currentAutofillScope?.register(_effectiveAutofillClient);
    }

    if (widget.focusNode != oldWidget.focusNode) {
      oldWidget.focusNode.removeListener(_handleFocusChanged);
      widget.focusNode.addListener(_handleFocusChanged);
      updateKeepAlive();
    }

    if (widget.scrollController != oldWidget.scrollController) {
      (oldWidget.scrollController ?? _internalScrollController)?.removeListener(_updateSelectionOverlayForScroll);
      _scrollController.addListener(_updateSelectionOverlayForScroll);
    }

    if (!_shouldCreateInputConnection) {
      _closeInputConnectionIfNeeded();
    } else if (oldWidget.readOnly && _hasFocus) {
      _openInputConnection();
    }

    if (kIsWeb && _hasInputConnection) {
      if (oldWidget.readOnly != widget.readOnly) {
        _textInputConnection!.updateConfig(_effectiveAutofillClient.textInputConfiguration);
      }
    }

    if (widget.style != oldWidget.style) {
      final TextStyle style = widget.style;
      // The _textInputConnection will pick up the new style when it attaches in
      // _openInputConnection.
      if (_hasInputConnection) {
        _textInputConnection!.setStyle(
          fontFamily: style.fontFamily,
          fontSize: style.fontSize,
          fontWeight: style.fontWeight,
          textDirection: _textDirection,
          textAlign: widget.textAlign,
        );
      }
    }
    final bool canPaste = widget.selectionControls is TextSelectionHandleControls
        ? EditableTextContextMenuButtonItemsBuilder.canPaste(this)
        : widget.selectionControls?.canPaste(this) ?? false;
    if (widget.selectionEnabled && pasteEnabled && clipboardStatus != null && canPaste) {
      clipboardStatus!.update();
    }
  }

  @override
  void dispose() {
    _internalScrollController?.dispose();
    _currentAutofillScope?.unregister(autofillId);
    widget.controller.removeListener(_didChangeTextEditingValue);
    _floatingCursorResetController?.dispose();
    _floatingCursorResetController = null;
    _closeInputConnectionIfNeeded();
    assert(!_hasInputConnection);
    _cursorTimer?.cancel();
    _cursorTimer = null;
    _backingCursorBlinkOpacityController?.dispose();
    _backingCursorBlinkOpacityController = null;
    _selectionOverlay?.dispose();
    _selectionOverlay = null;
    widget.focusNode.removeListener(_handleFocusChanged);
    WidgetsBinding.instance.removeObserver(this);
    clipboardStatus?.removeListener(_onChangedClipboardStatus);
    clipboardStatus?.dispose();
    _cursorVisibilityNotifier.dispose();
    super.dispose();
    assert(_batchEditDepth <= 0, 'unfinished batch edits: $_batchEditDepth');
  }

  // TextInputClient implementation:

  /// The last known [TextEditingValue] of the platform text input plugin.
  ///
  /// This value is updated when the platform text input plugin sends a new
  /// update via [updateEditingValue], or when [EditableText] calls
  /// [TextInputConnection.setEditingState] to overwrite the platform text input
  /// plugin's [TextEditingValue].
  ///
  /// Used in [_updateRemoteEditingValueIfNeeded] to determine whether the
  /// remote value is outdated and needs updating.
  TextEditingValue? _lastKnownRemoteTextEditingValue;

  @override
  TextEditingValue get currentTextEditingValue => _value;

  @override
  void updateEditingValue(TextEditingValue value) {
    // This method handles text editing state updates from the platform text
    // input plugin. The [EditableText] may not have the focus or an open input
    // connection, as autofill can update a disconnected [EditableText].

    // Since we still have to support keyboard select, this is the best place
    // to disable text updating.
    if (!_shouldCreateInputConnection) {
      return;
    }

    if (widget.readOnly) {
      // In the read-only case, we only care about selection changes, and reject
      // everything else.
      value = _value.copyWith(selection: value.selection);
    }
    _lastKnownRemoteTextEditingValue = value;

    if (value == _value) {
      // This is possible, for example, when the numeric keyboard is input,
      // the engine will notify twice for the same value.
      // Track at https://github.com/flutter/flutter/issues/65811
      return;
    }

    if (value.text == _value.text && value.composing == _value.composing) {
      // `selection` is the only change.
      _handleSelectionChanged(value.selection, (_textInputConnection?.scribbleInProgress ?? false) ? SelectionChangedCause.scribble : SelectionChangedCause.keyboard);
    } else {
      hideToolbar();
      _currentPromptRectRange = null;

      final bool revealObscuredInput = _hasInputConnection
                                    && widget.obscureText
                                    && WidgetsBinding.instance.platformDispatcher.brieflyShowPassword
                                    && value.text.length == _value.text.length + 1;

      _obscureShowCharTicksPending = revealObscuredInput ? _kObscureShowLatestCharCursorTicks : 0;
      _obscureLatestCharIndex = revealObscuredInput ? _value.selection.baseOffset : null;
      _formatAndSetValue(value, SelectionChangedCause.keyboard);
    }

    // Wherever the value is changed by the user, schedule a showCaretOnScreen
    // to make sure the user can see the changes they just made. Programmatical
    // changes to `textEditingValue` do not trigger the behavior even if the
    // text field is focused.
    _scheduleShowCaretOnScreen(withAnimation: true);
    if (_hasInputConnection) {
      // To keep the cursor from blinking while typing, we want to restart the
      // cursor timer every time a new character is typed.
      _stopCursorBlink(resetCharTicks: false);
      _startCursorBlink();
    }
  }

  @override
  void performAction(TextInputAction action) {
    switch (action) {
      case TextInputAction.newline:
        // If this is a multiline EditableText, do nothing for a "newline"
        // action; The newline is already inserted. Otherwise, finalize
        // editing.
        if (!_isMultiline) {
          _finalizeEditing(action, shouldUnfocus: true);
        }
        break;
      case TextInputAction.done:
      case TextInputAction.go:
      case TextInputAction.next:
      case TextInputAction.previous:
      case TextInputAction.search:
      case TextInputAction.send:
        _finalizeEditing(action, shouldUnfocus: true);
        break;
      case TextInputAction.continueAction:
      case TextInputAction.emergencyCall:
      case TextInputAction.join:
      case TextInputAction.none:
      case TextInputAction.route:
      case TextInputAction.unspecified:
        // Finalize editing, but don't give up focus because this keyboard
        // action does not imply the user is done inputting information.
        _finalizeEditing(action, shouldUnfocus: false);
        break;
    }
  }

  @override
  void performPrivateCommand(String action, Map<String, dynamic> data) {
    widget.onAppPrivateCommand?.call(action, data);
  }

  // The original position of the caret on FloatingCursorDragState.start.
  Rect? _startCaretRect;

  // The most recent text position as determined by the location of the floating
  // cursor.
  TextPosition? _lastTextPosition;

  // The offset of the floating cursor as determined from the start call.
  Offset? _pointOffsetOrigin;

  // The most recent position of the floating cursor.
  Offset? _lastBoundedOffset;

  // Because the center of the cursor is preferredLineHeight / 2 below the touch
  // origin, but the touch origin is used to determine which line the cursor is
  // on, we need this offset to correctly render and move the cursor.
  Offset get _floatingCursorOffset => Offset(0, renderEditable.preferredLineHeight / 2);

  @override
  void updateFloatingCursor(RawFloatingCursorPoint point) {
    _floatingCursorResetController ??= AnimationController(
      vsync: this,
    )..addListener(_onFloatingCursorResetTick);
    switch(point.state) {
      case FloatingCursorDragState.Start:
        if (_floatingCursorResetController!.isAnimating) {
          _floatingCursorResetController!.stop();
          _onFloatingCursorResetTick();
        }
        // Stop cursor blinking and making it visible.
        _stopCursorBlink(resetCharTicks: false);
        _cursorBlinkOpacityController.value = 1.0;
        // We want to send in points that are centered around a (0,0) origin, so
        // we cache the position.
        _pointOffsetOrigin = point.offset;

        final TextPosition currentTextPosition = TextPosition(offset: renderEditable.selection!.baseOffset);
        _startCaretRect = renderEditable.getLocalRectForCaret(currentTextPosition);

        _lastBoundedOffset = _startCaretRect!.center - _floatingCursorOffset;
        _lastTextPosition = currentTextPosition;
        renderEditable.setFloatingCursor(point.state, _lastBoundedOffset!, _lastTextPosition!);
        break;
      case FloatingCursorDragState.Update:
        final Offset centeredPoint = point.offset! - _pointOffsetOrigin!;
        final Offset rawCursorOffset = _startCaretRect!.center + centeredPoint - _floatingCursorOffset;

        _lastBoundedOffset = renderEditable.calculateBoundedFloatingCursorOffset(rawCursorOffset);
        _lastTextPosition = renderEditable.getPositionForPoint(renderEditable.localToGlobal(_lastBoundedOffset! + _floatingCursorOffset));
        renderEditable.setFloatingCursor(point.state, _lastBoundedOffset!, _lastTextPosition!);
        break;
      case FloatingCursorDragState.End:
        // Resume cursor blinking.
        _startCursorBlink();
        // We skip animation if no update has happened.
        if (_lastTextPosition != null && _lastBoundedOffset != null) {
          _floatingCursorResetController!.value = 0.0;
          _floatingCursorResetController!.animateTo(1.0, duration: _floatingCursorResetTime, curve: Curves.decelerate);
        }
        break;
    }
  }

  void _onFloatingCursorResetTick() {
    final Offset finalPosition = renderEditable.getLocalRectForCaret(_lastTextPosition!).centerLeft - _floatingCursorOffset;
    if (_floatingCursorResetController!.isCompleted) {
      renderEditable.setFloatingCursor(FloatingCursorDragState.End, finalPosition, _lastTextPosition!);
      if (_lastTextPosition!.offset != renderEditable.selection!.baseOffset) {
        // The cause is technically the force cursor, but the cause is listed as tap as the desired functionality is the same.
        _handleSelectionChanged(TextSelection.collapsed(offset: _lastTextPosition!.offset), SelectionChangedCause.forcePress);
      }
      _startCaretRect = null;
      _lastTextPosition = null;
      _pointOffsetOrigin = null;
      _lastBoundedOffset = null;
    } else {
      final double lerpValue = _floatingCursorResetController!.value;
      final double lerpX = ui.lerpDouble(_lastBoundedOffset!.dx, finalPosition.dx, lerpValue)!;
      final double lerpY = ui.lerpDouble(_lastBoundedOffset!.dy, finalPosition.dy, lerpValue)!;

      renderEditable.setFloatingCursor(FloatingCursorDragState.Update, Offset(lerpX, lerpY), _lastTextPosition!, resetLerpValue: lerpValue);
    }
  }

  @pragma('vm:notify-debugger-on-exception')
  void _finalizeEditing(TextInputAction action, {required bool shouldUnfocus}) {
    // Take any actions necessary now that the user has completed editing.
    if (widget.onEditingComplete != null) {
      try {
        widget.onEditingComplete!();
      } catch (exception, stack) {
        FlutterError.reportError(FlutterErrorDetails(
          exception: exception,
          stack: stack,
          library: 'widgets',
          context: ErrorDescription('while calling onEditingComplete for $action'),
        ));
      }
    } else {
      // Default behavior if the developer did not provide an
      // onEditingComplete callback: Finalize editing and remove focus, or move
      // it to the next/previous field, depending on the action.
      widget.controller.clearComposing();
      if (shouldUnfocus) {
        switch (action) {
          case TextInputAction.none:
          case TextInputAction.unspecified:
          case TextInputAction.done:
          case TextInputAction.go:
          case TextInputAction.search:
          case TextInputAction.send:
          case TextInputAction.continueAction:
          case TextInputAction.join:
          case TextInputAction.route:
          case TextInputAction.emergencyCall:
          case TextInputAction.newline:
            widget.focusNode.unfocus();
            break;
          case TextInputAction.next:
            widget.focusNode.nextFocus();
            break;
          case TextInputAction.previous:
            widget.focusNode.previousFocus();
            break;
        }
      }
    }

    final ValueChanged<String>? onSubmitted = widget.onSubmitted;
    if (onSubmitted == null) {
      return;
    }

    // Invoke optional callback with the user's submitted content.
    try {
      onSubmitted(_value.text);
    } catch (exception, stack) {
      FlutterError.reportError(FlutterErrorDetails(
        exception: exception,
        stack: stack,
        library: 'widgets',
        context: ErrorDescription('while calling onSubmitted for $action'),
      ));
    }

    // If `shouldUnfocus` is true, the text field should no longer be focused
    // after the microtask queue is drained. But in case the developer cancelled
    // the focus change in the `onSubmitted` callback by focusing this input
    // field again, reset the soft keyboard.
    // See https://github.com/flutter/flutter/issues/84240.
    //
    // `_restartConnectionIfNeeded` creates a new TextInputConnection to replace
    // the current one. This on iOS switches to a new input view and on Android
    // restarts the input method, and in both cases the soft keyboard will be
    // reset.
    if (shouldUnfocus) {
      _scheduleRestartConnection();
    }
  }

  int _batchEditDepth = 0;

  /// Begins a new batch edit, within which new updates made to the text editing
  /// value will not be sent to the platform text input plugin.
  ///
  /// Batch edits nest. When the outermost batch edit finishes, [endBatchEdit]
  /// will attempt to send [currentTextEditingValue] to the text input plugin if
  /// it detected a change.
  void beginBatchEdit() {
    _batchEditDepth += 1;
  }

  /// Ends the current batch edit started by the last call to [beginBatchEdit],
  /// and send [currentTextEditingValue] to the text input plugin if needed.
  ///
  /// Throws an error in debug mode if this [EditableText] is not in a batch
  /// edit.
  void endBatchEdit() {
    _batchEditDepth -= 1;
    assert(
      _batchEditDepth >= 0,
      'Unbalanced call to endBatchEdit: beginBatchEdit must be called first.',
    );
    _updateRemoteEditingValueIfNeeded();
  }

  void _updateRemoteEditingValueIfNeeded() {
    if (_batchEditDepth > 0 || !_hasInputConnection) {
      return;
    }
    final TextEditingValue localValue = _value;
    if (localValue == _lastKnownRemoteTextEditingValue) {
      return;
    }
    _textInputConnection!.setEditingState(localValue);
    _lastKnownRemoteTextEditingValue = localValue;
  }

  TextEditingValue get _value => widget.controller.value;
  set _value(TextEditingValue value) {
    widget.controller.value = value;
  }

  bool get _hasFocus => widget.focusNode.hasFocus;
  bool get _isMultiline => widget.maxLines != 1;

  // Finds the closest scroll offset to the current scroll offset that fully
  // reveals the given caret rect. If the given rect's main axis extent is too
  // large to be fully revealed in `renderEditable`, it will be centered along
  // the main axis.
  //
  // If this is a multiline EditableText (which means the Editable can only
  // scroll vertically), the given rect's height will first be extended to match
  // `renderEditable.preferredLineHeight`, before the target scroll offset is
  // calculated.
  RevealedOffset _getOffsetToRevealCaret(Rect rect) {
    if (!_scrollController.position.allowImplicitScrolling) {
      return RevealedOffset(offset: _scrollController.offset, rect: rect);
    }

    final Size editableSize = renderEditable.size;
    final double additionalOffset;
    final Offset unitOffset;

    if (!_isMultiline) {
      additionalOffset = rect.width >= editableSize.width
        // Center `rect` if it's oversized.
        ? editableSize.width / 2 - rect.center.dx
        // Valid additional offsets range from (rect.right - size.width)
        // to (rect.left). Pick the closest one if out of range.
        : clampDouble(0.0, rect.right - editableSize.width, rect.left);
      unitOffset = const Offset(1, 0);
    } else {
      // The caret is vertically centered within the line. Expand the caret's
      // height so that it spans the line because we're going to ensure that the
      // entire expanded caret is scrolled into view.
      final Rect expandedRect = Rect.fromCenter(
        center: rect.center,
        width: rect.width,
        height: math.max(rect.height, renderEditable.preferredLineHeight),
      );

      additionalOffset = expandedRect.height >= editableSize.height
        ? editableSize.height / 2 - expandedRect.center.dy
        : clampDouble(0.0, expandedRect.bottom - editableSize.height, expandedRect.top);
      unitOffset = const Offset(0, 1);
    }

    // No overscrolling when encountering tall fonts/scripts that extend past
    // the ascent.
    final double targetOffset = clampDouble(
      additionalOffset + _scrollController.offset,
      _scrollController.position.minScrollExtent,
      _scrollController.position.maxScrollExtent,
    );

    final double offsetDelta = _scrollController.offset - targetOffset;
    return RevealedOffset(rect: rect.shift(unitOffset * offsetDelta), offset: targetOffset);
  }

  bool get _hasInputConnection => _textInputConnection?.attached ?? false;
  /// Whether to send the autofill information to the autofill service. True by
  /// default.
  bool get _needsAutofill => _effectiveAutofillClient.textInputConfiguration.autofillConfiguration.enabled;

  void _openInputConnection() {
    if (!_shouldCreateInputConnection) {
      return;
    }
    if (!_hasInputConnection) {
      final TextEditingValue localValue = _value;

      // When _needsAutofill == true && currentAutofillScope == null, autofill
      // is allowed but saving the user input from the text field is
      // discouraged.
      //
      // In case the autofillScope changes from a non-null value to null, or
      // _needsAutofill changes to false from true, the platform needs to be
      // notified to exclude this field from the autofill context. So we need to
      // provide the autofillId.
      _textInputConnection = _needsAutofill && currentAutofillScope != null
        ? currentAutofillScope!.attach(this, _effectiveAutofillClient.textInputConfiguration)
        : TextInput.attach(this, _effectiveAutofillClient.textInputConfiguration);
      _updateSizeAndTransform();
      _updateComposingRectIfNeeded();
      _updateCaretRectIfNeeded();
      final TextStyle style = widget.style;
      _textInputConnection!
        ..setStyle(
          fontFamily: style.fontFamily,
          fontSize: style.fontSize,
          fontWeight: style.fontWeight,
          textDirection: _textDirection,
          textAlign: widget.textAlign,
        )
        ..setEditingState(localValue)
        ..show();
      if (_needsAutofill) {
        // Request autofill AFTER the size and the transform have been sent to
        // the platform text input plugin.
        _textInputConnection!.requestAutofill();
      }
      _lastKnownRemoteTextEditingValue = localValue;
    } else {
      _textInputConnection!.show();
    }
  }

  void _closeInputConnectionIfNeeded() {
    if (_hasInputConnection) {
      _textInputConnection!.close();
      _textInputConnection = null;
      _lastKnownRemoteTextEditingValue = null;
    }
  }

  void _openOrCloseInputConnectionIfNeeded() {
    if (_hasFocus && widget.focusNode.consumeKeyboardToken()) {
      _openInputConnection();
    } else if (!_hasFocus) {
      _closeInputConnectionIfNeeded();
      widget.controller.clearComposing();
    }
  }

  bool _restartConnectionScheduled = false;
  void _scheduleRestartConnection() {
    if (_restartConnectionScheduled) {
      return;
    }
    _restartConnectionScheduled = true;
    scheduleMicrotask(_restartConnectionIfNeeded);
  }
  // Discards the current [TextInputConnection] and establishes a new one.
  //
  // This method is rarely needed. This is currently used to reset the input
  // type when the "submit" text input action is triggered and the developer
  // puts the focus back to this input field..
  void _restartConnectionIfNeeded() {
    _restartConnectionScheduled = false;
    if (!_hasInputConnection || !_shouldCreateInputConnection) {
      return;
    }
    _textInputConnection!.close();
    _textInputConnection = null;
    _lastKnownRemoteTextEditingValue = null;

    final AutofillScope? currentAutofillScope = _needsAutofill ? this.currentAutofillScope : null;
    final TextInputConnection newConnection = currentAutofillScope?.attach(this, textInputConfiguration)
      ?? TextInput.attach(this, _effectiveAutofillClient.textInputConfiguration);
    _textInputConnection = newConnection;

    final TextStyle style = widget.style;
    newConnection
      ..show()
      ..setStyle(
        fontFamily: style.fontFamily,
        fontSize: style.fontSize,
        fontWeight: style.fontWeight,
        textDirection: _textDirection,
        textAlign: widget.textAlign,
      )
      ..setEditingState(_value);
    _lastKnownRemoteTextEditingValue = _value;
  }


  @override
  void connectionClosed() {
    if (_hasInputConnection) {
      _textInputConnection!.connectionClosedReceived();
      _textInputConnection = null;
      _lastKnownRemoteTextEditingValue = null;
      _finalizeEditing(TextInputAction.done, shouldUnfocus: true);
    }
  }

  /// Express interest in interacting with the keyboard.
  ///
  /// If this control is already attached to the keyboard, this function will
  /// request that the keyboard become visible. Otherwise, this function will
  /// ask the focus system that it become focused. If successful in acquiring
  /// focus, the control will then attach to the keyboard and request that the
  /// keyboard become visible.
  void requestKeyboard() {
    if (_hasFocus) {
      _openInputConnection();
    } else {
      widget.focusNode.requestFocus(); // This eventually calls _openInputConnection also, see _handleFocusChanged.
    }
  }

  void _updateOrDisposeSelectionOverlayIfNeeded() {
    if (_selectionOverlay != null) {
      if (_hasFocus) {
        _selectionOverlay!.update(_value);
      } else {
        _selectionOverlay!.dispose();
        _selectionOverlay = null;
      }
    }
  }

  void _updateSelectionOverlayForScroll() {
    _selectionOverlay?.updateForScroll();
  }

  void _createSelectionOverlay() {
    _selectionOverlay = TextSelectionOverlay(
      clipboardStatus: clipboardStatus,
      context: context,
      value: _value,
      debugRequiredFor: widget,
      toolbarLayerLink: _toolbarLayerLink,
      startHandleLayerLink: _startHandleLayerLink,
      endHandleLayerLink: _endHandleLayerLink,
      renderObject: renderEditable,
      selectionControls: widget.selectionControls,
      selectionDelegate: this,
      dragStartBehavior: widget.dragStartBehavior,
      onSelectionHandleTapped: widget.onSelectionHandleTapped,
      contextMenuBuilder: widget.contextMenuBuilder == null ? null : (
        BuildContext context,
        Offset primaryAnchor,
        [Offset? secondaryAnchor]
      ) {
        return widget.contextMenuBuilder!(
          context,
          this,
          primaryAnchor,
          secondaryAnchor,
        );
      },
    );
  }

  @pragma('vm:notify-debugger-on-exception')
  void _handleSelectionChanged(TextSelection selection, SelectionChangedCause? cause) {
    // We return early if the selection is not valid. This can happen when the
    // text of [EditableText] is updated at the same time as the selection is
    // changed by a gesture event.
    if (!widget.controller.isSelectionWithinTextBounds(selection)) {
      return;
    }

    widget.controller.selection = selection;

    // This will show the keyboard for all selection changes on the
    // EditableText except for those triggered by a keyboard input.
    // Typically EditableText shouldn't take user keyboard input if
    // it's not focused already. If the EditableText is being
    // autofilled it shouldn't request focus.
    switch (cause) {
      case null:
      case SelectionChangedCause.doubleTap:
      case SelectionChangedCause.drag:
      case SelectionChangedCause.forcePress:
      case SelectionChangedCause.longPress:
      case SelectionChangedCause.scribble:
      case SelectionChangedCause.tap:
      case SelectionChangedCause.toolbar:
        requestKeyboard();
        break;
      case SelectionChangedCause.keyboard:
        if (_hasFocus) {
          requestKeyboard();
        }
        break;
    }
    if (widget.selectionControls == null && widget.contextMenuBuilder == null) {
      _selectionOverlay?.dispose();
      _selectionOverlay = null;
    } else {
      if (_selectionOverlay == null) {
        _createSelectionOverlay();
      } else {
        _selectionOverlay!.update(_value);
      }
      _selectionOverlay!.handlesVisible = widget.showSelectionHandles;
      _selectionOverlay!.showHandles();
    }
    // TODO(chunhtai): we should make sure selection actually changed before
    // we call the onSelectionChanged.
    // https://github.com/flutter/flutter/issues/76349.
    try {
      widget.onSelectionChanged?.call(selection, cause);
    } catch (exception, stack) {
      FlutterError.reportError(FlutterErrorDetails(
        exception: exception,
        stack: stack,
        library: 'widgets',
        context: ErrorDescription('while calling onSelectionChanged for $cause'),
      ));
    }

    // To keep the cursor from blinking while it moves, restart the timer here.
    if (_cursorTimer != null) {
      _stopCursorBlink(resetCharTicks: false);
      _startCursorBlink();
    }
  }

  Rect? _currentCaretRect;
  // ignore: use_setters_to_change_properties, (this is used as a callback, can't be a setter)
  void _handleCaretChanged(Rect caretRect) {
    _currentCaretRect = caretRect;
  }

  // Animation configuration for scrolling the caret back on screen.
  static const Duration _caretAnimationDuration = Duration(milliseconds: 100);
  static const Curve _caretAnimationCurve = Curves.fastOutSlowIn;

  bool _showCaretOnScreenScheduled = false;

  void _scheduleShowCaretOnScreen({required bool withAnimation}) {
    if (_showCaretOnScreenScheduled) {
      return;
    }
    _showCaretOnScreenScheduled = true;
    SchedulerBinding.instance.addPostFrameCallback((Duration _) {
      _showCaretOnScreenScheduled = false;
      if (_currentCaretRect == null || !_scrollController.hasClients) {
        return;
      }

      final double lineHeight = renderEditable.preferredLineHeight;

      // Enlarge the target rect by scrollPadding to ensure that caret is not
      // positioned directly at the edge after scrolling.
      double bottomSpacing = widget.scrollPadding.bottom;
      if (_selectionOverlay?.selectionControls != null) {
        final double handleHeight = _selectionOverlay!.selectionControls!
          .getHandleSize(lineHeight).height;
        final double interactiveHandleHeight = math.max(
          handleHeight,
          kMinInteractiveDimension,
        );
        final Offset anchor = _selectionOverlay!.selectionControls!
          .getHandleAnchor(
            TextSelectionHandleType.collapsed,
            lineHeight,
          );
        final double handleCenter = handleHeight / 2 - anchor.dy;
        bottomSpacing = math.max(
          handleCenter + interactiveHandleHeight / 2,
          bottomSpacing,
        );
      }

      final EdgeInsets caretPadding = widget.scrollPadding
        .copyWith(bottom: bottomSpacing);

      final RevealedOffset targetOffset = _getOffsetToRevealCaret(_currentCaretRect!);

      if (withAnimation) {
        _scrollController.animateTo(
          targetOffset.offset,
          duration: _caretAnimationDuration,
          curve: _caretAnimationCurve,
        );
        renderEditable.showOnScreen(
          rect: caretPadding.inflateRect(targetOffset.rect),
          duration: _caretAnimationDuration,
          curve: _caretAnimationCurve,
        );
      } else {
        _scrollController.jumpTo(targetOffset.offset);
        renderEditable.showOnScreen(
          rect: caretPadding.inflateRect(targetOffset.rect),
        );
      }
    });
  }

  late double _lastBottomViewInset;

  @override
  void didChangeMetrics() {
    if (_lastBottomViewInset != WidgetsBinding.instance.window.viewInsets.bottom) {
      SchedulerBinding.instance.addPostFrameCallback((Duration _) {
        _selectionOverlay?.updateForScroll();
      });
      if (_lastBottomViewInset < WidgetsBinding.instance.window.viewInsets.bottom) {
        // Because the metrics change signal from engine will come here every frame
        // (on both iOS and Android). So we don't need to show caret with animation.
        _scheduleShowCaretOnScreen(withAnimation: false);
      }
    }
    _lastBottomViewInset = WidgetsBinding.instance.window.viewInsets.bottom;
  }

  @pragma('vm:notify-debugger-on-exception')
  void _formatAndSetValue(TextEditingValue value, SelectionChangedCause? cause, {bool userInteraction = false}) {
    // Only apply input formatters if the text has changed (including uncommitted
    // text in the composing region), or when the user committed the composing
    // text.
    // Gboard is very persistent in restoring the composing region. Applying
    // input formatters on composing-region-only changes (except clearing the
    // current composing region) is very infinite-loop-prone: the formatters
    // will keep trying to modify the composing region while Gboard will keep
    // trying to restore the original composing region.
    final bool textChanged = _value.text != value.text
                          || (!_value.composing.isCollapsed && value.composing.isCollapsed);
    final bool selectionChanged = _value.selection != value.selection;

    if (textChanged) {
      try {
        value = widget.inputFormatters?.fold<TextEditingValue>(
          value,
          (TextEditingValue newValue, TextInputFormatter formatter) => formatter.formatEditUpdate(_value, newValue),
        ) ?? value;
      } catch (exception, stack) {
        FlutterError.reportError(FlutterErrorDetails(
          exception: exception,
          stack: stack,
          library: 'widgets',
          context: ErrorDescription('while applying input formatters'),
        ));
      }
    }

    // Put all optional user callback invocations in a batch edit to prevent
    // sending multiple `TextInput.updateEditingValue` messages.
    beginBatchEdit();
    _value = value;
    // Changes made by the keyboard can sometimes be "out of band" for listening
    // components, so always send those events, even if we didn't think it
    // changed. Also, the user long pressing should always send a selection change
    // as well.
    if (selectionChanged ||
        (userInteraction &&
        (cause == SelectionChangedCause.longPress ||
         cause == SelectionChangedCause.keyboard))) {
      _handleSelectionChanged(_value.selection, cause);
    }
    if (textChanged) {
      try {
        widget.onChanged?.call(_value.text);
      } catch (exception, stack) {
        FlutterError.reportError(FlutterErrorDetails(
          exception: exception,
          stack: stack,
          library: 'widgets',
          context: ErrorDescription('while calling onChanged'),
        ));
      }
    }

    endBatchEdit();
  }

  void _onCursorColorTick() {
    renderEditable.cursorColor = widget.cursorColor.withOpacity(_cursorBlinkOpacityController.value);
    _cursorVisibilityNotifier.value = widget.showCursor && _cursorBlinkOpacityController.value > 0;
  }

  /// Whether the blinking cursor is actually visible at this precise moment
  /// (it's hidden half the time, since it blinks).
  @visibleForTesting
  bool get cursorCurrentlyVisible => _cursorBlinkOpacityController.value > 0;

  /// The cursor blink interval (the amount of time the cursor is in the "on"
  /// state or the "off" state). A complete cursor blink period is twice this
  /// value (half on, half off).
  @visibleForTesting
  Duration get cursorBlinkInterval => _kCursorBlinkHalfPeriod;

  /// The current status of the text selection handles.
  @visibleForTesting
  TextSelectionOverlay? get selectionOverlay => _selectionOverlay;

  int _obscureShowCharTicksPending = 0;
  int? _obscureLatestCharIndex;

  // Indicates whether the cursor should be blinking right now (but it may
  // actually not blink because it's disabled via TickerMode.of(context)).
  bool _cursorActive = false;

  void _startCursorBlink() {
    assert(!(_cursorTimer?.isActive ?? false) || !(_backingCursorBlinkOpacityController?.isAnimating ?? false));
    _cursorActive = true;
    if (!_tickersEnabled) {
      return;
    }
    _cursorTimer?.cancel();
    _cursorBlinkOpacityController.value = 1.0;
    if (EditableText.debugDeterministicCursor) {
      return;
    }
    if (widget.cursorOpacityAnimates) {
      _cursorBlinkOpacityController.animateWith(_iosBlinkCursorSimulation).whenComplete(_onCursorTick);
    } else {
      _cursorTimer = Timer.periodic(_kCursorBlinkHalfPeriod, (Timer timer) { _onCursorTick(); });
    }
  }

  void _onCursorTick() {
    if (_obscureShowCharTicksPending > 0) {
      _obscureShowCharTicksPending = WidgetsBinding.instance.platformDispatcher.brieflyShowPassword
        ? _obscureShowCharTicksPending - 1
        : 0;
      if (_obscureShowCharTicksPending == 0) {
        setState(() { });
      }
    }

    if (widget.cursorOpacityAnimates) {
      _cursorTimer?.cancel();
      // Schedule this as an async task to avoid blocking tester.pumpAndSettle
      // indefinitely.
      _cursorTimer = Timer(Duration.zero, () => _cursorBlinkOpacityController.animateWith(_iosBlinkCursorSimulation).whenComplete(_onCursorTick));
    } else {
      if (!(_cursorTimer?.isActive ?? false) && _tickersEnabled) {
        _cursorTimer = Timer.periodic(_kCursorBlinkHalfPeriod, (Timer timer) { _onCursorTick(); });
      }
      _cursorBlinkOpacityController.value = _cursorBlinkOpacityController.value == 0 ? 1 : 0;
    }
  }

  void _stopCursorBlink({ bool resetCharTicks = true }) {
    _cursorActive = false;
    _cursorBlinkOpacityController.value = 0.0;
    _cursorTimer?.cancel();
    _cursorTimer = null;
    if (resetCharTicks) {
      _obscureShowCharTicksPending = 0;
    }
  }

  void _startOrStopCursorTimerIfNeeded() {
    if (_cursorTimer == null && _hasFocus && _value.selection.isCollapsed) {
      _startCursorBlink();
    }
    else if (_cursorActive && (!_hasFocus || !_value.selection.isCollapsed)) {
      _stopCursorBlink();
    }
  }

  void _didChangeTextEditingValue() {
    _updateRemoteEditingValueIfNeeded();
    _startOrStopCursorTimerIfNeeded();
    _updateOrDisposeSelectionOverlayIfNeeded();
    // TODO(abarth): Teach RenderEditable about ValueNotifier<TextEditingValue>
    // to avoid this setState().
    setState(() { /* We use widget.controller.value in build(). */ });
    _adjacentLineAction.stopCurrentVerticalRunIfSelectionChanges();
  }

  void _handleFocusChanged() {
    _openOrCloseInputConnectionIfNeeded();
    _startOrStopCursorTimerIfNeeded();
    _updateOrDisposeSelectionOverlayIfNeeded();
    if (_hasFocus) {
      // Listen for changing viewInsets, which indicates keyboard showing up.
      WidgetsBinding.instance.addObserver(this);
      _lastBottomViewInset = WidgetsBinding.instance.window.viewInsets.bottom;
      if (!widget.readOnly) {
        _scheduleShowCaretOnScreen(withAnimation: true);
      }
      if (!_value.selection.isValid) {
        // Place cursor at the end if the selection is invalid when we receive focus.
        _handleSelectionChanged(TextSelection.collapsed(offset: _value.text.length), null);
      }

      _cachedText = '';
      _cachedFirstRect = null;
      _cachedSize = Size.zero;
      _cachedPlaceholder = -1;
    } else {
      WidgetsBinding.instance.removeObserver(this);
      setState(() { _currentPromptRectRange = null; });
    }
    updateKeepAlive();
  }

  String _cachedText = '';
  Rect? _cachedFirstRect;
  Size _cachedSize = Size.zero;
  int _cachedPlaceholder = -1;
  TextStyle? _cachedTextStyle;

  void _updateSelectionRects({bool force = false}) {
    if (!widget.scribbleEnabled) {
      return;
    }
    if (defaultTargetPlatform != TargetPlatform.iOS) {
      return;
    }
    // This is to avoid sending selection rects on non-iPad devices.
    if (WidgetsBinding.instance.window.physicalSize.shortestSide < _kIPadWidth) {
      return;
    }

    final String text = renderEditable.text?.toPlainText(includeSemanticsLabels: false) ?? '';
    final List<Rect> firstSelectionBoxes = renderEditable.getBoxesForSelection(const TextSelection(baseOffset: 0, extentOffset: 1));
    final Rect? firstRect = firstSelectionBoxes.isNotEmpty ? firstSelectionBoxes.first : null;
    final ScrollDirection scrollDirection = _scrollController.position.userScrollDirection;
    final Size size = renderEditable.size;
    final bool textChanged = text != _cachedText;
    final bool textStyleChanged = _cachedTextStyle != widget.style;
    final bool firstRectChanged = _cachedFirstRect != firstRect;
    final bool sizeChanged = _cachedSize != size;
    final bool placeholderChanged = _cachedPlaceholder != _placeholderLocation;
    if (scrollDirection == ScrollDirection.idle && (force || textChanged || textStyleChanged || firstRectChanged || sizeChanged || placeholderChanged)) {
      _cachedText = text;
      _cachedFirstRect = firstRect;
      _cachedTextStyle = widget.style;
      _cachedSize = size;
      _cachedPlaceholder = _placeholderLocation;
      bool belowRenderEditableBottom = false;
      final List<SelectionRect> rects = List<SelectionRect?>.generate(
        _cachedText.characters.length,
        (int i) {
          if (belowRenderEditableBottom) {
            return null;
          }

          final int offset = _cachedText.characters.getRange(0, i).string.length;
          final List<Rect> boxes = renderEditable.getBoxesForSelection(TextSelection(baseOffset: offset, extentOffset: offset + _cachedText.characters.characterAt(i).string.length));
          if (boxes.isEmpty) {
            return null;
          }

          final SelectionRect selectionRect = SelectionRect(
            bounds: boxes.first,
            position: offset,
          );
          if (renderEditable.paintBounds.bottom < selectionRect.bounds.top) {
            belowRenderEditableBottom = true;
            return null;
          }
          return selectionRect;
        },
      ).where((SelectionRect? selectionRect) {
        if (selectionRect == null) {
          return false;
        }
        if (renderEditable.paintBounds.right < selectionRect.bounds.left || selectionRect.bounds.right < renderEditable.paintBounds.left) {
          return false;
        }
        if (renderEditable.paintBounds.bottom < selectionRect.bounds.top || selectionRect.bounds.bottom < renderEditable.paintBounds.top) {
          return false;
        }
        return true;
      }).map<SelectionRect>((SelectionRect? selectionRect) => selectionRect!).toList();
      _textInputConnection!.setSelectionRects(rects);
    }
  }

  void _updateSizeAndTransform() {
    if (_hasInputConnection) {
      final Size size = renderEditable.size;
      final Matrix4 transform = renderEditable.getTransformTo(null);
      _textInputConnection!.setEditableSizeAndTransform(size, transform);
      _updateSelectionRects();
      SchedulerBinding.instance.addPostFrameCallback((Duration _) => _updateSizeAndTransform());
    } else if (_placeholderLocation != -1) {
      removeTextPlaceholder();
    }
  }

  // Sends the current composing rect to the iOS text input plugin via the text
  // input channel. We need to keep sending the information even if no text is
  // currently marked, as the information usually lags behind. The text input
  // plugin needs to estimate the composing rect based on the latest caret rect,
  // when the composing rect info didn't arrive in time.
  void _updateComposingRectIfNeeded() {
    final TextRange composingRange = _value.composing;
    if (_hasInputConnection) {
      assert(mounted);
      Rect? composingRect = renderEditable.getRectForComposingRange(composingRange);
      // Send the caret location instead if there's no marked text yet.
      if (composingRect == null) {
        assert(!composingRange.isValid || composingRange.isCollapsed);
        final int offset = composingRange.isValid ? composingRange.start : 0;
        composingRect = renderEditable.getLocalRectForCaret(TextPosition(offset: offset));
      }
      assert(composingRect != null);
      _textInputConnection!.setComposingRect(composingRect);
      SchedulerBinding.instance.addPostFrameCallback((Duration _) => _updateComposingRectIfNeeded());
    }
  }

  void _updateCaretRectIfNeeded() {
    if (_hasInputConnection) {
      if (renderEditable.selection != null && renderEditable.selection!.isValid &&
          renderEditable.selection!.isCollapsed) {
        final TextPosition currentTextPosition = TextPosition(offset: renderEditable.selection!.baseOffset);
        final Rect caretRect = renderEditable.getLocalRectForCaret(currentTextPosition);
        _textInputConnection!.setCaretRect(caretRect);
      }
      SchedulerBinding.instance.addPostFrameCallback((Duration _) => _updateCaretRectIfNeeded());
    }
  }

  TextDirection get _textDirection {
    final TextDirection result = widget.textDirection ?? Directionality.of(context);
    assert(result != null, '$runtimeType created without a textDirection and with no ambient Directionality.');
    return result;
  }

  /// The renderer for this widget's descendant.
  ///
  /// This property is typically used to notify the renderer of input gestures
  /// when [RenderEditable.ignorePointer] is true.
  RenderEditable get renderEditable => _editableKey.currentContext!.findRenderObject()! as RenderEditable;

  @override
  TextEditingValue get textEditingValue => _value;

  double get _devicePixelRatio => MediaQuery.of(context).devicePixelRatio;

  @override
  void userUpdateTextEditingValue(TextEditingValue value, SelectionChangedCause? cause) {
    // Compare the current TextEditingValue with the pre-format new
    // TextEditingValue value, in case the formatter would reject the change.
    final bool shouldShowCaret = widget.readOnly
      ? _value.selection != value.selection
      : _value != value;
    if (shouldShowCaret) {
      _scheduleShowCaretOnScreen(withAnimation: true);
    }

    // Even if the value doesn't change, it may be necessary to focus and build
    // the selection overlay. For example, this happens when right clicking an
    // unfocused field that previously had a selection in the same spot.
    if (value == textEditingValue) {
      if (!widget.focusNode.hasFocus) {
        widget.focusNode.requestFocus();
        _createSelectionOverlay();
      }
      return;
    }

    _formatAndSetValue(value, cause, userInteraction: true);
  }

  @override
  void bringIntoView(TextPosition position) {
    final Rect localRect = renderEditable.getLocalRectForCaret(position);
    final RevealedOffset targetOffset = _getOffsetToRevealCaret(localRect);

    _scrollController.jumpTo(targetOffset.offset);
    renderEditable.showOnScreen(rect: targetOffset.rect);
  }

  /// Shows the selection toolbar at the location of the current cursor.
  ///
  /// Returns `false` if a toolbar couldn't be shown, such as when the toolbar
  /// is already shown, or when no text selection currently exists.
  @override
  bool showToolbar() {
    // Web is using native dom elements to enable clipboard functionality of the
    // toolbar: copy, paste, select, cut. It might also provide additional
    // functionality depending on the browser (such as translate). Due to this
    // we should not show a Flutter toolbar for the editable text elements.
    if (kIsWeb) {
      return false;
    }

    if (_selectionOverlay == null) {
      return false;
    }
    clipboardStatus?.update();
    _selectionOverlay!.showToolbar();
    return true;
  }

  @override
  void hideToolbar([bool hideHandles = true]) {
    if (hideHandles) {
      // Hide the handles and the toolbar.
      _selectionOverlay?.hide();
    } else if (_selectionOverlay?.toolbarIsVisible ?? false) {
      // Hide only the toolbar but not the handles.
      _selectionOverlay?.hideToolbar();
    }
  }

  /// Toggles the visibility of the toolbar.
  void toggleToolbar() {
    assert(_selectionOverlay != null);
    if (_selectionOverlay!.toolbarIsVisible) {
      hideToolbar();
    } else {
      showToolbar();
    }
  }

  // Tracks the location a [_ScribblePlaceholder] should be rendered in the
  // text.
  //
  // A value of -1 indicates there should be no placeholder, otherwise the
  // value should be between 0 and the length of the text, inclusive.
  int _placeholderLocation = -1;

  @override
  void insertTextPlaceholder(Size size) {
    if (!widget.scribbleEnabled) {
      return;
    }

    if (!widget.controller.selection.isValid) {
      return;
    }

    setState(() {
      _placeholderLocation = _value.text.length - widget.controller.selection.end;
    });
  }

  @override
  void removeTextPlaceholder() {
    if (!widget.scribbleEnabled) {
      return;
    }

    setState(() {
      _placeholderLocation = -1;
    });
  }

  @override
  String get autofillId => 'EditableText-$hashCode';

  @override
  TextInputConfiguration get textInputConfiguration {
    final List<String>? autofillHints = widget.autofillHints?.toList(growable: false);
    final AutofillConfiguration autofillConfiguration = autofillHints != null
      ? AutofillConfiguration(
          uniqueIdentifier: autofillId,
          autofillHints: autofillHints,
          currentEditingValue: currentTextEditingValue,
        )
      : AutofillConfiguration.disabled;

    return TextInputConfiguration(
      inputType: widget.keyboardType,
      readOnly: widget.readOnly,
      obscureText: widget.obscureText,
      autocorrect: widget.autocorrect,
      smartDashesType: widget.smartDashesType,
      smartQuotesType: widget.smartQuotesType,
      enableSuggestions: widget.enableSuggestions,
      enableInteractiveSelection: widget._userSelectionEnabled,
      inputAction: widget.textInputAction ?? (widget.keyboardType == TextInputType.multiline
        ? TextInputAction.newline
        : TextInputAction.done
      ),
      textCapitalization: widget.textCapitalization,
      keyboardAppearance: widget.keyboardAppearance,
      autofillConfiguration: autofillConfiguration,
      enableIMEPersonalizedLearning: widget.enableIMEPersonalizedLearning,
    );
  }

  @override
  void autofill(TextEditingValue value) => updateEditingValue(value);

  // null if no promptRect should be shown.
  TextRange? _currentPromptRectRange;

  @override
  void showAutocorrectionPromptRect(int start, int end) {
    setState(() {
      _currentPromptRectRange = TextRange(start: start, end: end);
    });
  }

  VoidCallback? _semanticsOnCopy(TextSelectionControls? controls) {
    return widget.selectionEnabled
        && _hasFocus
        && (widget.selectionControls is TextSelectionHandleControls
            ? EditableTextContextMenuButtonItemsBuilder.canCopy(this)
            : copyEnabled && (widget.selectionControls?.canCopy(this) ?? false))
      ? () {
        controls?.handleCopy(this);
        copySelection(SelectionChangedCause.toolbar);
      }
      : null;
  }

  VoidCallback? _semanticsOnCut(TextSelectionControls? controls) {
    return widget.selectionEnabled
        && _hasFocus
        && (widget.selectionControls is TextSelectionHandleControls
            ? EditableTextContextMenuButtonItemsBuilder.canCut(this)
            : cutEnabled && (widget.selectionControls?.canCut(this) ?? false))
      ? () {
        controls?.handleCut(this);
        cutSelection(SelectionChangedCause.toolbar);
      }
      : null;
  }

  VoidCallback? _semanticsOnPaste(TextSelectionControls? controls) {
    return widget.selectionEnabled
        && _hasFocus
        && (widget.selectionControls is TextSelectionHandleControls
            ? EditableTextContextMenuButtonItemsBuilder.canPaste(this)
            : pasteEnabled && (widget.selectionControls?.canPaste(this) ?? false))
        && (clipboardStatus == null || clipboardStatus!.value == ClipboardStatus.pasteable)
      ? () {
        controls?.handlePaste(this);
        pasteText(SelectionChangedCause.toolbar);
      }
      : null;
  }


  // --------------------------- Text Editing Actions ---------------------------

  _TextBoundary _characterBoundary(DirectionalTextEditingIntent intent) {
    final _TextBoundary atomicTextBoundary = widget.obscureText ? _CodeUnitBoundary(_value) : _CharacterBoundary(_value);
    return _CollapsedSelectionBoundary(atomicTextBoundary, intent.forward);
  }

  _TextBoundary _nextWordBoundary(DirectionalTextEditingIntent intent) {
    final _TextBoundary atomicTextBoundary;
    final _TextBoundary boundary;

    if (widget.obscureText) {
      atomicTextBoundary = _CodeUnitBoundary(_value);
      boundary = _DocumentBoundary(_value);
    } else {
      final TextEditingValue textEditingValue = _textEditingValueforTextLayoutMetrics;
      atomicTextBoundary = _CharacterBoundary(textEditingValue);
      // This isn't enough. Newline characters.
      boundary = _ExpandedTextBoundary(_WhitespaceBoundary(textEditingValue), _WordBoundary(renderEditable, textEditingValue));
    }

    final _MixedBoundary mixedBoundary = intent.forward
      ? _MixedBoundary(atomicTextBoundary, boundary)
      : _MixedBoundary(boundary, atomicTextBoundary);
    // Use a _MixedBoundary to make sure we don't leave invalid codepoints in
    // the field after deletion.
    return _CollapsedSelectionBoundary(mixedBoundary, intent.forward);
  }

  _TextBoundary _linebreak(DirectionalTextEditingIntent intent) {
    final _TextBoundary atomicTextBoundary;
    final _TextBoundary boundary;

    if (widget.obscureText) {
      atomicTextBoundary = _CodeUnitBoundary(_value);
      boundary = _DocumentBoundary(_value);
    } else {
      final TextEditingValue textEditingValue = _textEditingValueforTextLayoutMetrics;
      atomicTextBoundary = _CharacterBoundary(textEditingValue);
      boundary = _LineBreak(renderEditable, textEditingValue);
    }

    // The _MixedBoundary is to make sure we don't leave invalid code units in
    // the field after deletion.
    // `boundary` doesn't need to be wrapped in a _CollapsedSelectionBoundary,
    // since the document boundary is unique and the linebreak boundary is
    // already caret-location based.
    return intent.forward
      ? _MixedBoundary(_CollapsedSelectionBoundary(atomicTextBoundary, true), boundary)
      : _MixedBoundary(boundary, _CollapsedSelectionBoundary(atomicTextBoundary, false));
  }

  _TextBoundary _documentBoundary(DirectionalTextEditingIntent intent) => _DocumentBoundary(_value);

  Action<T> _makeOverridable<T extends Intent>(Action<T> defaultAction) {
    return Action<T>.overridable(context: context, defaultAction: defaultAction);
  }

  /// Transpose the characters immediately before and after the current
  /// collapsed selection.
  ///
  /// When the cursor is at the end of the text, transposes the last two
  /// characters, if they exist.
  ///
  /// When the cursor is at the start of the text, does nothing.
  void _transposeCharacters(TransposeCharactersIntent intent) {
    if (_value.text.characters.length <= 1
        || _value.selection == null
        || !_value.selection.isCollapsed
        || _value.selection.baseOffset == 0) {
      return;
    }

    final String text = _value.text;
    final TextSelection selection = _value.selection;
    final bool atEnd = selection.baseOffset == text.length;
    final CharacterRange transposing = CharacterRange.at(text, selection.baseOffset);
    if (atEnd) {
      transposing.moveBack(2);
    } else {
      transposing..moveBack()..expandNext();
    }
    assert(transposing.currentCharacters.length == 2);

    userUpdateTextEditingValue(
      TextEditingValue(
        text: transposing.stringBefore
            + transposing.currentCharacters.last
            + transposing.currentCharacters.first
            + transposing.stringAfter,
        selection: TextSelection.collapsed(
          offset: transposing.stringBeforeLength + transposing.current.length,
        ),
      ),
      SelectionChangedCause.keyboard,
    );
  }
  late final Action<TransposeCharactersIntent> _transposeCharactersAction = CallbackAction<TransposeCharactersIntent>(onInvoke: _transposeCharacters);

  void _replaceText(ReplaceTextIntent intent) {
    final TextEditingValue oldValue = _value;
    final TextEditingValue newValue = intent.currentTextEditingValue.replaced(
      intent.replacementRange,
      intent.replacementText,
    );
    userUpdateTextEditingValue(newValue, intent.cause);

    // If there's no change in text and selection (e.g. when selecting and
    // pasting identical text), the widget won't be rebuilt on value update.
    // Handle this by calling _didChangeTextEditingValue() so caret and scroll
    // updates can happen.
    if (newValue == oldValue) {
      _didChangeTextEditingValue();
    }
  }
  late final Action<ReplaceTextIntent> _replaceTextAction = CallbackAction<ReplaceTextIntent>(onInvoke: _replaceText);

  // Scrolls either to the beginning or end of the document depending on the
  // intent's `forward` parameter.
  void _scrollToDocumentBoundary(ScrollToDocumentBoundaryIntent intent) {
    if (intent.forward) {
      bringIntoView(TextPosition(offset: _value.text.length));
    } else {
      bringIntoView(const TextPosition(offset: 0));
    }
  }

  void _updateSelection(UpdateSelectionIntent intent) {
    bringIntoView(intent.newSelection.extent);
    userUpdateTextEditingValue(
      intent.currentTextEditingValue.copyWith(selection: intent.newSelection),
      intent.cause,
    );
  }
  late final Action<UpdateSelectionIntent> _updateSelectionAction = CallbackAction<UpdateSelectionIntent>(onInvoke: _updateSelection);

  late final _UpdateTextSelectionToAdjacentLineAction<ExtendSelectionVerticallyToAdjacentLineIntent> _adjacentLineAction = _UpdateTextSelectionToAdjacentLineAction<ExtendSelectionVerticallyToAdjacentLineIntent>(this);

  void _expandSelectionToDocumentBoundary(ExpandSelectionToDocumentBoundaryIntent intent) {
    final _TextBoundary textBoundary = _documentBoundary(intent);
    _expandSelection(intent.forward, textBoundary, true);
  }

  void _expandSelectionToLinebreak(ExpandSelectionToLineBreakIntent intent) {
    final _TextBoundary textBoundary = _linebreak(intent);
    _expandSelection(intent.forward, textBoundary);
  }

  void _expandSelection(bool forward, _TextBoundary textBoundary, [bool extentAtIndex = false]) {
    final TextSelection textBoundarySelection = textBoundary.textEditingValue.selection;
    if (!textBoundarySelection.isValid) {
      return;
    }

    final bool inOrder = textBoundarySelection.baseOffset <= textBoundarySelection.extentOffset;
    final bool towardsExtent = forward == inOrder;
    final TextPosition position = towardsExtent
        ? textBoundarySelection.extent
        : textBoundarySelection.base;

    final TextPosition newExtent = forward
      ? textBoundary.getTrailingTextBoundaryAt(position)
      : textBoundary.getLeadingTextBoundaryAt(position);

    final TextSelection newSelection = textBoundarySelection.expandTo(newExtent, textBoundarySelection.isCollapsed || extentAtIndex);
    userUpdateTextEditingValue(
      _value.copyWith(selection: newSelection),
      SelectionChangedCause.keyboard,
    );
    bringIntoView(newSelection.extent);
  }

  Object? _hideToolbarIfVisible(DismissIntent intent) {
    if (_selectionOverlay?.toolbarIsVisible ?? false) {
      hideToolbar(false);
      return null;
    }
    return Actions.invoke(context, intent);
  }


  /// The default behavior used if [onTapOutside] is null.
  ///
  /// The `event` argument is the [PointerDownEvent] that caused the notification.
  void _defaultOnTapOutside(PointerDownEvent event) {
    /// The focus dropping behavior is only present on desktop platforms
    /// and mobile browsers.
    switch (defaultTargetPlatform) {
      case TargetPlatform.android:
      case TargetPlatform.iOS:
      case TargetPlatform.fuchsia:
      // On mobile platforms, we don't unfocus on touch events unless they're
      // in the web browser, but we do unfocus for all other kinds of events.
        switch (event.kind) {
          case ui.PointerDeviceKind.touch:
            if (kIsWeb) {
              widget.focusNode.unfocus();
            }
            break;
          case ui.PointerDeviceKind.mouse:
          case ui.PointerDeviceKind.stylus:
          case ui.PointerDeviceKind.invertedStylus:
          case ui.PointerDeviceKind.unknown:
            widget.focusNode.unfocus();
            break;
          case ui.PointerDeviceKind.trackpad:
            throw UnimplementedError('Unexpected pointer down event for trackpad');
        }
        break;
      case TargetPlatform.linux:
      case TargetPlatform.macOS:
      case TargetPlatform.windows:
        widget.focusNode.unfocus();
        break;
    }
  }

  late final Map<Type, Action<Intent>> _actions = <Type, Action<Intent>>{
    DoNothingAndStopPropagationTextIntent: DoNothingAction(consumesKey: false),
    ReplaceTextIntent: _replaceTextAction,
    UpdateSelectionIntent: _updateSelectionAction,
    DirectionalFocusIntent: DirectionalFocusAction.forTextField(),
    DismissIntent: CallbackAction<DismissIntent>(onInvoke: _hideToolbarIfVisible),

    // Delete
    DeleteCharacterIntent: _makeOverridable(_DeleteTextAction<DeleteCharacterIntent>(this, _characterBoundary)),
    DeleteToNextWordBoundaryIntent: _makeOverridable(_DeleteTextAction<DeleteToNextWordBoundaryIntent>(this, _nextWordBoundary)),
    DeleteToLineBreakIntent: _makeOverridable(_DeleteTextAction<DeleteToLineBreakIntent>(this, _linebreak)),

    // Extend/Move Selection
    ExtendSelectionByCharacterIntent: _makeOverridable(_UpdateTextSelectionAction<ExtendSelectionByCharacterIntent>(this, false, _characterBoundary)),
    ExtendSelectionToNextWordBoundaryIntent: _makeOverridable(_UpdateTextSelectionAction<ExtendSelectionToNextWordBoundaryIntent>(this, true, _nextWordBoundary)),
    ExtendSelectionToLineBreakIntent: _makeOverridable(_UpdateTextSelectionAction<ExtendSelectionToLineBreakIntent>(this, true, _linebreak)),
    ExpandSelectionToLineBreakIntent: _makeOverridable(CallbackAction<ExpandSelectionToLineBreakIntent>(onInvoke: _expandSelectionToLinebreak)),
    ExpandSelectionToDocumentBoundaryIntent: _makeOverridable(CallbackAction<ExpandSelectionToDocumentBoundaryIntent>(onInvoke: _expandSelectionToDocumentBoundary)),
    ExtendSelectionVerticallyToAdjacentLineIntent: _makeOverridable(_adjacentLineAction),
    ExtendSelectionToDocumentBoundaryIntent: _makeOverridable(_UpdateTextSelectionAction<ExtendSelectionToDocumentBoundaryIntent>(this, true, _documentBoundary)),
    ExtendSelectionToNextWordBoundaryOrCaretLocationIntent: _makeOverridable(_ExtendSelectionOrCaretPositionAction(this, _nextWordBoundary)),
    ScrollToDocumentBoundaryIntent: _makeOverridable(CallbackAction<ScrollToDocumentBoundaryIntent>(onInvoke: _scrollToDocumentBoundary)),

    // Copy Paste
    SelectAllTextIntent: _makeOverridable(_SelectAllAction(this)),
    CopySelectionTextIntent: _makeOverridable(_CopySelectionAction(this)),
    PasteTextIntent: _makeOverridable(CallbackAction<PasteTextIntent>(onInvoke: (PasteTextIntent intent) => pasteText(intent.cause))),

    TransposeCharactersIntent: _makeOverridable(_transposeCharactersAction),
  };

  @override
  Widget build(BuildContext context) {
    assert(debugCheckHasMediaQuery(context));
    super.build(context); // See AutomaticKeepAliveClientMixin.

    final TextSelectionControls? controls = widget.selectionControls;
<<<<<<< HEAD
    final Widget child = MouseRegion(
      cursor: widget.mouseCursor ?? SystemMouseCursors.text,
      child: Actions(
        actions: _actions,
        child: _TextEditingHistory(
          controller: widget.controller,
          onTriggered: (TextEditingValue value) {
            userUpdateTextEditingValue(value, SelectionChangedCause.keyboard);
          },
          child: Focus(
            focusNode: widget.focusNode,
            includeSemantics: false,
            debugLabel: 'EditableText',
            child: Scrollable(
              excludeFromSemantics: true,
              axisDirection: _isMultiline ? AxisDirection.down : AxisDirection.right,
              controller: _scrollController,
              physics: widget.scrollPhysics,
              dragStartBehavior: widget.dragStartBehavior,
              restorationId: widget.restorationId,
              // If a ScrollBehavior is not provided, only apply scrollbars when
              // multiline. The overscroll indicator should not be applied in
              // either case, glowing or stretching.
              scrollBehavior: widget.scrollBehavior ?? ScrollConfiguration.of(context).copyWith(
                scrollbars: _isMultiline,
                overscroll: false,
              ),
              viewportBuilder: (BuildContext context, ViewportOffset offset) {
                return CompositedTransformTarget(
                  link: _toolbarLayerLink,
                  child: Semantics(
                    onCopy: _semanticsOnCopy(controls),
                    onCut: _semanticsOnCut(controls),
                    onPaste: _semanticsOnPaste(controls),
                    child: _ScribbleFocusable(
                      focusNode: widget.focusNode,
                      editableKey: _editableKey,
                      enabled: widget.scribbleEnabled,
                      updateSelectionRects: () {
                        _openInputConnection();
                        _updateSelectionRects(force: true);
                      },
                      child: _Editable(
                        key: _editableKey,
                        startHandleLayerLink: _startHandleLayerLink,
                        endHandleLayerLink: _endHandleLayerLink,
                        inlineSpan: buildTextSpan(),
                        value: _value,
                        cursorColor: _cursorColor,
                        backgroundCursorColor: widget.backgroundCursorColor,
                        showCursor: EditableText.debugDeterministicCursor
                            ? ValueNotifier<bool>(widget.showCursor)
                            : _cursorVisibilityNotifier,
                        forceLine: widget.forceLine,
                        readOnly: widget.readOnly,
                        hasFocus: _hasFocus,
                        maxLines: widget.maxLines,
                        minLines: widget.minLines,
                        expands: widget.expands,
                        strutStyle: widget.strutStyle,
                        selectionColor: widget.selectionColor,
                        textScaleFactor: widget.textScaleFactor ?? MediaQuery.textScaleFactorOf(context),
                        textAlign: widget.textAlign,
                        textDirection: _textDirection,
                        locale: widget.locale,
                        textHeightBehavior: widget.textHeightBehavior ?? DefaultTextHeightBehavior.of(context),
                        textWidthBasis: widget.textWidthBasis,
                        obscuringCharacter: widget.obscuringCharacter,
                        obscureText: widget.obscureText,
                        offset: offset,
                        onCaretChanged: _handleCaretChanged,
                        rendererIgnoresPointer: widget.rendererIgnoresPointer,
                        cursorWidth: widget.cursorWidth,
                        cursorHeight: widget.cursorHeight,
                        cursorRadius: widget.cursorRadius,
                        cursorOffset: widget.cursorOffset ?? Offset.zero,
                        selectionHeightStyle: widget.selectionHeightStyle,
                        selectionWidthStyle: widget.selectionWidthStyle,
                        paintCursorAboveText: widget.paintCursorAboveText,
                        enableInteractiveSelection: widget._userSelectionEnabled,
                        textSelectionDelegate: this,
                        devicePixelRatio: _devicePixelRatio,
                        promptRectRange: _currentPromptRectRange,
                        promptRectColor: widget.autocorrectionTextRectColor,
                        clipBehavior: widget.clipBehavior,
=======
    return TextFieldTapRegion(
      onTapOutside: widget.onTapOutside ?? _defaultOnTapOutside,
      debugLabel: kReleaseMode ? null : 'EditableText',
      child: MouseRegion(
        cursor: widget.mouseCursor ?? SystemMouseCursors.text,
        child: Actions(
          actions: _actions,
          child: _TextEditingHistory(
            controller: widget.controller,
            onTriggered: (TextEditingValue value) {
              userUpdateTextEditingValue(value, SelectionChangedCause.keyboard);
            },
            child: Focus(
              focusNode: widget.focusNode,
              includeSemantics: false,
              debugLabel: kReleaseMode ? null : 'EditableText',
              child: Scrollable(
                excludeFromSemantics: true,
                axisDirection: _isMultiline ? AxisDirection.down : AxisDirection.right,
                controller: _scrollController,
                physics: widget.scrollPhysics,
                dragStartBehavior: widget.dragStartBehavior,
                restorationId: widget.restorationId,
                // If a ScrollBehavior is not provided, only apply scrollbars when
                // multiline. The overscroll indicator should not be applied in
                // either case, glowing or stretching.
                scrollBehavior: widget.scrollBehavior ?? ScrollConfiguration.of(context).copyWith(
                  scrollbars: _isMultiline,
                  overscroll: false,
                ),
                viewportBuilder: (BuildContext context, ViewportOffset offset) {
                  return CompositedTransformTarget(
                    link: _toolbarLayerLink,
                    child: Semantics(
                      onCopy: _semanticsOnCopy(controls),
                      onCut: _semanticsOnCut(controls),
                      onPaste: _semanticsOnPaste(controls),
                      child: _ScribbleFocusable(
                        focusNode: widget.focusNode,
                        editableKey: _editableKey,
                        enabled: widget.scribbleEnabled,
                        updateSelectionRects: () {
                          _openInputConnection();
                          _updateSelectionRects(force: true);
                        },
                        child: _Editable(
                          key: _editableKey,
                          startHandleLayerLink: _startHandleLayerLink,
                          endHandleLayerLink: _endHandleLayerLink,
                          inlineSpan: buildTextSpan(),
                          value: _value,
                          cursorColor: _cursorColor,
                          backgroundCursorColor: widget.backgroundCursorColor,
                          showCursor: EditableText.debugDeterministicCursor
                              ? ValueNotifier<bool>(widget.showCursor)
                              : _cursorVisibilityNotifier,
                          forceLine: widget.forceLine,
                          readOnly: widget.readOnly,
                          hasFocus: _hasFocus,
                          maxLines: widget.maxLines,
                          minLines: widget.minLines,
                          expands: widget.expands,
                          strutStyle: widget.strutStyle,
                          selectionColor: widget.selectionColor,
                          textScaleFactor: widget.textScaleFactor ?? MediaQuery.textScaleFactorOf(context),
                          textAlign: widget.textAlign,
                          textDirection: _textDirection,
                          locale: widget.locale,
                          textHeightBehavior: widget.textHeightBehavior ?? DefaultTextHeightBehavior.of(context),
                          textWidthBasis: widget.textWidthBasis,
                          obscuringCharacter: widget.obscuringCharacter,
                          obscureText: widget.obscureText,
                          offset: offset,
                          onCaretChanged: _handleCaretChanged,
                          rendererIgnoresPointer: widget.rendererIgnoresPointer,
                          cursorWidth: widget.cursorWidth,
                          cursorHeight: widget.cursorHeight,
                          cursorRadius: widget.cursorRadius,
                          cursorOffset: widget.cursorOffset ?? Offset.zero,
                          selectionHeightStyle: widget.selectionHeightStyle,
                          selectionWidthStyle: widget.selectionWidthStyle,
                          paintCursorAboveText: widget.paintCursorAboveText,
                          enableInteractiveSelection: widget._userSelectionEnabled,
                          textSelectionDelegate: this,
                          devicePixelRatio: _devicePixelRatio,
                          promptRectRange: _currentPromptRectRange,
                          promptRectColor: widget.autocorrectionTextRectColor,
                          clipBehavior: widget.clipBehavior,
                        ),
>>>>>>> 4ed9d9de
                      ),
                    ),
                  );
                },
              ),
            ),
          ),
        ),
      ),
    );

    return child;
  }

  /// Builds [TextSpan] from current editing value.
  ///
  /// By default makes text in composing range appear as underlined.
  /// Descendants can override this method to customize appearance of text.
  TextSpan buildTextSpan() {
    if (widget.obscureText) {
      String text = _value.text;
      text = widget.obscuringCharacter * text.length;
      // Reveal the latest character in an obscured field only on mobile.
      // Newer verions of iOS (iOS 15+) no longer reveal the most recently
      // entered character.
      const Set<TargetPlatform> mobilePlatforms = <TargetPlatform> {
        TargetPlatform.android, TargetPlatform.fuchsia,
      };
      final bool breiflyShowPassword = WidgetsBinding.instance.platformDispatcher.brieflyShowPassword
                                    && mobilePlatforms.contains(defaultTargetPlatform);
      if (breiflyShowPassword) {
        final int? o = _obscureShowCharTicksPending > 0 ? _obscureLatestCharIndex : null;
        if (o != null && o >= 0 && o < text.length) {
          text = text.replaceRange(o, o + 1, _value.text.substring(o, o + 1));
        }
      }
      return TextSpan(style: widget.style, text: text);
    }
    if (_placeholderLocation >= 0 && _placeholderLocation <= _value.text.length) {
      final List<_ScribblePlaceholder> placeholders = <_ScribblePlaceholder>[];
      final int placeholderLocation = _value.text.length - _placeholderLocation;
      if (_isMultiline) {
        // The zero size placeholder here allows the line to break and keep the caret on the first line.
        placeholders.add(const _ScribblePlaceholder(child: SizedBox(), size: Size.zero));
        placeholders.add(_ScribblePlaceholder(child: const SizedBox(), size: Size(renderEditable.size.width, 0.0)));
      } else {
        placeholders.add(const _ScribblePlaceholder(child: SizedBox(), size: Size(100.0, 0.0)));
      }
      return TextSpan(style: widget.style, children: <InlineSpan>[
          TextSpan(text: _value.text.substring(0, placeholderLocation)),
          ...placeholders,
          TextSpan(text: _value.text.substring(placeholderLocation)),
        ],
      );
    }

    // Read only mode should not paint text composing.
    return widget.controller.buildTextSpan(
      context: context,
      style: widget.style,
      withComposing: !widget.readOnly && _hasFocus,
    );
  }
}

class _Editable extends MultiChildRenderObjectWidget {
  _Editable({
    super.key,
    required this.inlineSpan,
    required this.value,
    required this.startHandleLayerLink,
    required this.endHandleLayerLink,
    this.cursorColor,
    this.backgroundCursorColor,
    required this.showCursor,
    required this.forceLine,
    required this.readOnly,
    this.textHeightBehavior,
    required this.textWidthBasis,
    required this.hasFocus,
    required this.maxLines,
    this.minLines,
    required this.expands,
    this.strutStyle,
    this.selectionColor,
    required this.textScaleFactor,
    required this.textAlign,
    required this.textDirection,
    this.locale,
    required this.obscuringCharacter,
    required this.obscureText,
    required this.offset,
    this.onCaretChanged,
    this.rendererIgnoresPointer = false,
    required this.cursorWidth,
    this.cursorHeight,
    this.cursorRadius,
    required this.cursorOffset,
    required this.paintCursorAboveText,
    this.selectionHeightStyle = ui.BoxHeightStyle.tight,
    this.selectionWidthStyle = ui.BoxWidthStyle.tight,
    this.enableInteractiveSelection = true,
    required this.textSelectionDelegate,
    required this.devicePixelRatio,
    this.promptRectRange,
    this.promptRectColor,
    required this.clipBehavior,
  }) : assert(textDirection != null),
       assert(rendererIgnoresPointer != null),
       super(children: _extractChildren(inlineSpan));

  // Traverses the InlineSpan tree and depth-first collects the list of
  // child widgets that are created in WidgetSpans.
  static List<Widget> _extractChildren(InlineSpan span) {
    final List<Widget> result = <Widget>[];
    span.visitChildren((InlineSpan span) {
      if (span is WidgetSpan) {
        result.add(span.child);
      }
      return true;
    });
    return result;
  }

  final InlineSpan inlineSpan;
  final TextEditingValue value;
  final Color? cursorColor;
  final LayerLink startHandleLayerLink;
  final LayerLink endHandleLayerLink;
  final Color? backgroundCursorColor;
  final ValueNotifier<bool> showCursor;
  final bool forceLine;
  final bool readOnly;
  final bool hasFocus;
  final int? maxLines;
  final int? minLines;
  final bool expands;
  final StrutStyle? strutStyle;
  final Color? selectionColor;
  final double textScaleFactor;
  final TextAlign textAlign;
  final TextDirection textDirection;
  final Locale? locale;
  final String obscuringCharacter;
  final bool obscureText;
  final TextHeightBehavior? textHeightBehavior;
  final TextWidthBasis textWidthBasis;
  final ViewportOffset offset;
  final CaretChangedHandler? onCaretChanged;
  final bool rendererIgnoresPointer;
  final double cursorWidth;
  final double? cursorHeight;
  final Radius? cursorRadius;
  final Offset cursorOffset;
  final bool paintCursorAboveText;
  final ui.BoxHeightStyle selectionHeightStyle;
  final ui.BoxWidthStyle selectionWidthStyle;
  final bool enableInteractiveSelection;
  final TextSelectionDelegate textSelectionDelegate;
  final double devicePixelRatio;
  final TextRange? promptRectRange;
  final Color? promptRectColor;
  final Clip clipBehavior;

  @override
  RenderEditable createRenderObject(BuildContext context) {
    return RenderEditable(
      text: inlineSpan,
      cursorColor: cursorColor,
      startHandleLayerLink: startHandleLayerLink,
      endHandleLayerLink: endHandleLayerLink,
      backgroundCursorColor: backgroundCursorColor,
      showCursor: showCursor,
      forceLine: forceLine,
      readOnly: readOnly,
      hasFocus: hasFocus,
      maxLines: maxLines,
      minLines: minLines,
      expands: expands,
      strutStyle: strutStyle,
      selectionColor: selectionColor,
      textScaleFactor: textScaleFactor,
      textAlign: textAlign,
      textDirection: textDirection,
      locale: locale ?? Localizations.maybeLocaleOf(context),
      selection: value.selection,
      offset: offset,
      onCaretChanged: onCaretChanged,
      ignorePointer: rendererIgnoresPointer,
      obscuringCharacter: obscuringCharacter,
      obscureText: obscureText,
      textHeightBehavior: textHeightBehavior,
      textWidthBasis: textWidthBasis,
      cursorWidth: cursorWidth,
      cursorHeight: cursorHeight,
      cursorRadius: cursorRadius,
      cursorOffset: cursorOffset,
      paintCursorAboveText: paintCursorAboveText,
      selectionHeightStyle: selectionHeightStyle,
      selectionWidthStyle: selectionWidthStyle,
      enableInteractiveSelection: enableInteractiveSelection,
      textSelectionDelegate: textSelectionDelegate,
      devicePixelRatio: devicePixelRatio,
      promptRectRange: promptRectRange,
      promptRectColor: promptRectColor,
      clipBehavior: clipBehavior,
    );
  }

  @override
  void updateRenderObject(BuildContext context, RenderEditable renderObject) {
    renderObject
      ..text = inlineSpan
      ..cursorColor = cursorColor
      ..startHandleLayerLink = startHandleLayerLink
      ..endHandleLayerLink = endHandleLayerLink
      ..showCursor = showCursor
      ..forceLine = forceLine
      ..readOnly = readOnly
      ..hasFocus = hasFocus
      ..maxLines = maxLines
      ..minLines = minLines
      ..expands = expands
      ..strutStyle = strutStyle
      ..selectionColor = selectionColor
      ..textScaleFactor = textScaleFactor
      ..textAlign = textAlign
      ..textDirection = textDirection
      ..locale = locale ?? Localizations.maybeLocaleOf(context)
      ..selection = value.selection
      ..offset = offset
      ..onCaretChanged = onCaretChanged
      ..ignorePointer = rendererIgnoresPointer
      ..textHeightBehavior = textHeightBehavior
      ..textWidthBasis = textWidthBasis
      ..obscuringCharacter = obscuringCharacter
      ..obscureText = obscureText
      ..cursorWidth = cursorWidth
      ..cursorHeight = cursorHeight
      ..cursorRadius = cursorRadius
      ..cursorOffset = cursorOffset
      ..selectionHeightStyle = selectionHeightStyle
      ..selectionWidthStyle = selectionWidthStyle
      ..enableInteractiveSelection = enableInteractiveSelection
      ..textSelectionDelegate = textSelectionDelegate
      ..devicePixelRatio = devicePixelRatio
      ..paintCursorAboveText = paintCursorAboveText
      ..promptRectColor = promptRectColor
      ..clipBehavior = clipBehavior
      ..setPromptRectRange(promptRectRange);
  }
}

class _ScribbleFocusable extends StatefulWidget {
  const _ScribbleFocusable({
    required this.child,
    required this.focusNode,
    required this.editableKey,
    required this.updateSelectionRects,
    required this.enabled,
  });

  final Widget child;
  final FocusNode focusNode;
  final GlobalKey editableKey;
  final VoidCallback updateSelectionRects;
  final bool enabled;

  @override
  _ScribbleFocusableState createState() => _ScribbleFocusableState();
}

class _ScribbleFocusableState extends State<_ScribbleFocusable> implements ScribbleClient {
  _ScribbleFocusableState(): _elementIdentifier = (_nextElementIdentifier++).toString();

  @override
  void initState() {
    super.initState();
    if (widget.enabled) {
      TextInput.registerScribbleElement(elementIdentifier, this);
    }
  }

  @override
  void didUpdateWidget(_ScribbleFocusable oldWidget) {
    super.didUpdateWidget(oldWidget);
    if (!oldWidget.enabled && widget.enabled) {
      TextInput.registerScribbleElement(elementIdentifier, this);
    }

    if (oldWidget.enabled && !widget.enabled) {
      TextInput.unregisterScribbleElement(elementIdentifier);
    }
  }

  @override
  void dispose() {
    TextInput.unregisterScribbleElement(elementIdentifier);
    super.dispose();
  }

  RenderEditable? get renderEditable => widget.editableKey.currentContext?.findRenderObject() as RenderEditable?;

  static int _nextElementIdentifier = 1;
  final String _elementIdentifier;

  @override
  String get elementIdentifier => _elementIdentifier;

  @override
  void onScribbleFocus(Offset offset) {
    widget.focusNode.requestFocus();
    renderEditable?.selectPositionAt(from: offset, cause: SelectionChangedCause.scribble);
    widget.updateSelectionRects();
  }

  @override
  bool isInScribbleRect(Rect rect) {
    final Rect calculatedBounds = bounds;
    if (renderEditable?.readOnly ?? false) {
      return false;
    }
    if (calculatedBounds == Rect.zero) {
      return false;
    }
    if (!calculatedBounds.overlaps(rect)) {
      return false;
    }
    final Rect intersection = calculatedBounds.intersect(rect);
    final HitTestResult result = HitTestResult();
    WidgetsBinding.instance.hitTest(result, intersection.center);
    return result.path.any((HitTestEntry entry) => entry.target == renderEditable);
  }

  @override
  Rect get bounds {
    final RenderBox? box = context.findRenderObject() as RenderBox?;
    if (box == null || !mounted || !box.attached) {
      return Rect.zero;
    }
    final Matrix4 transform = box.getTransformTo(null);
    return MatrixUtils.transformRect(transform, Rect.fromLTWH(0, 0, box.size.width, box.size.height));
  }

  @override
  Widget build(BuildContext context) {
    return widget.child;
  }
}

class _ScribblePlaceholder extends WidgetSpan {
  const _ScribblePlaceholder({
    required super.child,
    super.alignment,
    super.baseline,
    required this.size,
  }) : assert(child != null),
       assert(baseline != null || !(
         identical(alignment, ui.PlaceholderAlignment.aboveBaseline) ||
         identical(alignment, ui.PlaceholderAlignment.belowBaseline) ||
         identical(alignment, ui.PlaceholderAlignment.baseline)
       ));

  /// The size of the span, used in place of adding a placeholder size to the [TextPainter].
  final Size size;

  @override
  void build(ui.ParagraphBuilder builder, { double textScaleFactor = 1.0, List<PlaceholderDimensions>? dimensions }) {
    assert(debugAssertIsValid());
    final bool hasStyle = style != null;
    if (hasStyle) {
      builder.pushStyle(style!.getTextStyle(textScaleFactor: textScaleFactor));
    }
    builder.addPlaceholder(
      size.width,
      size.height,
      alignment,
      scale: textScaleFactor,
    );
    if (hasStyle) {
      builder.pop();
    }
  }
}

/// An interface for retriving the logical text boundary (left-closed-right-open)
/// at a given location in a document.
///
/// Depending on the implementation of the [_TextBoundary], the input
/// [TextPosition] can either point to a code unit, or a position between 2 code
/// units (which can be visually represented by the caret if the selection were
/// to collapse to that position).
///
/// For example, [_LineBreak] interprets the input [TextPosition] as a caret
/// location, since in Flutter the caret is generally painted between the
/// character the [TextPosition] points to and its previous character, and
/// [_LineBreak] cares about the affinity of the input [TextPosition]. Most
/// other text boundaries however, interpret the input [TextPosition] as the
/// location of a code unit in the document, since it's easier to reason about
/// the text boundary given a code unit in the text.
///
/// To convert a "code-unit-based" [_TextBoundary] to "caret-location-based",
/// use the [_CollapsedSelectionBoundary] combinator.
abstract class _TextBoundary {
  const _TextBoundary();

  TextEditingValue get textEditingValue;

  /// Returns the leading text boundary at the given location, inclusive.
  TextPosition getLeadingTextBoundaryAt(TextPosition position);

  /// Returns the trailing text boundary at the given location, exclusive.
  TextPosition getTrailingTextBoundaryAt(TextPosition position);

  TextRange getTextBoundaryAt(TextPosition position) {
    return TextRange(
      start: getLeadingTextBoundaryAt(position).offset,
      end: getTrailingTextBoundaryAt(position).offset,
    );
  }
}

// -----------------------------  Text Boundaries -----------------------------

class _CodeUnitBoundary extends _TextBoundary {
  const _CodeUnitBoundary(this.textEditingValue);

  @override
  final TextEditingValue textEditingValue;

  @override
  TextPosition getLeadingTextBoundaryAt(TextPosition position) => TextPosition(offset: position.offset);
  @override
  TextPosition getTrailingTextBoundaryAt(TextPosition position) => TextPosition(offset: math.min(position.offset + 1, textEditingValue.text.length));
}

// The word modifier generally removes the word boundaries around white spaces
// (and newlines), IOW white spaces and some other punctuations are considered
// a part of the next word in the search direction.
class _WhitespaceBoundary extends _TextBoundary {
  const _WhitespaceBoundary(this.textEditingValue);

  @override
  final TextEditingValue textEditingValue;

  @override
  TextPosition getLeadingTextBoundaryAt(TextPosition position) {
    for (int index = position.offset; index >= 0; index -= 1) {
      if (!TextLayoutMetrics.isWhitespace(textEditingValue.text.codeUnitAt(index))) {
        return TextPosition(offset: index);
      }
    }
    return const TextPosition(offset: 0);
  }

  @override
  TextPosition getTrailingTextBoundaryAt(TextPosition position) {
    for (int index = position.offset; index < textEditingValue.text.length; index += 1) {
      if (!TextLayoutMetrics.isWhitespace(textEditingValue.text.codeUnitAt(index))) {
        return TextPosition(offset: index + 1);
      }
    }
    return TextPosition(offset: textEditingValue.text.length);
  }
}

// Most apps delete the entire grapheme when the backspace key is pressed.
// Also always put the new caret location to character boundaries to avoid
// sending malformed UTF-16 code units to the paragraph builder.
class _CharacterBoundary extends _TextBoundary {
  const _CharacterBoundary(this.textEditingValue);

  @override
  final TextEditingValue textEditingValue;

  @override
  TextPosition getLeadingTextBoundaryAt(TextPosition position) {
    final int endOffset = math.min(position.offset + 1, textEditingValue.text.length);
    return TextPosition(
      offset: CharacterRange.at(textEditingValue.text, position.offset, endOffset).stringBeforeLength,
    );
  }

  @override
  TextPosition getTrailingTextBoundaryAt(TextPosition position) {
    final int endOffset = math.min(position.offset + 1, textEditingValue.text.length);
    final CharacterRange range = CharacterRange.at(textEditingValue.text, position.offset, endOffset);
    return TextPosition(
      offset: textEditingValue.text.length - range.stringAfterLength,
    );
  }

  @override
  TextRange getTextBoundaryAt(TextPosition position) {
    final int endOffset = math.min(position.offset + 1, textEditingValue.text.length);
    final CharacterRange range = CharacterRange.at(textEditingValue.text, position.offset, endOffset);
    return TextRange(
      start: range.stringBeforeLength,
      end: textEditingValue.text.length - range.stringAfterLength,
    );
  }
}

// [UAX #29](https://unicode.org/reports/tr29/) defined word boundaries.
class _WordBoundary extends _TextBoundary {
  const _WordBoundary(this.textLayout, this.textEditingValue);

  final TextLayoutMetrics textLayout;

  @override
  final TextEditingValue textEditingValue;

  @override
  TextPosition getLeadingTextBoundaryAt(TextPosition position) {
    return TextPosition(
      offset: textLayout.getWordBoundary(position).start,
      // Word boundary seems to always report downstream on many platforms.
      affinity: TextAffinity.downstream,  // ignore: avoid_redundant_argument_values
    );
  }
  @override
  TextPosition getTrailingTextBoundaryAt(TextPosition position) {
    return TextPosition(
      offset: textLayout.getWordBoundary(position).end,
      // Word boundary seems to always report downstream on many platforms.
      affinity: TextAffinity.downstream,  // ignore: avoid_redundant_argument_values
    );
  }
}

// The linebreaks of the current text layout. The input [TextPosition]s are
// interpreted as caret locations because [TextPainter.getLineAtOffset] is
// text-affinity-aware.
class _LineBreak extends _TextBoundary {
  const _LineBreak(
    this.textLayout,
    this.textEditingValue,
  );

  final TextLayoutMetrics textLayout;

  @override
  final TextEditingValue textEditingValue;

  @override
  TextPosition getLeadingTextBoundaryAt(TextPosition position) {
    return TextPosition(
      offset: textLayout.getLineAtOffset(position).start,
    );
  }

  @override
  TextPosition getTrailingTextBoundaryAt(TextPosition position) {
    return TextPosition(
      offset: textLayout.getLineAtOffset(position).end,
      affinity: TextAffinity.upstream,
    );
  }
}

// The document boundary is unique and is a constant function of the input
// position.
class _DocumentBoundary extends _TextBoundary {
  const _DocumentBoundary(this.textEditingValue);

  @override
  final TextEditingValue textEditingValue;

  @override
  TextPosition getLeadingTextBoundaryAt(TextPosition position) => const TextPosition(offset: 0);
  @override
  TextPosition getTrailingTextBoundaryAt(TextPosition position) {
    return TextPosition(
      offset: textEditingValue.text.length,
      affinity: TextAffinity.upstream,
    );
  }
}

// ------------------------  Text Boundary Combinators ------------------------

// Expands the innerTextBoundary with outerTextBoundary.
class _ExpandedTextBoundary extends _TextBoundary {
  _ExpandedTextBoundary(this.innerTextBoundary, this.outerTextBoundary);

  final _TextBoundary innerTextBoundary;
  final _TextBoundary outerTextBoundary;

  @override
  TextEditingValue get textEditingValue {
    assert(innerTextBoundary.textEditingValue == outerTextBoundary.textEditingValue);
    return innerTextBoundary.textEditingValue;
  }

  @override
  TextPosition getLeadingTextBoundaryAt(TextPosition position) {
    return outerTextBoundary.getLeadingTextBoundaryAt(
      innerTextBoundary.getLeadingTextBoundaryAt(position),
    );
  }

  @override
  TextPosition getTrailingTextBoundaryAt(TextPosition position) {
    return outerTextBoundary.getTrailingTextBoundaryAt(
      innerTextBoundary.getTrailingTextBoundaryAt(position),
    );
  }
}

// Force the innerTextBoundary to interpret the input [TextPosition]s as caret
// locations instead of code unit positions.
//
// The innerTextBoundary must be a [_TextBoundary] that interprets the input
// [TextPosition]s as code unit positions.
class _CollapsedSelectionBoundary extends _TextBoundary {
  _CollapsedSelectionBoundary(this.innerTextBoundary, this.isForward);

  final _TextBoundary innerTextBoundary;
  final bool isForward;

  @override
  TextEditingValue get textEditingValue => innerTextBoundary.textEditingValue;

  @override
  TextPosition getLeadingTextBoundaryAt(TextPosition position) {
    return isForward
      ? innerTextBoundary.getLeadingTextBoundaryAt(position)
      : position.offset <= 0 ? const TextPosition(offset: 0) : innerTextBoundary.getLeadingTextBoundaryAt(TextPosition(offset: position.offset - 1));
  }

  @override
  TextPosition getTrailingTextBoundaryAt(TextPosition position) {
    return isForward
      ? innerTextBoundary.getTrailingTextBoundaryAt(position)
      : position.offset <= 0 ? const TextPosition(offset: 0) : innerTextBoundary.getTrailingTextBoundaryAt(TextPosition(offset: position.offset - 1));
  }
}

// A _TextBoundary that creates a [TextRange] where its start is from the
// specified leading text boundary and its end is from the specified trailing
// text boundary.
class _MixedBoundary extends _TextBoundary {
  _MixedBoundary(this.leadingTextBoundary, this.trailingTextBoundary);

  final _TextBoundary leadingTextBoundary;
  final _TextBoundary trailingTextBoundary;

  @override
  TextEditingValue get textEditingValue {
    assert(leadingTextBoundary.textEditingValue == trailingTextBoundary.textEditingValue);
    return leadingTextBoundary.textEditingValue;
  }

  @override
  TextPosition getLeadingTextBoundaryAt(TextPosition position) => leadingTextBoundary.getLeadingTextBoundaryAt(position);

  @override
  TextPosition getTrailingTextBoundaryAt(TextPosition position) => trailingTextBoundary.getTrailingTextBoundaryAt(position);
}

// -------------------------------  Text Actions -------------------------------
class _DeleteTextAction<T extends DirectionalTextEditingIntent> extends ContextAction<T> {
  _DeleteTextAction(this.state, this.getTextBoundariesForIntent);

  final EditableTextState state;
  final _TextBoundary Function(T intent) getTextBoundariesForIntent;

  TextRange _expandNonCollapsedRange(TextEditingValue value) {
    final TextRange selection = value.selection;
    assert(selection.isValid);
    assert(!selection.isCollapsed);
    final _TextBoundary atomicBoundary = state.widget.obscureText
      ? _CodeUnitBoundary(value)
      : _CharacterBoundary(value);

    return TextRange(
      start: atomicBoundary.getLeadingTextBoundaryAt(TextPosition(offset: selection.start)).offset,
      end: atomicBoundary.getTrailingTextBoundaryAt(TextPosition(offset: selection.end - 1)).offset,
    );
  }

  @override
  Object? invoke(T intent, [BuildContext? context]) {
    final TextSelection selection = state._value.selection;
    assert(selection.isValid);

    if (!selection.isCollapsed) {
      return Actions.invoke(
        context!,
        ReplaceTextIntent(state._value, '', _expandNonCollapsedRange(state._value), SelectionChangedCause.keyboard),
      );
    }

    final _TextBoundary textBoundary = getTextBoundariesForIntent(intent);
    if (!textBoundary.textEditingValue.selection.isValid) {
      return null;
    }
    if (!textBoundary.textEditingValue.selection.isCollapsed) {
      return Actions.invoke(
        context!,
        ReplaceTextIntent(state._value, '', _expandNonCollapsedRange(textBoundary.textEditingValue), SelectionChangedCause.keyboard),
      );
    }

    return Actions.invoke(
      context!,
      ReplaceTextIntent(
        textBoundary.textEditingValue,
        '',
        textBoundary.getTextBoundaryAt(textBoundary.textEditingValue.selection.base),
        SelectionChangedCause.keyboard,
      ),
    );
  }

  @override
  bool get isActionEnabled => !state.widget.readOnly && state._value.selection.isValid;
}

class _UpdateTextSelectionAction<T extends DirectionalCaretMovementIntent> extends ContextAction<T> {
  _UpdateTextSelectionAction(
    this.state,
    this.ignoreNonCollapsedSelection,
    this.getTextBoundariesForIntent,
  );

  final EditableTextState state;
  final bool ignoreNonCollapsedSelection;
  final _TextBoundary Function(T intent) getTextBoundariesForIntent;

  static const int NEWLINE_CODE_UNIT = 10;

  // Returns true iff the given position is at a wordwrap boundary in the
  // upstream position.
  bool _isAtWordwrapUpstream(TextPosition position) {
    final TextPosition end = TextPosition(
      offset: state.renderEditable.getLineAtOffset(position).end,
      affinity: TextAffinity.upstream,
    );
    return end == position && end.offset != state.textEditingValue.text.length
        && state.textEditingValue.text.codeUnitAt(position.offset) != NEWLINE_CODE_UNIT;
  }

  // Returns true iff the given position at a wordwrap boundary in the
  // downstream position.
  bool _isAtWordwrapDownstream(TextPosition position) {
    final TextPosition start = TextPosition(
      offset: state.renderEditable.getLineAtOffset(position).start,
    );
    return start == position && start.offset != 0
        && state.textEditingValue.text.codeUnitAt(position.offset - 1) != NEWLINE_CODE_UNIT;
  }

  @override
  Object? invoke(T intent, [BuildContext? context]) {
    final TextSelection selection = state._value.selection;
    assert(selection.isValid);

    final bool collapseSelection = intent.collapseSelection || !state.widget.selectionEnabled;
    // Collapse to the logical start/end.
    TextSelection collapse(TextSelection selection) {
      assert(selection.isValid);
      assert(!selection.isCollapsed);
      return selection.copyWith(
        baseOffset: intent.forward ? selection.end : selection.start,
        extentOffset: intent.forward ? selection.end : selection.start,
      );
    }

    if (!selection.isCollapsed && !ignoreNonCollapsedSelection && collapseSelection) {
      return Actions.invoke(
        context!,
        UpdateSelectionIntent(state._value, collapse(selection), SelectionChangedCause.keyboard),
      );
    }

    final _TextBoundary textBoundary = getTextBoundariesForIntent(intent);
    final TextSelection textBoundarySelection = textBoundary.textEditingValue.selection;
    if (!textBoundarySelection.isValid) {
      return null;
    }
    if (!textBoundarySelection.isCollapsed && !ignoreNonCollapsedSelection && collapseSelection) {
      return Actions.invoke(
        context!,
        UpdateSelectionIntent(state._value, collapse(textBoundarySelection), SelectionChangedCause.keyboard),
      );
    }

    TextPosition extent = textBoundarySelection.extent;

    // If continuesAtWrap is true extent and is at the relevant wordwrap, then
    // move it just to the other side of the wordwrap.
    if (intent.continuesAtWrap) {
      if (intent.forward && _isAtWordwrapUpstream(extent)) {
        extent = TextPosition(
          offset: extent.offset,
        );
      } else if (!intent.forward && _isAtWordwrapDownstream(extent)) {
        extent = TextPosition(
          offset: extent.offset,
          affinity: TextAffinity.upstream,
        );
      }
    }

    final TextPosition newExtent = intent.forward
      ? textBoundary.getTrailingTextBoundaryAt(extent)
      : textBoundary.getLeadingTextBoundaryAt(extent);

    final TextSelection newSelection = collapseSelection
      ? TextSelection.fromPosition(newExtent)
      : textBoundarySelection.extendTo(newExtent);

    // If collapseAtReversal is true and would have an effect, collapse it.
    if (!selection.isCollapsed && intent.collapseAtReversal
        && (selection.baseOffset < selection.extentOffset !=
        newSelection.baseOffset < newSelection.extentOffset)) {
      return Actions.invoke(
        context!,
        UpdateSelectionIntent(
          state._value,
          TextSelection.fromPosition(selection.base),
          SelectionChangedCause.keyboard,
        ),
      );
    }

    return Actions.invoke(
      context!,
      UpdateSelectionIntent(textBoundary.textEditingValue, newSelection, SelectionChangedCause.keyboard),
    );
  }

  @override
  bool get isActionEnabled => state._value.selection.isValid;
}

class _ExtendSelectionOrCaretPositionAction extends ContextAction<ExtendSelectionToNextWordBoundaryOrCaretLocationIntent> {
  _ExtendSelectionOrCaretPositionAction(this.state, this.getTextBoundariesForIntent);

  final EditableTextState state;
  final _TextBoundary Function(ExtendSelectionToNextWordBoundaryOrCaretLocationIntent intent) getTextBoundariesForIntent;

  @override
  Object? invoke(ExtendSelectionToNextWordBoundaryOrCaretLocationIntent intent, [BuildContext? context]) {
    final TextSelection selection = state._value.selection;
    assert(selection.isValid);

    final _TextBoundary textBoundary = getTextBoundariesForIntent(intent);
    final TextSelection textBoundarySelection = textBoundary.textEditingValue.selection;
    if (!textBoundarySelection.isValid) {
      return null;
    }

    final TextPosition extent = textBoundarySelection.extent;
    final TextPosition newExtent = intent.forward
      ? textBoundary.getTrailingTextBoundaryAt(extent)
      : textBoundary.getLeadingTextBoundaryAt(extent);

    final TextSelection newSelection = (newExtent.offset - textBoundarySelection.baseOffset) * (textBoundarySelection.extentOffset - textBoundarySelection.baseOffset) < 0
      ? textBoundarySelection.copyWith(
        extentOffset: textBoundarySelection.baseOffset,
        affinity: textBoundarySelection.extentOffset > textBoundarySelection.baseOffset ? TextAffinity.downstream : TextAffinity.upstream,
      )
      : textBoundarySelection.extendTo(newExtent);

    return Actions.invoke(
      context!,
      UpdateSelectionIntent(textBoundary.textEditingValue, newSelection, SelectionChangedCause.keyboard),
    );
  }

  @override
  bool get isActionEnabled => state.widget.selectionEnabled && state._value.selection.isValid;
}

class _UpdateTextSelectionToAdjacentLineAction<T extends DirectionalCaretMovementIntent> extends ContextAction<T> {
  _UpdateTextSelectionToAdjacentLineAction(this.state);

  final EditableTextState state;

  VerticalCaretMovementRun? _verticalMovementRun;
  TextSelection? _runSelection;

  void stopCurrentVerticalRunIfSelectionChanges() {
    final TextSelection? runSelection = _runSelection;
    if (runSelection == null) {
      assert(_verticalMovementRun == null);
      return;
    }
    _runSelection = state._value.selection;
    final TextSelection currentSelection = state.widget.controller.selection;
    final bool continueCurrentRun = currentSelection.isValid && currentSelection.isCollapsed
                                    && currentSelection.baseOffset == runSelection.baseOffset
                                    && currentSelection.extentOffset == runSelection.extentOffset;
    if (!continueCurrentRun) {
      _verticalMovementRun = null;
      _runSelection = null;
    }
  }

  @override
  void invoke(T intent, [BuildContext? context]) {
    assert(state._value.selection.isValid);

    final bool collapseSelection = intent.collapseSelection || !state.widget.selectionEnabled;
    final TextEditingValue value = state._textEditingValueforTextLayoutMetrics;
    if (!value.selection.isValid) {
      return;
    }

    if (_verticalMovementRun?.isValid == false) {
      _verticalMovementRun = null;
      _runSelection = null;
    }

    final VerticalCaretMovementRun currentRun = _verticalMovementRun
      ?? state.renderEditable.startVerticalCaretMovement(state.renderEditable.selection!.extent);

    final bool shouldMove = intent.forward ? currentRun.moveNext() : currentRun.movePrevious();
    final TextPosition newExtent = shouldMove
      ? currentRun.current
      : (intent.forward ? TextPosition(offset: state._value.text.length) : const TextPosition(offset: 0));
    final TextSelection newSelection = collapseSelection
      ? TextSelection.fromPosition(newExtent)
      : value.selection.extendTo(newExtent);

    Actions.invoke(
      context!,
      UpdateSelectionIntent(value, newSelection, SelectionChangedCause.keyboard),
    );
    if (state._value.selection == newSelection) {
      _verticalMovementRun = currentRun;
      _runSelection = newSelection;
    }
  }

  @override
  bool get isActionEnabled => state._value.selection.isValid;
}

class _SelectAllAction extends ContextAction<SelectAllTextIntent> {
  _SelectAllAction(this.state);

  final EditableTextState state;

  @override
  Object? invoke(SelectAllTextIntent intent, [BuildContext? context]) {
    return Actions.invoke(
      context!,
      UpdateSelectionIntent(
        state._value,
        TextSelection(baseOffset: 0, extentOffset: state._value.text.length),
        intent.cause,
      ),
    );
  }

  @override
  bool get isActionEnabled => state.widget.selectionEnabled;
}

class _CopySelectionAction extends ContextAction<CopySelectionTextIntent> {
  _CopySelectionAction(this.state);

  final EditableTextState state;

  @override
  void invoke(CopySelectionTextIntent intent, [BuildContext? context]) {
    if (intent.collapseSelection) {
      state.cutSelection(intent.cause);
    } else {
      state.copySelection(intent.cause);
    }
  }

  @override
  bool get isActionEnabled => state._value.selection.isValid && !state._value.selection.isCollapsed;
}

/// A void function that takes a [TextEditingValue].
@visibleForTesting
typedef TextEditingValueCallback = void Function(TextEditingValue value);

/// Provides undo/redo capabilities for text editing.
///
/// Listens to [controller] as a [ValueNotifier] and saves relevant values for
/// undoing/redoing. The cadence at which values are saved is a best
/// approximation of the native behaviors of a hardware keyboard on Flutter's
/// desktop platforms, as there are subtle differences between each of these
/// platforms.
///
/// Listens to keyboard undo/redo shortcuts and calls [onTriggered] when a
/// shortcut is triggered that would affect the state of the [controller].
class _TextEditingHistory extends StatefulWidget {
  /// Creates an instance of [_TextEditingHistory].
  const _TextEditingHistory({
    required this.child,
    required this.controller,
    required this.onTriggered,
  });

  /// The child widget of [_TextEditingHistory].
  final Widget child;

  /// The [TextEditingController] to save the state of over time.
  final TextEditingController controller;

  /// Called when an undo or redo causes a state change.
  ///
  /// If the state would still be the same before and after the undo/redo, this
  /// will not be called. For example, receiving a redo when there is nothing
  /// to redo will not call this method.
  ///
  /// It is also not called when the controller is changed for reasons other
  /// than undo/redo.
  final TextEditingValueCallback onTriggered;

  @override
  State<_TextEditingHistory> createState() => _TextEditingHistoryState();
}

class _TextEditingHistoryState extends State<_TextEditingHistory> {
  final _UndoStack<TextEditingValue> _stack = _UndoStack<TextEditingValue>();
  late final _Throttled<TextEditingValue> _throttledPush;
  Timer? _throttleTimer;

  // This duration was chosen as a best fit for the behavior of Mac, Linux,
  // and Windows undo/redo state save durations, but it is not perfect for any
  // of them.
  static const Duration _kThrottleDuration = Duration(milliseconds: 500);

  void _undo(UndoTextIntent intent) {
    _update(_stack.undo());
  }

  void _redo(RedoTextIntent intent) {
    _update(_stack.redo());
  }

  void _update(TextEditingValue? nextValue) {
    if (nextValue == null) {
      return;
    }
    if (nextValue.text == widget.controller.text) {
      return;
    }
    widget.onTriggered(widget.controller.value.copyWith(
      text: nextValue.text,
      selection: nextValue.selection,
    ));
  }

  void _push() {
    if (widget.controller.value == TextEditingValue.empty) {
      return;
    }

    _throttleTimer = _throttledPush(widget.controller.value);
  }

  @override
  void initState() {
    super.initState();
    _throttledPush = _throttle<TextEditingValue>(
      duration: _kThrottleDuration,
      function: _stack.push,
    );
    _push();
    widget.controller.addListener(_push);
  }

  @override
  void didUpdateWidget(_TextEditingHistory oldWidget) {
    super.didUpdateWidget(oldWidget);
    if (widget.controller != oldWidget.controller) {
      _stack.clear();
      oldWidget.controller.removeListener(_push);
      widget.controller.addListener(_push);
    }
  }

  @override
  void dispose() {
    widget.controller.removeListener(_push);
    _throttleTimer?.cancel();
    super.dispose();
  }

  @override
  Widget build(BuildContext context) {
    return Actions(
      actions: <Type, Action<Intent>> {
        UndoTextIntent: Action<UndoTextIntent>.overridable(context: context, defaultAction: CallbackAction<UndoTextIntent>(onInvoke: _undo)),
        RedoTextIntent: Action<RedoTextIntent>.overridable(context: context, defaultAction: CallbackAction<RedoTextIntent>(onInvoke: _redo)),
      },
      child: widget.child,
    );
  }
}

/// A data structure representing a chronological list of states that can be
/// undone and redone.
class _UndoStack<T> {
  /// Creates an instance of [_UndoStack].
  _UndoStack();

  final List<T> _list = <T>[];

  // The index of the current value, or null if the list is emtpy.
  late int _index;

  /// Returns the current value of the stack.
  T? get currentValue => _list.isEmpty ? null : _list[_index];

  /// Add a new state change to the stack.
  ///
  /// Pushing identical objects will not create multiple entries.
  void push(T value) {
    if (_list.isEmpty) {
      _index = 0;
      _list.add(value);
      return;
    }

    assert(_index < _list.length && _index >= 0);

    if (value == currentValue) {
      return;
    }

    // If anything has been undone in this stack, remove those irrelevant states
    // before adding the new one.
    if (_index != null && _index != _list.length - 1) {
      _list.removeRange(_index + 1, _list.length);
    }
    _list.add(value);
    _index = _list.length - 1;
  }

  /// Returns the current value after an undo operation.
  ///
  /// An undo operation moves the current value to the previously pushed value,
  /// if any.
  ///
  /// Iff the stack is completely empty, then returns null.
  T? undo() {
    if (_list.isEmpty) {
      return null;
    }

    assert(_index < _list.length && _index >= 0);

    if (_index != 0) {
      _index = _index - 1;
    }

    return currentValue;
  }

  /// Returns the current value after a redo operation.
  ///
  /// A redo operation moves the current value to the value that was last
  /// undone, if any.
  ///
  /// Iff the stack is completely empty, then returns null.
  T? redo() {
    if (_list.isEmpty) {
      return null;
    }

    assert(_index < _list.length && _index >= 0);

    if (_index < _list.length - 1) {
      _index = _index + 1;
    }

    return currentValue;
  }

  /// Remove everything from the stack.
  void clear() {
    _list.clear();
    _index = -1;
  }

  @override
  String toString() {
    return '_UndoStack $_list';
  }
}

/// A function that can be throttled with the throttle function.
typedef _Throttleable<T> = void Function(T currentArg);

/// A function that has been throttled by [_throttle].
typedef _Throttled<T> = Timer Function(T currentArg);

/// Returns a _Throttled that will call through to the given function only a
/// maximum of once per duration.
///
/// Only works for functions that take exactly one argument and return void.
_Throttled<T> _throttle<T>({
  required Duration duration,
  required _Throttleable<T> function,
  // If true, calls at the start of the timer.
  bool leadingEdge = false,
}) {
  Timer? timer;
  bool calledDuringTimer = false;
  late T arg;

  return (T currentArg) {
    arg = currentArg;
    if (timer != null) {
      calledDuringTimer = true;
      return timer!;
    }
    if (leadingEdge) {
      function(arg);
    }
    calledDuringTimer = false;
    timer = Timer(duration, () {
      if (!leadingEdge || calledDuringTimer) {
        function(arg);
      }
      timer = null;
    });
    return timer!;
  };
}<|MERGE_RESOLUTION|>--- conflicted
+++ resolved
@@ -1994,8 +1994,6 @@
     );
 
     if (cause == SelectionChangedCause.toolbar) {
-<<<<<<< HEAD
-      bringIntoView(textEditingValue.selection.extent);
       switch (defaultTargetPlatform) {
         case TargetPlatform.android:
         case TargetPlatform.iOS:
@@ -2005,7 +2003,7 @@
         case TargetPlatform.linux:
         case TargetPlatform.windows:
           hideToolbar();
-=======
+      }
       switch (defaultTargetPlatform) {
         case TargetPlatform.android:
         case TargetPlatform.fuchsia:
@@ -2015,7 +2013,6 @@
           break;
         case TargetPlatform.macOS:
         case TargetPlatform.iOS:
->>>>>>> 4ed9d9de
           break;
       }
     }
@@ -3651,93 +3648,6 @@
     super.build(context); // See AutomaticKeepAliveClientMixin.
 
     final TextSelectionControls? controls = widget.selectionControls;
-<<<<<<< HEAD
-    final Widget child = MouseRegion(
-      cursor: widget.mouseCursor ?? SystemMouseCursors.text,
-      child: Actions(
-        actions: _actions,
-        child: _TextEditingHistory(
-          controller: widget.controller,
-          onTriggered: (TextEditingValue value) {
-            userUpdateTextEditingValue(value, SelectionChangedCause.keyboard);
-          },
-          child: Focus(
-            focusNode: widget.focusNode,
-            includeSemantics: false,
-            debugLabel: 'EditableText',
-            child: Scrollable(
-              excludeFromSemantics: true,
-              axisDirection: _isMultiline ? AxisDirection.down : AxisDirection.right,
-              controller: _scrollController,
-              physics: widget.scrollPhysics,
-              dragStartBehavior: widget.dragStartBehavior,
-              restorationId: widget.restorationId,
-              // If a ScrollBehavior is not provided, only apply scrollbars when
-              // multiline. The overscroll indicator should not be applied in
-              // either case, glowing or stretching.
-              scrollBehavior: widget.scrollBehavior ?? ScrollConfiguration.of(context).copyWith(
-                scrollbars: _isMultiline,
-                overscroll: false,
-              ),
-              viewportBuilder: (BuildContext context, ViewportOffset offset) {
-                return CompositedTransformTarget(
-                  link: _toolbarLayerLink,
-                  child: Semantics(
-                    onCopy: _semanticsOnCopy(controls),
-                    onCut: _semanticsOnCut(controls),
-                    onPaste: _semanticsOnPaste(controls),
-                    child: _ScribbleFocusable(
-                      focusNode: widget.focusNode,
-                      editableKey: _editableKey,
-                      enabled: widget.scribbleEnabled,
-                      updateSelectionRects: () {
-                        _openInputConnection();
-                        _updateSelectionRects(force: true);
-                      },
-                      child: _Editable(
-                        key: _editableKey,
-                        startHandleLayerLink: _startHandleLayerLink,
-                        endHandleLayerLink: _endHandleLayerLink,
-                        inlineSpan: buildTextSpan(),
-                        value: _value,
-                        cursorColor: _cursorColor,
-                        backgroundCursorColor: widget.backgroundCursorColor,
-                        showCursor: EditableText.debugDeterministicCursor
-                            ? ValueNotifier<bool>(widget.showCursor)
-                            : _cursorVisibilityNotifier,
-                        forceLine: widget.forceLine,
-                        readOnly: widget.readOnly,
-                        hasFocus: _hasFocus,
-                        maxLines: widget.maxLines,
-                        minLines: widget.minLines,
-                        expands: widget.expands,
-                        strutStyle: widget.strutStyle,
-                        selectionColor: widget.selectionColor,
-                        textScaleFactor: widget.textScaleFactor ?? MediaQuery.textScaleFactorOf(context),
-                        textAlign: widget.textAlign,
-                        textDirection: _textDirection,
-                        locale: widget.locale,
-                        textHeightBehavior: widget.textHeightBehavior ?? DefaultTextHeightBehavior.of(context),
-                        textWidthBasis: widget.textWidthBasis,
-                        obscuringCharacter: widget.obscuringCharacter,
-                        obscureText: widget.obscureText,
-                        offset: offset,
-                        onCaretChanged: _handleCaretChanged,
-                        rendererIgnoresPointer: widget.rendererIgnoresPointer,
-                        cursorWidth: widget.cursorWidth,
-                        cursorHeight: widget.cursorHeight,
-                        cursorRadius: widget.cursorRadius,
-                        cursorOffset: widget.cursorOffset ?? Offset.zero,
-                        selectionHeightStyle: widget.selectionHeightStyle,
-                        selectionWidthStyle: widget.selectionWidthStyle,
-                        paintCursorAboveText: widget.paintCursorAboveText,
-                        enableInteractiveSelection: widget._userSelectionEnabled,
-                        textSelectionDelegate: this,
-                        devicePixelRatio: _devicePixelRatio,
-                        promptRectRange: _currentPromptRectRange,
-                        promptRectColor: widget.autocorrectionTextRectColor,
-                        clipBehavior: widget.clipBehavior,
-=======
     return TextFieldTapRegion(
       onTapOutside: widget.onTapOutside ?? _defaultOnTapOutside,
       debugLabel: kReleaseMode ? null : 'EditableText',
@@ -3827,7 +3737,6 @@
                           promptRectColor: widget.autocorrectionTextRectColor,
                           clipBehavior: widget.clipBehavior,
                         ),
->>>>>>> 4ed9d9de
                       ),
                     ),
                   );
@@ -3838,8 +3747,6 @@
         ),
       ),
     );
-
-    return child;
   }
 
   /// Builds [TextSpan] from current editing value.
