name: flutter_tools
description: Tools for building Flutter applications
homepage: https://flutter.dev

environment:
  sdk: '>=3.0.0 <4.0.0'

dependencies:
  # To update these, use "flutter update-packages --force-upgrade".
  archive: 3.3.2
  args: 2.4.2
  browser_launcher: 1.1.1
  dds: 2.9.2
  dwds: 19.0.2
  completion: 1.0.1
  coverage: 1.6.3
  crypto: 3.0.3
  file: 6.1.4
  flutter_template_images: 4.2.0
  html: 0.15.4
  http: 0.13.6
  intl: 0.18.1
  meta: 1.9.1
  multicast_dns: 0.3.2+3
  mustache_template: 2.0.0
  package_config: 2.1.0
  process: 4.2.4
  fake_async: 1.3.1
  stack_trace: 1.11.1
  usage: 4.1.1
  webdriver: 3.0.2
  webkit_inspection_protocol: 1.2.0
  xml: 6.3.0
  yaml: 3.1.2
  native_stack_traces: 0.5.6
  shelf: 1.4.1
  vm_snapshot_analysis: 0.7.6
  uuid: 3.0.7
  web_socket_channel: 2.4.0
  stream_channel: 2.1.2
  shelf_web_socket: 1.0.4
  shelf_static: 1.1.2
  pub_semver: 2.1.4
  pool: 1.5.1
  path: 1.8.3
  mime: 1.0.4
  logging: 1.2.0
  http_multi_server: 3.2.1
  convert: 3.1.1
  async: 2.11.0
  unified_analytics: 3.0.0
  # native_assets_builder: 0.1.0
  native_assets_builder:
    git:
      url: https://github.com/dart-lang/native.git
      ref: e485a9484018b1a562ec041c94e8d277bb3d8af1
      path: pkgs/native_assets_builder/
     
  native_assets_cli: 0.1.0

  # We depend on very specific internal implementation details of the
  # 'test' package, which change between versions, so when upgrading
  # this, make sure the tests are still running correctly.
  test_api: 0.6.1
  test_core: 0.5.5

  vm_service: 11.8.0

  standard_message_codec: 0.0.1+3

  _fe_analyzer_shared: 62.0.0 # THIS LINE IS AUTOGENERATED - TO UPDATE USE "flutter update-packages --force-upgrade"
  analyzer: 6.0.0 # THIS LINE IS AUTOGENERATED - TO UPDATE USE "flutter update-packages --force-upgrade"
  boolean_selector: 2.1.1 # THIS LINE IS AUTOGENERATED - TO UPDATE USE "flutter update-packages --force-upgrade"
  built_collection: 5.1.1 # THIS LINE IS AUTOGENERATED - TO UPDATE USE "flutter update-packages --force-upgrade"
  built_value: 8.6.1 # THIS LINE IS AUTOGENERATED - TO UPDATE USE "flutter update-packages --force-upgrade"
  cli_config: 0.1.1 # THIS LINE IS AUTOGENERATED - TO UPDATE USE "flutter update-packages --force-upgrade"
  clock: 1.1.1 # THIS LINE IS AUTOGENERATED - TO UPDATE USE "flutter update-packages --force-upgrade"
  csslib: 1.0.0 # THIS LINE IS AUTOGENERATED - TO UPDATE USE "flutter update-packages --force-upgrade"
  dap: 1.1.0 # THIS LINE IS AUTOGENERATED - TO UPDATE USE "flutter update-packages --force-upgrade"
  dart_internal: 0.2.9 # THIS LINE IS AUTOGENERATED - TO UPDATE USE "flutter update-packages --force-upgrade"
  dds_service_extensions: 1.6.0 # THIS LINE IS AUTOGENERATED - TO UPDATE USE "flutter update-packages --force-upgrade"
  devtools_shared: 2.25.0 # THIS LINE IS AUTOGENERATED - TO UPDATE USE "flutter update-packages --force-upgrade"
  fixnum: 1.1.0 # THIS LINE IS AUTOGENERATED - TO UPDATE USE "flutter update-packages --force-upgrade"
  frontend_server_client: 3.2.0 # THIS LINE IS AUTOGENERATED - TO UPDATE USE "flutter update-packages --force-upgrade"
  glob: 2.1.2 # THIS LINE IS AUTOGENERATED - TO UPDATE USE "flutter update-packages --force-upgrade"
  graphs: 2.3.1 # THIS LINE IS AUTOGENERATED - TO UPDATE USE "flutter update-packages --force-upgrade"
  http_parser: 4.0.2 # THIS LINE IS AUTOGENERATED - TO UPDATE USE "flutter update-packages --force-upgrade"
  io: 1.0.4 # THIS LINE IS AUTOGENERATED - TO UPDATE USE "flutter update-packages --force-upgrade"
  js: 0.6.7 # THIS LINE IS AUTOGENERATED - TO UPDATE USE "flutter update-packages --force-upgrade"
  json_rpc_2: 3.0.2 # THIS LINE IS AUTOGENERATED - TO UPDATE USE "flutter update-packages --force-upgrade"
  matcher: 0.12.16 # THIS LINE IS AUTOGENERATED - TO UPDATE USE "flutter update-packages --force-upgrade"
  petitparser: 5.4.0 # THIS LINE IS AUTOGENERATED - TO UPDATE USE "flutter update-packages --force-upgrade"
  platform: 3.1.0 # THIS LINE IS AUTOGENERATED - TO UPDATE USE "flutter update-packages --force-upgrade"
  shelf_packages_handler: 3.0.2 # THIS LINE IS AUTOGENERATED - TO UPDATE USE "flutter update-packages --force-upgrade"
  shelf_proxy: 1.0.4 # THIS LINE IS AUTOGENERATED - TO UPDATE USE "flutter update-packages --force-upgrade"
  source_map_stack_trace: 2.1.1 # THIS LINE IS AUTOGENERATED - TO UPDATE USE "flutter update-packages --force-upgrade"
  source_maps: 0.10.12 # THIS LINE IS AUTOGENERATED - TO UPDATE USE "flutter update-packages --force-upgrade"
  source_span: 1.10.0 # THIS LINE IS AUTOGENERATED - TO UPDATE USE "flutter update-packages --force-upgrade"
  sse: 4.1.2 # THIS LINE IS AUTOGENERATED - TO UPDATE USE "flutter update-packages --force-upgrade"
  string_scanner: 1.2.0 # THIS LINE IS AUTOGENERATED - TO UPDATE USE "flutter update-packages --force-upgrade"
  sync_http: 0.3.1 # THIS LINE IS AUTOGENERATED - TO UPDATE USE "flutter update-packages --force-upgrade"
  term_glyph: 1.2.1 # THIS LINE IS AUTOGENERATED - TO UPDATE USE "flutter update-packages --force-upgrade"
  typed_data: 1.3.2 # THIS LINE IS AUTOGENERATED - TO UPDATE USE "flutter update-packages --force-upgrade"
  watcher: 1.1.0 # THIS LINE IS AUTOGENERATED - TO UPDATE USE "flutter update-packages --force-upgrade"
  yaml_edit: 2.1.1 # THIS LINE IS AUTOGENERATED - TO UPDATE USE "flutter update-packages --force-upgrade"

dev_dependencies:
  collection: 1.18.0
  file_testing: 3.0.0
  pubspec_parse: 1.2.3

  checked_yaml: 2.0.3 # THIS LINE IS AUTOGENERATED - TO UPDATE USE "flutter update-packages --force-upgrade"
  json_annotation: 4.8.1 # THIS LINE IS AUTOGENERATED - TO UPDATE USE "flutter update-packages --force-upgrade"
  node_preamble: 2.0.2 # THIS LINE IS AUTOGENERATED - TO UPDATE USE "flutter update-packages --force-upgrade"
  test: 1.24.5 # THIS LINE IS AUTOGENERATED - TO UPDATE USE "flutter update-packages --force-upgrade"

dartdoc:
  # Exclude this package from the hosted API docs.
  nodoc: true

<<<<<<< HEAD
# PUBSPEC CHECKSUM: 89d8
=======
# PUBSPEC CHECKSUM: 3335
>>>>>>> 13ff16cb
<|MERGE_RESOLUTION|>--- conflicted
+++ resolved
@@ -118,8 +118,4 @@
   # Exclude this package from the hosted API docs.
   nodoc: true
 
-<<<<<<< HEAD
-# PUBSPEC CHECKSUM: 89d8
-=======
-# PUBSPEC CHECKSUM: 3335
->>>>>>> 13ff16cb
+# PUBSPEC CHECKSUM: 89d8