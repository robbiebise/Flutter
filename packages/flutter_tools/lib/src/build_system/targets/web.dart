--- conflicted
+++ resolved
@@ -242,12 +242,8 @@
     if (buildModeEnvironment == null) {
       throw MissingDefineException(kBuildMode, name);
     }
-<<<<<<< HEAD
     final WasmCompilerConfig compilerConfig = WasmCompilerConfig.fromBuildSystemEnvironment(environment.defines);
-    final BuildMode buildMode = getBuildModeForName(buildModeEnvironment);
-=======
     final BuildMode buildMode = BuildMode.fromCliName(buildModeEnvironment);
->>>>>>> 2cd768b8
     final Artifacts artifacts = globals.artifacts!;
     final File outputWasmFile = environment.buildDir.childFile(
       compilerConfig.runWasmOpt ? 'main.dart.unopt.wasm' : 'main.dart.wasm'
