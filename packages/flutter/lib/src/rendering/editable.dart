--- conflicted
+++ resolved
@@ -479,10 +479,10 @@
   };
 
   static final Set<LogicalKeyboardKey> _shortcutKeys = <LogicalKeyboardKey>{
-    LogicalKeyboardKey.lowerA,
-    LogicalKeyboardKey.lowerC,
-    LogicalKeyboardKey.lowerV,
-    LogicalKeyboardKey.lowerX,
+    LogicalKeyboardKey.keyA,
+    LogicalKeyboardKey.keyC,
+    LogicalKeyboardKey.keyV,
+    LogicalKeyboardKey.keyX,
     LogicalKeyboardKey.delete,
     LogicalKeyboardKey.backspace,
   };
@@ -493,15 +493,21 @@
   };
 
   static final Set<LogicalKeyboardKey> _modifierKeys = <LogicalKeyboardKey>{
-    LogicalKeyboardKey.shift,
-    LogicalKeyboardKey.control,
-    LogicalKeyboardKey.alt,
+    LogicalKeyboardKey.shiftLeft,
+    LogicalKeyboardKey.shiftRight,
+    LogicalKeyboardKey.controlLeft,
+    LogicalKeyboardKey.controlRight,
+    LogicalKeyboardKey.altLeft,
+    LogicalKeyboardKey.altRight,
   };
 
   static final Set<LogicalKeyboardKey> _macOsModifierKeys = <LogicalKeyboardKey>{
-    LogicalKeyboardKey.shift,
-    LogicalKeyboardKey.meta,
-    LogicalKeyboardKey.alt,
+    LogicalKeyboardKey.shiftLeft,
+    LogicalKeyboardKey.shiftRight,
+    LogicalKeyboardKey.metaLeft,
+    LogicalKeyboardKey.metaRight,
+    LogicalKeyboardKey.altLeft,
+    LogicalKeyboardKey.altRight,
   };
 
   static final Set<LogicalKeyboardKey> _interestingKeys = <LogicalKeyboardKey>{
@@ -769,18 +775,14 @@
   Future<void> _handleShortcuts(LogicalKeyboardKey key) async {
     assert(selection != null);
     assert(_shortcutKeys.contains(key), 'shortcut key $key not recognized.');
-    if (key == LogicalKeyboardKey.lowerC) {
+    if (key == LogicalKeyboardKey.keyC) {
       if (!selection!.isCollapsed) {
         Clipboard.setData(
             ClipboardData(text: selection!.textInside(_plainText)));
       }
       return;
     }
-<<<<<<< HEAD
-    if (key == LogicalKeyboardKey.lowerX) {
-=======
     if (key == LogicalKeyboardKey.keyX && !_readOnly) {
->>>>>>> d5b1cc5b
       if (!selection!.isCollapsed) {
         Clipboard.setData(ClipboardData(text: selection!.textInside(_plainText)));
         textSelectionDelegate.textEditingValue = TextEditingValue(
@@ -791,11 +793,7 @@
       }
       return;
     }
-<<<<<<< HEAD
-    if (key == LogicalKeyboardKey.lowerV) {
-=======
     if (key == LogicalKeyboardKey.keyV && !_readOnly) {
->>>>>>> d5b1cc5b
       // Snapshot the input before using `await`.
       // See https://github.com/flutter/flutter/issues/11427
       final TextEditingValue value = textSelectionDelegate.textEditingValue;
@@ -812,7 +810,7 @@
       }
       return;
     }
-    if (key == LogicalKeyboardKey.lowerA) {
+    if (key == LogicalKeyboardKey.keyA) {
       _handleSelectionChange(
         selection!.copyWith(
           baseOffset: 0,
