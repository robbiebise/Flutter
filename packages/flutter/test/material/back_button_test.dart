--- conflicted
+++ resolved
@@ -64,20 +64,6 @@
   testWidgets('BackButton semantics', (WidgetTester tester) async {
     final SemanticsHandle handle = tester.ensureSemantics();
     await tester.pumpWidget(
-<<<<<<< HEAD
-        new MaterialApp(
-            home: const Material(child: const Text('Home')),
-            routes: <String, WidgetBuilder>{
-              '/next': (BuildContext context) {
-                return const Material(
-                    child: const Center(
-                      child: const BackButton(),
-                    )
-                );
-              },
-            }
-        )
-=======
       new MaterialApp(
         home: const Material(child: const Text('Home')),
         routes: <String, WidgetBuilder>{
@@ -90,7 +76,6 @@
           },
         },
       ),
->>>>>>> 7dd265ff
     );
 
     tester.state<NavigatorState>(find.byType(Navigator)).pushNamed('/next');
@@ -102,11 +87,7 @@
       isButton: true,
       hasEnabledState: true,
       isEnabled: true,
-<<<<<<< HEAD
-      hasTap: true,
-=======
       hasTapAction: true,
->>>>>>> 7dd265ff
     ));
     handle.dispose();
   });
