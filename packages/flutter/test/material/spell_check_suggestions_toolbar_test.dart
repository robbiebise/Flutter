--- conflicted
+++ resolved
@@ -66,11 +66,7 @@
     expect(toolbarY, equals(_kAnchor));
   });
 
-<<<<<<< HEAD
-  testWidgetsWithLeakTracking('re-positions toolbar higher below anchor when it does not fit above bottom view padding', (WidgetTester tester) async {
-=======
   testWidgets('re-positions toolbar higher below anchor when it does not fit above bottom view padding', (WidgetTester tester) async {
->>>>>>> f468f336
     // We expect the toolbar to be positioned _kTestToolbarOverlap pixels above the anchor.
     const double expectedToolbarY = _kAnchor - _kTestToolbarOverlap;
 
@@ -89,11 +85,7 @@
     expect(toolbarY, equals(expectedToolbarY));
   });
 
-<<<<<<< HEAD
-  testWidgetsWithLeakTracking('more than three suggestions throws an error', (WidgetTester tester) async {
-=======
   testWidgets('more than three suggestions throws an error', (WidgetTester tester) async {
->>>>>>> f468f336
     Future<void> pumpToolbar(List<String> suggestions) async {
       await tester.pumpWidget(
         MaterialApp(
