--- conflicted
+++ resolved
@@ -194,11 +194,8 @@
       '-target',
       target,
       '-showBuildSettings',
-<<<<<<< HEAD
       '-configuration',
       configuration
-=======
->>>>>>> 0ba67226
     ], workingDirectory: projectPath);
     return parseXcodeBuildSettings(out);
   }
