--- conflicted
+++ resolved
@@ -7,10 +7,6 @@
 import 'package:yaml/yaml.dart';
 
 import '../src/convert.dart';
-<<<<<<< HEAD
-import 'android/android_app_link_settings.dart';
-=======
->>>>>>> f468f336
 import 'android/android_builder.dart';
 import 'android/gradle_utils.dart' as gradle;
 import 'base/common.dart';
@@ -481,10 +477,6 @@
   /// Returns true if the current version of the Gradle plugin is supported.
   late final bool isSupportedVersion = _computeSupportedVersion();
 
-<<<<<<< HEAD
-  /// Gets all build variants of this project.
-=======
->>>>>>> f468f336
   Future<List<String>> getBuildVariants() async {
     if (!existsSync() || androidBuilder == null) {
       return const <String>[];
@@ -492,25 +484,6 @@
     return androidBuilder!.getBuildVariants(project: parent);
   }
 
-<<<<<<< HEAD
-  /// Returns app link related project settings for a given build variant.
-  ///
-  /// Use [getBuildVariants] to get all of the available build variants.
-  Future<AndroidAppLinkSettings> getAppLinksSettings({required String variant}) async {
-    if (!existsSync() || androidBuilder == null) {
-      return const AndroidAppLinkSettings(
-        applicationId: '',
-        domains: <String>[],
-      );
-    }
-    return AndroidAppLinkSettings(
-      applicationId: await androidBuilder!.getApplicationIdForVariant(variant, project: parent),
-      domains: await androidBuilder!.getAppLinkDomainsForVariant(variant, project: parent),
-    );
-  }
-
-=======
->>>>>>> f468f336
   bool _computeSupportedVersion() {
     final FileSystem fileSystem = hostAppGradleRoot.fileSystem;
     final File plugin = hostAppGradleRoot.childFile(
