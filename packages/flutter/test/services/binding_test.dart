--- conflicted
+++ resolved
@@ -107,15 +107,6 @@
     await rootBundle.loadString('test_asset2');
     expect(flutterAssetsCallCount, 4);
   });
-<<<<<<< HEAD
-=======
-
-  test('initInstances sets a default method call handler for SystemChannels.textInput', () async {
-    final ByteData message = const JSONMessageCodec().encodeMessage(<String, dynamic>{'method': 'TextInput.requestElementsInRect', 'args': null})!;
-    await ServicesBinding.instance.defaultBinaryMessenger.handlePlatformMessage('flutter/textinput', message, (ByteData? data) {
-      expect(data, isNotNull);
-     });
-  });
 
   test('Calling exitApplication sends a method call to the engine', () async {
     bool sentMessage = false;
@@ -147,5 +138,4 @@
     expect(result, isNotNull);
     expect(result!['response'], equals('exit'));
   });
->>>>>>> aa5db20f
 }