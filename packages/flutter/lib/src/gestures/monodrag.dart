// Copyright 2015 The Chromium Authors. All rights reserved.
// Use of this source code is governed by a BSD-style license that can be
// found in the LICENSE file.

import 'dart:ui' show PointerDeviceKind;

import 'arena.dart';
import 'constants.dart';
import 'drag_details.dart';
import 'events.dart';
import 'recognizer.dart';
import 'velocity_tracker.dart';

enum _DragState {
  ready,
  possible,
  accepted,
}

/// Signature for when a pointer that was previously in contact with the screen
/// and moving is no longer in contact with the screen.
///
/// The velocity at which the pointer was moving when it stopped contacting
/// the screen is available in the `details`.
///
/// See [DragGestureRecognizer.onEnd].
typedef void GestureDragEndCallback(DragEndDetails details);

/// Signature for when the pointer that previously triggered a
/// [GestureDragDownCallback] did not complete.
///
/// See [DragGestureRecognizer.onCancel].
typedef void GestureDragCancelCallback();

/// Recognizes movement.
///
/// In contrast to [MultiDragGestureRecognizer], [DragGestureRecognizer]
/// recognizes a single gesture sequence for all the pointers it watches, which
/// means that the recognizer has at most one drag sequence active at any given
/// time regardless of how many pointers are in contact with the screen.
///
/// [DragGestureRecognizer] is not intended to be used directly. Instead,
/// consider using one of its subclasses to recognize specific types for drag
/// gestures.
///
/// See also:
///
///  * [HorizontalDragGestureRecognizer], for left and right drags.
///  * [VerticalDragGestureRecognizer], for up and down drags.
///  * [PanGestureRecognizer], for drags that are not locked to a single axis.
abstract class DragGestureRecognizer extends OneSequenceGestureRecognizer {
  /// Initialize the object.
  DragGestureRecognizer({ Object debugOwner }) : super(debugOwner: debugOwner);

  /// A pointer has contacted the screen and might begin to move.
  ///
  /// The position of the pointer is provided in the callback's `details`
  /// argument, which is a [DragDownDetails] object.
  GestureDragDownCallback onDown;

  /// A pointer has contacted the screen and has begun to move.
  ///
  /// The position of the pointer is provided in the callback's `details`
  /// argument, which is a [DragStartDetails] object.
  GestureDragStartCallback onStart;

  /// A pointer that is in contact with the screen and moving has moved again.
  ///
  /// The distance travelled by the pointer since the last update is provided in
  /// the callback's `details` argument, which is a [DragUpdateDetails] object.
  GestureDragUpdateCallback onUpdate;

  /// A pointer that was previously in contact with the screen and moving is no
  /// longer in contact with the screen and was moving at a specific velocity
  /// when it stopped contacting the screen.
  ///
  /// The velocity is provided in the callback's `details` argument, which is a
  /// [DragEndDetails] object.
  GestureDragEndCallback onEnd;

  /// The pointer that previously triggered [onDown] did not complete.
  GestureDragCancelCallback onCancel;

  /// The minimum distance an input pointer drag must have moved to
  /// to be considered a fling gesture.
  ///
  /// This value is typically compared with the distance traveled along the
  /// scrolling axis. If null then [kTouchSlop] is used.
  double minFlingDistance;

  /// The minimum velocity for an input pointer drag to be considered fling.
  ///
  /// This value is typically compared with the magnitude of fling gesture's
  /// velocity along the scrolling axis. If null then [kMinFlingVelocity]
  /// is used.
  double minFlingVelocity;

  /// Fling velocity magnitudes will be clamped to this value.
  ///
  /// If null then [kMaxFlingVelocity] is used.
  double maxFlingVelocity;

  /// Whether the recognizer should recognize mouse clicks and drags as touch
  /// clicks and drags or not.
  bool enableForMouse = true;

  _DragState _state = _DragState.ready;
  Offset _initialPosition;
  Offset _pendingDragOffset;
  Duration _lastPendingEventTimestamp;
  PointerDeviceKind _deviceKind;

  bool _isFlingGesture(VelocityEstimate estimate);
  Offset _getDeltaForDetails(Offset delta);
  double _getPrimaryValueFromOffset(Offset value);
  bool get _hasSufficientPendingDragDeltaToAccept;

  final Map<int, VelocityTracker> _velocityTrackers = <int, VelocityTracker>{};

  @override
  void addPointer(PointerEvent event) {
    if (!enableForMouse && (event.kind == PointerDeviceKind.mouse))
      return;
    startTrackingPointer(event.pointer);
    _velocityTrackers[event.pointer] = new VelocityTracker();
    if (_state == _DragState.ready) {
      _state = _DragState.possible;
      _initialPosition = event.position;
      _pendingDragOffset = Offset.zero;
      _lastPendingEventTimestamp = event.timeStamp;
      _deviceKind = event.kind;
      if (onDown != null)
        invokeCallback<void>('onDown', () => onDown(new DragDownDetails(globalPosition: _initialPosition, deviceKind: _deviceKind)));
    } else if (_state == _DragState.accepted) {
      resolve(GestureDisposition.accepted);
    }
  }

  @override
  void handleEvent(PointerEvent event) {
    if (!enableForMouse && (event.kind == PointerDeviceKind.mouse))
      return;
    assert(_state != _DragState.ready);
    if (!event.synthesized
        && (event is PointerDownEvent || event is PointerMoveEvent)) {
      final VelocityTracker tracker = _velocityTrackers[event.pointer];
      assert(tracker != null);
      tracker.addPosition(event.timeStamp, event.position);
    }

    if (event is PointerMoveEvent) {
      final Offset delta = event.delta;
      if (_state == _DragState.accepted) {
        if (onUpdate != null) {
          invokeCallback<void>('onUpdate', () => onUpdate(new DragUpdateDetails(
            sourceTimeStamp: event.timeStamp,
            delta: _getDeltaForDetails(delta),
            primaryDelta: _getPrimaryValueFromOffset(delta),
            globalPosition: event.position,
            deviceKind: event.kind,
          )));
        }
      } else {
        _pendingDragOffset += delta;
        _lastPendingEventTimestamp = event.timeStamp;
        if (_hasSufficientPendingDragDeltaToAccept)
          resolve(GestureDisposition.accepted);
      }
    }
    stopTrackingIfPointerNoLongerDown(event);
  }

  @override
  void acceptGesture(int pointer) {
    if (!enableForMouse && (_deviceKind == PointerDeviceKind.mouse))
      return;
    if (_state != _DragState.accepted) {
      _state = _DragState.accepted;
      final Offset delta = _pendingDragOffset;
      final Duration timestamp = _lastPendingEventTimestamp;
      _pendingDragOffset = Offset.zero;
      _lastPendingEventTimestamp = null;
      if (onStart != null) {
        invokeCallback<void>('onStart', () => onStart(new DragStartDetails(
          sourceTimeStamp: timestamp,
          globalPosition: _initialPosition,
          deviceKind: _deviceKind,
        )));
      }
      if (delta != Offset.zero && onUpdate != null) {
        final Offset deltaForDetails = _getDeltaForDetails(delta);
        invokeCallback<void>('onUpdate', () => onUpdate(new DragUpdateDetails(
          sourceTimeStamp: timestamp,
          delta: deltaForDetails,
          primaryDelta: _getPrimaryValueFromOffset(delta),
<<<<<<< HEAD
          globalPosition: _initialPosition,
          deviceKind: _deviceKind,
=======
          globalPosition: _initialPosition + deltaForDetails,
>>>>>>> 7c477b93
        )));
      }
    }
  }

  @override
  void rejectGesture(int pointer) {
    stopTrackingPointer(pointer);
  }

  @override
  void didStopTrackingLastPointer(int pointer) {
    if (_state == _DragState.possible) {
      resolve(GestureDisposition.rejected);
      _state = _DragState.ready;
      if (onCancel != null)
        invokeCallback<void>('onCancel', onCancel);
      return;
    }
    final bool wasAccepted = _state == _DragState.accepted;
    _state = _DragState.ready;
    if (wasAccepted && onEnd != null) {
      final VelocityTracker tracker = _velocityTrackers[pointer];
      assert(tracker != null);

      final VelocityEstimate estimate = tracker.getVelocityEstimate();
      if (estimate != null && _isFlingGesture(estimate)) {
        final Velocity velocity = new Velocity(pixelsPerSecond: estimate.pixelsPerSecond)
          .clampMagnitude(minFlingVelocity ?? kMinFlingVelocity, maxFlingVelocity ?? kMaxFlingVelocity);
        invokeCallback<void>('onEnd', () => onEnd(new DragEndDetails(
          velocity: velocity,
          primaryVelocity: _getPrimaryValueFromOffset(velocity.pixelsPerSecond),
          deviceKind: _deviceKind,
        )), debugReport: () {
          return '$estimate; fling at $velocity.';
        });
      } else {
        invokeCallback<void>('onEnd', () => onEnd(new DragEndDetails(
          velocity: Velocity.zero,
          primaryVelocity: 0.0,
          deviceKind: _deviceKind,
        )), debugReport: () {
          if (estimate == null)
            return 'Could not estimate velocity.';
          return '$estimate; judged to not be a fling.';
        });
      }
    }
    _velocityTrackers.clear();
  }

  @override
  void dispose() {
    _velocityTrackers.clear();
    super.dispose();
  }
}

/// Recognizes movement in the vertical direction.
///
/// Used for vertical scrolling.
///
/// See also:
///
///  * [HorizontalDragGestureRecognizer], for a similar recognizer but for
///    horizontal movement.
///  * [MultiDragGestureRecognizer], for a family of gesture recognizers that
///    track each touch point independently.
class VerticalDragGestureRecognizer extends DragGestureRecognizer {
  /// Create a gesture recognizer for interactions in the vertical axis.
  VerticalDragGestureRecognizer({ Object debugOwner }) : super(debugOwner: debugOwner);

  @override
  bool _isFlingGesture(VelocityEstimate estimate) {
    final double minVelocity = minFlingVelocity ?? kMinFlingVelocity;
    final double minDistance = minFlingDistance ?? kTouchSlop;
    return estimate.pixelsPerSecond.dy.abs() > minVelocity && estimate.offset.dy.abs() > minDistance;
  }

  @override
  bool get _hasSufficientPendingDragDeltaToAccept => _pendingDragOffset.dy.abs() > kTouchSlop;

  @override
  Offset _getDeltaForDetails(Offset delta) => new Offset(0.0, delta.dy);

  @override
  double _getPrimaryValueFromOffset(Offset value) => value.dy;

  @override
  String get debugDescription => 'vertical drag';
}

/// Recognizes movement in the horizontal direction.
///
/// Used for horizontal scrolling.
///
/// See also:
///
///  * [VerticalDragGestureRecognizer], for a similar recognizer but for
///    vertical movement.
///  * [MultiDragGestureRecognizer], for a family of gesture recognizers that
///    track each touch point independently.
class HorizontalDragGestureRecognizer extends DragGestureRecognizer {
  /// Create a gesture recognizer for interactions in the horizontal axis.
  HorizontalDragGestureRecognizer({ Object debugOwner }) : super(debugOwner: debugOwner);

  @override
  bool _isFlingGesture(VelocityEstimate estimate) {
    final double minVelocity = minFlingVelocity ?? kMinFlingVelocity;
    final double minDistance = minFlingDistance ?? kTouchSlop;
    return estimate.pixelsPerSecond.dx.abs() > minVelocity && estimate.offset.dx.abs() > minDistance;
  }

  @override
  bool get _hasSufficientPendingDragDeltaToAccept => _pendingDragOffset.dx.abs() > kTouchSlop;

  @override
  Offset _getDeltaForDetails(Offset delta) => new Offset(delta.dx, 0.0);

  @override
  double _getPrimaryValueFromOffset(Offset value) => value.dx;

  @override
  String get debugDescription => 'horizontal drag';
}

/// Recognizes movement both horizontally and vertically.
///
/// See also:
///
///  * [ImmediateMultiDragGestureRecognizer], for a similar recognizer that
///    tracks each touch point independently.
///  * [DelayedMultiDragGestureRecognizer], for a similar recognizer that
///    tracks each touch point independently, but that doesn't start until
///    some time has passed.
class PanGestureRecognizer extends DragGestureRecognizer {
  /// Create a gesture recognizer for tracking movement on a plane.
  PanGestureRecognizer({ Object debugOwner }) : super(debugOwner: debugOwner);

  @override
  bool _isFlingGesture(VelocityEstimate estimate) {
    final double minVelocity = minFlingVelocity ?? kMinFlingVelocity;
    final double minDistance = minFlingDistance ?? kTouchSlop;
    return estimate.pixelsPerSecond.distanceSquared > minVelocity * minVelocity
        && estimate.offset.distanceSquared > minDistance * minDistance;
  }

  @override
  bool get _hasSufficientPendingDragDeltaToAccept {
    return _pendingDragOffset.distance > kPanSlop;
  }

  @override
  Offset _getDeltaForDetails(Offset delta) => delta;

  @override
  double _getPrimaryValueFromOffset(Offset value) => null;

  @override
  String get debugDescription => 'pan';
}<|MERGE_RESOLUTION|>--- conflicted
+++ resolved
@@ -193,12 +193,8 @@
           sourceTimeStamp: timestamp,
           delta: deltaForDetails,
           primaryDelta: _getPrimaryValueFromOffset(delta),
-<<<<<<< HEAD
-          globalPosition: _initialPosition,
           deviceKind: _deviceKind,
-=======
           globalPosition: _initialPosition + deltaForDetails,
->>>>>>> 7c477b93
         )));
       }
     }
