--- conflicted
+++ resolved
@@ -11,7 +11,6 @@
 version: 1
 transforms:
 
-<<<<<<< HEAD
   # Changes made in https://github.com/flutter/flutter/pull/45941
   - title: 'Rename to deferFirstFrame'
     date: 2020-12-23
@@ -33,7 +32,7 @@
     changes:
       - kind: 'rename'
         newName: 'allowFirstFrame'
-=======
+
   # Changes made in https://github.com/flutter/flutter/pull/44189
   - title: 'Rename to dependOnInheritedElement'
     date: 2020-12-23
@@ -44,7 +43,6 @@
     changes:
       - kind: 'rename'
         newName: 'dependOnInheritedElement'
->>>>>>> f596fdc0
 
   # Changes made in https://github.com/flutter/flutter/pull/15303
   - title: 'Replace child with builder'
