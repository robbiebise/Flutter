// Copyright 2014 The Flutter Authors. All rights reserved.
// Use of this source code is governed by a BSD-style license that can be
// found in the LICENSE file.

import 'dart:async';
import 'dart:typed_data';

import 'package:dwds/data/build_result.dart';
import 'package:dwds/dwds.dart';
import 'package:html/dom.dart';
import 'package:html/parser.dart';
import 'package:logging/logging.dart' as logging;
import 'package:meta/meta.dart';
import 'package:mime/mime.dart' as mime;
import 'package:package_config/package_config.dart';
import 'package:shelf/shelf.dart' as shelf;
import 'package:shelf/shelf_io.dart' as shelf;

import '../artifacts.dart';
import '../asset.dart';
import '../base/common.dart';
import '../base/file_system.dart';
import '../base/io.dart';
import '../base/logger.dart';
import '../base/net.dart';
import '../base/platform.dart';
import '../build_info.dart';
import '../bundle.dart';
import '../cache.dart';
import '../compile.dart';
import '../convert.dart';
import '../dart/package_map.dart';
import '../devfs.dart';
import '../globals.dart' as globals;
import '../project.dart';
import '../web/bootstrap.dart';
import '../web/chrome.dart';
<<<<<<< HEAD
import '../web/compile.dart';
=======
import '../web/memory_fs.dart';

/// Web rendering backend mode.
enum WebRendererMode {
  /// Auto detects which rendering backend to use.
  autoDetect,
  /// Always uses canvaskit.
  canvaskit,
  /// Always uses html.
  html,
}
>>>>>>> c6290500

typedef DwdsLauncher = Future<Dwds> Function(
    {@required AssetReader assetReader,
    @required Stream<BuildResult> buildResults,
    @required ConnectionProvider chromeConnection,
    @required LoadStrategy loadStrategy,
    @required bool enableDebugging,
    ExpressionCompiler expressionCompiler,
    bool enableDebugExtension,
    String hostname,
    bool useSseForDebugProxy,
    bool useSseForDebugBackend,
    bool serveDevTools,
    UrlEncoder urlEncoder,
    bool spawnDds});

// A minimal index for projects that do not yet support web.
const String _kDefaultIndex = '''
<html>
    <head>
        <base href="/">
    </head>
    <body>
        <script src="main.dart.js"></script>
    </body>
</html>
''';

/// An expression compiler connecting to FrontendServer.
///
/// This is only used in development mode.
class WebExpressionCompiler implements ExpressionCompiler {
  WebExpressionCompiler(this._generator);

  final ResidentCompiler _generator;

  @override
  Future<ExpressionCompilationResult> compileExpressionToJs(
    String isolateId,
    String libraryUri,
    int line,
    int column,
    Map<String, String> jsModules,
    Map<String, String> jsFrameValues,
    String moduleName,
    String expression,
  ) async {
    final CompilerOutput compilerOutput =
        await _generator.compileExpressionToJs(libraryUri, line, column,
            jsModules, jsFrameValues, moduleName, expression);

    if (compilerOutput != null && compilerOutput.outputFilename != null) {
      final String content = utf8.decode(
          globals.fs.file(compilerOutput.outputFilename).readAsBytesSync());
      return ExpressionCompilationResult(
          content, compilerOutput.errorCount > 0);
    }

    return ExpressionCompilationResult(
        'InternalError: frontend server failed to compile \'$expression\'',
        true);
  }

  @override
  Future<bool> updateDependencies(Map<String, String> modules) async => true;
}

/// A web server which handles serving JavaScript and assets.
///
/// This is only used in development mode.
class WebAssetServer implements AssetReader {
  @visibleForTesting
  WebAssetServer(
    this._httpServer,
    this._packages,
    this.internetAddress,
    this._modules,
    this._digests,
    this._nullSafetyMode,
  ) : basePath = _parseBasePathFromIndexHtml(globals.fs.currentDirectory
            .childDirectory('web')
            .childFile('index.html'));

  // Fallback to "application/octet-stream" on null which
  // makes no claims as to the structure of the data.
  static const String _kDefaultMimeType = 'application/octet-stream';

  final Map<String, String> _modules;
  final Map<String, String> _digests;

  int get selectedPort => _httpServer.port;

  void performRestart(List<String> modules) {
    for (final String module in modules) {
      // We skip computing the digest by using the hashCode of the underlying buffer.
      // Whenever a file is updated, the corresponding Uint8List.view it corresponds
      // to will change.
      final String moduleName =
          module.startsWith('/') ? module.substring(1) : module;
      final String name = moduleName.replaceAll('.lib.js', '');
      final String path = moduleName.replaceAll('.js', '');
      _modules[name] = path;
      _digests[name] = _webMemoryFS.files[moduleName].hashCode.toString();
    }
  }

  @visibleForTesting
  List<String> write(
    File codeFile,
    File manifestFile,
    File sourcemapFile,
    File metadataFile,
  ) {
    return _webMemoryFS.write(codeFile, manifestFile, sourcemapFile, metadataFile);
  }

  /// Start the web asset server on a [hostname] and [port].
  ///
  /// If [testMode] is true, do not actually initialize dwds or the shelf static
  /// server.
  ///
  /// Unhandled exceptions will throw a [ToolExit] with the error and stack
  /// trace.
  static Future<WebAssetServer> start(
    ChromiumLauncher chromiumLauncher,
    String hostname,
    int port,
    UrlTunneller urlTunneller,
    bool useSseForDebugProxy,
    bool useSseForDebugBackend,
    BuildInfo buildInfo,
    bool enableDwds,
    Uri entrypoint,
    ExpressionCompiler expressionCompiler,
    NullSafetyMode nullSafetyMode, {
    bool testMode = false,
    DwdsLauncher dwdsLauncher = Dwds.start,
  }) async {
    InternetAddress address;
    if (hostname == 'any') {
      address = InternetAddress.anyIPv4;
    } else {
      address = (await InternetAddress.lookup(hostname)).first;
    }
    HttpServer httpServer;
    dynamic lastError;
    for (int i = 0; i < 5; i += 1) {
      try {
        httpServer = await HttpServer.bind(address, port ?? await globals.os.findFreePort());
        break;
      } on SocketException catch (error) {
        lastError = error;
        await Future<void>.delayed(const Duration(milliseconds: 100));
      }
    }
    if (httpServer == null) {
      throwToolExit('Failed to bind web development server:\n$lastError');
    }

    // Allow rendering in a iframe.
    httpServer.defaultResponseHeaders.remove('x-frame-options', 'SAMEORIGIN');

    final PackageConfig packageConfig = buildInfo.packageConfig;
    final Map<String, String> digests = <String, String>{};
    final Map<String, String> modules = <String, String>{};
    final WebAssetServer server = WebAssetServer(
      httpServer,
      packageConfig,
      address,
      modules,
      digests,
      nullSafetyMode,
    );
    if (testMode) {
      return server;
    }

    // In release builds deploy a simpler proxy server.
    if (buildInfo.mode != BuildMode.debug) {
      final ReleaseAssetServer releaseAssetServer = ReleaseAssetServer(
        entrypoint,
        fileSystem: globals.fs,
        platform: globals.platform,
        flutterRoot: Cache.flutterRoot,
        webBuildDirectory: getWebBuildDirectory(),
        basePath: server.basePath,
      );
      shelf.serveRequests(httpServer, releaseAssetServer.handle);
      return server;
    }

    // Return a version string for all active modules. This is populated
    // along with the `moduleProvider` update logic.
    Future<Map<String, String>> _digestProvider() async => digests;

    // Ensure dwds is present and provide middleware to avoid trying to
    // load the through the isolate APIs.
    final Directory directory =
        await _loadDwdsDirectory(globals.fs, globals.logger);
    final shelf.Middleware middleware =
        (FutureOr<shelf.Response> Function(shelf.Request) innerHandler) {
      return (shelf.Request request) async {
        if (request.url.path.endsWith('dwds/src/injected/client.js')) {
          final Uri uri = directory.uri.resolve('src/injected/client.js');
          final String result =
              await globals.fs.file(uri.toFilePath()).readAsString();
          return shelf.Response.ok(result, headers: <String, String>{
            HttpHeaders.contentTypeHeader: 'application/javascript'
          });
        }
        return innerHandler(request);
      };
    };

    logging.Logger.root.onRecord.listen((logging.LogRecord event) {
      globals.printTrace('${event.loggerName}: ${event.message}');
    });

    // In debug builds, spin up DWDS and the full asset server.
    final Dwds dwds = await dwdsLauncher(
      assetReader: server,
      enableDebugExtension: true,
      buildResults: const Stream<BuildResult>.empty(),
      chromeConnection: () async {
        final Chromium chromium = await chromiumLauncher.connectedInstance;
        return chromium.chromeConnection;
      },
      hostname: hostname,
      urlEncoder: urlTunneller,
      enableDebugging: true,
      useSseForDebugProxy: useSseForDebugProxy,
      useSseForDebugBackend: useSseForDebugBackend,
      serveDevTools: false,
      loadStrategy: FrontendServerRequireStrategyProvider(
        ReloadConfiguration.none,
        server,
        _digestProvider,
      ).strategy,
      expressionCompiler: expressionCompiler,
      spawnDds: true,
    );
    shelf.Pipeline pipeline = const shelf.Pipeline();
    if (enableDwds) {
      pipeline = pipeline.addMiddleware(middleware);
      pipeline = pipeline.addMiddleware(dwds.middleware);
    }
    final shelf.Handler dwdsHandler =
        pipeline.addHandler(server.handleRequest);
    final shelf.Cascade cascade =
        shelf.Cascade().add(dwds.handler).add(dwdsHandler);
    shelf.serveRequests(httpServer, cascade.handler);
    server.dwds = dwds;
    return server;
  }

  final NullSafetyMode _nullSafetyMode;
  final HttpServer _httpServer;
  final WebMemoryFS _webMemoryFS = WebMemoryFS();


  final PackageConfig _packages;
  final InternetAddress internetAddress;
  /* late final */ Dwds dwds;
  Directory entrypointCacheDirectory;

  @visibleForTesting
  HttpHeaders get defaultResponseHeaders => _httpServer.defaultResponseHeaders;

  @visibleForTesting
  Uint8List getFile(String path) => _webMemoryFS.files[path];

  @visibleForTesting
  Uint8List getSourceMap(String path) => _webMemoryFS.sourcemaps[path];

  @visibleForTesting
  Uint8List getMetadata(String path) => _webMemoryFS.metadataFiles[path];

  @visibleForTesting

  /// The base path to serve from.
  ///
  /// It should have no leading or trailing slashes.
  String basePath = '';

  // handle requests for JavaScript source, dart sources maps, or asset files.
  @visibleForTesting
  Future<shelf.Response> handleRequest(shelf.Request request) async {
    if (request.method != 'GET') {
      // Assets are served via GET only.
      return shelf.Response.notFound('');
    }

    final String requestPath = _stripBasePath(request.url.path, basePath);

    if (requestPath == null) {
      return shelf.Response.notFound('');
    }

    // If the response is `/`, then we are requesting the index file.
    if (requestPath == '/' || requestPath.isEmpty) {
      return _serveIndex();
    }

    final Map<String, String> headers = <String, String>{};

    // Track etag headers for better caching of resources.
    final String ifNoneMatch = request.headers[HttpHeaders.ifNoneMatchHeader];
    headers[HttpHeaders.cacheControlHeader] = 'max-age=0, must-revalidate';

    // If this is a JavaScript file, it must be in the in-memory cache.
    // Attempt to look up the file by URI.
    final String webServerPath =
        requestPath.replaceFirst('.dart.js', '.dart.lib.js');
    if (_webMemoryFS.files.containsKey(requestPath) || _webMemoryFS.files.containsKey(webServerPath)) {
      final List<int> bytes = getFile(requestPath) ?? getFile(webServerPath);
      // Use the underlying buffer hashCode as a revision string. This buffer is
      // replaced whenever the frontend_server produces new output files, which
      // will also change the hashCode.
      final String etag = bytes.hashCode.toString();
      if (ifNoneMatch == etag) {
        return shelf.Response.notModified();
      }
      headers[HttpHeaders.contentLengthHeader] = bytes.length.toString();
      headers[HttpHeaders.contentTypeHeader] = 'application/javascript';
      headers[HttpHeaders.etagHeader] = etag;
      return shelf.Response.ok(bytes, headers: headers);
    }
    // If this is a sourcemap file, then it might be in the in-memory cache.
    // Attempt to lookup the file by URI.
    if (_webMemoryFS.sourcemaps.containsKey(requestPath)) {
      final List<int> bytes = getSourceMap(requestPath);
      final String etag = bytes.hashCode.toString();
      if (ifNoneMatch == etag) {
        return shelf.Response.notModified();
      }
      headers[HttpHeaders.contentLengthHeader] = bytes.length.toString();
      headers[HttpHeaders.contentTypeHeader] = 'application/json';
      headers[HttpHeaders.etagHeader] = etag;
      return shelf.Response.ok(bytes, headers: headers);
    }

    // If this is a metadata file, then it might be in the in-memory cache.
    // Attempt to lookup the file by URI.
    if (_webMemoryFS.metadataFiles.containsKey(requestPath)) {
      final List<int> bytes = getMetadata(requestPath);
      final String etag = bytes.hashCode.toString();
      if (ifNoneMatch == etag) {
        return shelf.Response.notModified();
      }
      headers[HttpHeaders.contentLengthHeader] = bytes.length.toString();
      headers[HttpHeaders.contentTypeHeader] = 'application/json';
      headers[HttpHeaders.etagHeader] = etag;
      return shelf.Response.ok(bytes, headers: headers);
    }

    File file = _resolveDartFile(requestPath);

    // If all of the lookups above failed, the file might have been an asset.
    // Try and resolve the path relative to the built asset directory.
    if (!file.existsSync()) {
      final Uri potential = globals.fs
          .directory(getAssetBuildDirectory())
          .uri
          .resolve(requestPath.replaceFirst('assets/', ''));
      file = globals.fs.file(potential);
    }

    if (!file.existsSync()) {
      final Uri webPath = globals.fs.currentDirectory
          .childDirectory('web')
          .uri
          .resolve(requestPath);
      file = globals.fs.file(webPath);
    }

    if (!file.existsSync()) {
      // Paths starting with these prefixes should've been resolved above.
      if (requestPath.startsWith('assets/') ||
          requestPath.startsWith('packages/')) {
        return shelf.Response.notFound('');
      }
      return _serveIndex();
    }

    // For real files, use a serialized file stat plus path as a revision.
    // This allows us to update between canvaskit and non-canvaskit SDKs.
    final String etag = file.lastModifiedSync().toIso8601String() +
        Uri.encodeComponent(file.path);
    if (ifNoneMatch == etag) {
      return shelf.Response.notModified();
    }

    final int length = file.lengthSync();
    // Attempt to determine the file's mime type. if this is not provided some
    // browsers will refuse to render images/show video etc. If the tool
    // cannot determine a mime type, fall back to application/octet-stream.
    String mimeType;
    if (length >= 12) {
      mimeType = mime.lookupMimeType(
        file.path,
        headerBytes: await file.openRead(0, 12).first,
      );
    }
    mimeType ??= _kDefaultMimeType;
    headers[HttpHeaders.contentLengthHeader] = length.toString();
    headers[HttpHeaders.contentTypeHeader] = mimeType;
    headers[HttpHeaders.etagHeader] = etag;
    return shelf.Response.ok(file.openRead(), headers: headers);
  }

  /// Tear down the http server running.
  Future<void> dispose() {
    return _httpServer.close();
  }

  /// Write a single file into the in-memory cache.
  void writeFile(String filePath, String contents) {
    writeBytes(filePath, utf8.encode(contents) as Uint8List);
  }

  void writeBytes(String filePath, Uint8List contents) {
    _webMemoryFS.files[filePath] = contents;
  }

  /// Determines what rendering backed to use.
  WebRendererMode webRenderer = WebRendererMode.html;

  shelf.Response _serveIndex() {
    final Map<String, String> headers = <String, String>{
      HttpHeaders.contentTypeHeader: 'text/html',
    };
    final File indexFile = globals.fs.currentDirectory
        .childDirectory('web')
        .childFile('index.html');

    if (indexFile.existsSync()) {
      headers[HttpHeaders.contentLengthHeader] =
          indexFile.lengthSync().toString();
      return shelf.Response.ok(indexFile.openRead(), headers: headers);
    }

    headers[HttpHeaders.contentLengthHeader] = _kDefaultIndex.length.toString();
    return shelf.Response.ok(_kDefaultIndex, headers: headers);
  }

  // Attempt to resolve `path` to a dart file.
  File _resolveDartFile(String path) {
    // Return the actual file objects so that local engine changes are automatically picked up.
    switch (path) {
      case 'dart_sdk.js':
        return _resolveDartSdkJsFile;
      case 'dart_sdk.js.map':
        return _resolveDartSdkJsMapFile;
    }
    // This is the special generated entrypoint.
    if (path == 'web_entrypoint.dart') {
      return entrypointCacheDirectory.childFile('web_entrypoint.dart');
    }

    // If this is a dart file, it must be on the local file system and is
    // likely coming from a source map request. The tool doesn't currently
    // consider the case of Dart files as assets.
    final File dartFile =
        globals.fs.file(globals.fs.currentDirectory.uri.resolve(path));
    if (dartFile.existsSync()) {
      return dartFile;
    }

    final List<String> segments = path.split('/');
    if (segments.first.isEmpty) {
      segments.removeAt(0);
    }

    // The file might have been a package file which is signaled by a
    // `/packages/<package>/<path>` request.
    if (segments.first == 'packages') {
      final Uri filePath = _packages
          .resolve(Uri(scheme: 'package', pathSegments: segments.skip(1)));
      if (filePath != null) {
        final File packageFile = globals.fs.file(filePath);
        if (packageFile.existsSync()) {
          return packageFile;
        }
      }
    }

    // Otherwise it must be a Dart SDK source or a Flutter Web SDK source.
    final Directory dartSdkParent = globals.fs
        .directory(
            globals.artifacts.getArtifactPath(Artifact.engineDartSdkPath))
        .parent;
    final File dartSdkFile = globals.fs.file(dartSdkParent.uri.resolve(path));
    if (dartSdkFile.existsSync()) {
      return dartSdkFile;
    }

    final Directory flutterWebSdk = globals.fs
        .directory(globals.artifacts.getArtifactPath(Artifact.flutterWebSdk));
    final File webSdkFile = globals.fs.file(flutterWebSdk.uri.resolve(path));

    return webSdkFile;
  }

  File get _resolveDartSdkJsFile =>
      globals.fs.file(globals.artifacts.getArtifactPath(
          kDartSdkJsArtifactMap[webRenderer][_nullSafetyMode]
      ));

  File get _resolveDartSdkJsMapFile =>
    globals.fs.file(globals.artifacts.getArtifactPath(
        kDartSdkJsMapArtifactMap[webRenderer][_nullSafetyMode]
    ));

  @override
  Future<String> dartSourceContents(String serverPath) async {
    final File result = _resolveDartFile(serverPath);
    if (result.existsSync()) {
      return result.readAsString();
    }
    return null;
  }

  @override
  Future<String> sourceMapContents(String serverPath) async {
    return utf8.decode(_webMemoryFS.sourcemaps[serverPath]);
  }

  @override
  Future<String> metadataContents(String serverPath) async {
    if (serverPath == 'main_module.ddc_merged_metadata') {
      return _webMemoryFS.mergedMetadata;
    }
    if (_webMemoryFS.metadataFiles.containsKey(serverPath)) {
      return utf8.decode(_webMemoryFS.metadataFiles[serverPath]);
    }
    return null;
  }

  @override
  Future<void> close() async {}
}

class ConnectionResult {
  ConnectionResult(this.appConnection, this.debugConnection);

  final AppConnection appConnection;
  final DebugConnection debugConnection;
}

/// The web specific DevFS implementation.
class WebDevFS implements DevFS {
  /// Create a new [WebDevFS] instance.
  ///
  /// [testMode] is true, do not actually initialize dwds or the shelf static
  /// server.
  WebDevFS({
    @required this.hostname,
    @required int port,
    @required this.packagesFilePath,
    @required this.urlTunneller,
    @required this.useSseForDebugProxy,
    @required this.useSseForDebugBackend,
    @required this.buildInfo,
    @required this.enableDwds,
    @required this.entrypoint,
    @required this.expressionCompiler,
    @required this.chromiumLauncher,
    @required this.nullAssertions,
    @required this.nullSafetyMode,
    this.testMode = false,
  }) : _port = port;

  final Uri entrypoint;
  final String hostname;
  final String packagesFilePath;
  final UrlTunneller urlTunneller;
  final bool useSseForDebugProxy;
  final bool useSseForDebugBackend;
  final BuildInfo buildInfo;
  final bool enableDwds;
  final bool testMode;
  final ExpressionCompiler expressionCompiler;
  final ChromiumLauncher chromiumLauncher;
  final bool nullAssertions;
  final int _port;
  final NullSafetyMode nullSafetyMode;

  WebAssetServer webAssetServer;

  Dwds get dwds => webAssetServer.dwds;

  Future<DebugConnection> _cachedExtensionFuture;
  StreamSubscription<void> _connectedApps;

  /// Connect and retrieve the [DebugConnection] for the current application.
  ///
  /// Only calls [AppConnection.runMain] on the subsequent connections.
  Future<ConnectionResult> connect(bool useDebugExtension) {
    final Completer<ConnectionResult> firstConnection =
        Completer<ConnectionResult>();
    _connectedApps =
        dwds.connectedApps.listen((AppConnection appConnection) async {
      try {
        final DebugConnection debugConnection = useDebugExtension
            ? await (_cachedExtensionFuture ??=
                dwds.extensionDebugConnections.stream.first)
            : await dwds.debugConnection(appConnection);
        if (firstConnection.isCompleted) {
          appConnection.runMain();
        } else {
          firstConnection
              .complete(ConnectionResult(appConnection, debugConnection));
        }
      } on Exception catch (error, stackTrace) {
        if (!firstConnection.isCompleted) {
          firstConnection.completeError(error, stackTrace);
        }
      }
    }, onError: (dynamic error, StackTrace stackTrace) {
      globals.printError(
          'Unknown error while waiting for debug connection:$error\n$stackTrace');
      if (!firstConnection.isCompleted) {
        firstConnection.completeError(error, stackTrace);
      }
    });
    return firstConnection.future;
  }

  @override
  List<Uri> sources = <Uri>[];

  @override
  DateTime lastCompiled;

  @override
  PackageConfig lastPackageConfig;

  // We do not evict assets on the web.
  @override
  Set<String> get assetPathsToEvict => const <String>{};

  @override
  Uri get baseUri => _baseUri;
  Uri _baseUri;

  @override
  Future<Uri> create() async {
    webAssetServer = await WebAssetServer.start(
      chromiumLauncher,
      hostname,
      _port,
      urlTunneller,
      useSseForDebugProxy,
      useSseForDebugBackend,
      buildInfo,
      enableDwds,
      entrypoint,
      expressionCompiler,
      nullSafetyMode,
      testMode: testMode,
    );
    final int selectedPort = webAssetServer.selectedPort;
    if (buildInfo.dartDefines.contains('FLUTTER_WEB_AUTO_DETECT=true')) {
      webAssetServer.webRenderer = WebRendererMode.autoDetect;
    } else if (buildInfo.dartDefines.contains('FLUTTER_WEB_USE_SKIA=true')) {
      webAssetServer.webRenderer = WebRendererMode.canvaskit;
    }
    if (hostname == 'any') {
      _baseUri = Uri.http('localhost:$selectedPort', '');
    } else {
      _baseUri = Uri.http('$hostname:$selectedPort', '');
    }
    return _baseUri;
  }

  @override
  Future<void> destroy() async {
    await webAssetServer.dispose();
    await _connectedApps?.cancel();
  }

  @override
  Uri deviceUriToHostUri(Uri deviceUri) {
    return deviceUri;
  }

  @override
  String get fsName => 'web_asset';

  @override
  Directory get rootDirectory => null;

  @override
  Future<UpdateFSReport> update({
    @required Uri mainUri,
    @required ResidentCompiler generator,
    @required bool trackWidgetCreation,
    @required String pathToReload,
    @required List<Uri> invalidatedFiles,
    @required PackageConfig packageConfig,
    @required String dillOutputPath,
    DevFSWriter devFSWriter,
    String target,
    AssetBundle bundle,
    DateTime firstBuildTime,
    bool bundleFirstUpload = false,
    bool fullRestart = false,
    String projectRootPath,
  }) async {
    assert(trackWidgetCreation != null);
    assert(generator != null);
    lastPackageConfig = packageConfig;
    final File mainFile = globals.fs.file(mainUri);
    final String outputDirectoryPath = mainFile.parent.path;

    if (bundleFirstUpload) {
      webAssetServer.entrypointCacheDirectory =
          globals.fs.directory(outputDirectoryPath);
      generator.addFileSystemRoot(outputDirectoryPath);
      final String entrypoint = globals.fs.path.basename(mainFile.path);
      webAssetServer.writeBytes(entrypoint, mainFile.readAsBytesSync());
      webAssetServer.writeBytes('require.js', requireJS.readAsBytesSync());
      webAssetServer.writeBytes(
          'stack_trace_mapper.js', stackTraceMapper.readAsBytesSync());
      webAssetServer.writeFile(
          'manifest.json', '{"info":"manifest not generated in run mode."}');
      webAssetServer.writeFile('flutter_service_worker.js',
          '// Service worker not loaded in run mode.');
      webAssetServer.writeFile(
          'version.json', FlutterProject.current().getVersionInfo());
      webAssetServer.writeFile(
        'main.dart.js',
        generateBootstrapScript(
          requireUrl: 'require.js',
          mapperUrl: 'stack_trace_mapper.js',
        ),
      );
      webAssetServer.writeFile(
        'main_module.bootstrap.js',
        generateMainModule(
          entrypoint: entrypoint,
          nullAssertions: nullAssertions,
        ),
      );
      // TODO(jonahwilliams): refactor the asset code in this and the regular devfs to
      // be shared.
      if (bundle != null) {
        await writeBundle(
          globals.fs.directory(getAssetBuildDirectory()),
          bundle.entries,
        );
      }
    }
    final DateTime candidateCompileTime = DateTime.now();
    if (fullRestart) {
      generator.reset();
    }

    // The tool generates an entrypoint file in a temp directory to handle
    // the web specific bootstrap logic. To make it easier for DWDS to handle
    // mapping the file name, this is done via an additional file root and
    // special hard-coded scheme.
    final CompilerOutput compilerOutput = await generator.recompile(
      Uri(
        scheme: 'org-dartlang-app',
        path: '/' + mainUri.pathSegments.last,
      ),
      invalidatedFiles,
      outputPath: dillOutputPath,
      packageConfig: packageConfig,
    );
    if (compilerOutput == null || compilerOutput.errorCount > 0) {
      return UpdateFSReport(success: false);
    }

    // Only update the last compiled time if we successfully compiled.
    lastCompiled = candidateCompileTime;
    // list of sources that needs to be monitored are in [compilerOutput.sources]
    sources = compilerOutput.sources;
    File codeFile;
    File manifestFile;
    File sourcemapFile;
    File metadataFile;
    List<String> modules;
    try {
      final Directory parentDirectory = globals.fs.directory(outputDirectoryPath);
      codeFile = parentDirectory.childFile('${compilerOutput.outputFilename}.sources');
      manifestFile = parentDirectory.childFile('${compilerOutput.outputFilename}.json');
      sourcemapFile = parentDirectory.childFile('${compilerOutput.outputFilename}.map');
      metadataFile = parentDirectory.childFile('${compilerOutput.outputFilename}.metadata');
      modules = webAssetServer._webMemoryFS.write(codeFile, manifestFile, sourcemapFile, metadataFile);
    } on FileSystemException catch (err) {
      throwToolExit('Failed to load recompiled sources:\n$err');
    }
    webAssetServer.performRestart(modules);
    return UpdateFSReport(
      success: true,
      syncedBytes: codeFile.lengthSync(),
      invalidatedSourcesCount: invalidatedFiles.length,
    );
  }

  @visibleForTesting
  final File requireJS = globals.fs.file(globals.fs.path.join(
    globals.artifacts.getArtifactPath(Artifact.engineDartSdkPath),
    'lib',
    'dev_compiler',
    'kernel',
    'amd',
    'require.js',
  ));

  @visibleForTesting
  final File stackTraceMapper = globals.fs.file(globals.fs.path.join(
    globals.artifacts.getArtifactPath(Artifact.engineDartSdkPath),
    'lib',
    'dev_compiler',
    'web',
    'dart_stack_trace_mapper.js',
  ));

  @override
  void resetLastCompiled() {
    // Not used for web compilation.
  }
}

class ReleaseAssetServer {
  ReleaseAssetServer(
    this.entrypoint, {
    @required FileSystem fileSystem,
    @required String webBuildDirectory,
    @required String flutterRoot,
    @required Platform platform,
    this.basePath = '',
  })  : _fileSystem = fileSystem,
        _platform = platform,
        _flutterRoot = flutterRoot,
        _webBuildDirectory = webBuildDirectory,
        _fileSystemUtils =
            FileSystemUtils(fileSystem: fileSystem, platform: platform);

  final Uri entrypoint;
  final String _flutterRoot;
  final String _webBuildDirectory;
  final FileSystem _fileSystem;
  final FileSystemUtils _fileSystemUtils;
  final Platform _platform;

  @visibleForTesting

  /// The base path to serve from.
  ///
  /// It should have no leading or trailing slashes.
  final String basePath;

  // Locations where source files, assets, or source maps may be located.
  List<Uri> _searchPaths() => <Uri>[
        _fileSystem.directory(_webBuildDirectory).uri,
        _fileSystem.directory(_flutterRoot).uri,
        _fileSystem.directory(_flutterRoot).parent.uri,
        _fileSystem.currentDirectory.uri,
        _fileSystem.directory(_fileSystemUtils.homeDirPath).uri,
      ];

  Future<shelf.Response> handle(shelf.Request request) async {
    if (request.method != 'GET') {
      // Assets are served via GET only.
      return shelf.Response.notFound('');
    }

    Uri fileUri;
    final String requestPath = _stripBasePath(request.url.path, basePath);

    if (requestPath == null) {
      return shelf.Response.notFound('');
    }

    if (request.url.toString() == 'main.dart') {
      fileUri = entrypoint;
    } else {
      for (final Uri uri in _searchPaths()) {
        final Uri potential = uri.resolve(requestPath);
        if (potential == null ||
            !_fileSystem.isFileSync(
                potential.toFilePath(windows: _platform.isWindows))) {
          continue;
        }
        fileUri = potential;
        break;
      }
    }
    if (fileUri != null) {
      final File file = _fileSystem.file(fileUri);
      final Uint8List bytes = file.readAsBytesSync();
      // Fallback to "application/octet-stream" on null which
      // makes no claims as to the structure of the data.
      final String mimeType =
          mime.lookupMimeType(file.path, headerBytes: bytes) ??
              'application/octet-stream';
      return shelf.Response.ok(bytes, headers: <String, String>{
        'Content-Type': mimeType,
      });
    }

    final File file = _fileSystem
        .file(_fileSystem.path.join(_webBuildDirectory, 'index.html'));
    return shelf.Response.ok(file.readAsBytesSync(), headers: <String, String>{
      'Content-Type': 'text/html',
    });
  }
}

Future<Directory> _loadDwdsDirectory(
    FileSystem fileSystem, Logger logger) async {
  final String toolPackagePath =
      fileSystem.path.join(Cache.flutterRoot, 'packages', 'flutter_tools');
  final String packageFilePath =
      fileSystem.path.join(toolPackagePath, '.dart_tool', 'package_config.json');
  final PackageConfig packageConfig = await loadPackageConfigWithLogging(
    fileSystem.file(packageFilePath),
    logger: logger,
  );
  return fileSystem.directory(packageConfig['dwds'].packageUriRoot);
}

String _stripBasePath(String path, String basePath) {
  path = _stripLeadingSlashes(path);
  if (path.startsWith(basePath)) {
    path = path.substring(basePath.length);
  } else {
    // The given path isn't under base path, return null to indicate that.
    return null;
  }
  return _stripLeadingSlashes(path);
}

String _stripLeadingSlashes(String path) {
  while (path.startsWith('/')) {
    path = path.substring(1);
  }
  return path;
}

String _stripTrailingSlashes(String path) {
  while (path.endsWith('/')) {
    path = path.substring(0, path.length - 1);
  }
  return path;
}

String _parseBasePathFromIndexHtml(File indexHtml) {
  final String htmlContent =
      indexHtml.existsSync() ? indexHtml.readAsStringSync() : _kDefaultIndex;

  final Document document = parse(htmlContent);
  final Element baseElement = document.querySelector('base');
  String baseHref =
      baseElement?.attributes == null ? null : baseElement.attributes['href'];

  if (baseHref == null) {
    baseHref = '';
  } else if (!baseHref.startsWith('/')) {
    throw ToolExit(
      'Error: The base href in "web/index.html" must be absolute (i.e. start '
      'with a "/"), but found: `${baseElement.outerHtml}`.\n'
      '$basePathExample',
    );
  } else if (!baseHref.endsWith('/')) {
    throw ToolExit(
      'Error: The base href in "web/index.html" must end with a "/", but found: `${baseElement.outerHtml}`.\n'
      '$basePathExample',
    );
  } else {
    baseHref = _stripLeadingSlashes(_stripTrailingSlashes(baseHref));
  }

  return baseHref;
}

const String basePathExample = '''
For example, to serve from the root use:

    <base href="/">

To serve from a subpath "foo" (i.e. http://localhost:8080/foo/ instead of http://localhost:8080/) use:

    <base href="/foo/">

For more information, see: https://developer.mozilla.org/en-US/docs/Web/HTML/Element/base
''';<|MERGE_RESOLUTION|>--- conflicted
+++ resolved
@@ -35,21 +35,8 @@
 import '../project.dart';
 import '../web/bootstrap.dart';
 import '../web/chrome.dart';
-<<<<<<< HEAD
 import '../web/compile.dart';
-=======
 import '../web/memory_fs.dart';
-
-/// Web rendering backend mode.
-enum WebRendererMode {
-  /// Auto detects which rendering backend to use.
-  autoDetect,
-  /// Always uses canvaskit.
-  canvaskit,
-  /// Always uses html.
-  html,
-}
->>>>>>> c6290500
 
 typedef DwdsLauncher = Future<Dwds> Function(
     {@required AssetReader assetReader,
