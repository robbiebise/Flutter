// Copyright 2014 The Flutter Authors. All rights reserved.
// Use of this source code is governed by a BSD-style license that can be
// found in the LICENSE file.

import 'dart:math' as math;
import 'dart:ui' as ui;

import 'package:flutter/foundation.dart' show clampDouble;
import 'package:flutter/rendering.dart';
import 'package:flutter/widgets.dart';

import 'colors.dart';
import 'constants.dart';
import 'theme.dart';

/// The collapsing effect while the space bar collapses from its full size.
enum CollapseMode {
  /// The background widget will scroll in a parallax fashion.
  parallax,

  /// The background widget pin in place until it reaches the min extent.
  pin,

  /// The background widget will act as normal with no collapsing effect.
  none,
}

/// The stretching effect while the space bar stretches beyond its full size.
enum StretchMode {
  /// The background widget will expand to fill the extra space.
  zoomBackground,

  /// The background will blur using a [ImageFilter.blur] effect.
  blurBackground,

  /// The title will fade away as the user over-scrolls.
  fadeTitle,
}

/// The part of a Material Design [AppBar] that expands, collapses, and
/// stretches.
///
/// {@youtube 560 315 https://www.youtube.com/watch?v=mSc7qFzxHDw}
///
/// Most commonly used in the [SliverAppBar.flexibleSpace] field, a flexible
/// space bar expands and contracts as the app scrolls so that the [AppBar]
/// reaches from the top of the app to the top of the scrolling contents of the
/// app. When using [SliverAppBar.flexibleSpace], the [SliverAppBar.expandedHeight]
/// must be large enough to accommodate the [SliverAppBar.flexibleSpace] widget.
///
/// Furthermore is included functionality for stretch behavior. When
/// [SliverAppBar.stretch] is true, and your [ScrollPhysics] allow for
/// overscroll, this space will stretch with the overscroll.
///
/// The widget that sizes the [AppBar] must wrap it in the widget returned by
/// [FlexibleSpaceBar.createSettings], to convey sizing information down to the
/// [FlexibleSpaceBar].
///
/// {@tool dartpad}
/// This sample application demonstrates the different features of the
/// [FlexibleSpaceBar] when used in a [SliverAppBar]. This app bar is configured
/// to stretch into the overscroll space, and uses the
/// [FlexibleSpaceBar.stretchModes] to apply `fadeTitle`, `blurBackground` and
/// `zoomBackground`. The app bar also makes use of [CollapseMode.parallax] by
/// default.
///
/// ** See code in examples/api/lib/material/flexible_space_bar/flexible_space_bar.0.dart **
/// {@end-tool}
///
/// See also:
///
///  * [SliverAppBar], which implements the expanding and contracting.
///  * [AppBar], which is used by [SliverAppBar].
///  * <https://material.io/design/components/app-bars-top.html#behavior>
class FlexibleSpaceBar extends StatefulWidget {
  /// Creates a flexible space bar.
  ///
  /// Most commonly used in the [AppBar.flexibleSpace] field.
  const FlexibleSpaceBar({
    super.key,
    this.title,
    this.background,
    this.centerTitle,
    this.titlePadding,
    this.collapseMode = CollapseMode.parallax,
    this.stretchModes = const <StretchMode>[StretchMode.zoomBackground],
    this.expandedTitleScale = 1.5,
  }) : assert(expandedTitleScale >= 1);

  /// The primary contents of the flexible space bar when expanded.
  ///
  /// Typically a [Text] widget.
  final Widget? title;

  /// Shown behind the [title] when expanded.
  ///
  /// Typically an [Image] widget with [Image.fit] set to [BoxFit.cover].
  final Widget? background;

  /// Whether the title should be centered.
  ///
  /// By default this property is true if the current target platform
  /// is [TargetPlatform.iOS] or [TargetPlatform.macOS], false otherwise.
  final bool? centerTitle;

  /// Collapse effect while scrolling.
  ///
  /// Defaults to [CollapseMode.parallax].
  final CollapseMode collapseMode;

  /// Stretch effect while over-scrolling.
  ///
  /// Defaults to include [StretchMode.zoomBackground].
  final List<StretchMode> stretchModes;

  /// Defines how far the [title] is inset from either the widget's
  /// bottom-left or its center.
  ///
  /// Typically this property is used to adjust how far the title is
  /// inset from the bottom-left and it is specified along with
  /// [centerTitle] false.
  ///
  /// By default the value of this property is
  /// `EdgeInsetsDirectional.only(start: 72, bottom: 16)` if the title is
  /// not centered, `EdgeInsetsDirectional.only(start: 0, bottom: 16)` otherwise.
  final EdgeInsetsGeometry? titlePadding;

  /// Defines how much the title is scaled when the FlexibleSpaceBar is expanded
  /// due to the user scrolling downwards. The title is scaled uniformly on the
  /// x and y axes while maintaining its bottom-left position (bottom-center if
  /// [centerTitle] is true).
  ///
  /// Defaults to 1.5 and must be greater than 1.
  final double expandedTitleScale;

  /// Wraps a widget that contains an [AppBar] to convey sizing information down
  /// to the [FlexibleSpaceBar].
  ///
  /// Used by [Scaffold] and [SliverAppBar].
  ///
  /// `toolbarOpacity` affects how transparent the text within the toolbar
  /// appears. `minExtent` sets the minimum height of the resulting
  /// [FlexibleSpaceBar] when fully collapsed. `maxExtent` sets the maximum
  /// height of the resulting [FlexibleSpaceBar] when fully expanded.
  /// `currentExtent` sets the scale of the [FlexibleSpaceBar.background] and
  /// [FlexibleSpaceBar.title] widgets of [FlexibleSpaceBar] upon
  /// initialization. `scrolledUnder` is true if the [FlexibleSpaceBar]
  /// overlaps the app's primary scrollable, false if it does not, and null
  /// if the caller has not determined as much.
  /// See also:
  ///
  ///  * [FlexibleSpaceBarSettings] which creates a settings object that can be
  ///    used to specify these settings to a [FlexibleSpaceBar].
  static Widget createSettings({
    double? toolbarOpacity,
    double? minExtent,
    double? maxExtent,
    bool? isScrolledUnder,
    required double currentExtent,
    required Widget child,
  }) {
    return FlexibleSpaceBarSettings(
      toolbarOpacity: toolbarOpacity ?? 1.0,
      minExtent: minExtent ?? currentExtent,
      maxExtent: maxExtent ?? currentExtent,
      isScrolledUnder: isScrolledUnder,
      currentExtent: currentExtent,
      child: child,
    );
  }

  @override
  State<FlexibleSpaceBar> createState() => _FlexibleSpaceBarState();
}

class _FlexibleSpaceBarState extends State<FlexibleSpaceBar> {
  bool _getEffectiveCenterTitle(ThemeData theme) {
    if (widget.centerTitle != null) {
      return widget.centerTitle!;
    }
    switch (theme.platform) {
      case TargetPlatform.android:
      case TargetPlatform.fuchsia:
      case TargetPlatform.linux:
      case TargetPlatform.windows:
        return false;
      case TargetPlatform.iOS:
      case TargetPlatform.macOS:
        return true;
    }
  }

  Alignment _getTitleAlignment(bool effectiveCenterTitle) {
    if (effectiveCenterTitle) {
      return Alignment.bottomCenter;
    }
    final TextDirection textDirection = Directionality.of(context);
    switch (textDirection) {
      case TextDirection.rtl:
        return Alignment.bottomRight;
      case TextDirection.ltr:
        return Alignment.bottomLeft;
    }
  }

  double _getCollapsePadding(double t, FlexibleSpaceBarSettings settings) {
    switch (widget.collapseMode) {
      case CollapseMode.pin:
        return -(settings.maxExtent - settings.currentExtent);
      case CollapseMode.none:
        return 0.0;
      case CollapseMode.parallax:
        final double deltaExtent = settings.maxExtent - settings.minExtent;
        return -Tween<double>(begin: 0.0, end: deltaExtent / 4.0).transform(t);
    }
  }

  @override
  Widget build(BuildContext context) {
    return LayoutBuilder(
      builder: (BuildContext context, BoxConstraints constraints) {
        final FlexibleSpaceBarSettings settings = context.dependOnInheritedWidgetOfExactType<FlexibleSpaceBarSettings>()!;

        final List<Widget> children = <Widget>[];

        final double deltaExtent = settings.maxExtent - settings.minExtent;

        // 0.0 -> Expanded
        // 1.0 -> Collapsed to toolbar
        final double t = clampDouble(1.0 - (settings.currentExtent - settings.minExtent) / deltaExtent, 0.0, 1.0);

        // background
        if (widget.background != null) {
          final double fadeStart = math.max(0.0, 1.0 - kToolbarHeight / deltaExtent);
          const double fadeEnd = 1.0;
          assert(fadeStart <= fadeEnd);
          // If the min and max extent are the same, the app bar cannot collapse
          // and the content should be visible, so opacity = 1.
          final double opacity = settings.maxExtent == settings.minExtent
              ? 1.0
              : 1.0 - Interval(fadeStart, fadeEnd).transform(t);
          double height = settings.maxExtent;

          // StretchMode.zoomBackground
          if (widget.stretchModes.contains(StretchMode.zoomBackground) &&
            constraints.maxHeight > height) {
            height = constraints.maxHeight;
          }
          final double topPadding = _getCollapsePadding(t, settings);
          children.add(Positioned(
            top: topPadding,
            left: 0.0,
            right: 0.0,
            height: height,
            child: _FlexibleSpaceHeaderOpacity(
              // IOS is relying on this semantics node to correctly traverse
              // through the app bar when it is collapsed.
              alwaysIncludeSemantics: true,
              opacity: opacity,
              child: widget.background
            ),
          ));

          // StretchMode.blurBackground
          if (widget.stretchModes.contains(StretchMode.blurBackground) &&
            constraints.maxHeight > settings.maxExtent) {
            final double blurAmount = (constraints.maxHeight - settings.maxExtent) / 10;
            children.add(Positioned.fill(
              child: BackdropFilter(
                filter: ui.ImageFilter.blur(
                  sigmaX: blurAmount,
                  sigmaY: blurAmount,
                ),
                child: Container(
                  color: Colors.transparent,
                ),
              ),
            ));
          }
        }

        // title
        if (widget.title != null) {
          final ThemeData theme = Theme.of(context);

          Widget? title;
          switch (theme.platform) {
            case TargetPlatform.iOS:
            case TargetPlatform.macOS:
              title = widget.title;
            case TargetPlatform.android:
            case TargetPlatform.fuchsia:
            case TargetPlatform.linux:
            case TargetPlatform.windows:
              title = Semantics(
                namesRoute: true,
                child: widget.title,
              );
          }

          // StretchMode.fadeTitle
          if (widget.stretchModes.contains(StretchMode.fadeTitle) &&
            constraints.maxHeight > settings.maxExtent) {
            final double stretchOpacity = 1 -
                clampDouble(
                    (constraints.maxHeight - settings.maxExtent) / 100,
                    0.0,
                    1.0);
            title = Opacity(
              opacity: stretchOpacity,
              child: title,
            );
          }

          final double opacity = settings.toolbarOpacity;
          if (opacity > 0.0) {
            TextStyle titleStyle = theme.primaryTextTheme.titleLarge!;
            titleStyle = titleStyle.copyWith(
              color: titleStyle.color!.withOpacity(opacity),
            );
            final bool effectiveCenterTitle = _getEffectiveCenterTitle(theme);
            final EdgeInsetsGeometry padding = widget.titlePadding ??
              EdgeInsetsDirectional.only(
                start: effectiveCenterTitle ? 0.0 : 72.0,
                bottom: 16.0,
              );
            final double scaleValue = Tween<double>(begin: widget.expandedTitleScale, end: 1.0).transform(t);
            final Matrix4 scaleTransform = Matrix4.identity()
              ..scale(scaleValue, scaleValue, 1.0);
            final Alignment titleAlignment = _getTitleAlignment(effectiveCenterTitle);
            children.add(Container(
              padding: padding,
              child: Transform(
                alignment: titleAlignment,
                transform: scaleTransform,
                child: Align(
                  alignment: titleAlignment,
                  child: DefaultTextStyle(
                    style: titleStyle,
                    child: LayoutBuilder(
                      builder: (BuildContext context, BoxConstraints constraints) {
                        return Container(
                          width: constraints.maxWidth / scaleValue,
                          alignment: titleAlignment,
                          child: title,
                        );
                      },
                    ),
                  ),
                ),
              ),
            ));
          }
        }

        return ClipRect(child: Stack(children: children));
      },
    );
  }
}

/// Provides sizing and opacity information to a [FlexibleSpaceBar].
///
/// See also:
///
///  * [FlexibleSpaceBar] which creates a flexible space bar.
class FlexibleSpaceBarSettings extends InheritedWidget {
  /// Creates a Flexible Space Bar Settings widget.
  ///
  /// Used by [Scaffold] and [SliverAppBar]. [child] must have a
  /// [FlexibleSpaceBar] widget in its tree for the settings to take affect.
  ///
  /// The required [toolbarOpacity], [minExtent], [maxExtent], [currentExtent],
  /// and [child] parameters must not be null.
  const FlexibleSpaceBarSettings({
    super.key,
    required this.toolbarOpacity,
    required this.minExtent,
    required this.maxExtent,
    required this.currentExtent,
    required super.child,
    this.isScrolledUnder,
  }) : assert(minExtent >= 0),
       assert(maxExtent >= 0),
       assert(currentExtent >= 0),
       assert(toolbarOpacity >= 0.0),
       assert(minExtent <= maxExtent),
       assert(minExtent <= currentExtent),
       assert(currentExtent <= maxExtent);

  /// Affects how transparent the text within the toolbar appears.
  final double toolbarOpacity;

  /// Minimum height of the resulting [FlexibleSpaceBar] when fully collapsed.
  final double minExtent;

  /// Maximum height of the resulting [FlexibleSpaceBar] when fully expanded.
  final double maxExtent;

  /// If the [FlexibleSpaceBar.title] or the [FlexibleSpaceBar.background] is
  /// not null, then this value is used to calculate the relative scale of
  /// these elements upon initialization.
  final double currentExtent;

  /// True if the FlexibleSpaceBar overlaps the primary scrollable's contents.
  ///
  /// This value is used by the [AppBar] to resolve
  /// [AppBar.backgroundColor] against [MaterialState.scrolledUnder],
  /// i.e. to enable apps to specify different colors when content
  /// has been scrolled up and behind the app bar.
  ///
  /// Null if the caller hasn't determined if the FlexibleSpaceBar
  /// overlaps the primary scrollable's contents.
  final bool? isScrolledUnder;

  @override
  bool updateShouldNotify(FlexibleSpaceBarSettings oldWidget) {
    return toolbarOpacity != oldWidget.toolbarOpacity
        || minExtent != oldWidget.minExtent
        || maxExtent != oldWidget.maxExtent
        || currentExtent != oldWidget.currentExtent
        || isScrolledUnder != oldWidget.isScrolledUnder;
  }
}

// We need the child widget to repaint, however both the opacity
// and potentially `widget.background` can be constant which won't
// lead to repainting.
// see: https://github.com/flutter/flutter/issues/127836
class _FlexibleSpaceHeaderOpacity extends SingleChildRenderObjectWidget {
  const _FlexibleSpaceHeaderOpacity({required this.opacity, required super.child, required this.alwaysIncludeSemantics});

  final double opacity;
  final bool alwaysIncludeSemantics;

  @override
  RenderObject createRenderObject(BuildContext context) {
    return _RenderFlexibleSpaceHeaderOpacity(opacity: opacity, alwaysIncludeSemantics: alwaysIncludeSemantics);
  }

  @override
  void updateRenderObject(BuildContext context, covariant _RenderFlexibleSpaceHeaderOpacity renderObject) {
    renderObject
      ..alwaysIncludeSemantics = alwaysIncludeSemantics
      ..opacity = opacity;
  }
}

class _RenderFlexibleSpaceHeaderOpacity extends RenderOpacity {
  _RenderFlexibleSpaceHeaderOpacity({super.opacity, super.alwaysIncludeSemantics});

  @override
  bool get isRepaintBoundary => false;
<<<<<<< HEAD
=======

  @override
  void paint(PaintingContext context, Offset offset) {
    if (child == null) {
      return;
    }
    if (opacity == 0) {
      layer = null;
      return;
    }
    assert(needsCompositing);
    layer = context.pushOpacity(offset, (opacity * 255).round(), super.paint, oldLayer: layer as OpacityLayer?);
    assert(() {
      layer!.debugCreator = debugCreator;
      return true;
    }());
  }
>>>>>>> 12fccda5
}<|MERGE_RESOLUTION|>--- conflicted
+++ resolved
@@ -451,8 +451,6 @@
 
   @override
   bool get isRepaintBoundary => false;
-<<<<<<< HEAD
-=======
 
   @override
   void paint(PaintingContext context, Offset offset) {
@@ -470,5 +468,4 @@
       return true;
     }());
   }
->>>>>>> 12fccda5
 }