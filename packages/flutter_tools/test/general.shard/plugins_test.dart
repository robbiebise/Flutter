// Copyright 2014 The Flutter Authors. All rights reserved.
// Use of this source code is governed by a BSD-style license that can be
// found in the LICENSE file.

// @dart = 2.8

import 'dart:convert';

import 'package:file/file.dart';
import 'package:file/memory.dart';
import 'package:file_testing/file_testing.dart';
import 'package:flutter_tools/src/base/os.dart';
import 'package:flutter_tools/src/base/platform.dart';
import 'package:flutter_tools/src/base/time.dart';
import 'package:flutter_tools/src/base/utils.dart';
import 'package:flutter_tools/src/features.dart';
import 'package:flutter_tools/src/flutter_manifest.dart';
import 'package:flutter_tools/src/globals.dart' as globals;
import 'package:flutter_tools/src/ios/xcodeproj.dart';
import 'package:flutter_tools/src/plugins.dart';
import 'package:flutter_tools/src/project.dart';
import 'package:flutter_tools/src/version.dart';
import 'package:meta/meta.dart';
import 'package:mockito/mockito.dart';
import 'package:yaml/yaml.dart';

import '../src/common.dart';
import '../src/context.dart';
import '../src/pubspec_schema.dart';
import '../src/testbed.dart';

void main() {
  group('plugins', () {
    FileSystem fs;
    MockFlutterProject flutterProject;
    MockFlutterManifest flutterManifest;
    MockIosProject iosProject;
    MockMacOSProject macosProject;
    MockAndroidProject androidProject;
    MockWebProject webProject;
    MockWindowsProject windowsProject;
    MockLinuxProject linuxProject;
    FakeSystemClock systemClock;
    FlutterVersion mockVersion;
    // A Windows-style filesystem. This is not populated by default, so tests
    // using it instead of fs must re-run any necessary setup (e.g.,
    // setUpProject).
    FileSystem fsWindows;

    // Adds basic properties to the flutterProject and its subprojects.
    void setUpProject(FileSystem fileSystem) {
      flutterProject = MockFlutterProject();

      flutterManifest = MockFlutterManifest();
      when(flutterManifest.dependencies).thenReturn(<String>{});

      when(flutterProject.manifest).thenReturn(flutterManifest);

      when(flutterProject.directory).thenReturn(fileSystem.systemTempDirectory.childDirectory('app'));
      // TODO(franciscojma): Remove logic for .flutter-plugins once it's deprecated.
      when(flutterProject.flutterPluginsFile).thenReturn(flutterProject.directory.childFile('.flutter-plugins'));
      when(flutterProject.flutterPluginsDependenciesFile).thenReturn(flutterProject.directory.childFile('.flutter-plugins-dependencies'));

      iosProject = MockIosProject();
      when(flutterProject.ios).thenReturn(iosProject);
      final Directory iosDirectory = flutterProject.directory.childDirectory('ios');
      when(iosProject.pluginRegistrantHost).thenReturn(flutterProject.directory.childDirectory('Runner'));
      when(iosProject.podfile).thenReturn(iosDirectory.childFile('Podfile'));
      when(iosProject.podManifestLock).thenReturn(iosDirectory.childFile('Podfile.lock'));
      when(iosProject.pluginConfigKey).thenReturn('ios');
      when(iosProject.existsSync()).thenReturn(false);

      macosProject = MockMacOSProject();
      when(flutterProject.macos).thenReturn(macosProject);
      final Directory macosDirectory = flutterProject.directory.childDirectory('macos');
      when(macosProject.podfile).thenReturn(macosDirectory.childFile('Podfile'));
      when(macosProject.podManifestLock).thenReturn(macosDirectory.childFile('Podfile.lock'));
      final Directory macosManagedDirectory = macosDirectory.childDirectory('Flutter');
      when(macosProject.managedDirectory).thenReturn(macosManagedDirectory);
      when(macosProject.pluginConfigKey).thenReturn('macos');
      when(macosProject.existsSync()).thenReturn(false);

      androidProject = MockAndroidProject();
      when(flutterProject.android).thenReturn(androidProject);
      final Directory androidDirectory = flutterProject.directory.childDirectory('android');
      when(androidProject.pluginRegistrantHost).thenReturn(androidDirectory.childDirectory('app'));
      when(androidProject.hostAppGradleRoot).thenReturn(androidDirectory);
      when(androidProject.pluginConfigKey).thenReturn('android');
      when(androidProject.existsSync()).thenReturn(false);

      webProject = MockWebProject();
      when(flutterProject.web).thenReturn(webProject);
      when(webProject.libDirectory).thenReturn(flutterProject.directory.childDirectory('lib'));
      when(webProject.existsSync()).thenReturn(true);
      when(webProject.pluginConfigKey).thenReturn('web');
      when(webProject.existsSync()).thenReturn(false);

      windowsProject = MockWindowsProject();
      when(flutterProject.windows).thenReturn(windowsProject);
      when(windowsProject.pluginConfigKey).thenReturn('windows');
      final Directory windowsManagedDirectory = flutterProject.directory.childDirectory('windows').childDirectory('flutter');
      when(windowsProject.managedDirectory).thenReturn(windowsManagedDirectory);
      when(windowsProject.cmakeFile).thenReturn(windowsManagedDirectory.parent.childFile('CMakeLists.txt'));
      when(windowsProject.generatedPluginCmakeFile).thenReturn(windowsManagedDirectory.childFile('generated_plugins.mk'));
      when(windowsProject.pluginSymlinkDirectory).thenReturn(windowsManagedDirectory.childDirectory('ephemeral').childDirectory('.plugin_symlinks'));
      when(windowsProject.existsSync()).thenReturn(false);

      linuxProject = MockLinuxProject();
      when(flutterProject.linux).thenReturn(linuxProject);
      when(linuxProject.pluginConfigKey).thenReturn('linux');
      final Directory linuxManagedDirectory = flutterProject.directory.childDirectory('linux').childDirectory('flutter');
      final Directory linuxEphemeralDirectory = linuxManagedDirectory.childDirectory('ephemeral');
      when(linuxProject.managedDirectory).thenReturn(linuxManagedDirectory);
      when(linuxProject.ephemeralDirectory).thenReturn(linuxEphemeralDirectory);
      when(linuxProject.pluginSymlinkDirectory).thenReturn(linuxEphemeralDirectory.childDirectory('.plugin_symlinks'));
      when(linuxProject.cmakeFile).thenReturn(linuxManagedDirectory.parent.childFile('CMakeLists.txt'));
      when(linuxProject.generatedPluginCmakeFile).thenReturn(linuxManagedDirectory.childFile('generated_plugins.mk'));
      when(linuxProject.existsSync()).thenReturn(false);
    }

    setUp(() async {
      fs = MemoryFileSystem.test();
      fsWindows = MemoryFileSystem(style: FileSystemStyle.windows);
      systemClock = FakeSystemClock()
        ..currentTime = DateTime(1970, 1, 1);
      mockVersion = MockFlutterVersion();

      // Add basic properties to the Flutter project and subprojects
      setUpProject(fs);
      flutterProject.directory.childFile('.packages').createSync(recursive: true);

      when(mockVersion.frameworkVersion).thenAnswer(
        (Invocation _) => '1.0.0'
      );
    });

    // Makes fake plugin packages for each plugin, adds them to flutterProject,
    // and returns their directories.
    //
    // If an entry contains a path separator, it will be treated as a path for
    // the location of the package, with the name being the last component.
    // Otherwise it will be treated as a name, and put in a default location
    // (a fake pub cache).
    List<Directory> createFakePlugins(FileSystem fileSystem, List<String> pluginNamesOrPaths) {
      const String pluginYamlTemplate = '''
  flutter:
    plugin:
      platforms:
        ios:
          pluginClass: PLUGIN_CLASS
        macos:
          pluginClass: PLUGIN_CLASS
        windows:
          pluginClass: PLUGIN_CLASS
        linux:
          pluginClass: PLUGIN_CLASS
        web:
          pluginClass: PLUGIN_CLASS
          fileName: lib/PLUGIN_CLASS.dart
        android:
          pluginClass: PLUGIN_CLASS
          package: AndroidPackage
  ''';

      final List<Directory> directories = <Directory>[];
      final Directory fakePubCache = fileSystem.systemTempDirectory.childDirectory('cache');
      final File packagesFile = flutterProject.directory.childFile('.packages')
            ..createSync(recursive: true);
      for (final String nameOrPath in pluginNamesOrPaths) {
        final String name = fileSystem.path.basename(nameOrPath);
        final Directory pluginDirectory = (nameOrPath == name)
            ? fakePubCache.childDirectory(name)
            : fileSystem.directory(nameOrPath);
        packagesFile.writeAsStringSync(
            '$name:file://${pluginDirectory.childFile('lib').uri}\n',
            mode: FileMode.writeOnlyAppend);
        pluginDirectory.childFile('pubspec.yaml')
            ..createSync(recursive: true)
            ..writeAsStringSync(pluginYamlTemplate.replaceAll('PLUGIN_CLASS', toTitleCase(camelCase(name))));
        directories.add(pluginDirectory);
      }
      return directories;
    }

    // Makes a fake plugin package, adds it to flutterProject, and returns its directory.
    Directory createFakePlugin(FileSystem fileSystem) {
      return createFakePlugins(fileSystem, <String>['some_plugin'])[0];
    }

    void createNewJavaPlugin1() {
      final Directory pluginUsingJavaAndNewEmbeddingDir =
              fs.systemTempDirectory.createTempSync('flutter_plugin_using_java_and_new_embedding_dir.');
      pluginUsingJavaAndNewEmbeddingDir
        .childFile('pubspec.yaml')
        .writeAsStringSync('''
flutter:
  plugin:
    androidPackage: plugin1
    pluginClass: UseNewEmbedding
              ''');
      pluginUsingJavaAndNewEmbeddingDir
        .childDirectory('android')
        .childDirectory('src')
        .childDirectory('main')
        .childDirectory('java')
        .childDirectory('plugin1')
        .childFile('UseNewEmbedding.java')
        ..createSync(recursive: true)
        ..writeAsStringSync('import io.flutter.embedding.engine.plugins.FlutterPlugin;');

      flutterProject.directory
        .childFile('.packages')
        .writeAsStringSync(
          'plugin1:${pluginUsingJavaAndNewEmbeddingDir.childDirectory('lib').uri.toString()}\n',
          mode: FileMode.append,
        );
    }

    Directory createPluginWithInvalidAndroidPackage() {
      final Directory pluginUsingJavaAndNewEmbeddingDir =
              fs.systemTempDirectory.createTempSync('flutter_plugin_invalid_package.');
      pluginUsingJavaAndNewEmbeddingDir
        .childFile('pubspec.yaml')
        .writeAsStringSync('''
flutter:
  plugin:
    androidPackage: plugin1.invalid
    pluginClass: UseNewEmbedding
              ''');
      pluginUsingJavaAndNewEmbeddingDir
        .childDirectory('android')
        .childDirectory('src')
        .childDirectory('main')
        .childDirectory('java')
        .childDirectory('plugin1')
        .childDirectory('correct')
        .childFile('UseNewEmbedding.java')
        ..createSync(recursive: true)
        ..writeAsStringSync('import io.flutter.embedding.engine.plugins.FlutterPlugin;');

      flutterProject.directory
        .childFile('.packages')
        .writeAsStringSync(
          'plugin1:${pluginUsingJavaAndNewEmbeddingDir.childDirectory('lib').uri.toString()}\n',
          mode: FileMode.append,
        );
      return pluginUsingJavaAndNewEmbeddingDir;
    }

    void createNewKotlinPlugin2() {
      final Directory pluginUsingKotlinAndNewEmbeddingDir =
          fs.systemTempDirectory.createTempSync('flutter_plugin_using_kotlin_and_new_embedding_dir.');
      pluginUsingKotlinAndNewEmbeddingDir
        .childFile('pubspec.yaml')
        .writeAsStringSync('''
flutter:
  plugin:
    androidPackage: plugin2
    pluginClass: UseNewEmbedding
          ''');
      pluginUsingKotlinAndNewEmbeddingDir
        .childDirectory('android')
        .childDirectory('src')
        .childDirectory('main')
        .childDirectory('kotlin')
        .childDirectory('plugin2')
        .childFile('UseNewEmbedding.kt')
        ..createSync(recursive: true)
        ..writeAsStringSync('import io.flutter.embedding.engine.plugins.FlutterPlugin');

      flutterProject.directory
        .childFile('.packages')
        .writeAsStringSync(
          'plugin2:${pluginUsingKotlinAndNewEmbeddingDir.childDirectory('lib').uri.toString()}\n',
          mode: FileMode.append,
        );
    }

    void createOldJavaPlugin(String pluginName) {
      final Directory pluginUsingOldEmbeddingDir =
        fs.systemTempDirectory.createTempSync('flutter_plugin_using_old_embedding_dir.');
      pluginUsingOldEmbeddingDir
        .childFile('pubspec.yaml')
        .writeAsStringSync('''
flutter:
  plugin:
    androidPackage: $pluginName
    pluginClass: UseOldEmbedding
        ''');
      pluginUsingOldEmbeddingDir
        .childDirectory('android')
        .childDirectory('src')
        .childDirectory('main')
        .childDirectory('java')
        .childDirectory(pluginName)
        .childFile('UseOldEmbedding.java')
        .createSync(recursive: true);

      flutterProject.directory
        .childFile('.packages')
        .writeAsStringSync(
          '$pluginName:${pluginUsingOldEmbeddingDir.childDirectory('lib').uri.toString()}\n',
          mode: FileMode.append,
        );
    }

    void createDualSupportJavaPlugin4() {
      final Directory pluginUsingJavaAndNewEmbeddingDir =
        fs.systemTempDirectory.createTempSync('flutter_plugin_using_java_and_new_embedding_dir.');
      pluginUsingJavaAndNewEmbeddingDir
        .childFile('pubspec.yaml')
        .writeAsStringSync('''
flutter:
  plugin:
    androidPackage: plugin4
    pluginClass: UseBothEmbedding
''');
      pluginUsingJavaAndNewEmbeddingDir
        .childDirectory('android')
        .childDirectory('src')
        .childDirectory('main')
        .childDirectory('java')
        .childDirectory('plugin4')
        .childFile('UseBothEmbedding.java')
        ..createSync(recursive: true)
        ..writeAsStringSync(
          'import io.flutter.embedding.engine.plugins.FlutterPlugin;\n'
          'PluginRegistry\n'
          'registerWith(Irrelevant registrar)\n'
        );

      flutterProject.directory
        .childFile('.packages')
        .writeAsStringSync(
          'plugin4:${pluginUsingJavaAndNewEmbeddingDir.childDirectory('lib').uri.toString()}',
          mode: FileMode.append,
        );
    }

    Directory createPluginWithDependencies({
      @required String name,
      @required List<String> dependencies,
    }) {
      assert(name != null);
      assert(dependencies != null);

      final Directory pluginDirectory = fs.systemTempDirectory.createTempSync('plugin.');
      pluginDirectory
        .childFile('pubspec.yaml')
        .writeAsStringSync('''
name: $name
flutter:
  plugin:
    androidPackage: plugin2
    pluginClass: UseNewEmbedding
dependencies:
''');
      for (final String dependency in dependencies) {
        pluginDirectory
          .childFile('pubspec.yaml')
          .writeAsStringSync('  $dependency:\n', mode: FileMode.append);
      }
      flutterProject.directory
        .childFile('.packages')
        .writeAsStringSync(
          '$name:${pluginDirectory.childDirectory('lib').uri.toString()}\n',
          mode: FileMode.append,
        );
      return pluginDirectory;
    }

    // Creates the files that would indicate that pod install has run for the
    // given project.
    void simulatePodInstallRun(XcodeBasedProject project) {
      project.podManifestLock.createSync(recursive: true);
    }

    group('refreshPlugins', () {
      testUsingContext('Refreshing the plugin list is a no-op when the plugins list stays empty', () async {
        await refreshPluginsList(flutterProject);

        expect(flutterProject.flutterPluginsFile.existsSync(), false);
        expect(flutterProject.flutterPluginsDependenciesFile.existsSync(), false);
      }, overrides: <Type, Generator>{
        FileSystem: () => fs,
        ProcessManager: () => FakeProcessManager.any(),
      });

      testUsingContext('Refreshing the plugin list deletes the plugin file when there were plugins but no longer are', () async {
        flutterProject.flutterPluginsFile.createSync();
        flutterProject.flutterPluginsDependenciesFile.createSync();

        await refreshPluginsList(flutterProject);

        expect(flutterProject.flutterPluginsFile.existsSync(), false);
        expect(flutterProject.flutterPluginsDependenciesFile.existsSync(), false);
      }, overrides: <Type, Generator>{
        FileSystem: () => fs,
        ProcessManager: () => FakeProcessManager.any(),
      });

      testUsingContext('Refreshing the plugin list creates a sorted plugin directory when there are plugins', () async {
        createFakePlugins(fs, <String>[
          'plugin_d',
          'plugin_a',
          '/local_plugins/plugin_c',
          '/local_plugins/plugin_b'
        ]);

        when(iosProject.existsSync()).thenReturn(true);

        await refreshPluginsList(flutterProject);

        expect(flutterProject.flutterPluginsFile.existsSync(), true);
        expect(flutterProject.flutterPluginsDependenciesFile.existsSync(), true);

        final String pluginsFileContents = flutterProject.flutterPluginsFile.readAsStringSync();
        expect(pluginsFileContents.indexOf('plugin_a'), lessThan(pluginsFileContents.indexOf('plugin_b')));
        expect(pluginsFileContents.indexOf('plugin_b'), lessThan(pluginsFileContents.indexOf('plugin_c')));
        expect(pluginsFileContents.indexOf('plugin_c'), lessThan(pluginsFileContents.indexOf('plugin_d')));
      }, overrides: <Type, Generator>{
        FileSystem: () => fs,
        ProcessManager: () => FakeProcessManager.any(),
      });

      testUsingContext(
        'Refreshing the plugin list modifies .flutter-plugins '
        'and .flutter-plugins-dependencies when there are plugins', () async {
        final Directory pluginA = createPluginWithDependencies(name: 'plugin-a', dependencies: const <String>['plugin-b', 'plugin-c', 'random-package']);
        final Directory pluginB = createPluginWithDependencies(name: 'plugin-b', dependencies: const <String>['plugin-c']);
        final Directory pluginC = createPluginWithDependencies(name: 'plugin-c', dependencies: const <String>[]);
        when(iosProject.existsSync()).thenReturn(true);

        final DateTime dateCreated = DateTime(1970, 1, 1);
        systemClock.currentTime = dateCreated;
        const String version = '1.0.0';
        when(mockVersion.frameworkVersion).thenAnswer(
          (Invocation _) => version
        );

        await refreshPluginsList(flutterProject);

        // Verify .flutter-plugins-dependencies is configured correctly.
        expect(flutterProject.flutterPluginsFile.existsSync(), true);
        expect(flutterProject.flutterPluginsDependenciesFile.existsSync(), true);
        expect(flutterProject.flutterPluginsFile.readAsStringSync(),
          '# This is a generated file; do not edit or check into version control.\n'
          'plugin-a=${pluginA.path}/\n'
          'plugin-b=${pluginB.path}/\n'
          'plugin-c=${pluginC.path}/\n'
          ''
        );

        final String pluginsString = flutterProject.flutterPluginsDependenciesFile.readAsStringSync();
        final Map<String, dynamic> jsonContent = json.decode(pluginsString) as  Map<String, dynamic>;
        expect(jsonContent['info'], 'This is a generated file; do not edit or check into version control.');

        final Map<String, dynamic> plugins = jsonContent['plugins'] as Map<String, dynamic>;
        final List<dynamic> expectedPlugins = <dynamic>[
          <String, dynamic> {
            'name': 'plugin-a',
            'path': '${pluginA.path}/',
            'dependencies': <String>[
              'plugin-b',
              'plugin-c'
            ]
          },
          <String, dynamic> {
            'name': 'plugin-b',
            'path': '${pluginB.path}/',
            'dependencies': <String>[
              'plugin-c'
            ]
          },
          <String, dynamic> {
            'name': 'plugin-c',
            'path': '${pluginC.path}/',
            'dependencies': <String>[]
          },
        ];
        expect(plugins['ios'], expectedPlugins);
        expect(plugins['android'], expectedPlugins);
        expect(plugins['macos'], <dynamic>[]);
        expect(plugins['windows'], <dynamic>[]);
        expect(plugins['linux'], <dynamic>[]);
        expect(plugins['web'], <dynamic>[]);

        final List<dynamic> expectedDependencyGraph = <dynamic>[
          <String, dynamic> {
            'name': 'plugin-a',
            'dependencies': <String>[
              'plugin-b',
              'plugin-c'
            ]
          },
          <String, dynamic> {
            'name': 'plugin-b',
            'dependencies': <String>[
              'plugin-c'
            ]
          },
          <String, dynamic> {
            'name': 'plugin-c',
            'dependencies': <String>[]
          },
        ];

        expect(jsonContent['dependencyGraph'], expectedDependencyGraph);
        expect(jsonContent['date_created'], dateCreated.toString());
        expect(jsonContent['version'], version);

        // Make sure tests are updated if a new object is added/removed.
        final List<String> expectedKeys = <String>[
          'info',
          'plugins',
          'dependencyGraph',
          'date_created',
          'version',
        ];
        expect(jsonContent.keys, expectedKeys);
      }, overrides: <Type, Generator>{
        FileSystem: () => fs,
        ProcessManager: () => FakeProcessManager.any(),
        SystemClock: () => systemClock,
        FlutterVersion: () => mockVersion
      });

      testUsingContext('Changes to the plugin list invalidates the Cocoapod lockfiles', () async {
        simulatePodInstallRun(iosProject);
        simulatePodInstallRun(macosProject);
        createFakePlugin(fs);
        when(iosProject.existsSync()).thenReturn(true);
        when(macosProject.existsSync()).thenReturn(true);

        await refreshPluginsList(flutterProject, iosPlatform: true, macOSPlatform: true);
        expect(iosProject.podManifestLock.existsSync(), false);
        expect(macosProject.podManifestLock.existsSync(), false);
      }, overrides: <Type, Generator>{
        FileSystem: () => fs,
        ProcessManager: () => FakeProcessManager.any(),
        SystemClock: () => systemClock,
        FlutterVersion: () => mockVersion
      });

      testUsingContext('No changes to the plugin list does not invalidate the Cocoapod lockfiles', () async {
        createFakePlugin(fs);
        when(iosProject.existsSync()).thenReturn(true);
        when(macosProject.existsSync()).thenReturn(true);

        // First call will create the .flutter-plugins-dependencies and the legacy .flutter-plugins file.
        // Since there was no plugins list, the lock files will be invalidated.
        // The second call is where the plugins list is compared to the existing one, and if there is no change,
        // the podfiles shouldn't be invalidated.
        await refreshPluginsList(flutterProject, iosPlatform: true, macOSPlatform: true);
        simulatePodInstallRun(iosProject);
        simulatePodInstallRun(macosProject);

        await refreshPluginsList(flutterProject);
        expect(iosProject.podManifestLock.existsSync(), true);
        expect(macosProject.podManifestLock.existsSync(), true);
      }, overrides: <Type, Generator>{
        FileSystem: () => fs,
        ProcessManager: () => FakeProcessManager.any(),
        SystemClock: () => systemClock,
        FlutterVersion: () => mockVersion
      });
    });

    group('injectPlugins', () {
      MockXcodeProjectInterpreter xcodeProjectInterpreter;

      setUp(() {
        xcodeProjectInterpreter = MockXcodeProjectInterpreter();
        when(xcodeProjectInterpreter.isInstalled).thenReturn(false);
      });

      testUsingContext('Registrant uses old embedding in app project', () async {
        when(flutterProject.isModule).thenReturn(false);
        when(androidProject.getEmbeddingVersion()).thenReturn(AndroidEmbeddingVersion.v1);

        await injectPlugins(flutterProject, androidPlatform: true);

        final File registrant = flutterProject.directory
          .childDirectory(fs.path.join('android', 'app', 'src', 'main', 'java', 'io', 'flutter', 'plugins'))
          .childFile('GeneratedPluginRegistrant.java');

        expect(registrant.existsSync(), isTrue);
        expect(registrant.readAsStringSync(), contains('package io.flutter.plugins'));
        expect(registrant.readAsStringSync(), contains('class GeneratedPluginRegistrant'));
        expect(registrant.readAsStringSync(), contains('public static void registerWith(PluginRegistry registry)'));
      }, overrides: <Type, Generator>{
        FileSystem: () => fs,
        ProcessManager: () => FakeProcessManager.any(),
      });

      testUsingContext('Registrant uses new embedding if app uses new embedding', () async {
        when(flutterProject.isModule).thenReturn(false);
        when(androidProject.getEmbeddingVersion()).thenReturn(AndroidEmbeddingVersion.v2);

        await injectPlugins(flutterProject, androidPlatform: true);

        final File registrant = flutterProject.directory
          .childDirectory(fs.path.join('android', 'app', 'src', 'main', 'java', 'io', 'flutter', 'plugins'))
          .childFile('GeneratedPluginRegistrant.java');

        expect(registrant.existsSync(), isTrue);
        expect(registrant.readAsStringSync(), contains('package io.flutter.plugins'));
        expect(registrant.readAsStringSync(), contains('class GeneratedPluginRegistrant'));
        expect(registrant.readAsStringSync(), contains('public static void registerWith(@NonNull FlutterEngine flutterEngine)'));
      }, overrides: <Type, Generator>{
        FileSystem: () => fs,
        ProcessManager: () => FakeProcessManager.any(),
      });

      testUsingContext('Registrant uses shim for plugins using old embedding if app uses new embedding', () async {
        when(flutterProject.isModule).thenReturn(false);
        when(androidProject.getEmbeddingVersion()).thenReturn(AndroidEmbeddingVersion.v2);

        createNewJavaPlugin1();
        createNewKotlinPlugin2();
        createOldJavaPlugin('plugin3');

        await injectPlugins(flutterProject, androidPlatform: true);

        final File registrant = flutterProject.directory
          .childDirectory(fs.path.join('android', 'app', 'src', 'main', 'java', 'io', 'flutter', 'plugins'))
          .childFile('GeneratedPluginRegistrant.java');

        expect(registrant.readAsStringSync(),
          contains('flutterEngine.getPlugins().add(new plugin1.UseNewEmbedding());'));
        expect(registrant.readAsStringSync(),
          contains('flutterEngine.getPlugins().add(new plugin2.UseNewEmbedding());'));
        expect(registrant.readAsStringSync(),
          contains('plugin3.UseOldEmbedding.registerWith(shimPluginRegistry.registrarFor("plugin3.UseOldEmbedding"));'));

        // There should be no warning message
        expect(testLogger.statusText, isNot(contains('go/android-plugin-migration')));
      }, overrides: <Type, Generator>{
        FileSystem: () => fs,
        ProcessManager: () => FakeProcessManager.any(),
        XcodeProjectInterpreter: () => xcodeProjectInterpreter,
      });

      testUsingContext('exits the tool if an app uses the v1 embedding and a plugin only supports the v2 embedding', () async {
        when(flutterProject.isModule).thenReturn(false);
        when(androidProject.getEmbeddingVersion()).thenReturn(AndroidEmbeddingVersion.v1);

        createNewJavaPlugin1();

        await expectLater(
          () async {
            await injectPlugins(flutterProject, androidPlatform: true);
          },
          throwsToolExit(
            message: 'The plugin `plugin1` requires your app to be migrated to the Android embedding v2. '
                     'Follow the steps on https://flutter.dev/go/android-project-migration and re-run this command.'
          ),
        );
      }, overrides: <Type, Generator>{
        FileSystem: () => fs,
        ProcessManager: () => FakeProcessManager.any(),
        XcodeProjectInterpreter: () => xcodeProjectInterpreter,
      });

      // Issue: https://github.com/flutter/flutter/issues/47803
      testUsingContext('exits the tool if a plugin sets an invalid android package in pubspec.yaml', () async {
        when(flutterProject.isModule).thenReturn(false);
        when(androidProject.getEmbeddingVersion()).thenReturn(AndroidEmbeddingVersion.v1);

        final Directory pluginDir = createPluginWithInvalidAndroidPackage();

        await expectLater(
          () async {
            await injectPlugins(flutterProject, androidPlatform: true);
          },
          throwsToolExit(
            message: "The plugin `plugin1` doesn't have a main class defined in "
                     '${pluginDir.path}/android/src/main/java/plugin1/invalid/UseNewEmbedding.java or '
                     '${pluginDir.path}/android/src/main/kotlin/plugin1/invalid/UseNewEmbedding.kt. '
                     "This is likely to due to an incorrect `androidPackage: plugin1.invalid` or `mainClass` entry in the plugin's pubspec.yaml.\n"
                     'If you are the author of this plugin, fix the `androidPackage` entry or move the main class to any of locations used above. '
                     'Otherwise, please contact the author of this plugin and consider using a different plugin in the meanwhile.',
          ),
        );
      }, overrides: <Type, Generator>{
        FileSystem: () => fs,
        ProcessManager: () => FakeProcessManager.any(),
        XcodeProjectInterpreter: () => xcodeProjectInterpreter,
      });

      testUsingContext('old embedding app uses a plugin that supports v1 and v2 embedding works', () async {
        when(flutterProject.isModule).thenReturn(false);
        when(androidProject.getEmbeddingVersion()).thenReturn(AndroidEmbeddingVersion.v1);

        createDualSupportJavaPlugin4();

        await injectPlugins(flutterProject, androidPlatform: true);

        final File registrant = flutterProject.directory
          .childDirectory(fs.path.join('android', 'app', 'src', 'main', 'java', 'io', 'flutter', 'plugins'))
          .childFile('GeneratedPluginRegistrant.java');

        expect(registrant.existsSync(), isTrue);
        expect(registrant.readAsStringSync(), contains('package io.flutter.plugins'));
        expect(registrant.readAsStringSync(), contains('class GeneratedPluginRegistrant'));
        expect(registrant.readAsStringSync(),
          contains('UseBothEmbedding.registerWith(registry.registrarFor("plugin4.UseBothEmbedding"));'));
      }, overrides: <Type, Generator>{
        FileSystem: () => fs,
        ProcessManager: () => FakeProcessManager.any(),
        XcodeProjectInterpreter: () => xcodeProjectInterpreter,
      });

      testUsingContext('new embedding app uses a plugin that supports v1 and v2 embedding', () async {
        when(flutterProject.isModule).thenReturn(false);
        when(androidProject.getEmbeddingVersion()).thenReturn(AndroidEmbeddingVersion.v2);

        createDualSupportJavaPlugin4();

        await injectPlugins(flutterProject, androidPlatform: true);

        final File registrant = flutterProject.directory
          .childDirectory(fs.path.join('android', 'app', 'src', 'main', 'java', 'io', 'flutter', 'plugins'))
          .childFile('GeneratedPluginRegistrant.java');

        expect(registrant.existsSync(), isTrue);
        expect(registrant.readAsStringSync(), contains('package io.flutter.plugins'));
        expect(registrant.readAsStringSync(), contains('class GeneratedPluginRegistrant'));
        expect(registrant.readAsStringSync(),
          contains('flutterEngine.getPlugins().add(new plugin4.UseBothEmbedding());'));
      }, overrides: <Type, Generator>{
        FileSystem: () => fs,
        ProcessManager: () => FakeProcessManager.any(),
        XcodeProjectInterpreter: () => xcodeProjectInterpreter,
      });

      testUsingContext('Modules use new embedding', () async {
        when(flutterProject.isModule).thenReturn(true);
        when(androidProject.getEmbeddingVersion()).thenReturn(AndroidEmbeddingVersion.v2);

        await injectPlugins(flutterProject, androidPlatform: true);

        final File registrant = flutterProject.directory
          .childDirectory(fs.path.join('android', 'app', 'src', 'main', 'java', 'io', 'flutter', 'plugins'))
          .childFile('GeneratedPluginRegistrant.java');

        expect(registrant.existsSync(), isTrue);
        expect(registrant.readAsStringSync(), contains('package io.flutter.plugins'));
        expect(registrant.readAsStringSync(), contains('class GeneratedPluginRegistrant'));
        expect(registrant.readAsStringSync(), contains('public static void registerWith(@NonNull FlutterEngine flutterEngine)'));
      }, overrides: <Type, Generator>{
        FileSystem: () => fs,
        ProcessManager: () => FakeProcessManager.any(),
      });

      testUsingContext('Module using old plugin shows warning', () async {
        when(flutterProject.isModule).thenReturn(true);
        when(androidProject.getEmbeddingVersion()).thenReturn(AndroidEmbeddingVersion.v2);

        createOldJavaPlugin('plugin3');

        await injectPlugins(flutterProject, androidPlatform: true);

        final File registrant = flutterProject.directory
          .childDirectory(fs.path.join('android', 'app', 'src', 'main', 'java', 'io', 'flutter', 'plugins'))
          .childFile('GeneratedPluginRegistrant.java');
        expect(registrant.readAsStringSync(),
          contains('plugin3.UseOldEmbedding.registerWith(shimPluginRegistry.registrarFor("plugin3.UseOldEmbedding"));'));
        expect(testLogger.statusText, contains('The plugin `plugin3` is built using an older version of the Android plugin API'));
      }, overrides: <Type, Generator>{
        FileSystem: () => fs,
        ProcessManager: () => FakeProcessManager.any(),
        XcodeProjectInterpreter: () => xcodeProjectInterpreter,
      });

      testUsingContext('Module using new plugin shows no warnings', () async {
        when(flutterProject.isModule).thenReturn(true);
        when(androidProject.getEmbeddingVersion()).thenReturn(AndroidEmbeddingVersion.v2);

        createNewJavaPlugin1();

        await injectPlugins(flutterProject, androidPlatform: true);

        final File registrant = flutterProject.directory
          .childDirectory(fs.path.join('android', 'app', 'src', 'main', 'java', 'io', 'flutter', 'plugins'))
          .childFile('GeneratedPluginRegistrant.java');
        expect(registrant.readAsStringSync(),
          contains('flutterEngine.getPlugins().add(new plugin1.UseNewEmbedding());'));

        expect(testLogger.statusText, isNot(contains('go/android-plugin-migration')));
      }, overrides: <Type, Generator>{
        FileSystem: () => fs,
        ProcessManager: () => FakeProcessManager.any(),
        XcodeProjectInterpreter: () => xcodeProjectInterpreter,
      });

      testUsingContext('Module using plugin with v1 and v2 support shows no warning', () async {
        when(flutterProject.isModule).thenReturn(true);
        when(androidProject.getEmbeddingVersion()).thenReturn(AndroidEmbeddingVersion.v2);

        createDualSupportJavaPlugin4();

        await injectPlugins(flutterProject, androidPlatform: true);

        final File registrant = flutterProject.directory
          .childDirectory(fs.path.join('android', 'app', 'src', 'main', 'java', 'io', 'flutter', 'plugins'))
          .childFile('GeneratedPluginRegistrant.java');
        expect(registrant.readAsStringSync(),
          contains('flutterEngine.getPlugins().add(new plugin4.UseBothEmbedding());'));

        expect(testLogger.statusText, isNot(contains('go/android-plugin-migration')));
      }, overrides: <Type, Generator>{
        FileSystem: () => fs,
        ProcessManager: () => FakeProcessManager.any(),
        XcodeProjectInterpreter: () => xcodeProjectInterpreter,
      });

      testUsingContext('Module using multiple old plugins all show warnings', () async {
        when(flutterProject.isModule).thenReturn(true);
        when(androidProject.getEmbeddingVersion()).thenReturn(AndroidEmbeddingVersion.v2);

        createOldJavaPlugin('plugin3');
        createOldJavaPlugin('plugin4');

        await injectPlugins(flutterProject, androidPlatform: true);

        final File registrant = flutterProject.directory
          .childDirectory(fs.path.join('android', 'app', 'src', 'main', 'java', 'io', 'flutter', 'plugins'))
          .childFile('GeneratedPluginRegistrant.java');
        expect(registrant.readAsStringSync(),
          contains('plugin3.UseOldEmbedding.registerWith(shimPluginRegistry.registrarFor("plugin3.UseOldEmbedding"));'));
        expect(registrant.readAsStringSync(),
          contains('plugin4.UseOldEmbedding.registerWith(shimPluginRegistry.registrarFor("plugin4.UseOldEmbedding"));'));
        expect(testLogger.statusText, contains('The plugin `plugin3` is built using an older version of the Android plugin API'));
        expect(testLogger.statusText, contains('The plugin `plugin4` is built using an older version of the Android plugin API'));
      }, overrides: <Type, Generator>{
        FileSystem: () => fs,
        ProcessManager: () => FakeProcessManager.any(),
        XcodeProjectInterpreter: () => xcodeProjectInterpreter,
      });

      testUsingContext('Does not throw when AndroidManifest.xml is not found', () async {
        when(flutterProject.isModule).thenReturn(false);

        final File manifest = fs.file('AndroidManifest.xml');
        when(androidProject.appManifestFile).thenReturn(manifest);

        await injectPlugins(flutterProject, androidPlatform: true);

      }, overrides: <Type, Generator>{
        FileSystem: () => fs,
        ProcessManager: () => FakeProcessManager.any(),
      });

      testUsingContext("Registrant for web doesn't escape slashes in imports", () async {
        when(flutterProject.isModule).thenReturn(true);
        final Directory webPluginWithNestedFile =
            fs.systemTempDirectory.createTempSync('web_plugin_with_nested');
        webPluginWithNestedFile.childFile('pubspec.yaml').writeAsStringSync('''
  flutter:
    plugin:
      platforms:
        web:
          pluginClass: WebPlugin
          fileName: src/web_plugin.dart
  ''');
        webPluginWithNestedFile
          .childDirectory('lib')
          .childDirectory('src')
          .childFile('web_plugin.dart')
          .createSync(recursive: true);

        flutterProject.directory
          .childFile('.packages')
          .writeAsStringSync('''
web_plugin_with_nested:${webPluginWithNestedFile.childDirectory('lib').uri.toString()}
''');

        await injectPlugins(flutterProject, webPlatform: true);

        final File registrant = flutterProject.directory
            .childDirectory('lib')
            .childFile('generated_plugin_registrant.dart');

        expect(registrant.existsSync(), isTrue);
        expect(registrant.readAsStringSync(), contains("import 'package:web_plugin_with_nested/src/web_plugin.dart';"));
      }, overrides: <Type, Generator>{
        FileSystem: () => fs,
        ProcessManager: () => FakeProcessManager.any(),
      });

      testUsingContext('Injecting creates generated macos registrant, but does not include Dart-only plugins', () async {
        when(flutterProject.isModule).thenReturn(true);
        // Create a plugin without a pluginClass.
        final Directory pluginDirectory = createFakePlugin(fs);
        pluginDirectory.childFile('pubspec.yaml').writeAsStringSync('''
flutter:
  plugin:
    platforms:
      macos:
        dartPluginClass: SomePlugin
    ''');

        await injectPlugins(flutterProject, macOSPlatform: true);

        final File registrantFile = macosProject.managedDirectory.childFile('GeneratedPluginRegistrant.swift');

        expect(registrantFile, exists);
        expect(registrantFile, isNot(contains('SomePlugin')));
      }, overrides: <Type, Generator>{
        FileSystem: () => fs,
        ProcessManager: () => FakeProcessManager.any(),
      });

      testUsingContext('pluginClass: none doesn\'t trigger registrant entry on macOS', () async {
        when(flutterProject.isModule).thenReturn(true);
        // Create a plugin without a pluginClass.
        final Directory pluginDirectory = createFakePlugin(fs);
        pluginDirectory.childFile('pubspec.yaml').writeAsStringSync('''
flutter:
  plugin:
    platforms:
      macos:
        pluginClass: none
        dartPluginClass: SomePlugin
    ''');

        await injectPlugins(flutterProject, macOSPlatform: true);

        final File registrantFile = macosProject.managedDirectory.childFile('GeneratedPluginRegistrant.swift');

        expect(registrantFile, exists);
        expect(registrantFile, isNot(contains('SomePlugin')));
        expect(registrantFile, isNot(contains('none')));
      }, overrides: <Type, Generator>{
        FileSystem: () => fs,
        ProcessManager: () => FakeProcessManager.any(),
      });

      testUsingContext('Invalid yaml does not crash plugin lookup.', () async {
        when(flutterProject.isModule).thenReturn(true);
        // Create a plugin without a pluginClass.
        final Directory pluginDirectory = createFakePlugin(fs);
        pluginDirectory.childFile('pubspec.yaml').writeAsStringSync(r'''
"aws ... \"Branch\": $BITBUCKET_BRANCH, \"Date\": $(date +"%m-%d-%y"), \"Time\": $(date +"%T")}\"
    ''');

        await injectPlugins(flutterProject, macOSPlatform: true);

        final File registrantFile = macosProject.managedDirectory.childFile('GeneratedPluginRegistrant.swift');

        expect(registrantFile, exists);
      }, overrides: <Type, Generator>{
        FileSystem: () => fs,
        ProcessManager: () => FakeProcessManager.any(),
      });

      testUsingContext('Injecting creates generated Linux registrant', () async {
        when(flutterProject.isModule).thenReturn(false);
        createFakePlugin(fs);

        await injectPlugins(flutterProject, linuxPlatform: true);

        final File registrantHeader = linuxProject.managedDirectory.childFile('generated_plugin_registrant.h');
        final File registrantImpl = linuxProject.managedDirectory.childFile('generated_plugin_registrant.cc');

        expect(registrantHeader.existsSync(), isTrue);
        expect(registrantImpl.existsSync(), isTrue);
        expect(registrantImpl.readAsStringSync(), contains('some_plugin_register_with_registrar'));
      }, overrides: <Type, Generator>{
        FileSystem: () => fs,
        ProcessManager: () => FakeProcessManager.any(),
      });

      testUsingContext('Injecting creates generated Linux registrant, but does not include Dart-only plugins', () async {
        when(flutterProject.isModule).thenReturn(false);
        // Create a plugin without a pluginClass.
        final Directory pluginDirectory = createFakePlugin(fs);
        pluginDirectory.childFile('pubspec.yaml').writeAsStringSync('''
flutter:
  plugin:
    platforms:
      linux:
        dartPluginClass: SomePlugin
    ''');

        await injectPlugins(flutterProject, linuxPlatform: true);

        final File registrantImpl = linuxProject.managedDirectory.childFile('generated_plugin_registrant.cc');

        expect(registrantImpl, exists);
        expect(registrantImpl, isNot(contains('SomePlugin')));
        expect(registrantImpl, isNot(contains('some_plugin')));
      }, overrides: <Type, Generator>{
        FileSystem: () => fs,
        ProcessManager: () => FakeProcessManager.any(),
      });

      testUsingContext('pluginClass: none doesn\'t trigger registrant entry on Linux', () async {
        when(flutterProject.isModule).thenReturn(false);
        // Create a plugin without a pluginClass.
        final Directory pluginDirectory = createFakePlugin(fs);
        pluginDirectory.childFile('pubspec.yaml').writeAsStringSync('''
flutter:
  plugin:
    platforms:
      linux:
        pluginClass: none
        dartPluginClass: SomePlugin
    ''');

        await injectPlugins(flutterProject, linuxPlatform: true);

        final File registrantImpl = linuxProject.managedDirectory.childFile('generated_plugin_registrant.cc');

        expect(registrantImpl, exists);
        expect(registrantImpl, isNot(contains('SomePlugin')));
        expect(registrantImpl, isNot(contains('none')));
      }, overrides: <Type, Generator>{
        FileSystem: () => fs,
        ProcessManager: () => FakeProcessManager.any(),
      });

      testUsingContext('Injecting creates generated Linux plugin Cmake file', () async {
        when(flutterProject.isModule).thenReturn(false);
        createFakePlugin(fs);

        await injectPlugins(flutterProject, linuxPlatform: true);

        final File pluginMakefile = linuxProject.generatedPluginCmakeFile;

        expect(pluginMakefile.existsSync(), isTrue);
        final String contents = pluginMakefile.readAsStringSync();
        expect(contents, contains('some_plugin'));
        expect(contents, contains(r'target_link_libraries(${BINARY_NAME} PRIVATE ${plugin}_plugin)'));
        expect(contents, contains(r'list(APPEND PLUGIN_BUNDLED_LIBRARIES $<TARGET_FILE:${plugin}_plugin>)'));
        expect(contents, contains(r'list(APPEND PLUGIN_BUNDLED_LIBRARIES ${${plugin}_bundled_libraries})'));
      }, overrides: <Type, Generator>{
        FileSystem: () => fs,
        ProcessManager: () => FakeProcessManager.any(),
      });

      testUsingContext('Generated Linux plugin files sorts by plugin name', () async {
        when(flutterProject.isModule).thenReturn(false);
        createFakePlugins(fs, <String>[
          'plugin_d',
          'plugin_a',
          '/local_plugins/plugin_c',
          '/local_plugins/plugin_b'
        ]);

        await injectPlugins(flutterProject, linuxPlatform: true);

        final File pluginCmakeFile = linuxProject.generatedPluginCmakeFile;
        final File pluginRegistrant = linuxProject.managedDirectory.childFile('generated_plugin_registrant.cc');
        for (final File file in <File>[pluginCmakeFile, pluginRegistrant]) {
          final String contents = file.readAsStringSync();
          expect(contents.indexOf('plugin_a'), lessThan(contents.indexOf('plugin_b')));
          expect(contents.indexOf('plugin_b'), lessThan(contents.indexOf('plugin_c')));
          expect(contents.indexOf('plugin_c'), lessThan(contents.indexOf('plugin_d')));
        }
      }, overrides: <Type, Generator>{
        FileSystem: () => fs,
        ProcessManager: () => FakeProcessManager.any(),
      });

      testUsingContext('Injecting creates generated Windows registrant', () async {
        when(flutterProject.isModule).thenReturn(false);
        createFakePlugin(fs);

        await injectPlugins(flutterProject, windowsPlatform: true);

        final File registrantHeader = windowsProject.managedDirectory.childFile('generated_plugin_registrant.h');
        final File registrantImpl = windowsProject.managedDirectory.childFile('generated_plugin_registrant.cc');

        expect(registrantHeader.existsSync(), isTrue);
        expect(registrantImpl.existsSync(), isTrue);
        expect(registrantImpl.readAsStringSync(), contains('SomePluginRegisterWithRegistrar'));
      }, overrides: <Type, Generator>{
        FileSystem: () => fs,
        ProcessManager: () => FakeProcessManager.any(),
      });

      testUsingContext('Injecting creates generated Windows registrant, but does not include Dart-only plugins', () async {
        when(flutterProject.isModule).thenReturn(false);
        // Create a plugin without a pluginClass.
        final Directory pluginDirectory = createFakePlugin(fs);
        pluginDirectory.childFile('pubspec.yaml').writeAsStringSync('''
flutter:
  plugin:
    platforms:
      windows:
        dartPluginClass: SomePlugin
    ''');

        await injectPlugins(flutterProject, windowsPlatform: true);

        final File registrantImpl = windowsProject.managedDirectory.childFile('generated_plugin_registrant.cc');

        expect(registrantImpl, exists);
        expect(registrantImpl, isNot(contains('SomePlugin')));
      }, overrides: <Type, Generator>{
        FileSystem: () => fs,
        ProcessManager: () => FakeProcessManager.any(),
      });

      testUsingContext('pluginClass: none doesn\'t trigger registrant entry on Windows', () async {
        when(flutterProject.isModule).thenReturn(false);
        // Create a plugin without a pluginClass.
        final Directory pluginDirectory = createFakePlugin(fs);
        pluginDirectory.childFile('pubspec.yaml').writeAsStringSync('''
flutter:
  plugin:
    platforms:
      windows:
        pluginClass: none
        dartPluginClass: SomePlugin
    ''');

        await injectPlugins(flutterProject, windowsPlatform: true);

        final File registrantImpl = windowsProject.managedDirectory.childFile('generated_plugin_registrant.cc');

        expect(registrantImpl, exists);
        expect(registrantImpl, isNot(contains('SomePlugin')));
        expect(registrantImpl, isNot(contains('none')));
      }, overrides: <Type, Generator>{
        FileSystem: () => fs,
        ProcessManager: () => FakeProcessManager.any(),
      });

      testUsingContext('Generated Windows plugin files sorts by plugin name', () async {
        when(flutterProject.isModule).thenReturn(false);
        createFakePlugins(fs, <String>[
          'plugin_d',
          'plugin_a',
          '/local_plugins/plugin_c',
          '/local_plugins/plugin_b'
        ]);

        await injectPlugins(flutterProject, windowsPlatform: true);

        final File pluginCmakeFile = windowsProject.generatedPluginCmakeFile;
        final File pluginRegistrant = windowsProject.managedDirectory.childFile('generated_plugin_registrant.cc');
        for (final File file in <File>[pluginCmakeFile, pluginRegistrant]) {
          final String contents = file.readAsStringSync();
          expect(contents.indexOf('plugin_a'), lessThan(contents.indexOf('plugin_b')));
          expect(contents.indexOf('plugin_b'), lessThan(contents.indexOf('plugin_c')));
          expect(contents.indexOf('plugin_c'), lessThan(contents.indexOf('plugin_d')));
        }
      }, overrides: <Type, Generator>{
        FileSystem: () => fs,
        ProcessManager: () => FakeProcessManager.any(),
      });

      testUsingContext('generateMainDartWithPluginRegistrant', () async {
        when(flutterProject.isModule).thenReturn(false);

        final List<Directory> directories = <Directory>[];
        final Directory fakePubCache = fs.systemTempDirectory.childDirectory('cache');
        final File packagesFile = flutterProject.directory
            .childFile('.packages')
            ..createSync(recursive: true);

        final Map<String, String> plugins = <String, String>{};
        plugins['url_launcher_macos'] = '''
  flutter:
    plugin:
      implements: url_launcher
      platforms:
        macos:
          dartPluginClass: MacOSPlugin
''';
        plugins['url_launcher_linux'] = '''
  flutter:
    plugin:
      implements: url_launcher
      platforms:
        linux:
          dartPluginClass: LinuxPlugin
''';
        plugins['url_launcher_windows'] = '''
  flutter:
    plugin:
      implements: url_launcher
      platforms:
        windows:
          dartPluginClass: WindowsPlugin
''';
        plugins['awesome_macos'] = '''
  flutter:
    plugin:
      implements: awesome
      platforms:
        macos:
          dartPluginClass: AwesomeMacOS
''';
        for (final MapEntry<String, String> entry in plugins.entries) {
          final String name = fs.path.basename(entry.key);
          final Directory pluginDirectory = fakePubCache.childDirectory(name);
          packagesFile.writeAsStringSync(
              '$name:file://${pluginDirectory.childFile('lib').uri}\n',
              mode: FileMode.writeOnlyAppend);
          pluginDirectory.childFile('pubspec.yaml')
              ..createSync(recursive: true)
              ..writeAsStringSync(entry.value);
          directories.add(pluginDirectory);
        }

        when(flutterManifest.dependencies).thenReturn(<String>{...plugins.keys});

        final Directory libDir = flutterProject.directory.childDirectory('lib');
        libDir.createSync(recursive: true);

        final File mainFile = libDir.childFile('main.dart');
        mainFile.writeAsStringSync('''
// @dart = 2.8
void main() {
}
''');
        final File flutterBuild = flutterProject.directory.childFile('generated_main.dart');
        final bool didGenerate = await generateMainDartWithPluginRegistrant(
          flutterProject,
          'package:app/main.dart',
          flutterBuild,
          mainFile,
        );
        expect(didGenerate, isTrue);
        expect(flutterBuild.readAsStringSync(),
            '//\n'
            '// Generated file. Do not edit.\n'
            '//\n'
            '\n'
            '// @dart = 2.8\n'
            '\n'
            'import \'package:app/main.dart\' as entrypoint;\n'
            'import \'dart:io\'; // ignore: dart_io_import.\n'
            'import \'package:url_launcher_linux${fs.path.separator}url_launcher_linux.dart\';\n'
            'import \'package:awesome_macos/awesome_macos.dart\';\n'
            'import \'package:url_launcher_macos${fs.path.separator}url_launcher_macos.dart\';\n'
            'import \'package:url_launcher_windows${fs.path.separator}url_launcher_windows.dart\';\n'
            '\n'
            '@pragma(\'vm:entry-point\')\n'
            'void _registerPlugins() {\n'
            '  if (Platform.isLinux) {\n'
            '      LinuxPlugin.registerWith();\n'
            '  } else if (Platform.isMacOS) {\n'
            '      AwesomeMacOS.registerWith();\n'
            '      MacOSPlugin.registerWith();\n'
            '  } else if (Platform.isWindows) {\n'
            '      WindowsPlugin.registerWith();\n'
            '  }\n'
            '}\n'
            'void main() {\n'
            '  entrypoint.main();\n'
            '}\n'
            '',
        );
      }, overrides: <Type, Generator>{
        FileSystem: () => fs,
        ProcessManager: () => FakeProcessManager.any(),
      });

      testUsingContext('Generated plugin CMake files always use posix-style paths', () async {
        // Re-run the setup using the Windows filesystem.
        setUpProject(fsWindows);
        createFakePlugin(fsWindows);

        when(flutterProject.isModule).thenReturn(false);

        await injectPlugins(flutterProject, linuxPlatform: true, windowsPlatform: true);

        for (final CmakeBasedProject project in <CmakeBasedProject>[linuxProject, windowsProject]) {
          final File pluginCmakefile = project.generatedPluginCmakeFile;

          expect(pluginCmakefile.existsSync(), isTrue);
          final String contents = pluginCmakefile.readAsStringSync();
          expect(contents, contains('add_subdirectory(flutter/ephemeral/.plugin_symlinks'));
        }
      }, overrides: <Type, Generator>{
        FileSystem: () => fsWindows,
        ProcessManager: () => FakeProcessManager.any(),
      });
    });

    group('createPluginSymlinks', () {
      FeatureFlags featureFlags;

      setUp(() {
        featureFlags = TestFeatureFlags(isLinuxEnabled: true, isWindowsEnabled: true);
      });

      testUsingContext('Symlinks are created for Linux plugins', () async {
        when(linuxProject.existsSync()).thenReturn(true);
        createFakePlugin(fs);
        // refreshPluginsList should call createPluginSymlinks.
        await refreshPluginsList(flutterProject);

        expect(linuxProject.pluginSymlinkDirectory.childLink('some_plugin').existsSync(), true);
      }, overrides: <Type, Generator>{
        FileSystem: () => fs,
        ProcessManager: () => FakeProcessManager.any(),
        FeatureFlags: () => featureFlags,
      });

      testUsingContext('Symlinks are created for Windows plugins', () async {
        when(windowsProject.existsSync()).thenReturn(true);
        createFakePlugin(fs);
        // refreshPluginsList should call createPluginSymlinks.
        await refreshPluginsList(flutterProject);

        expect(windowsProject.pluginSymlinkDirectory.childLink('some_plugin').existsSync(), true);
      }, overrides: <Type, Generator>{
        FileSystem: () => fs,
        ProcessManager: () => FakeProcessManager.any(),
        FeatureFlags: () => featureFlags,
      });

      testUsingContext('Existing symlinks are removed when no longer in use with force', () {
        when(linuxProject.existsSync()).thenReturn(true);
        when(windowsProject.existsSync()).thenReturn(true);

        final List<File> dummyFiles = <File>[
          flutterProject.linux.pluginSymlinkDirectory.childFile('dummy'),
          flutterProject.windows.pluginSymlinkDirectory.childFile('dummy'),
        ];
        for (final File file in dummyFiles) {
          file.createSync(recursive: true);
        }

        createPluginSymlinks(flutterProject, force: true);

        for (final File file in dummyFiles) {
          expect(file.existsSync(), false);
        }
      }, overrides: <Type, Generator>{
        FileSystem: () => fs,
        ProcessManager: () => FakeProcessManager.any(),
        FeatureFlags: () => featureFlags,
      });

      testUsingContext('Existing symlinks are removed automatically on refresh when no longer in use', () async {
        when(linuxProject.existsSync()).thenReturn(true);
        when(windowsProject.existsSync()).thenReturn(true);

        final List<File> dummyFiles = <File>[
          flutterProject.linux.pluginSymlinkDirectory.childFile('dummy'),
          flutterProject.windows.pluginSymlinkDirectory.childFile('dummy'),
        ];
        for (final File file in dummyFiles) {
          file.createSync(recursive: true);
        }

        // refreshPluginsList should remove existing links and recreate on changes.
        createFakePlugin(fs);
        await refreshPluginsList(flutterProject);

        for (final File file in dummyFiles) {
          expect(file.existsSync(), false);
        }
      }, overrides: <Type, Generator>{
        FileSystem: () => fs,
        ProcessManager: () => FakeProcessManager.any(),
        FeatureFlags: () => featureFlags,
      });

      testUsingContext('createPluginSymlinks is a no-op without force when up to date', () {
        when(linuxProject.existsSync()).thenReturn(true);
        when(windowsProject.existsSync()).thenReturn(true);

        final List<File> dummyFiles = <File>[
          flutterProject.linux.pluginSymlinkDirectory.childFile('dummy'),
          flutterProject.windows.pluginSymlinkDirectory.childFile('dummy'),
        ];
        for (final File file in dummyFiles) {
          file.createSync(recursive: true);
        }

        // Without force, this should do nothing to existing files.
        createPluginSymlinks(flutterProject);

        for (final File file in dummyFiles) {
          expect(file.existsSync(), true);
        }
      }, overrides: <Type, Generator>{
        FileSystem: () => fs,
        ProcessManager: () => FakeProcessManager.any(),
        FeatureFlags: () => featureFlags,
      });

      testUsingContext('createPluginSymlinks repairs missing links', () async {
        when(linuxProject.existsSync()).thenReturn(true);
        when(windowsProject.existsSync()).thenReturn(true);
        createFakePlugin(fs);
        await refreshPluginsList(flutterProject);

        final List<Link> links = <Link>[
          linuxProject.pluginSymlinkDirectory.childLink('some_plugin'),
          windowsProject.pluginSymlinkDirectory.childLink('some_plugin'),
        ];
        for (final Link link in links) {
          link.deleteSync();
        }
        createPluginSymlinks(flutterProject);

        for (final Link link in links) {
          expect(link.existsSync(), true);
        }
      }, overrides: <Type, Generator>{
        FileSystem: () => fs,
        ProcessManager: () => FakeProcessManager.any(),
        FeatureFlags: () => featureFlags,
      });
    });

    group('resolvePlatformImplementation', () {
      test('selects implementation from direct dependency', () async {
        final FileSystem fs = MemoryFileSystem();
        final Set<String> directDependencies = <String>{
          'url_launcher_linux',
          'url_launcher_macos',
        };
        final List<PluginInterfaceResolution> resolutions = resolvePlatformImplementation(<Plugin>[
          Plugin.fromYaml(
            'url_launcher_linux',
            '',
            YamlMap.wrap(<String, dynamic>{
              'implements': 'url_launcher',
              'platforms': <String, dynamic>{
                'linux': <String, dynamic>{
                  'dartPluginClass': 'UrlLauncherPluginLinux',
                },
              },
            }),
            <String>[],
            fileSystem: fs,
            appDependencies: directDependencies,
          ),
          Plugin.fromYaml(
            'url_launcher_macos',
            '',
            YamlMap.wrap(<String, dynamic>{
              'implements': 'url_launcher',
              'platforms': <String, dynamic>{
                'macos': <String, dynamic>{
                  'dartPluginClass': 'UrlLauncherPluginMacOS',
                },
              },
            }),
            <String>[],
            fileSystem: fs,
            appDependencies: directDependencies,
          ),
          Plugin.fromYaml(
            'undirect_dependency_plugin',
            '',
            YamlMap.wrap(<String, dynamic>{
              'implements': 'url_launcher',
              'platforms': <String, dynamic>{
                'windows': <String, dynamic>{
                  'dartPluginClass': 'UrlLauncherPluginWindows',
                },
              },
            }),
            <String>[],
            fileSystem: fs,
            appDependencies: directDependencies,
          ),
        ]);

        resolvePlatformImplementation(<Plugin>[
          Plugin.fromYaml(
            'url_launcher_macos',
            '',
            YamlMap.wrap(<String, dynamic>{
              'implements': 'url_launcher',
              'platforms': <String, dynamic>{
                'macos': <String, dynamic>{
                  'dartPluginClass': 'UrlLauncherPluginMacOS',
                },
              },
            }),
            <String>[],
            fileSystem: fs,
            appDependencies: directDependencies,
          ),
        ]);

        expect(resolutions.length, equals(2));
        expect(resolutions[0].toMap(), equals(
          <String, String>{
            'pluginName': 'url_launcher_linux',
            'dartClass': 'UrlLauncherPluginLinux',
            'platform': 'linux',
          })
        );
        expect(resolutions[1].toMap(), equals(
          <String, String>{
            'pluginName': 'url_launcher_macos',
            'dartClass': 'UrlLauncherPluginMacOS',
            'platform': 'macos',
          })
        );
      });

      test('selects default implementation', () async {
        final FileSystem fs = MemoryFileSystem();
        final Set<String> directDependencies = <String>{};

        final List<PluginInterfaceResolution> resolutions = resolvePlatformImplementation(<Plugin>[
          Plugin.fromYaml(
            'url_launcher',
            '',
            YamlMap.wrap(<String, dynamic>{
              'platforms': <String, dynamic>{
                'linux': <String, dynamic>{
                  'default_package': 'url_launcher_linux',
                },
              },
            }),
            <String>[],
            fileSystem: fs,
            appDependencies: directDependencies,
          ),
          Plugin.fromYaml(
            'url_launcher_linux',
            '',
            YamlMap.wrap(<String, dynamic>{
              'implements': 'url_launcher',
              'platforms': <String, dynamic>{
                'linux': <String, dynamic>{
                  'dartPluginClass': 'UrlLauncherPluginLinux',
                },
              },
            }),
            <String>[],
            fileSystem: fs,
            appDependencies: directDependencies,
          ),
        ]);
        expect(resolutions.length, equals(1));
        expect(resolutions[0].toMap(), equals(
          <String, String>{
            'pluginName': 'url_launcher_linux',
            'dartClass': 'UrlLauncherPluginLinux',
            'platform': 'linux',
          })
        );
      });

      test('selects default implementation if interface is direct dependency', () async {
        final FileSystem fs = MemoryFileSystem();
        final Set<String> directDependencies = <String>{'url_launcher'};

        final List<PluginInterfaceResolution> resolutions = resolvePlatformImplementation(<Plugin>[
          Plugin.fromYaml(
            'url_launcher',
            '',
            YamlMap.wrap(<String, dynamic>{
              'platforms': <String, dynamic>{
                'linux': <String, dynamic>{
                  'default_package': 'url_launcher_linux',
                },
              },
            }),
            <String>[],
            fileSystem: fs,
            appDependencies: directDependencies,
          ),
          Plugin.fromYaml(
            'url_launcher_linux',
            '',
            YamlMap.wrap(<String, dynamic>{
              'implements': 'url_launcher',
              'platforms': <String, dynamic>{
                'linux': <String, dynamic>{
                  'dartPluginClass': 'UrlLauncherPluginLinux',
                },
              },
            }),
            <String>[],
            fileSystem: fs,
            appDependencies: directDependencies,
          ),
        ]);
        expect(resolutions.length, equals(1));
        expect(resolutions[0].toMap(), equals(
          <String, String>{
            'pluginName': 'url_launcher_linux',
            'dartClass': 'UrlLauncherPluginLinux',
            'platform': 'linux',
          })
        );
      });

      test('selects user selected implementation despites default implementation', () async {
        final FileSystem fs = MemoryFileSystem();
        final Set<String> directDependencies = <String>{
          'user_selected_url_launcher_implementation',
          'url_launcher',
        };

        final List<PluginInterfaceResolution> resolutions = resolvePlatformImplementation(<Plugin>[
          Plugin.fromYaml(
            'url_launcher',
            '',
            YamlMap.wrap(<String, dynamic>{
              'platforms': <String, dynamic>{
                'linux': <String, dynamic>{
                  'default_package': 'url_launcher_linux',
                },
              },
            }),
            <String>[],
            fileSystem: fs,
            appDependencies: directDependencies,
          ),
          Plugin.fromYaml(
            'url_launcher_linux',
            '',
            YamlMap.wrap(<String, dynamic>{
              'implements': 'url_launcher',
              'platforms': <String, dynamic>{
                'linux': <String, dynamic>{
                  'dartPluginClass': 'UrlLauncherPluginLinux',
                },
              },
            }),
            <String>[],
            fileSystem: fs,
            appDependencies: directDependencies,
          ),
          Plugin.fromYaml(
            'user_selected_url_launcher_implementation',
            '',
            YamlMap.wrap(<String, dynamic>{
              'implements': 'url_launcher',
              'platforms': <String, dynamic>{
                'linux': <String, dynamic>{
                  'dartPluginClass': 'UrlLauncherPluginLinux',
                },
              },
            }),
            <String>[],
            fileSystem: fs,
            appDependencies: directDependencies,
          ),
        ]);
        expect(resolutions.length, equals(1));
        expect(resolutions[0].toMap(), equals(
          <String, String>{
            'pluginName': 'user_selected_url_launcher_implementation',
            'dartClass': 'UrlLauncherPluginLinux',
            'platform': 'linux',
          })
        );
      });

      test('selects user selected implementation despites default implementation', () async {
        final FileSystem fs = MemoryFileSystem();
        final Set<String> directDependencies = <String>{
          'user_selected_url_launcher_implementation',
          'url_launcher',
        };

        final List<PluginInterfaceResolution> resolutions = resolvePlatformImplementation(<Plugin>[
          Plugin.fromYaml(
            'url_launcher',
            '',
            YamlMap.wrap(<String, dynamic>{
              'platforms': <String, dynamic>{
                'linux': <String, dynamic>{
                  'default_package': 'url_launcher_linux',
                },
              },
            }),
            <String>[],
            fileSystem: fs,
            appDependencies: directDependencies,
          ),
          Plugin.fromYaml(
            'url_launcher_linux',
            '',
            YamlMap.wrap(<String, dynamic>{
              'implements': 'url_launcher',
              'platforms': <String, dynamic>{
                'linux': <String, dynamic>{
                  'dartPluginClass': 'UrlLauncherPluginLinux',
                },
              },
            }),
            <String>[],
            fileSystem: fs,
            appDependencies: directDependencies,
          ),
          Plugin.fromYaml(
            'user_selected_url_launcher_implementation',
            '',
            YamlMap.wrap(<String, dynamic>{
              'implements': 'url_launcher',
              'platforms': <String, dynamic>{
                'linux': <String, dynamic>{
                  'dartPluginClass': 'UrlLauncherPluginLinux',
                },
              },
            }),
            <String>[],
            fileSystem: fs,
            appDependencies: directDependencies,
          ),
        ]);
        expect(resolutions.length, equals(1));
        expect(resolutions[0].toMap(), equals(
          <String, String>{
            'pluginName': 'user_selected_url_launcher_implementation',
            'dartClass': 'UrlLauncherPluginLinux',
            'platform': 'linux',
          })
        );
      });

      testUsingContext('provides error when user selected multiple implementations', () async {
        final FileSystem fs = MemoryFileSystem();
        final Set<String> directDependencies = <String>{
          'url_launcher_linux_1',
          'url_launcher_linux_2',
        };
        expect(() {
          resolvePlatformImplementation(<Plugin>[
            Plugin.fromYaml(
              'url_launcher_linux_1',
              '',
              YamlMap.wrap(<String, dynamic>{
                'implements': 'url_launcher',
                'platforms': <String, dynamic>{
                  'linux': <String, dynamic>{
                    'dartPluginClass': 'UrlLauncherPluginLinux',
                  },
                },
              }),
              <String>[],
              fileSystem: fs,
              appDependencies: directDependencies,
            ),
            Plugin.fromYaml(
              'url_launcher_linux_2',
              '',
              YamlMap.wrap(<String, dynamic>{
                'implements': 'url_launcher',
                'platforms': <String, dynamic>{
                  'linux': <String, dynamic>{
                    'dartPluginClass': 'UrlLauncherPluginLinux',
                  },
                },
              }),
              <String>[],
              fileSystem: fs,
              appDependencies: directDependencies,
            ),
          ]);

          expect(
            testLogger.errorText,
            'Plugin `url_launcher_linux_2` implements an interface for `linux`, which was already implemented by plugin `url_launcher_linux_1`.\n'
            'To fix this issue, remove either dependency from pubspec.yaml.'
            '\n\n'
          );
        },
        throwsToolExit(
          message: 'Please resolve the errors',
        ));
      });

      testUsingContext('provides all errors when user selected multiple implementations', () async {
        final FileSystem fs = MemoryFileSystem();
        final Set<String> directDependencies = <String>{
          'url_launcher_linux_1',
          'url_launcher_linux_2',
        };
        expect(() {
          resolvePlatformImplementation(<Plugin>[
            Plugin.fromYaml(
              'url_launcher_linux_1',
              '',
              YamlMap.wrap(<String, dynamic>{
                'implements': 'url_launcher',
                'platforms': <String, dynamic>{
                  'linux': <String, dynamic>{
                    'dartPluginClass': 'UrlLauncherPluginLinux',
                  },
                },
              }),
              <String>[],
              fileSystem: fs,
              appDependencies: directDependencies,
            ),
            Plugin.fromYaml(
              'url_launcher_linux_2',
              '',
              YamlMap.wrap(<String, dynamic>{
                'implements': 'url_launcher',
                'platforms': <String, dynamic>{
                  'linux': <String, dynamic>{
                    'dartPluginClass': 'UrlLauncherPluginLinux',
                  },
                },
              }),
              <String>[],
              fileSystem: fs,
              appDependencies: directDependencies,
            ),
          ]);

          expect(
            testLogger.errorText,
            'Plugin `url_launcher_linux_2` implements an interface for `linux`, which was already implemented by plugin `url_launcher_linux_1`.\n'
            'To fix this issue, remove either dependency from pubspec.yaml.'
            '\n\n'
          );
        },
        throwsToolExit(
          message: 'Please resolve the errors',
        ));
      });

      testUsingContext('provides error when plugin pubspec.yaml doesn\'t have "implementation" nor "default_implementation"', () async {
        final FileSystem fs = MemoryFileSystem();
        final Set<String> directDependencies = <String>{
          'url_launcher_linux_1',
        };
        expect(() {
          resolvePlatformImplementation(<Plugin>[
            Plugin.fromYaml(
              'url_launcher_linux_1',
              '',
              YamlMap.wrap(<String, dynamic>{
                'platforms': <String, dynamic>{
                  'linux': <String, dynamic>{
                    'dartPluginClass': 'UrlLauncherPluginLinux',
                  },
                },
              }),
              <String>[],
              fileSystem: fs,
              appDependencies: directDependencies,
            ),
          ]);
        },
        throwsToolExit(
          message: 'Please resolve the errors'
        ));
        expect(
          testLogger.errorText,
          'Plugin `url_launcher_linux_1` doesn\'t implement a plugin interface, '
          'nor sets a default implementation in pubspec.yaml.\n\n'
          'To set a default implementation, use:\n'
          'flutter:\n'
          '  plugin:\n'
          '    platforms:\n'
          '      linux:\n'
          '        default_package: <plugin-implementation>\n'
          '\n'
          'To implement an interface, use:\n'
          'flutter:\n'
          '  plugin:\n'
          '    implements: <plugin-interface>'
          '\n\n'
        );
      });

      testUsingContext('provides all errors when plugin pubspec.yaml doesn\'t have "implementation" nor "default_implementation"', () async {
        final FileSystem fs = MemoryFileSystem();
        final Set<String> directDependencies = <String>{
          'url_launcher_linux',
          'url_launcher_windows',
        };
        expect(() {
          resolvePlatformImplementation(<Plugin>[
            Plugin.fromYaml(
              'url_launcher_linux',
              '',
              YamlMap.wrap(<String, dynamic>{
                'platforms': <String, dynamic>{
                  'linux': <String, dynamic>{
                    'dartPluginClass': 'UrlLauncherPluginLinux',
                  },
                },
              }),
              <String>[],
              fileSystem: fs,
              appDependencies: directDependencies,
            ),
            Plugin.fromYaml(
              'url_launcher_windows',
              '',
              YamlMap.wrap(<String, dynamic>{
                'platforms': <String, dynamic>{
                  'windows': <String, dynamic>{
                    'dartPluginClass': 'UrlLauncherPluginWindows',
                  },
                },
              }),
              <String>[],
              fileSystem: fs,
              appDependencies: directDependencies,
            ),
          ]);
        },
        throwsToolExit(
          message: 'Please resolve the errors'
        ));
        expect(
          testLogger.errorText,
          'Plugin `url_launcher_linux` doesn\'t implement a plugin interface, '
          'nor sets a default implementation in pubspec.yaml.\n\n'
          'To set a default implementation, use:\n'
          'flutter:\n'
          '  plugin:\n'
          '    platforms:\n'
          '      linux:\n'
          '        default_package: <plugin-implementation>\n'
          '\n'
          'To implement an interface, use:\n'
          'flutter:\n'
          '  plugin:\n'
          '    implements: <plugin-interface>'
          '\n\n'
          'Plugin `url_launcher_windows` doesn\'t implement a plugin interface, '
          'nor sets a default implementation in pubspec.yaml.\n\n'
          'To set a default implementation, use:\n'
          'flutter:\n'
          '  plugin:\n'
          '    platforms:\n'
          '      windows:\n'
          '        default_package: <plugin-implementation>\n'
          '\n'
          'To implement an interface, use:\n'
          'flutter:\n'
          '  plugin:\n'
          '    implements: <plugin-interface>'
          '\n\n'
        );
      });
    });

    group('pubspec', () {

      Directory projectDir;
      Directory tempDir;
      setUp(() {
        tempDir = globals.fs.systemTempDirectory.createTempSync('plugin_test.');
        projectDir = tempDir.childDirectory('flutter_project');
      });

      tearDown(() {
        tryToDelete(tempDir);
      });

      void _createPubspecFile(String yamlString) {
        projectDir.childFile('pubspec.yaml')..createSync(recursive: true)..writeAsStringSync(yamlString);
      }

      test('validatePubspecForPlugin works', () async {
        const String pluginYaml = '''
  flutter:
    plugin:
      platforms:
        ios:
          pluginClass: SomePlugin
        macos:
          pluginClass: SomePlugin
        windows:
          pluginClass: SomePlugin
        linux:
          pluginClass: SomePlugin
        web:
          pluginClass: SomePlugin
          fileName: lib/SomeFile.dart
        android:
          pluginClass: SomePlugin
          package: AndroidPackage
  ''';
        _createPubspecFile(pluginYaml);
        validatePubspecForPlugin(projectDir: projectDir.absolute.path, pluginClass: 'SomePlugin', expectedPlatforms: <String>[
          'ios', 'macos', 'windows', 'linux', 'android', 'web'
        ], androidIdentifier: 'AndroidPackage', webFileName: 'lib/SomeFile.dart');
      });

      test('createPlatformsYamlMap should create the correct map', () async {
        final YamlMap map = Plugin.createPlatformsYamlMap(<String>['ios', 'android', 'linux'], 'PluginClass', 'some.android.package');
        expect(map['ios'], <String, String> {
          'pluginClass' : 'PluginClass'
        });
        expect(map['android'], <String, String> {
          'pluginClass' : 'PluginClass',
          'package': 'some.android.package',
        });
        expect(map['linux'], <String, String> {
          'pluginClass' : 'PluginClass'
        });
      });

      test('createPlatformsYamlMap should create empty map', () async {
        final YamlMap map = Plugin.createPlatformsYamlMap(<String>[], null, null);
        expect(map.isEmpty, true);
      });

    });

    testWithoutContext('Symlink failures give developer mode instructions on recent versions of Windows', () async {
      final Platform platform = FakePlatform(operatingSystem: 'windows');
      final MockOperatingSystemUtils os = MockOperatingSystemUtils();
      when(os.name).thenReturn('Microsoft Windows [Version 10.0.14972.1]');

      const FileSystemException e = FileSystemException('', '', OSError('', 1314));

      expect(() => handleSymlinkException(e, platform: platform, os: os),
        throwsToolExit(message: 'start ms-settings:developers'));
    });

    testWithoutContext('Symlink failures instruct developers to run as administrator on older versions of Windows', () async {
      final Platform platform = FakePlatform(operatingSystem: 'windows');
      final MockOperatingSystemUtils os = MockOperatingSystemUtils();
      when(os.name).thenReturn('Microsoft Windows [Version 10.0.14393]');

      const FileSystemException e = FileSystemException('', '', OSError('', 1314));

      expect(() => handleSymlinkException(e, platform: platform, os: os),
        throwsToolExit(message: 'administrator'));
    });

    testWithoutContext('Symlink failures only give instructions for specific errors', () async {
      final Platform platform = FakePlatform(operatingSystem: 'windows');
      final MockOperatingSystemUtils os = MockOperatingSystemUtils();
      when(os.name).thenReturn('Microsoft Windows [Version 10.0.14393]');

      const FileSystemException e = FileSystemException('', '', OSError('', 999));

      expect(() => handleSymlinkException(e, platform: platform, os: os), returnsNormally);
    });
  });
}

class MockAndroidProject extends Mock implements AndroidProject {}
<<<<<<< HEAD
class MockFeatureFlags extends Mock implements FeatureFlags {}
class MockFlutterManifest extends Mock implements FlutterManifest {}
=======
>>>>>>> d69845b1
class MockFlutterProject extends Mock implements FlutterProject {}
class MockIosProject extends Mock implements IosProject {}
class MockMacOSProject extends Mock implements MacOSProject {}
class MockXcodeProjectInterpreter extends Mock implements XcodeProjectInterpreter {}
class MockWebProject extends Mock implements WebProject {}
class MockWindowsProject extends Mock implements WindowsProject {}
class MockLinuxProject extends Mock implements LinuxProject {}
class MockOperatingSystemUtils extends Mock implements OperatingSystemUtils {}

class FakeSystemClock extends Fake implements SystemClock {
  DateTime currentTime;

  @override
  DateTime now() {
    return currentTime;
  }
}<|MERGE_RESOLUTION|>--- conflicted
+++ resolved
@@ -2042,11 +2042,7 @@
 }
 
 class MockAndroidProject extends Mock implements AndroidProject {}
-<<<<<<< HEAD
-class MockFeatureFlags extends Mock implements FeatureFlags {}
 class MockFlutterManifest extends Mock implements FlutterManifest {}
-=======
->>>>>>> d69845b1
 class MockFlutterProject extends Mock implements FlutterProject {}
 class MockIosProject extends Mock implements IosProject {}
 class MockMacOSProject extends Mock implements MacOSProject {}
