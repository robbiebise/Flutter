--- conflicted
+++ resolved
@@ -60,11 +60,7 @@
     ScrollPhysics physics,
     this.shrinkWrap = false,
     this.cacheExtent,
-<<<<<<< HEAD
-    this.semanticChildren,
-=======
     this.semanticChildrenCount,
->>>>>>> 3a2b72f8
   }) : assert(reverse != null),
        assert(shrinkWrap != null),
        assert(!(controller != null && primary == true),
@@ -177,25 +173,13 @@
   /// {@macro flutter.rendering.viewport.cacheExtent}
   final double cacheExtent;
 
-<<<<<<< HEAD
-  /// The number of children which will contribute semantic information.
-=======
   /// The number of children that will contribute semantic information.
->>>>>>> 3a2b72f8
   ///
   /// Some subtypes of [ScrollView] can infer this value automatically. For
   /// example [ListView] will use the number of widgets in the child list,
   /// while the [new ListView.separated] constructor will use half that amount.
   ///
   /// For [CustomScrollView] and other types which do not receive a builder
-<<<<<<< HEAD
-  /// or list of widgets, the child count must be explicitly provided.
-  ///
-  /// See also:
-  ///
-  ///  * [SemanticsConfiguration.scrollChildren], the corresponding semantics property.
-  final int semanticChildren;
-=======
   /// or list of widgets, the child count must be explicitly provided. If the
   /// number is unknown or unbounded this should be left unset or set to null.
   ///
@@ -203,7 +187,6 @@
   ///
   ///  * [SemanticsConfiguration.scrollChildrenCount], the corresponding semantics property.
   final int semanticChildrenCount;
->>>>>>> 3a2b72f8
 
   /// Returns the [AxisDirection] in which the scroll view scrolls.
   ///
@@ -267,11 +250,7 @@
       axisDirection: axisDirection,
       controller: scrollController,
       physics: physics,
-<<<<<<< HEAD
-      semanticChildren: semanticChildren,
-=======
       semanticChildrenCount: semanticChildrenCount,
->>>>>>> 3a2b72f8
       viewportBuilder: (BuildContext context, ViewportOffset offset) {
         return buildViewport(context, offset, axisDirection, slivers);
       },
@@ -381,11 +360,7 @@
     bool shrinkWrap = false,
     double cacheExtent,
     this.slivers = const <Widget>[],
-<<<<<<< HEAD
-    int semanticChildren,
-=======
     int semanticChildrenCount,
->>>>>>> 3a2b72f8
   }) : super(
     key: key,
     scrollDirection: scrollDirection,
@@ -395,11 +370,7 @@
     physics: physics,
     shrinkWrap: shrinkWrap,
     cacheExtent: cacheExtent,
-<<<<<<< HEAD
-    semanticChildren: semanticChildren,
-=======
     semanticChildrenCount: semanticChildrenCount,
->>>>>>> 3a2b72f8
   );
 
   /// The slivers to place inside the viewport.
@@ -431,11 +402,7 @@
     bool shrinkWrap = false,
     this.padding,
     double cacheExtent,
-<<<<<<< HEAD
-    int semanticChildren,
-=======
     int semanticChildrenCount,
->>>>>>> 3a2b72f8
   }) : super(
     key: key,
     scrollDirection: scrollDirection,
@@ -445,11 +412,7 @@
     physics: physics,
     shrinkWrap: shrinkWrap,
     cacheExtent: cacheExtent,
-<<<<<<< HEAD
-    semanticChildren: semanticChildren,
-=======
     semanticChildrenCount: semanticChildrenCount,
->>>>>>> 3a2b72f8
   );
 
   /// The amount of space by which to inset the children.
@@ -733,11 +696,7 @@
     bool addSemanticIndexes = true,
     double cacheExtent,
     List<Widget> children = const <Widget>[],
-<<<<<<< HEAD
-    int semanticChildren,
-=======
     int semanticChildrenCount,
->>>>>>> 3a2b72f8
   }) : childrenDelegate = SliverChildListDelegate(
          children,
          addAutomaticKeepAlives: addAutomaticKeepAlives,
@@ -753,11 +712,7 @@
     shrinkWrap: shrinkWrap,
     padding: padding,
     cacheExtent: cacheExtent,
-<<<<<<< HEAD
-    semanticChildren: semanticChildren ?? children.length,
-=======
     semanticChildrenCount: semanticChildrenCount ?? children.length,
->>>>>>> 3a2b72f8
   );
 
   /// Creates a scrollable, linear array of widgets that are created on demand.
@@ -800,11 +755,7 @@
     bool addRepaintBoundaries = true,
     bool addSemanticIndexes = true,
     double cacheExtent,
-<<<<<<< HEAD
-    int semanticChildren,
-=======
     int semanticChildrenCount,
->>>>>>> 3a2b72f8
   }) : childrenDelegate = SliverChildBuilderDelegate(
          itemBuilder,
          childCount: itemCount,
@@ -821,11 +772,7 @@
     shrinkWrap: shrinkWrap,
     padding: padding,
     cacheExtent: cacheExtent,
-<<<<<<< HEAD
-    semanticChildren: semanticChildren ?? itemCount,
-=======
     semanticChildrenCount: semanticChildrenCount ?? itemCount,
->>>>>>> 3a2b72f8
   );
 
   /// Creates a fixed-length scrollable linear array of list "items" separated
@@ -899,11 +846,7 @@
              ? itemBuilder(context, itemIndex)
              : separatorBuilder(context, itemIndex);
          },
-<<<<<<< HEAD
-         childCount: math.max(0, itemCount * 2 - 1), // same calculation as in semanticChildren below.
-=======
          childCount: math.max(0, itemCount * 2 - 1), // same calculation as in semanticChildrenCount below.
->>>>>>> 3a2b72f8
          addAutomaticKeepAlives: addAutomaticKeepAlives,
          addRepaintBoundaries: addRepaintBoundaries,
          addSemanticIndexes: addSemanticIndexes,
@@ -920,11 +863,7 @@
     shrinkWrap: shrinkWrap,
     padding: padding,
     cacheExtent: cacheExtent,
-<<<<<<< HEAD
-    semanticChildren: math.max(0, itemCount * 2 - 1), // same calculation as in the builder above.
-=======
     semanticChildrenCount: math.max(0, itemCount * 2 - 1), // same calculation as in the builder above.
->>>>>>> 3a2b72f8
   );
 
   /// Creates a scrollable, linear array of widgets with a custom child model.
@@ -943,11 +882,7 @@
     this.itemExtent,
     @required this.childrenDelegate,
     double cacheExtent,
-<<<<<<< HEAD
-    int semanticChildren,
-=======
     int semanticChildrenCount,
->>>>>>> 3a2b72f8
   }) : assert(childrenDelegate != null),
        super(
          key: key,
@@ -959,11 +894,7 @@
          shrinkWrap: shrinkWrap,
          padding: padding,
          cacheExtent: cacheExtent,
-<<<<<<< HEAD
-         semanticChildren: semanticChildren,
-=======
          semanticChildrenCount: semanticChildrenCount,
->>>>>>> 3a2b72f8
        );
 
   /// If non-null, forces the children to have the given extent in the scroll
@@ -1156,11 +1087,7 @@
     bool addSemanticIndexes = true,
     double cacheExtent,
     List<Widget> children = const <Widget>[],
-<<<<<<< HEAD
-    int semanticChildren,
-=======
     int semanticChildrenCount,
->>>>>>> 3a2b72f8
   }) : assert(gridDelegate != null),
        childrenDelegate = SliverChildListDelegate(
          children,
@@ -1178,11 +1105,7 @@
          shrinkWrap: shrinkWrap,
          padding: padding,
          cacheExtent: cacheExtent,
-<<<<<<< HEAD
-         semanticChildren: semanticChildren ?? children.length,
-=======
          semanticChildrenCount: semanticChildrenCount ?? children.length,
->>>>>>> 3a2b72f8
        );
 
   /// Creates a scrollable, 2D array of widgets that are created on demand.
@@ -1220,11 +1143,7 @@
     bool addRepaintBoundaries = true,
     bool addSemanticIndexes = true,
     double cacheExtent,
-<<<<<<< HEAD
-    int semanticChildren,
-=======
     int semanticChildrenCount,
->>>>>>> 3a2b72f8
   }) : assert(gridDelegate != null),
        childrenDelegate = SliverChildBuilderDelegate(
          itemBuilder,
@@ -1243,11 +1162,7 @@
          shrinkWrap: shrinkWrap,
          padding: padding,
          cacheExtent: cacheExtent,
-<<<<<<< HEAD
-         semanticChildren: semanticChildren ?? itemCount,
-=======
          semanticChildrenCount: semanticChildrenCount ?? itemCount,
->>>>>>> 3a2b72f8
        );
 
   /// Creates a scrollable, 2D array of widgets with both a custom
@@ -1269,11 +1184,7 @@
     @required this.gridDelegate,
     @required this.childrenDelegate,
     double cacheExtent,
-<<<<<<< HEAD
-    int semanticChildren,
-=======
     int semanticChildrenCount,
->>>>>>> 3a2b72f8
   }) : assert(gridDelegate != null),
        assert(childrenDelegate != null),
        super(
@@ -1286,11 +1197,7 @@
          shrinkWrap: shrinkWrap,
          padding: padding,
          cacheExtent: cacheExtent,
-<<<<<<< HEAD
-         semanticChildren: semanticChildren,
-=======
          semanticChildrenCount: semanticChildrenCount,
->>>>>>> 3a2b72f8
        );
 
   /// Creates a scrollable, 2D array of widgets with a fixed number of tiles in
@@ -1325,11 +1232,7 @@
     bool addSemanticIndexes = true,
     double cacheExtent,
     List<Widget> children = const <Widget>[],
-<<<<<<< HEAD
-    int semanticChildren,
-=======
     int semanticChildrenCount,
->>>>>>> 3a2b72f8
   }) : gridDelegate = SliverGridDelegateWithFixedCrossAxisCount(
          crossAxisCount: crossAxisCount,
          mainAxisSpacing: mainAxisSpacing,
@@ -1351,11 +1254,7 @@
     shrinkWrap: shrinkWrap,
     padding: padding,
     cacheExtent: cacheExtent,
-<<<<<<< HEAD
-    semanticChildren: semanticChildren ?? children.length,
-=======
     semanticChildrenCount: semanticChildrenCount ?? children.length,
->>>>>>> 3a2b72f8
   );
 
   /// Creates a scrollable, 2D array of widgets with tiles that each have a
@@ -1389,11 +1288,7 @@
     bool addRepaintBoundaries = true,
     bool addSemanticIndexes = true,
     List<Widget> children = const <Widget>[],
-<<<<<<< HEAD
-    int semanticChildren,
-=======
     int semanticChildrenCount,
->>>>>>> 3a2b72f8
   }) : gridDelegate = SliverGridDelegateWithMaxCrossAxisExtent(
          maxCrossAxisExtent: maxCrossAxisExtent,
          mainAxisSpacing: mainAxisSpacing,
@@ -1414,11 +1309,7 @@
     physics: physics,
     shrinkWrap: shrinkWrap,
     padding: padding,
-<<<<<<< HEAD
-    semanticChildren: semanticChildren ?? children.length,
-=======
     semanticChildrenCount: semanticChildrenCount ?? children.length,
->>>>>>> 3a2b72f8
   );
 
   /// A delegate that controls the layout of the children within the [GridView].
