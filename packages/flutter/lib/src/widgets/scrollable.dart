// Copyright 2015 The Chromium Authors. All rights reserved.
// Use of this source code is governed by a BSD-style license that can be
// found in the LICENSE file.

import 'dart:async';
import 'dart:math' as math;

import 'package:flutter/gestures.dart';
import 'package:flutter/rendering.dart';
import 'package:flutter/scheduler.dart';

import 'basic.dart';
import 'framework.dart';
import 'gesture_detector.dart';
import 'notification_listener.dart';
import 'scroll_configuration.dart';
import 'scroll_context.dart';
import 'scroll_controller.dart';
import 'scroll_physics.dart';
import 'scroll_position.dart';
import 'scroll_position_with_single_context.dart';
import 'ticker_provider.dart';
import 'viewport.dart';

export 'package:flutter/physics.dart' show Tolerance;

/// Signature used by [Scrollable] to build the viewport through which the
/// scrollable content is displayed.
typedef ViewportBuilder = Widget Function(BuildContext context, ViewportOffset position);

/// A widget that scrolls.
///
/// [Scrollable] implements the interaction model for a scrollable widget,
/// including gesture recognition, but does not have an opinion about how the
/// viewport, which actually displays the children, is constructed.
///
/// It's rare to construct a [Scrollable] directly. Instead, consider [ListView]
/// or [GridView], which combine scrolling, viewporting, and a layout model. To
/// combine layout models (or to use a custom layout mode), consider using
/// [CustomScrollView].
///
/// The static [Scrollable.of] and [Scrollable.ensureVisible] functions are
/// often used to interact with the [Scrollable] widget inside a [ListView] or
/// a [GridView].
///
/// To further customize scrolling behavior with a [Scrollable]:
///
/// 1. You can provide a [viewportBuilder] to customize the child model. For
///    example, [SingleChildScrollView] uses a viewport that displays a single
///    box child whereas [CustomScrollView] uses a [Viewport] or a
///    [ShrinkWrappingViewport], both of which display a list of slivers.
///
/// 2. You can provide a custom [ScrollController] that creates a custom
///    [ScrollPosition] subclass. For example, [PageView] uses a
///    [PageController], which creates a page-oriented scroll position subclass
///    that keeps the same page visible when the [Scrollable] resizes.
///
/// See also:
///
///  * [ListView], which is a commonly used [ScrollView] that displays a
///    scrolling, linear list of child widgets.
///  * [PageView], which is a scrolling list of child widgets that are each the
///    size of the viewport.
///  * [GridView], which is a [ScrollView] that displays a scrolling, 2D array
///    of child widgets.
///  * [CustomScrollView], which is a [ScrollView] that creates custom scroll
///    effects using slivers.
///  * [SingleChildScrollView], which is a scrollable widget that has a single
///    child.
///  * [ScrollNotification] and [NotificationListener], which can be used to watch
///    the scroll position without using a [ScrollController].
class Scrollable extends StatefulWidget {
  /// Creates a widget that scrolls.
  ///
  /// The [axisDirection] and [viewportBuilder] arguments must not be null.
  const Scrollable({
    Key key,
    this.axisDirection = AxisDirection.down,
    this.controller,
    this.physics,
    @required this.viewportBuilder,
    this.excludeFromSemantics = false,
  }) : assert(axisDirection != null),
       assert(viewportBuilder != null),
       assert(excludeFromSemantics != null),
       super (key: key);

  /// The direction in which this widget scrolls.
  ///
  /// For example, if the [axisDirection] is [AxisDirection.down], increasing
  /// the scroll position will cause content below the bottom of the viewport to
  /// become visible through the viewport. Similarly, if [axisDirection] is
  /// [AxisDirection.right], increasing the scroll position will cause content
  /// beyond the right edge of the viewport to become visible through the
  /// viewport.
  ///
  /// Defaults to [AxisDirection.down].
  final AxisDirection axisDirection;

  /// An object that can be used to control the position to which this widget is
  /// scrolled.
  ///
  /// A [ScrollController] serves several purposes. It can be used to control
  /// the initial scroll position (see [ScrollController.initialScrollOffset]).
  /// It can be used to control whether the scroll view should automatically
  /// save and restore its scroll position in the [PageStorage] (see
  /// [ScrollController.keepScrollOffset]). It can be used to read the current
  /// scroll position (see [ScrollController.offset]), or change it (see
  /// [ScrollController.animateTo]).
  ///
  /// See also:
  ///
  ///  * [ensureVisible], which animates the scroll position to reveal a given
  ///    [BuildContext].
  final ScrollController controller;

  /// How the widgets should respond to user input.
  ///
  /// For example, determines how the widget continues to animate after the
  /// user stops dragging the scroll view.
  ///
  /// Defaults to matching platform conventions via the physics provided from
  /// the ambient [ScrollConfiguration].
  ///
  /// The physics can be changed dynamically, but new physics will only take
  /// effect if the _class_ of the provided object changes. Merely constructing
  /// a new instance with a different configuration is insufficient to cause the
  /// physics to be reapplied. (This is because the final object used is
  /// generated dynamically, which can be relatively expensive, and it would be
  /// inefficient to speculatively create this object each frame to see if the
  /// physics should be updated.)
  ///
  /// See also:
  ///
  ///  * [AlwaysScrollableScrollPhysics], which can be used to indicate that the
  ///    scrollable should react to scroll requests (and possible overscroll)
  ///    even if the scrollable's contents fit without scrolling being necessary.
  final ScrollPhysics physics;

  /// Builds the viewport through which the scrollable content is displayed.
  ///
  /// A typical viewport uses the given [ViewportOffset] to determine which part
  /// of its content is actually visible through the viewport.
  ///
  /// See also:
  ///
  ///  * [Viewport], which is a viewport that displays a list of slivers.
  ///  * [ShrinkWrappingViewport], which is a viewport that displays a list of
  ///    slivers and sizes itself based on the size of the slivers.
  final ViewportBuilder viewportBuilder;

  /// Whether the scroll actions introduced by this [Scrollable] are exposed
  /// in the semantics tree.
  ///
  /// Text fields with an overflow are usually scrollable to make sure that the
  /// user can get to the beginning/end of the entered text. However, these
  /// scrolling actions are generally not exposed to the semantics layer.
  ///
  /// See also:
  ///
  ///  * [GestureDetector.excludeFromSemantics], which is used to accomplish the
  ///    exclusion.
  final bool excludeFromSemantics;

  /// The axis along which the scroll view scrolls.
  ///
  /// Determined by the [axisDirection].
  Axis get axis => axisDirectionToAxis(axisDirection);

  @override
  ScrollableState createState() => ScrollableState();

  @override
  void debugFillProperties(DiagnosticPropertiesBuilder properties) {
    super.debugFillProperties(properties);
    properties.add(EnumProperty<AxisDirection>('axisDirection', axisDirection));
    properties.add(DiagnosticsProperty<ScrollPhysics>('physics', physics));
  }

  /// The state from the closest instance of this class that encloses the given context.
  ///
  /// Typical usage is as follows:
  ///
  /// ```dart
  /// ScrollableState scrollable = Scrollable.of(context);
  /// ```
  static ScrollableState of(BuildContext context) {
    final _ScrollableScope widget = context.inheritFromWidgetOfExactType(_ScrollableScope);
    return widget?.scrollable;
  }

  /// Scrolls the scrollables that enclose the given context so as to make the
  /// given context visible.
  static Future<Null> ensureVisible(BuildContext context, {
    double alignment = 0.0,
    Duration duration = Duration.zero,
    Curve curve = Curves.ease,
  }) {
    final List<Future<Null>> futures = <Future<Null>>[];

    ScrollableState scrollable = Scrollable.of(context);
    while (scrollable != null) {
      futures.add(scrollable.position.ensureVisible(
        context.findRenderObject(),
        alignment: alignment,
        duration: duration,
        curve: curve,
      ));
      context = scrollable.context;
      scrollable = Scrollable.of(context);
    }

    if (futures.isEmpty || duration == Duration.zero)
      return Future<Null>.value();
    if (futures.length == 1)
      return futures.single;
    return Future.wait<Null>(futures).then((List<Null> _) => null);
  }
}

// Enable Scrollable.of() to work as if ScrollableState was an inherited widget.
// ScrollableState.build() always rebuilds its _ScrollableScope.
class _ScrollableScope extends InheritedWidget {
  const _ScrollableScope({
    Key key,
    @required this.scrollable,
    @required this.position,
    @required Widget child
  }) : assert(scrollable != null),
       assert(child != null),
       super(key: key, child: child);

  final ScrollableState scrollable;
  final ScrollPosition position;

  @override
  bool updateShouldNotify(_ScrollableScope old) {
    return position != old.position;
  }
}

/// State object for a [Scrollable] widget.
///
/// To manipulate a [Scrollable] widget's scroll position, use the object
/// obtained from the [position] property.
///
/// To be informed of when a [Scrollable] widget is scrolling, use a
/// [NotificationListener] to listen for [ScrollNotification] notifications.
///
/// This class is not intended to be subclassed. To specialize the behavior of a
/// [Scrollable], provide it with a [ScrollPhysics].
class ScrollableState extends State<Scrollable> with TickerProviderStateMixin
    implements ScrollContext {
  /// The manager for this [Scrollable] widget's viewport position.
  ///
  /// To control what kind of [ScrollPosition] is created for a [Scrollable],
  /// provide it with custom [ScrollController] that creates the appropriate
  /// [ScrollPosition] in its [ScrollController.createScrollPosition] method.
  ScrollPosition get position => _position;
  ScrollPosition _position;

  @override
  AxisDirection get axisDirection => widget.axisDirection;

  ScrollBehavior _configuration;
  ScrollPhysics _physics;

  // Only call this from places that will definitely trigger a rebuild.
  void _updatePosition() {
    _configuration = ScrollConfiguration.of(context);
    _physics = _configuration.getScrollPhysics(context);
    if (widget.physics != null)
      _physics = widget.physics.applyTo(_physics);
    final ScrollController controller = widget.controller;
    final ScrollPosition oldPosition = position;
    if (oldPosition != null) {
      controller?.detach(oldPosition);
      // It's important that we not dispose the old position until after the
      // viewport has had a chance to unregister its listeners from the old
      // position. So, schedule a microtask to do it.
      scheduleMicrotask(oldPosition.dispose);
    }

    _position = controller?.createScrollPosition(_physics, this, oldPosition)
      ?? ScrollPositionWithSingleContext(physics: _physics, context: this, oldPosition: oldPosition);
    assert(position != null);
    controller?.attach(position);
  }

  @override
  void didChangeDependencies() {
    super.didChangeDependencies();
    _updatePosition();
  }

  bool _shouldUpdatePosition(Scrollable oldWidget) {
    ScrollPhysics newPhysics = widget.physics;
    ScrollPhysics oldPhysics = oldWidget.physics;
    do {
      if (newPhysics?.runtimeType != oldPhysics?.runtimeType)
        return true;
      newPhysics = newPhysics?.parent;
      oldPhysics = oldPhysics?.parent;
    } while (newPhysics != null || oldPhysics != null);

    return widget.controller?.runtimeType != oldWidget.controller?.runtimeType;
  }

  @override
  void didUpdateWidget(Scrollable oldWidget) {
    super.didUpdateWidget(oldWidget);

    if (widget.controller != oldWidget.controller) {
      oldWidget.controller?.detach(position);
      widget.controller?.attach(position);
    }

    if (_shouldUpdatePosition(oldWidget))
      _updatePosition();
  }

  @override
  void dispose() {
    widget.controller?.detach(position);
    position.dispose();
    super.dispose();
  }


  // SEMANTICS

  final GlobalKey _scrollSemanticsKey = GlobalKey();

  @override
  @protected
  void setSemanticsActions(Set<SemanticsAction> actions) {
    if (_gestureDetectorKey.currentState != null)
      _gestureDetectorKey.currentState.replaceSemanticsActions(actions);
  }


  // GESTURE RECOGNITION AND POINTER IGNORING

  final GlobalKey<RawGestureDetectorState> _gestureDetectorKey = GlobalKey<RawGestureDetectorState>();
  final GlobalKey _ignorePointerKey = GlobalKey();

  // This field is set during layout, and then reused until the next time it is set.
  Map<Type, GestureRecognizerFactory> _gestureRecognizers = const <Type, GestureRecognizerFactory>{};
  bool _shouldIgnorePointer = false;

  bool _lastCanDrag;
  Axis _lastAxisDirection;

  @override
  @protected
  void setCanDrag(bool canDrag) {
    if (canDrag == _lastCanDrag && (!canDrag || widget.axis == _lastAxisDirection))
      return;
    if (!canDrag) {
      _gestureRecognizers = const <Type, GestureRecognizerFactory>{};
    } else {
      switch (widget.axis) {
        case Axis.vertical:
          _gestureRecognizers = <Type, GestureRecognizerFactory>{
            VerticalDragGestureRecognizer: GestureRecognizerFactoryWithHandlers<VerticalDragGestureRecognizer>(
              () => VerticalDragGestureRecognizer(),
              (VerticalDragGestureRecognizer instance) {
                instance
                  ..onDown = _handleDragDown
                  ..onStart = _handleDragStart
                  ..onUpdate = _handleDragUpdate
                  ..onEnd = _handleDragEnd
                  ..onCancel = _handleDragCancel
                  ..minFlingDistance = _physics?.minFlingDistance
                  ..minFlingVelocity = _physics?.minFlingVelocity
                  ..maxFlingVelocity = _physics?.maxFlingVelocity;
              },
            ),
            VerticalPointerScrollGestureRecognizer: new GestureRecognizerFactoryWithHandlers<VerticalPointerScrollGestureRecognizer>(
              () => new VerticalPointerScrollGestureRecognizer(),
              (VerticalPointerScrollGestureRecognizer instance) {
                instance
                  ..onStart = _handlePointerScrollStart
                  ..onUpdate = _handlePointerScrollUpdate
                  ..onEnd = _handlePointerScrollEnd
                  ..onCancel = _handlePointerScrollCancel
                  ..minFlingDistance = _physics?.minFlingDistance
                  ..minFlingVelocity = _physics?.minFlingVelocity
                  ..maxFlingVelocity = _physics?.maxFlingVelocity;
              },
            ),
          };
          break;
        case Axis.horizontal:
          _gestureRecognizers = <Type, GestureRecognizerFactory>{
            HorizontalDragGestureRecognizer: GestureRecognizerFactoryWithHandlers<HorizontalDragGestureRecognizer>(
              () => HorizontalDragGestureRecognizer(),
              (HorizontalDragGestureRecognizer instance) {
                instance
                  ..onDown = _handleDragDown
                  ..onStart = _handleDragStart
                  ..onUpdate = _handleDragUpdate
                  ..onEnd = _handleDragEnd
                  ..onCancel = _handleDragCancel
                  ..minFlingDistance = _physics?.minFlingDistance
                  ..minFlingVelocity = _physics?.minFlingVelocity
                  ..maxFlingVelocity = _physics?.maxFlingVelocity;
              },
            ),
            HorizontalPointerScrollGestureRecognizer: new GestureRecognizerFactoryWithHandlers<HorizontalPointerScrollGestureRecognizer>(
              () => new HorizontalPointerScrollGestureRecognizer(),
              (HorizontalPointerScrollGestureRecognizer instance) {
                instance
                  ..onStart = _handlePointerScrollStart
                  ..onUpdate = _handlePointerScrollUpdate
                  ..onEnd = _handlePointerScrollEnd
                  ..onCancel = _handlePointerScrollCancel
                  ..minFlingDistance = _physics?.minFlingDistance
                  ..minFlingVelocity = _physics?.minFlingVelocity
                  ..maxFlingVelocity = _physics?.maxFlingVelocity;
              },
            ),
          };
          break;
      }
    }
    _lastCanDrag = canDrag;
    _lastAxisDirection = widget.axis;
    if (_gestureDetectorKey.currentState != null)
      _gestureDetectorKey.currentState.replaceGestureRecognizers(_gestureRecognizers);
  }

  @override
  TickerProvider get vsync => this;

  @override
  @protected
  void setIgnorePointer(bool value) {
    if (_shouldIgnorePointer == value)
      return;
    _shouldIgnorePointer = value;
    if (_ignorePointerKey.currentContext != null) {
      final RenderIgnorePointer renderBox = _ignorePointerKey.currentContext.findRenderObject();
      renderBox.ignoring = _shouldIgnorePointer;
    }
  }

  @override
  BuildContext get notificationContext => _gestureDetectorKey.currentContext;

  @override
  BuildContext get storageContext => context;

  // TOUCH HANDLERS

  Drag _drag;
  ScrollHoldController _hold;
  PointerScroll _pointerScroll;

  void _handleDragDown(DragDownDetails details) {
    assert(_drag == null);
    assert(_hold == null);
    _hold = position.hold(_disposeHold);
  }

  void _handleDragStart(DragStartDetails details) {
    // It's possible for _hold to become null between _handleDragDown and
    // _handleDragStart, for example if some user code calls jumpTo or otherwise
    // triggers a new activity to begin.
    assert(_drag == null);
    _drag = position.drag(details, _disposeDrag);
    assert(_drag != null);
    assert(_hold == null);
  }

  void _handleDragUpdate(DragUpdateDetails details) {
    // _drag might be null if the drag activity ended and called _disposeDrag.
    assert(_hold == null || _drag == null);
    _drag?.update(details);
  }

  void _handleDragEnd(DragEndDetails details) {
    // _drag might be null if the drag activity ended and called _disposeDrag.
    assert(_hold == null || _drag == null);
    _drag?.end(details);
    assert(_drag == null);
  }

  void _handleDragCancel() {
    // _hold might be null if the drag started.
    // _drag might be null if the drag activity ended and called _disposeDrag.
    assert(_hold == null || _drag == null);
    _hold?.cancel();
    _drag?.cancel();
    assert(_hold == null);
    assert(_drag == null);
  }

  void _disposeHold() {
    _hold = null;
  }

  void _disposeDrag() {
    _drag = null;
  }

  // SCROLL WHEEL/GESTURE

  /// Callback for discrete scroll events, such as a scroll wheel.
  bool _handleDiscretePointerScroll(PointerScrollEvent event) {
    // The gesture detector will handle gesture-based scrolls, so ignore
    // anything that's not a discrete scroll event.
    if (event.gestureChange != null)
      return false;

    final double delta = widget.axis == Axis.horizontal
        ? event.scrollDelta.dx
        : event.scrollDelta.dy;
    if (position != null) {
      final double currentScrollOffset = position.pixels;
      final double targetScrollOffset = math.min(
          math.max(currentScrollOffset + delta, position.minScrollExtent),
          position.maxScrollExtent);
      if (targetScrollOffset != currentScrollOffset) {
        position.jumpTo(targetScrollOffset);
        return true;
      }
    }
    return false;
  }

  void _handlePointerScrollStart(PointerScrollStartDetails details) {
    assert(_pointerScroll == null);
    _pointerScroll = position.pointerScroll(details, _disposePointerScroll);
    assert(_pointerScroll != null);
  }

  void _handlePointerScrollUpdate(PointerScrollUpdateDetails details) {
    // _pointerScroll might be null if the scroll activity ended and called
    // _disposePointerScroll.
    _pointerScroll?.update(details);
  }

  void _handlePointerScrollEnd(PointerScrollEndDetails details) {
    // _pointerScroll might be null if the scroll activity ended and called
    // _disposePointerScroll.
    _pointerScroll?.end(details);
    assert(_pointerScroll == null);
  }

  void _handlePointerScrollCancel() {
    // _pointerScroll might be null if the scroll activity ended and called
    // _disposePointerScroll.
    _pointerScroll?.cancel();
    assert(_pointerScroll == null);
  }

  void _disposePointerScroll() {
    _pointerScroll = null;
  }

  // DESCRIPTION

  @override
  Widget build(BuildContext context) {
    assert(position != null);
    // TODO(ianh): Having all these global keys is sad.
<<<<<<< HEAD
    Widget result = new Listener(
      onPointerScroll: _handleDiscretePointerScroll,
      child: new RawGestureDetector(
=======
    Widget result = Listener(
      onPointerScroll: _handlePointerScroll,
      child: RawGestureDetector(
>>>>>>> 0df64a0b
        key: _gestureDetectorKey,
        gestures: _gestureRecognizers,
        behavior: HitTestBehavior.opaque,
        excludeFromSemantics: widget.excludeFromSemantics,
        child: Semantics(
          explicitChildNodes: !widget.excludeFromSemantics,
          child: IgnorePointer(
            key: _ignorePointerKey,
            ignoring: _shouldIgnorePointer,
            ignoringSemantics: false,
            child: _ScrollableScope(
              scrollable: this,
              position: position,
              child: widget.viewportBuilder(context, position),
            ),
          ),
        ),
      ),
    );

    if (!widget.excludeFromSemantics) {
      result = _ScrollSemantics(
        key: _scrollSemanticsKey,
        child: result,
        position: position,
        allowImplicitScrolling: widget?.physics?.allowImplicitScrolling ?? false,
      );
    }

    return _configuration.buildViewportChrome(context, result, widget.axisDirection);
  }

  @override
  void debugFillProperties(DiagnosticPropertiesBuilder properties) {
    super.debugFillProperties(properties);
    properties.add(DiagnosticsProperty<ScrollPosition>('position', position));
  }
}

/// With [_ScrollSemantics] certain child [SemanticsNode]s can be
/// excluded from the scrollable area for semantics purposes.
///
/// Nodes, that are to be excluded, have to be tagged with
/// [RenderViewport.excludeFromScrolling] and the [RenderAbstractViewport] in
/// use has to add the [RenderViewport.useTwoPaneSemantics] tag to its
/// [SemanticsConfiguration] by overriding
/// [RenderObject.describeSemanticsConfiguration].
///
/// If the tag [RenderViewport.useTwoPaneSemantics] is present on the viewport,
/// two semantics nodes will be used to represent the [Scrollable]: The outer
/// node will contain all children, that are excluded from scrolling. The inner
/// node, which is annotated with the scrolling actions, will house the
/// scrollable children.
class _ScrollSemantics extends SingleChildRenderObjectWidget {
  const _ScrollSemantics({
    Key key,
    @required this.position,
    @required this.allowImplicitScrolling,
    Widget child
  }) : assert(position != null), super(key: key, child: child);

  final ScrollPosition position;
  final bool allowImplicitScrolling;

  @override
  _RenderScrollSemantics createRenderObject(BuildContext context) {
    return _RenderScrollSemantics(
      position: position,
      allowImplicitScrolling: allowImplicitScrolling,
    );
  }

  @override
  void updateRenderObject(BuildContext context, _RenderScrollSemantics renderObject) {
    renderObject
      ..allowImplicitScrolling = allowImplicitScrolling
      ..position = position;
  }
}

class _RenderScrollSemantics extends RenderProxyBox {
  _RenderScrollSemantics({
    @required ScrollPosition position,
    @required bool allowImplicitScrolling,
    RenderBox child,
  }) : _position = position,
       _allowImplicitScrolling = allowImplicitScrolling,
       assert(position != null), super(child) {
    position.addListener(markNeedsSemanticsUpdate);
  }

  /// Whether this render object is excluded from the semantic tree.
  ScrollPosition get position => _position;
  ScrollPosition _position;
  set position(ScrollPosition value) {
    assert(value != null);
    if (value == _position)
      return;
    _position.removeListener(markNeedsSemanticsUpdate);
    _position = value;
    _position.addListener(markNeedsSemanticsUpdate);
    markNeedsSemanticsUpdate();
  }

  /// Whether this node can be scrolled implicitly.
  bool get allowImplicitScrolling => _allowImplicitScrolling;
  bool _allowImplicitScrolling;
  set allowImplicitScrolling(bool value) {
    if (value == _allowImplicitScrolling)
      return;
    _allowImplicitScrolling = value;
    markNeedsSemanticsUpdate();
  }

  @override
  void describeSemanticsConfiguration(SemanticsConfiguration config) {
    super.describeSemanticsConfiguration(config);
    config.isSemanticBoundary = true;
    if (position.haveDimensions) {
      config
          ..hasImplicitScrolling = allowImplicitScrolling
          ..scrollPosition = _position.pixels
          ..scrollExtentMax = _position.maxScrollExtent
          ..scrollExtentMin = _position.minScrollExtent;
    }
  }

  SemanticsNode _innerNode;

  @override
  void assembleSemanticsNode(SemanticsNode node, SemanticsConfiguration config, Iterable<SemanticsNode> children) {
    if (children.isEmpty || !children.first.isTagged(RenderViewport.useTwoPaneSemantics)) {
      super.assembleSemanticsNode(node, config, children);
      return;
    }

    _innerNode ??= SemanticsNode(showOnScreen: showOnScreen);
    _innerNode
      ..isMergedIntoParent = node.isPartOfNodeMerging
      ..rect = Offset.zero & node.rect.size;

    final List<SemanticsNode> excluded = <SemanticsNode>[_innerNode];
    final List<SemanticsNode> included = <SemanticsNode>[];
    for (SemanticsNode child in children) {
      assert(child.isTagged(RenderViewport.useTwoPaneSemantics));
      if (child.isTagged(RenderViewport.excludeFromScrolling))
        excluded.add(child);
      else
        included.add(child);
    }
    node.updateWith(config: null, childrenInInversePaintOrder: excluded);
    _innerNode.updateWith(config: config, childrenInInversePaintOrder: included);
  }

  @override
  void clearSemantics() {
    super.clearSemantics();
    _innerNode = null;
  }
}<|MERGE_RESOLUTION|>--- conflicted
+++ resolved
@@ -565,15 +565,9 @@
   Widget build(BuildContext context) {
     assert(position != null);
     // TODO(ianh): Having all these global keys is sad.
-<<<<<<< HEAD
-    Widget result = new Listener(
+    Widget result = Listener(
       onPointerScroll: _handleDiscretePointerScroll,
-      child: new RawGestureDetector(
-=======
-    Widget result = Listener(
-      onPointerScroll: _handlePointerScroll,
       child: RawGestureDetector(
->>>>>>> 0df64a0b
         key: _gestureDetectorKey,
         gestures: _gestureRecognizers,
         behavior: HitTestBehavior.opaque,
