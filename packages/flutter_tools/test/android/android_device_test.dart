--- conflicted
+++ resolved
@@ -11,10 +11,6 @@
 import 'package:flutter_tools/src/base/file_system.dart';
 import 'package:flutter_tools/src/base/io.dart';
 import 'package:flutter_tools/src/device.dart';
-<<<<<<< HEAD
-=======
-import 'package:flutter_tools/src/project.dart';
->>>>>>> 7d667dec
 import 'package:mockito/mockito.dart';
 import 'package:process/process.dart';
 
@@ -163,47 +159,7 @@
     });
   });
 
-<<<<<<< HEAD
-=======
-  testUsingContext('isSupportedForProject is true on module project', () async {
-    fs.file('pubspec.yaml')
-      ..createSync()
-      ..writeAsStringSync(r'''
-name: example
-
-flutter:
-  module: {}
-''');
-    fs.file('.packages').createSync();
-    final FlutterProject flutterProject = FlutterProject.current();
-
-    expect(AndroidDevice('test').isSupportedForProject(flutterProject), true);
-  }, overrides: <Type, Generator>{
-    FileSystem: () => MemoryFileSystem(),
-  });
-
-  testUsingContext('isSupportedForProject is true with editable host app', () async {
-    fs.file('pubspec.yaml').createSync();
-    fs.file('.packages').createSync();
-    fs.directory('android').createSync();
-    final FlutterProject flutterProject = FlutterProject.current();
-
-    expect(AndroidDevice('test').isSupportedForProject(flutterProject), true);
-  }, overrides: <Type, Generator>{
-    FileSystem: () => MemoryFileSystem(),
-  });
-
-  testUsingContext('isSupportedForProject is false with no host app and no module', () async {
-    fs.file('pubspec.yaml').createSync();
-    fs.file('.packages').createSync();
-    final FlutterProject flutterProject = FlutterProject.current();
-
-    expect(AndroidDevice('test').isSupportedForProject(flutterProject), false);
-  }, overrides: <Type, Generator>{
-    FileSystem: () => MemoryFileSystem(),
-  });
-
->>>>>>> 7d667dec
+
   group('portForwarder', () {
     final ProcessManager mockProcessManager = MockProcessManager();
     final AndroidDevice device = AndroidDevice('1234');
