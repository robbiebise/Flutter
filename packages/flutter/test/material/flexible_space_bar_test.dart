--- conflicted
+++ resolved
@@ -48,7 +48,6 @@
     expect(center.dx, lessThan(400.0 + size.width / 2.0));
   });
 
-<<<<<<< HEAD
   testWidgets('FlexibleSpaceBar test title start offset default.',
       (WidgetTester tester) async {
     await tester.pumpWidget(MaterialApp(
@@ -78,12 +77,11 @@
         ),
       ),
     );
-
     final Finder title = find.text('X');
     final Offset topLeft = tester.getTopLeft(title);
     expect(topLeft.dx, equals(offsetSize));
   });
-=======
+
   testWidgets('FlexibleSpaceBarSettings provides settings to a FlexibleSpaceBar', (WidgetTester tester) async {
     const double minExtent = 100.0;
     const double initExtent = 200.0;
@@ -174,5 +172,4 @@
 
   @override
   bool shouldRebuild(TestDelegate oldDelegate) => false;
->>>>>>> 9d53d7f8
 }