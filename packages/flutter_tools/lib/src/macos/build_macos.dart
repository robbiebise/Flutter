// Copyright 2019 The Chromium Authors. All rights reserved.
// Use of this source code is governed by a BSD-style license that can be
// found in the LICENSE file.

import '../base/common.dart';
import '../base/file_system.dart';
import '../base/io.dart';
import '../base/logger.dart';
import '../base/process_manager.dart';
import '../build_info.dart';
import '../convert.dart';
import '../globals.dart';
import '../ios/xcodeproj.dart';
import '../project.dart';
import '../reporting/reporting.dart';

import 'cocoapod_utils.dart';

/// Builds the macOS project through xcodebuild.
// TODO(jonahwilliams): refactor to share code with the existing iOS code.
Future<void> buildMacOS({
  FlutterProject flutterProject,
  BuildInfo buildInfo,
  String targetOverride,
}) async {
<<<<<<< HEAD
  // Create the environment used to process the build. This needs to match what
  // is provided in bin/macos_build_flutter_assets.sh otherwise the directories
  // will be different.
  final Environment environment = Environment(
    projectDir: flutterProject.directory,
    buildDir: flutterProject.dartTool.childDirectory('flutter_build'),
    defines: <String, String>{
      kBuildMode: buildInfo.mode == BuildMode.debug ? 'debug' : 'release',
      kTargetPlatform: 'darwin-x64',
      kTargetFile: targetOverride,
    },
  );

=======
  final Directory flutterBuildDir = fs.directory(getMacOSBuildDirectory());
  if (!flutterBuildDir.existsSync()) {
    flutterBuildDir.createSync(recursive: true);
  }
>>>>>>> 2368b965
  // Write configuration to an xconfig file in a standard location.
  await updateGeneratedXcodeProperties(
    project: flutterProject,
    buildInfo: buildInfo,
    targetOverride: targetOverride,
    useMacOSConfig: true,
    setSymroot: false,
  );
  await processPodsIfNeeded(flutterProject.macos, getMacOSBuildDirectory(), buildInfo.mode);

  // Set debug or release mode.
  String config = 'Debug';
  if (buildInfo.isRelease) {
    config = 'Release';
  }
  // Run build script provided by application.
  final Stopwatch sw = Stopwatch()..start();
  final Process process = await processManager.start(<String>[
    '/usr/bin/env',
    'xcrun',
    'xcodebuild',
    '-workspace', flutterProject.macos.xcodeWorkspace.path,
    '-configuration', '$config',
    '-scheme', 'Runner',
    '-derivedDataPath', flutterBuildDir.absolute.path,
    'OBJROOT=${fs.path.join(flutterBuildDir.absolute.path, 'Build', 'Intermediates.noindex')}',
    'SYMROOT=${fs.path.join(flutterBuildDir.absolute.path, 'Build', 'Products')}',
    'COMPILER_INDEX_STORE_ENABLE=NO',
  ]);
  final Status status = logger.startProgress(
    'Building macOS application...',
    timeout: null,
  );
  int result;
  try {
    process.stderr
      .transform(utf8.decoder)
      .transform(const LineSplitter())
      .listen(printError);
    process.stdout
      .transform(utf8.decoder)
      .transform(const LineSplitter())
      .listen(printTrace);
    result = await process.exitCode;
  } finally {
    status.cancel();
  }
  if (result != 0) {
    throwToolExit('Build process failed');
  }
  flutterUsage.sendTiming('build', 'xcode-macos', Duration(milliseconds: sw.elapsedMilliseconds));
}<|MERGE_RESOLUTION|>--- conflicted
+++ resolved
@@ -23,26 +23,10 @@
   BuildInfo buildInfo,
   String targetOverride,
 }) async {
-<<<<<<< HEAD
-  // Create the environment used to process the build. This needs to match what
-  // is provided in bin/macos_build_flutter_assets.sh otherwise the directories
-  // will be different.
-  final Environment environment = Environment(
-    projectDir: flutterProject.directory,
-    buildDir: flutterProject.dartTool.childDirectory('flutter_build'),
-    defines: <String, String>{
-      kBuildMode: buildInfo.mode == BuildMode.debug ? 'debug' : 'release',
-      kTargetPlatform: 'darwin-x64',
-      kTargetFile: targetOverride,
-    },
-  );
-
-=======
   final Directory flutterBuildDir = fs.directory(getMacOSBuildDirectory());
   if (!flutterBuildDir.existsSync()) {
     flutterBuildDir.createSync(recursive: true);
   }
->>>>>>> 2368b965
   // Write configuration to an xconfig file in a standard location.
   await updateGeneratedXcodeProperties(
     project: flutterProject,
