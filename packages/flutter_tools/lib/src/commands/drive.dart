--- conflicted
+++ resolved
@@ -142,17 +142,14 @@
       ..addOption('profile-memory', help: 'Launch devtools and profile application memory, writing '
           'The output data to the file path provided to this argument as JSON.',
           valueHelp: 'profile_memory.json')
-<<<<<<< HEAD
-      ..addOption('web-desired-capabilities-from-file',
-        help: 'The path of a json format file which define desired capabilities of browsers used in WebDriver.',
-          valueHelp: 'desired_capabilities.json');
-=======
       ..addOption('timeout',
         help: 'Timeout the test after the given number of seconds. If the '
               '"--screenshot" option is provided, a screenshot will be taken '
               'before exiting. Defaults to no timeout.',
-        valueHelp: '360');
->>>>>>> 14df7be3
+        valueHelp: '360')
+      ..addOption('web-desired-capabilities-from-file',
+        help: 'The path of a json format file which define desired capabilities of browsers used in WebDriver.',
+          valueHelp: 'desired_capabilities.json');
   }
 
   final Signals signals;
@@ -306,7 +303,6 @@
         );
       }
 
-<<<<<<< HEAD
       // Extract desiredCapabilities from file if specifying --web-desired-capablities-from-file
       final String? desiredCapabilitiesJsonFilePath =
           stringArg('web-desired-capabilities-from-file');
@@ -315,10 +311,7 @@
         final String desiredCapabilitiesJsonRaw = _fileSystem.file(desiredCapabilitiesJsonFilePath).readAsStringSync();
         desiredCapabilitiesJsonMap = json.decode(desiredCapabilitiesJsonRaw) as Map<String, Object?>;
       }
-      final int testResult = await driverService.startTest(
-=======
       final Future<int> testResultFuture = driverService.startTest(
->>>>>>> 14df7be3
         testFile,
         stringsArg('test-arguments'),
         <String, String>{},
@@ -331,14 +324,9 @@
         driverPort: stringArg('driver-port') != null
           ? int.tryParse(stringArg('driver-port')!)
           : null,
-<<<<<<< HEAD
-        androidEmulator: boolArgDeprecated('android-emulator'),
-        profileMemory: stringArgDeprecated('profile-memory'),
-        allBrowsersDesiredCapabilities: desiredCapabilitiesJsonMap,
-=======
         androidEmulator: boolArg('android-emulator'),
         profileMemory: stringArg('profile-memory'),
->>>>>>> 14df7be3
+        allBrowsersDesiredCapabilities: desiredCapabilitiesJsonMap,
       );
 
       if (screenshot != null) {
