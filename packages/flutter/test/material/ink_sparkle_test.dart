// Copyright 2014 The Flutter Authors. All rights reserved.
// Use of this source code is governed by a BSD-style license that can be
// found in the LICENSE file.

// This file is run as part of a reduced test set in CI on Mac and Windows
// machines.
@Tags(<String>['reduced-test-set'])
library;

import 'package:flutter/material.dart';
import 'package:flutter/src/foundation/constants.dart';
import 'package:flutter_test/flutter_test.dart';

import '../rendering/mock_canvas.dart';

void main() {
  testWidgets('InkSparkle in a Button compiles and does not crash', (WidgetTester tester) async {
    await tester.pumpWidget(MaterialApp(
      home: Scaffold(
        body: Center(
          child: ElevatedButton(
            style: ElevatedButton.styleFrom(splashFactory: InkSparkle.splashFactory),
            child: const Text('Sparkle!'),
            onPressed: () { },
          ),
        ),
      ),
    ));
    final Finder buttonFinder = find.text('Sparkle!');
    await tester.tap(buttonFinder);
    await tester.pump();
    await tester.pumpAndSettle();
  },
    skip: kIsWeb, // [intended] shaders are not yet supported for web.
  );

  testWidgets('InkSparkle default splashFactory paints with drawRect when bounded', (WidgetTester tester) async {
    await tester.pumpWidget(MaterialApp(
      home: Scaffold(
        body: Center(
          child: InkWell(
            splashFactory: InkSparkle.splashFactory,
            child: const Text('Sparkle!'),
            onTap: () { },
          ),
        ),
      ),
    ));
    final Finder buttonFinder = find.text('Sparkle!');
    await tester.tap(buttonFinder);
    await tester.pump();
    await tester.pump(const Duration(milliseconds: 200));

<<<<<<< HEAD
    final MaterialInkController material = Material.of(tester.element(buttonFinder))!;
=======
    final MaterialInkController material = Material.of(tester.element(buttonFinder));
>>>>>>> 796c8ef7
    expect(material, paintsExactlyCountTimes(#drawRect, 1));

    // ignore: avoid_dynamic_calls
    expect((material as dynamic).debugInkFeatures, hasLength(1));

    await tester.pumpAndSettle();
    // ink feature is disposed.
    // ignore: avoid_dynamic_calls
    expect((material as dynamic).debugInkFeatures, isEmpty);
  },
    skip: kIsWeb, // [intended] shaders are not yet supported for web.
  );

  testWidgets('InkSparkle default splashFactory paints with drawPaint when unbounded', (WidgetTester tester) async {
    await tester.pumpWidget(MaterialApp(
      home: Scaffold(
        body: Center(
          child: InkResponse(
            splashFactory: InkSparkle.splashFactory,
            child: const Text('Sparkle!'),
            onTap: () { },
          ),
        ),
      ),
    ));
    final Finder buttonFinder = find.text('Sparkle!');
    await tester.tap(buttonFinder);
    await tester.pump();
    await tester.pump(const Duration(milliseconds: 200));

<<<<<<< HEAD
    final MaterialInkController material = Material.of(tester.element(buttonFinder))!;
=======
    final MaterialInkController material = Material.of(tester.element(buttonFinder));
>>>>>>> 796c8ef7
    expect(material, paintsExactlyCountTimes(#drawPaint, 1));
  },
    skip: kIsWeb, // [intended] shaders are not yet supported for web.
  );

  /////////////
  // Goldens //
  /////////////

  testWidgets('InkSparkle renders with sparkles when top left of button is tapped', (WidgetTester tester) async {
    await _runTest(tester, 'top_left', 0.2);
  },
    skip: kIsWeb, // [intended] shaders are not yet supported for web.
  );

  testWidgets('InkSparkle renders with sparkles when center of button is tapped', (WidgetTester tester) async {
    await _runTest(tester, 'center', 0.5);
  },
    skip: kIsWeb, // [intended] shaders are not yet supported for web.
  );

  testWidgets('InkSparkle renders with sparkles when bottom right of button is tapped', (WidgetTester tester) async {
    await _runTest(tester, 'bottom_right', 0.8);
  },
    skip: kIsWeb, // [intended] shaders are not yet supported for web.
  );
}

Future<void> _runTest(WidgetTester tester, String positionName, double distanceFromTopLeft) async {
  final Key repaintKey = UniqueKey();
  final Key buttonKey = UniqueKey();

  await tester.pumpWidget(MaterialApp(
    home: Scaffold(
      body: Center(
        child: RepaintBoundary(
          key: repaintKey,
          child: ElevatedButton(
            key: buttonKey,
            style: ElevatedButton.styleFrom(splashFactory: InkSparkle.constantTurbulenceSeedSplashFactory),
            child: const Text('Sparkle!'),
            onPressed: () { },
          ),
        ),
      ),
    ),
  ));

  final Finder buttonFinder = find.byKey(buttonKey);
  final Finder repaintFinder = find.byKey(repaintKey);
  final Offset topLeft = tester.getTopLeft(buttonFinder);
  final Offset bottomRight = tester.getBottomRight(buttonFinder);

  await _warmUpShader(tester, buttonFinder);

  final Offset target = topLeft + (bottomRight - topLeft) * distanceFromTopLeft;
  await tester.tapAt(target);
  for (int i = 0; i <= 5; i++) {
    await tester.pump(const Duration(milliseconds: 50));
    await expectLater(
      repaintFinder,
      matchesGoldenFile('ink_sparkle.$positionName.$i.png'),
    );
  }
}

// Warm up shader. Compilation is of the order of 10 milliseconds and
// Animation is < 1000 milliseconds. Use 2000 milliseconds as a safety
// net to prevent flakiness.
Future<void> _warmUpShader(WidgetTester tester, Finder buttonFinder) async {
  await tester.tap(buttonFinder);
  await tester.pumpAndSettle(const Duration(milliseconds: 2000));
}<|MERGE_RESOLUTION|>--- conflicted
+++ resolved
@@ -51,11 +51,7 @@
     await tester.pump();
     await tester.pump(const Duration(milliseconds: 200));
 
-<<<<<<< HEAD
-    final MaterialInkController material = Material.of(tester.element(buttonFinder))!;
-=======
     final MaterialInkController material = Material.of(tester.element(buttonFinder));
->>>>>>> 796c8ef7
     expect(material, paintsExactlyCountTimes(#drawRect, 1));
 
     // ignore: avoid_dynamic_calls
@@ -86,11 +82,7 @@
     await tester.pump();
     await tester.pump(const Duration(milliseconds: 200));
 
-<<<<<<< HEAD
-    final MaterialInkController material = Material.of(tester.element(buttonFinder))!;
-=======
     final MaterialInkController material = Material.of(tester.element(buttonFinder));
->>>>>>> 796c8ef7
     expect(material, paintsExactlyCountTimes(#drawPaint, 1));
   },
     skip: kIsWeb, // [intended] shaders are not yet supported for web.
