--- conflicted
+++ resolved
@@ -655,11 +655,6 @@
       'linux': linux,
       'macos': macos,
       'year': DateTime.now().year,
-<<<<<<< HEAD
-      // Add a workaround for #31366 if including affected platforms.
-      'includeTargetPlatformWorkaround': linux,
-=======
->>>>>>> 1ba4f1f5
     };
   }
 
