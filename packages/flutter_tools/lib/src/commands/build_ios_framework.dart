--- conflicted
+++ resolved
@@ -156,7 +156,7 @@
 
     aotBuilder ??= AotBuilder();
     bundleBuilder ??= BundleBuilder();
-    cache ??= Cache.instance;
+    cache ??= globals.cache;
 
     for (BuildMode mode in buildModes) {
       globals.printStatus('Building framework for $iosProject in ${getNameForBuildMode(mode)} mode...');
@@ -212,7 +212,7 @@
   /// vendored framework caching.
   @visibleForTesting
   void produceFlutterPodspec(BuildMode mode, Directory modeDirectory) {
-    final Status status = logger.startProgress(' ├─Creating Flutter.podspec...', timeout: timeoutConfiguration.fastOperation);
+    final Status status = globals.logger.startProgress(' ├─Creating Flutter.podspec...', timeout: timeoutConfiguration.fastOperation);
     try {
       final GitTagVersion gitTagVersion = flutterVersion.gitTagVersion;
       if (gitTagVersion.x == null || gitTagVersion.y == null || gitTagVersion.z == null || gitTagVersion.commits != 0) {
@@ -267,28 +267,14 @@
   }
 
   Future<void> _produceFlutterFramework(Directory outputDirectory, BuildMode mode, Directory iPhoneBuildOutput, Directory simulatorBuildOutput, Directory modeDirectory) async {
-<<<<<<< HEAD
-    final Status status = globals.logger.startProgress(
-      ' ├─Populating Flutter.framework...', timeout: timeoutConfiguration.slowOperation);
-    try {
-      final String engineCacheFlutterFrameworkDirectory = globals.artifacts
-        .getArtifactPath(Artifact.flutterFramework, platform: TargetPlatform.ios, mode: mode);
-=======
-    final Status status = logger.startProgress(' ├─Populating Flutter.framework...', timeout: timeoutConfiguration.slowOperation);
-    final String engineCacheFlutterFrameworkDirectory = artifacts.getArtifactPath(Artifact.flutterFramework, platform: TargetPlatform.ios, mode: mode);
-    final String flutterFrameworkFileName = fs.path.basename(engineCacheFlutterFrameworkDirectory);
+    final Status status = globals.logger.startProgress(' ├─Populating Flutter.framework...', timeout: timeoutConfiguration.slowOperation);
+    final String engineCacheFlutterFrameworkDirectory = globals.artifacts.getArtifactPath(Artifact.flutterFramework, platform: TargetPlatform.ios, mode: mode);
+    final String flutterFrameworkFileName = globals.fs.path.basename(engineCacheFlutterFrameworkDirectory);
     final Directory fatFlutterFrameworkCopy = modeDirectory.childDirectory(flutterFrameworkFileName);
->>>>>>> 1fc43d93
 
     try {
       // Copy universal engine cache framework to mode directory.
-<<<<<<< HEAD
-      final String flutterFrameworkFileName = globals.fs.path.basename(engineCacheFlutterFrameworkDirectory);
-      final Directory fatFlutterFrameworkCopy = modeDirectory.childDirectory(flutterFrameworkFileName);
       copyDirectorySync(globals.fs.directory(engineCacheFlutterFrameworkDirectory), fatFlutterFrameworkCopy);
-=======
-      copyDirectorySync(fs.directory(engineCacheFlutterFrameworkDirectory), fatFlutterFrameworkCopy);
->>>>>>> 1fc43d93
 
       if (mode != BuildMode.debug) {
         final File fatFlutterFrameworkBinary = fatFlutterFrameworkCopy.childFile('Flutter');
@@ -326,12 +312,7 @@
     destinationAppFrameworkDirectory.createSync(recursive: true);
 
     if (mode == BuildMode.debug) {
-<<<<<<< HEAD
-      final Status status = globals.logger.startProgress(
-        ' ├─Add placeholder App.framework for debug...', timeout: timeoutConfiguration.fastOperation);
-=======
-      final Status status = logger.startProgress(' ├─Adding placeholder App.framework for debug...', timeout: timeoutConfiguration.fastOperation);
->>>>>>> 1fc43d93
+      final Status status = globals.logger.startProgress(' ├─Adding placeholder App.framework for debug...', timeout: timeoutConfiguration.fastOperation);
       try {
         await _produceStubAppFrameworkIfNeeded(mode, iPhoneBuildOutput, simulatorBuildOutput, destinationAppFrameworkDirectory);
       } finally {
@@ -500,14 +481,9 @@
                 'xcrun',
                 'lipo',
                 '-create',
-<<<<<<< HEAD
                 globals.fs.path.join(podProduct.path, binaryName),
-                simulatorBuildConfiguration.childDirectory(binaryName).childDirectory(podFrameworkName).childFile(binaryName).path,
-=======
-                fs.path.join(podProduct.path, binaryName),
                 if (mode == BuildMode.debug)
                   simulatorBuildConfiguration.childDirectory(binaryName).childDirectory(podFrameworkName).childFile(binaryName).path,
->>>>>>> 1fc43d93
                 '-output',
                 modeDirectory.childDirectory(podFrameworkName).childFile(binaryName).path
               ];
@@ -558,10 +534,10 @@
 
   void _produceXCFramework(BuildMode mode, Directory fatFramework) {
     if (boolArg('xcframework')) {
-      final String frameworkBinaryName = fs.path.basenameWithoutExtension(
+      final String frameworkBinaryName = globals.fs.path.basenameWithoutExtension(
           fatFramework.basename);
 
-      final Status status = logger.startProgress(' ├─Creating $frameworkBinaryName.xcframework...', timeout: timeoutConfiguration.fastOperation);
+      final Status status = globals.logger.startProgress(' ├─Creating $frameworkBinaryName.xcframework...', timeout: timeoutConfiguration.fastOperation);
       try {
         if (mode == BuildMode.debug) {
           _produceDebugXCFramework(fatFramework, frameworkBinaryName);
@@ -582,7 +558,7 @@
     final String frameworkFileName = fatFramework.basename;
     final File fatFlutterFrameworkBinary = fatFramework.childFile(
         frameworkBinaryName);
-    final Directory temporaryOutput = fs.systemTempDirectory.createTempSync(
+    final Directory temporaryOutput = globals.fs.systemTempDirectory.createTempSync(
         'flutter_tool_build_ios_framework.');
     try {
       // Copy universal framework to variant directory.
