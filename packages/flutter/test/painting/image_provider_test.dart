--- conflicted
+++ resolved
@@ -194,43 +194,10 @@
       });
 
       test('Notifies listeners of chunk events', () async {
-<<<<<<< HEAD
         debugNetworkImageHttpClientProvider = respondOnAny;
 
         const int chunkSize = 8;
-        final List<List<int>> chunks = createChunks(chunkSize);
-=======
-        final List<Uint8List> chunks = <Uint8List>[];
-        const int chunkSize = 8;
-        for (int offset = 0; offset < kTransparentImage.length; offset += chunkSize) {
-          chunks.add(Uint8List.fromList(kTransparentImage.skip(offset).take(chunkSize).toList()));
-        }
-        final Completer<void> imageAvailable = Completer<void>();
-        final MockHttpClientRequest request = MockHttpClientRequest();
-        final MockHttpClientResponse response = MockHttpClientResponse();
-        when(httpClient.getUrl(any)).thenAnswer((_) => Future<HttpClientRequest>.value(request));
-        when(request.close()).thenAnswer((_) => Future<HttpClientResponse>.value(response));
-        when(response.statusCode).thenReturn(HttpStatus.ok);
-        when(response.contentLength).thenReturn(kTransparentImage.length);
-        when(response.listen(
-          any,
-          onDone: anyNamed('onDone'),
-          onError: anyNamed('onError'),
-          cancelOnError: anyNamed('cancelOnError'),
-        )).thenAnswer((Invocation invocation) {
-          final void Function(List<int>) onData = invocation.positionalArguments[0];
-          final void Function(Object) onError = invocation.namedArguments[#onError];
-          final void Function() onDone = invocation.namedArguments[#onDone];
-          final bool cancelOnError = invocation.namedArguments[#cancelOnError];
-
-          return Stream<Uint8List>.fromIterable(chunks).listen(
-            onData,
-            onDone: onDone,
-            onError: onError,
-            cancelOnError: cancelOnError,
-          );
-        });
->>>>>>> 66273157
+        final List<Uint8List> chunks = createChunks(chunkSize);
 
         final Completer<void> imageAvailable = Completer<void>();
         final ImageProvider imageProvider = NetworkImage(nonconst('foo'));
@@ -303,7 +270,7 @@
 
 HttpClient respondOnAny() {
   const int chunkSize = 8;
-  final List<List<int>> chunks = createChunks(chunkSize);
+  final List<Uint8List> chunks = createChunks(chunkSize);
   final MockHttpClientRequest request = MockHttpClientRequest();
   final MockHttpClientResponse response = MockHttpClientResponse();
   final MockHttpClient httpClient = MockHttpClient();
@@ -317,12 +284,12 @@
     onError: anyNamed('onError'),
     cancelOnError: anyNamed('cancelOnError'),
   )).thenAnswer((Invocation invocation) {
-    final void Function(List<int>) onData = invocation.positionalArguments[0];
+    final void Function(Uint8List) onData = invocation.positionalArguments[0];
     final void Function(Object) onError = invocation.namedArguments[#onError];
     final void Function() onDone = invocation.namedArguments[#onDone];
     final bool cancelOnError = invocation.namedArguments[#cancelOnError];
 
-    return Stream<List<int>>.fromIterable(chunks).listen(
+    return Stream<Uint8List>.fromIterable(chunks).listen(
       onData,
       onDone: onDone,
       onError: onError,
@@ -336,7 +303,7 @@
   final List<Invocation> invocations = <Invocation>[];
 
   const int chunkSize = 8;
-  final List<List<int>> chunks = createChunks(chunkSize);
+  final List<Uint8List> chunks = createChunks(chunkSize);
   final MockHttpClientRequest request = MockHttpClientRequest();
   final MockHttpClientResponse response = MockHttpClientResponse();
   final MockHttpClient httpClient = MockHttpClient();
@@ -365,12 +332,12 @@
     onError: anyNamed('onError'),
     cancelOnError: anyNamed('cancelOnError'),
   )).thenAnswer((Invocation invocation) {
-    final void Function(List<int>) onData = invocation.positionalArguments[0];
+    final void Function(Uint8List) onData = invocation.positionalArguments[0];
     final void Function(Object) onError = invocation.namedArguments[#onError];
     final void Function() onDone = invocation.namedArguments[#onDone];
     final bool cancelOnError = invocation.namedArguments[#cancelOnError];
 
-    return Stream<List<int>>.fromIterable(chunks).listen(
+    return Stream<Uint8List>.fromIterable(chunks).listen(
       onData,
       onDone: onDone,
       onError: onError,
