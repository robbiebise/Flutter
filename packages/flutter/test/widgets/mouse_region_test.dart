// Copyright 2014 The Flutter Authors. All rights reserved.
// Use of this source code is governed by a BSD-style license that can be
// found in the LICENSE file.

import 'package:flutter/material.dart';
import 'package:flutter/rendering.dart';
import 'package:flutter_test/flutter_test.dart';
import 'package:flutter/gestures.dart';

class HoverClient extends StatefulWidget {
  const HoverClient({
    Key key,
    this.onHover,
    this.child,
    this.onEnter,
    this.onExit,
  }) : super(key: key);

  final ValueChanged<bool> onHover;
  final Widget child;
  final VoidCallback onEnter;
  final VoidCallback onExit;

  @override
  HoverClientState createState() => HoverClientState();
}

class HoverClientState extends State<HoverClient> {
  void _onExit(PointerExitEvent details) {
    if (widget.onExit != null) {
      widget.onExit();
    }
    if (widget.onHover != null) {
      widget.onHover(false);
    }
  }

  void _onEnter(PointerEnterEvent details) {
    if (widget.onEnter != null) {
      widget.onEnter();
    }
    if (widget.onHover != null) {
      widget.onHover(true);
    }
  }

  @override
  Widget build(BuildContext context) {
    return MouseRegion(
      onEnter: _onEnter,
      onExit: _onExit,
      child: widget.child,
    );
  }
}

class HoverFeedback extends StatefulWidget {
  const HoverFeedback({Key key, this.onEnter, this.onExit}) : super(key: key);

  final VoidCallback onEnter;
  final VoidCallback onExit;

  @override
  _HoverFeedbackState createState() => _HoverFeedbackState();
}

class _HoverFeedbackState extends State<HoverFeedback> {
  bool _hovering = false;

  @override
  Widget build(BuildContext context) {
    return Directionality(
      textDirection: TextDirection.ltr,
      child: HoverClient(
        onHover: (bool hovering) => setState(() => _hovering = hovering),
        onEnter: widget.onEnter,
        onExit: widget.onExit,
        child: Text(_hovering ? 'HOVERING' : 'not hovering'),
      ),
    );
  }
}

void main() {
  testWidgets('detects pointer enter', (WidgetTester tester) async {
    PointerEnterEvent enter;
    PointerHoverEvent move;
    PointerExitEvent exit;
    await tester.pumpWidget(Center(
      child: MouseRegion(
        child: Container(
          color: const Color.fromARGB(0xff, 0xff, 0x00, 0x00),
          width: 100.0,
          height: 100.0,
        ),
        onEnter: (PointerEnterEvent details) => enter = details,
        onHover: (PointerHoverEvent details) => move = details,
        onExit: (PointerExitEvent details) => exit = details,
      ),
    ));
    final TestGesture gesture = await tester.createGesture(kind: PointerDeviceKind.mouse);
    await gesture.addPointer(location: Offset.zero);
    addTearDown(gesture.removePointer);
    await tester.pump();
    move = null;
    enter = null;
    exit = null;
    await gesture.moveTo(const Offset(400.0, 300.0));
    expect(move, isNotNull);
    expect(move.position, equals(const Offset(400.0, 300.0)));
    expect(enter, isNotNull);
    expect(enter.position, equals(const Offset(400.0, 300.0)));
    expect(exit, isNull);
  });

  testWidgets('detects pointer exiting', (WidgetTester tester) async {
    PointerEnterEvent enter;
    PointerHoverEvent move;
    PointerExitEvent exit;
    await tester.pumpWidget(Center(
      child: MouseRegion(
        child: Container(
          width: 100.0,
          height: 100.0,
        ),
        onEnter: (PointerEnterEvent details) => enter = details,
        onHover: (PointerHoverEvent details) => move = details,
        onExit: (PointerExitEvent details) => exit = details,
      ),
    ));
    final TestGesture gesture = await tester.createGesture(kind: PointerDeviceKind.mouse);
    await gesture.addPointer(location: Offset.zero);
    addTearDown(gesture.removePointer);
    await gesture.moveTo(const Offset(400.0, 300.0));
    await tester.pump();
    move = null;
    enter = null;
    exit = null;
    await gesture.moveTo(const Offset(1.0, 1.0));
    expect(move, isNull);
    expect(enter, isNull);
    expect(exit, isNotNull);
    expect(exit.position, equals(const Offset(1.0, 1.0)));
  });

<<<<<<< HEAD
  testWidgets("doesn't detect pointer exit when widget disappears", (WidgetTester tester) async {
=======
  testWidgets('triggers pointer enter when a mouse is connected', (WidgetTester tester) async {
>>>>>>> ab8632b1
    PointerEnterEvent enter;
    PointerHoverEvent move;
    PointerExitEvent exit;
    await tester.pumpWidget(Center(
      child: MouseRegion(
        child: Container(
          width: 100.0,
          height: 100.0,
        ),
        onEnter: (PointerEnterEvent details) => enter = details,
        onHover: (PointerHoverEvent details) => move = details,
        onExit: (PointerExitEvent details) => exit = details,
      ),
    ));
<<<<<<< HEAD
=======
    await tester.pump();

    final TestGesture gesture = await tester.createGesture(kind: PointerDeviceKind.mouse);
    await gesture.addPointer(location: const Offset(400, 300));
    addTearDown(gesture.removePointer);
    expect(move, isNull);
    expect(enter, isNull);
    expect(exit, isNull);
    await tester.pump();
    expect(move, isNull);
    expect(enter, isNotNull);
    expect(enter.position, equals(const Offset(400.0, 300.0)));
    expect(exit, isNull);
  });

  testWidgets('triggers pointer exit when a mouse is disconnected', (WidgetTester tester) async {
    PointerEnterEvent enter;
    PointerHoverEvent move;
    PointerExitEvent exit;
    await tester.pumpWidget(Center(
      child: MouseRegion(
        child: Container(
          width: 100.0,
          height: 100.0,
        ),
        onEnter: (PointerEnterEvent details) => enter = details,
        onHover: (PointerHoverEvent details) => move = details,
        onExit: (PointerExitEvent details) => exit = details,
      ),
    ));
    await tester.pump();

    TestGesture gesture = await tester.createGesture(kind: PointerDeviceKind.mouse);
    await gesture.addPointer(location: const Offset(400, 300));
    addTearDown(() => gesture?.removePointer);
    await tester.pump();
    move = null;
    enter = null;
    exit = null;
    await gesture.removePointer();
    gesture = null;
    expect(move, isNull);
    expect(enter, isNull);
    expect(exit, isNotNull);
    expect(exit.position, equals(const Offset(400.0, 300.0)));
    exit = null;
    await tester.pump();
    expect(move, isNull);
    expect(enter, isNull);
    expect(exit, isNull);
  });

  testWidgets('triggers pointer enter when widget appears', (WidgetTester tester) async {
    PointerEnterEvent enter;
    PointerHoverEvent move;
    PointerExitEvent exit;
    await tester.pumpWidget(Center(
      child: Container(
        width: 100.0,
        height: 100.0,
      ),
    ));
>>>>>>> ab8632b1
    final TestGesture gesture = await tester.createGesture(kind: PointerDeviceKind.mouse);
    await gesture.addPointer(location: Offset.zero);
    addTearDown(gesture.removePointer);
    await gesture.moveTo(const Offset(400.0, 300.0));
    await tester.pump();
    expect(enter, isNull);
    expect(move, isNull);
    expect(exit, isNull);
    await tester.pumpWidget(Center(
      child: MouseRegion(
        child: Container(
          width: 100.0,
          height: 100.0,
        ),
        onEnter: (PointerEnterEvent details) => enter = details,
        onHover: (PointerHoverEvent details) => move = details,
        onExit: (PointerExitEvent details) => exit = details,
      ),
    ));
    await tester.pump();
    expect(move, isNull);
    expect(enter, isNotNull);
    expect(enter.position, equals(const Offset(400.0, 300.0)));
    expect(exit, isNull);
  });

  testWidgets("doesn't trigger pointer exit when widget disappears", (WidgetTester tester) async {
    PointerEnterEvent enter;
    PointerHoverEvent move;
    PointerExitEvent exit;
    await tester.pumpWidget(Center(
      child: MouseRegion(
        child: Container(
          width: 100.0,
          height: 100.0,
        ),
        onEnter: (PointerEnterEvent details) => enter = details,
        onHover: (PointerHoverEvent details) => move = details,
        onExit: (PointerExitEvent details) => exit = details,
      ),
    ));
    final RenderMouseRegion renderListener = tester.renderObject(find.byType(MouseRegion));
    final TestGesture gesture = await tester.createGesture(kind: PointerDeviceKind.mouse);
    await gesture.addPointer(location: Offset.zero);
    addTearDown(gesture.removePointer);
    await gesture.moveTo(const Offset(400.0, 300.0));
    await tester.pump();
    move = null;
    enter = null;
    exit = null;
    await tester.pumpWidget(Center(
      child: Container(
        width: 100.0,
        height: 100.0,
      ),
    ));
    expect(enter, isNull);
    expect(move, isNull);
    expect(exit, isNull);
  });

  testWidgets('triggers pointer enter when widget moves in', (WidgetTester tester) async {
    PointerEnterEvent enter;
    PointerHoverEvent move;
    PointerExitEvent exit;
    await tester.pumpWidget(Container(
      alignment: Alignment.center,
      child: MouseRegion(
        child: Container(
          width: 100.0,
          height: 100.0,
        ),
        onEnter: (PointerEnterEvent details) => enter = details,
        onHover: (PointerHoverEvent details) => move = details,
        onExit: (PointerExitEvent details) => exit = details,
      ),
    ));
    final TestGesture gesture = await tester.createGesture(kind: PointerDeviceKind.mouse);
    await gesture.addPointer(location: const Offset(1.0, 1.0));
    addTearDown(gesture.removePointer);
    await tester.pump();
    expect(enter, isNull);
    expect(move, isNull);
    expect(exit, isNull);
    await tester.pumpWidget(Container(
      alignment: Alignment.topLeft,
      child: MouseRegion(
        child: Container(
          width: 100.0,
          height: 100.0,
        ),
        onEnter: (PointerEnterEvent details) => enter = details,
        onHover: (PointerHoverEvent details) => move = details,
        onExit: (PointerExitEvent details) => exit = details,
      ),
    ));
    await tester.pump();
    expect(enter, isNotNull);
    expect(enter.position, equals(const Offset(1.0, 1.0)));
    expect(move, isNull);
    expect(exit, isNull);
  });

  testWidgets('triggers pointer exit when widget moves out', (WidgetTester tester) async {
    PointerEnterEvent enter;
    PointerHoverEvent move;
    PointerExitEvent exit;
    await tester.pumpWidget(Container(
      alignment: Alignment.center,
      child: MouseRegion(
        child: Container(
          width: 100.0,
          height: 100.0,
        ),
        onEnter: (PointerEnterEvent details) => enter = details,
        onHover: (PointerHoverEvent details) => move = details,
        onExit: (PointerExitEvent details) => exit = details,
      ),
    ));
    final TestGesture gesture = await tester.createGesture(kind: PointerDeviceKind.mouse);
    await gesture.addPointer(location: const Offset(400, 300));
    addTearDown(gesture.removePointer);
    await tester.pump();
    enter = null;
    move = null;
    exit = null;
    await tester.pumpWidget(Container(
      alignment: Alignment.topLeft,
      child: MouseRegion(
        child: Container(
          width: 100.0,
          height: 100.0,
        ),
        onEnter: (PointerEnterEvent details) => enter = details,
        onHover: (PointerHoverEvent details) => move = details,
        onExit: (PointerExitEvent details) => exit = details,
      ),
    ));
    await tester.pump();
    expect(enter, isNull);
    expect(move, isNull);
    expect(exit, isNotNull);
    expect(exit.position, equals(const Offset(400, 300)));
  });

  testWidgets('Hover works with nested listeners', (WidgetTester tester) async {
    final UniqueKey key1 = UniqueKey();
    final UniqueKey key2 = UniqueKey();
    final List<PointerEnterEvent> enter1 = <PointerEnterEvent>[];
    final List<PointerHoverEvent> move1 = <PointerHoverEvent>[];
    final List<PointerExitEvent> exit1 = <PointerExitEvent>[];
    final List<PointerEnterEvent> enter2 = <PointerEnterEvent>[];
    final List<PointerHoverEvent> move2 = <PointerHoverEvent>[];
    final List<PointerExitEvent> exit2 = <PointerExitEvent>[];
    void clearLists() {
      enter1.clear();
      move1.clear();
      exit1.clear();
      enter2.clear();
      move2.clear();
      exit2.clear();
    }

    await tester.pumpWidget(Container());
    final TestGesture gesture = await tester.createGesture(kind: PointerDeviceKind.mouse);
    addTearDown(gesture.removePointer);
    await gesture.moveTo(const Offset(400.0, 0.0));
    await tester.pump();
    await tester.pumpWidget(
      Column(
        mainAxisAlignment: MainAxisAlignment.center,
        crossAxisAlignment: CrossAxisAlignment.center,
        children: <Widget>[
          MouseRegion(
            onEnter: (PointerEnterEvent details) => enter1.add(details),
            onHover: (PointerHoverEvent details) => move1.add(details),
            onExit: (PointerExitEvent details) => exit1.add(details),
            key: key1,
            child: Container(
              width: 200,
              height: 200,
              padding: const EdgeInsets.all(50.0),
              child: MouseRegion(
                key: key2,
                onEnter: (PointerEnterEvent details) => enter2.add(details),
                onHover: (PointerHoverEvent details) => move2.add(details),
                onExit: (PointerExitEvent details) => exit2.add(details),
                child: Container(),
              ),
            ),
          ),
        ],
      ),
    );
    Offset center = tester.getCenter(find.byKey(key2));
    await gesture.moveTo(center);
    await tester.pump();
    expect(move2, isNotEmpty);
    expect(enter2, isNotEmpty);
    expect(exit2, isEmpty);
    expect(move1, isNotEmpty);
    expect(move1.last.position, equals(center));
    expect(enter1, isNotEmpty);
    expect(enter1.last.position, equals(center));
    expect(exit1, isEmpty);
    clearLists();

    // Now make sure that exiting the child only triggers the child exit, not
    // the parent too.
    center = center - const Offset(75.0, 0.0);
    await gesture.moveTo(center);
    await tester.pumpAndSettle();
    expect(move2, isEmpty);
    expect(enter2, isEmpty);
    expect(exit2, isNotEmpty);
    expect(move1, isNotEmpty);
    expect(move1.last.position, equals(center));
    expect(enter1, isEmpty);
    expect(exit1, isEmpty);
    clearLists();
  });

  testWidgets('Hover transfers between two listeners', (WidgetTester tester) async {
    final UniqueKey key1 = UniqueKey();
    final UniqueKey key2 = UniqueKey();
    final List<PointerEnterEvent> enter1 = <PointerEnterEvent>[];
    final List<PointerHoverEvent> move1 = <PointerHoverEvent>[];
    final List<PointerExitEvent> exit1 = <PointerExitEvent>[];
    final List<PointerEnterEvent> enter2 = <PointerEnterEvent>[];
    final List<PointerHoverEvent> move2 = <PointerHoverEvent>[];
    final List<PointerExitEvent> exit2 = <PointerExitEvent>[];
    void clearLists() {
      enter1.clear();
      move1.clear();
      exit1.clear();
      enter2.clear();
      move2.clear();
      exit2.clear();
    }

    await tester.pumpWidget(Container());
    final TestGesture gesture = await tester.createGesture(kind: PointerDeviceKind.mouse);
    addTearDown(gesture.removePointer);
    await gesture.moveTo(const Offset(400.0, 0.0));
    await tester.pump();
    await tester.pumpWidget(
      Column(
        mainAxisAlignment: MainAxisAlignment.center,
        crossAxisAlignment: CrossAxisAlignment.center,
        children: <Widget>[
          MouseRegion(
            key: key1,
            child: Container(
              width: 100.0,
              height: 100.0,
            ),
            onEnter: (PointerEnterEvent details) => enter1.add(details),
            onHover: (PointerHoverEvent details) => move1.add(details),
            onExit: (PointerExitEvent details) => exit1.add(details),
          ),
          MouseRegion(
            key: key2,
            child: Container(
              width: 100.0,
              height: 100.0,
            ),
            onEnter: (PointerEnterEvent details) => enter2.add(details),
            onHover: (PointerHoverEvent details) => move2.add(details),
            onExit: (PointerExitEvent details) => exit2.add(details),
          ),
        ],
      ),
    );
    final Offset center1 = tester.getCenter(find.byKey(key1));
    final Offset center2 = tester.getCenter(find.byKey(key2));
    await gesture.moveTo(center1);
    await tester.pump();
    expect(move1, isNotEmpty);
    expect(move1.last.position, equals(center1));
    expect(enter1, isNotEmpty);
    expect(enter1.last.position, equals(center1));
    expect(exit1, isEmpty);
    expect(move2, isEmpty);
    expect(enter2, isEmpty);
    expect(exit2, isEmpty);
    clearLists();
    await gesture.moveTo(center2);
    await tester.pump();
    expect(move1, isEmpty);
    expect(enter1, isEmpty);
    expect(exit1, isNotEmpty);
    expect(exit1.last.position, equals(center2));
    expect(move2, isNotEmpty);
    expect(move2.last.position, equals(center2));
    expect(enter2, isNotEmpty);
    expect(enter2.last.position, equals(center2));
    expect(exit2, isEmpty);
    clearLists();
    await gesture.moveTo(const Offset(400.0, 450.0));
    await tester.pump();
    expect(move1, isEmpty);
    expect(enter1, isEmpty);
    expect(exit1, isEmpty);
    expect(move2, isEmpty);
    expect(enter2, isEmpty);
    expect(exit2, isNotEmpty);
    expect(exit2.last.position, equals(const Offset(400.0, 450.0)));
    clearLists();
    await tester.pumpWidget(Container());
    expect(move1, isEmpty);
    expect(enter1, isEmpty);
    expect(exit1, isEmpty);
    expect(move2, isEmpty);
    expect(enter2, isEmpty);
    expect(exit2, isEmpty);
  });

  testWidgets('MouseRegion uses updated callbacks', (WidgetTester tester) async {
    final List<String> logs = <String>[];
    Widget hoverableContainer({
      PointerEnterEventListener onEnter,
      PointerHoverEventListener onHover,
      PointerExitEventListener onExit,
    }) {
      return Container(
        alignment: Alignment.topLeft,
        child: MouseRegion(
          child: Container(
            color: const Color.fromARGB(0xff, 0xff, 0x00, 0x00),
            width: 100.0,
            height: 100.0,
          ),
          onEnter: onEnter,
          onHover: onHover,
          onExit: onExit,
        ),
      );
    }

    await tester.pumpWidget(hoverableContainer(
      onEnter: (PointerEnterEvent details) => logs.add('enter1'),
      onHover: (PointerHoverEvent details) => logs.add('hover1'),
      onExit: (PointerExitEvent details) => logs.add('exit1'),
    ));

    final TestGesture gesture = await tester.createGesture(kind: PointerDeviceKind.mouse);
    await gesture.addPointer();
    addTearDown(gesture.removePointer);

    // Start outside, move inside, then move outside
    await gesture.moveTo(const Offset(150.0, 150.0));
    await tester.pump();
    await gesture.moveTo(const Offset(50.0, 50.0));
    await tester.pump();
    await gesture.moveTo(const Offset(150.0, 150.0));
    await tester.pump();
    expect(logs, <String>['enter1', 'hover1', 'exit1']);
    logs.clear();

    // Same tests but with updated callbacks
    await tester.pumpWidget(hoverableContainer(
      onEnter: (PointerEnterEvent details) => logs.add('enter2'),
      onHover: (PointerHoverEvent details) => logs.add('hover2'),
      onExit: (PointerExitEvent details) => logs.add('exit2'),
    ));
    await gesture.moveTo(const Offset(150.0, 150.0));
    await tester.pump();
    await gesture.moveTo(const Offset(50.0, 50.0));
    await tester.pump();
    await gesture.moveTo(const Offset(150.0, 150.0));
    await tester.pump();
    expect(logs, <String>['enter2', 'hover2', 'exit2']);
  });

  testWidgets('needsCompositing set when parent class needsCompositing is set', (WidgetTester tester) async {
    await tester.pumpWidget(
      MouseRegion(
        onEnter: (PointerEnterEvent _) {},
        child: const Opacity(opacity: 0.5, child: Placeholder()),
      ),
    );

    RenderMouseRegion listener = tester.renderObject(find.byType(MouseRegion).first);
    expect(listener.needsCompositing, isTrue);

    await tester.pumpWidget(
      MouseRegion(
        onEnter: (PointerEnterEvent _) {},
        child: const Placeholder(),
      ),
    );

    listener = tester.renderObject(find.byType(MouseRegion).first);
    expect(listener.needsCompositing, isFalse);
  });

  testWidgets('works with transform', (WidgetTester tester) async {
    // Regression test for https://github.com/flutter/flutter/issues/31986.
    final Key key = UniqueKey();
    const double scaleFactor = 2.0;
    const double localWidth = 150.0;
    const double localHeight = 100.0;
    final List<PointerEvent> events = <PointerEvent>[];

    await tester.pumpWidget(
      MaterialApp(
        home: Center(
          child: Transform.scale(
            scale: scaleFactor,
            child: MouseRegion(
              onEnter: (PointerEnterEvent event) {
                events.add(event);
              },
              onHover: (PointerHoverEvent event) {
                events.add(event);
              },
              onExit: (PointerExitEvent event) {
                events.add(event);
              },
              child: Container(
                key: key,
                color: Colors.blue,
                height: localHeight,
                width: localWidth,
                child: const Text('Hi'),
              ),
            ),
          ),
        ),
      ),
    );

    final Offset topLeft = tester.getTopLeft(find.byKey(key));
    final Offset topRight = tester.getTopRight(find.byKey(key));
    final Offset bottomLeft = tester.getBottomLeft(find.byKey(key));
    expect(topRight.dx - topLeft.dx, scaleFactor * localWidth);
    expect(bottomLeft.dy - topLeft.dy, scaleFactor * localHeight);

    final TestGesture gesture = await tester.createGesture(kind: PointerDeviceKind.mouse);
    await gesture.addPointer();
    addTearDown(gesture.removePointer);
    await gesture.moveTo(topLeft - const Offset(1, 1));
    await tester.pump();
    expect(events, isEmpty);

    await gesture.moveTo(topLeft + const Offset(1, 1));
    await tester.pump();
    expect(events, hasLength(2));
    expect(events.first, isA<PointerEnterEvent>());
    expect(events.last, isA<PointerHoverEvent>());
    events.clear();

    await gesture.moveTo(bottomLeft + const Offset(1, -1));
    await tester.pump();
    expect(events.single, isA<PointerHoverEvent>());
    expect(events.single.delta, const Offset(0.0, scaleFactor * localHeight - 2));
    events.clear();

    await gesture.moveTo(bottomLeft + const Offset(1, 1));
    await tester.pump();
    expect(events.single, isA<PointerExitEvent>());
    events.clear();
  });

  testWidgets('needsCompositing updates correctly and is respected', (WidgetTester tester) async {
    // Pretend that we have a mouse connected.
    final TestGesture gesture = await tester.createGesture(kind: PointerDeviceKind.mouse);
    await gesture.addPointer();
    addTearDown(gesture.removePointer);

    await tester.pumpWidget(
      Transform.scale(
        scale: 2.0,
        child: const MouseRegion(opaque: false),
      ),
    );
    final RenderMouseRegion mouseRegion = tester.renderObject(find.byType(MouseRegion));
    expect(mouseRegion.needsCompositing, isFalse);
    // No TransformLayer for `Transform.scale` is added because composting is
    // not required and therefore the transform is executed on the canvas
    // directly. (One TransformLayer is always present for the root
    // transform.)
    expect(tester.layers.whereType<TransformLayer>(), hasLength(1));

    // Test that needsCompositing updates correctly with callback change
    await tester.pumpWidget(
      Transform.scale(
        scale: 2.0,
        child: MouseRegion(
          opaque: false,
          onHover: (PointerHoverEvent _) {},
        ),
      ),
    );
    expect(mouseRegion.needsCompositing, isTrue);
    // Compositing is required, therefore a dedicated TransformLayer for
    // `Transform.scale` is added.
    expect(tester.layers.whereType<TransformLayer>(), hasLength(2));

    await tester.pumpWidget(
      Transform.scale(
        scale: 2.0,
        child: const MouseRegion(opaque: false),
      ),
    );
    expect(mouseRegion.needsCompositing, isFalse);
    // TransformLayer for `Transform.scale` is removed again as transform is
    // executed directly on the canvas.
    expect(tester.layers.whereType<TransformLayer>(), hasLength(1));

    // Test that needsCompositing updates correctly with `opaque` change
    await tester.pumpWidget(
      Transform.scale(
        scale: 2.0,
        child: const MouseRegion(
          opaque: true,
        ),
      ),
    );
    expect(mouseRegion.needsCompositing, isTrue);
    // Compositing is required, therefore a dedicated TransformLayer for
    // `Transform.scale` is added.
    expect(tester.layers.whereType<TransformLayer>(), hasLength(2));
  });

  testWidgets("Callbacks aren't called during build", (WidgetTester tester) async {
    final TestGesture gesture = await tester.createGesture(kind: PointerDeviceKind.mouse);
    addTearDown(gesture.removePointer);
    await gesture.addPointer(location: Offset.zero);

    int numEntrances = 0;
    int numExits = 0;

    await tester.pumpWidget(
      Center(
          child: HoverFeedback(
        onEnter: () { numEntrances += 1; },
        onExit: () { numExits += 1; },
      )),
    );

    await gesture.moveTo(tester.getCenter(find.byType(Text)));
    await tester.pumpAndSettle();
    expect(numEntrances, equals(1));
    expect(numExits, equals(0));
    expect(find.text('HOVERING'), findsOneWidget);

    await tester.pumpWidget(
      Container(),
    );
    await tester.pump();
    expect(numEntrances, equals(1));
    expect(numExits, equals(0));

    await tester.pumpWidget(
      Center(
          child: HoverFeedback(
        onEnter: () { numEntrances += 1; },
        onExit: () { numExits += 1; },
      )),
    );
    await tester.pump();
    expect(numEntrances, equals(2));
    expect(numExits, equals(0));
  });

  testWidgets("MouseRegion activate/deactivate don't duplicate annotations", (WidgetTester tester) async {
    final GlobalKey feedbackKey = GlobalKey();
    final TestGesture gesture = await tester.createGesture(kind: PointerDeviceKind.mouse);
    await gesture.addPointer();
    addTearDown(gesture.removePointer);

    int numEntrances = 0;
    int numExits = 0;

    await tester.pumpWidget(
      Center(
          child: HoverFeedback(
        key: feedbackKey,
        onEnter: () { numEntrances += 1; },
        onExit: () { numExits += 1; },
      )),
    );

    await gesture.moveTo(tester.getCenter(find.byType(Text)));
    await tester.pumpAndSettle();
    expect(numEntrances, equals(1));
    expect(numExits, equals(0));
    expect(find.text('HOVERING'), findsOneWidget);

    await tester.pumpWidget(
      Center(
        child: Container(
          child: HoverFeedback(
            key: feedbackKey,
            onEnter: () { numEntrances += 1; },
            onExit: () { numExits += 1; },
          ),
        ),
      ),
    );
    await tester.pump();
    expect(numEntrances, equals(1));
    expect(numExits, equals(0));
    await tester.pumpWidget(
      Container(),
    );
    await tester.pump();
    expect(numEntrances, equals(1));
    expect(numExits, equals(0));
  });

  testWidgets('Exit event when unplugging mouse should have a position', (WidgetTester tester) async {
    final List<PointerEnterEvent> enter = <PointerEnterEvent>[];
    final List<PointerHoverEvent> hover = <PointerHoverEvent>[];
    final List<PointerExitEvent> exit = <PointerExitEvent>[];

    await tester.pumpWidget(
      Center(
        child: MouseRegion(
          onEnter: (PointerEnterEvent e) => enter.add(e),
          onHover: (PointerHoverEvent e) => hover.add(e),
          onExit: (PointerExitEvent e) => exit.add(e),
          child: Container(
            height: 100.0,
            width: 100.0,
          ),
        ),
      ),
    );

    // Plug-in a mouse and move it to the center of the container.
    TestGesture gesture = await tester.createGesture(kind: PointerDeviceKind.mouse);
    await gesture.addPointer(location: Offset.zero);
    addTearDown(() => gesture?.removePointer());
    await tester.pumpAndSettle();
    await gesture.moveTo(tester.getCenter(find.byType(Container)));

    expect(enter.length, 1);
    expect(enter.single.position, const Offset(400.0, 300.0));
    expect(hover.length, 1);
    expect(hover.single.position, const Offset(400.0, 300.0));
    expect(exit.length, 0);

    enter.clear();
    hover.clear();
    exit.clear();

    // Unplug the mouse.
    await gesture.removePointer();
    gesture = null;
    await tester.pumpAndSettle();

    expect(enter.length, 0);
    expect(hover.length, 0);
    expect(exit.length, 1);
    expect(exit.single.position, const Offset(400.0, 300.0));
    expect(exit.single.delta, Offset.zero);
  });

  testWidgets('detects pointer enter with closure arguments', (WidgetTester tester) async {
    await tester.pumpWidget(_HoverClientWithClosures());
    expect(find.text('not hovering'), findsOneWidget);

    final TestGesture gesture = await tester.createGesture(kind: PointerDeviceKind.mouse);
    addTearDown(gesture.removePointer);
    await gesture.addPointer();
    // Move to a position out of MouseRegion
    await gesture.moveTo(tester.getBottomRight(find.byType(MouseRegion)) + const Offset(10, -10));
    await tester.pumpAndSettle();
    expect(find.text('not hovering'), findsOneWidget);

    // Move into MouseRegion
    await gesture.moveBy(const Offset(-20, 0));
    await tester.pumpAndSettle();
    expect(find.text('HOVERING'), findsOneWidget);
  });

  testWidgets('MouseRegion paints child once and only once when MouseRegion is inactive', (WidgetTester tester) async {
    int paintCount = 0;
    await tester.pumpWidget(
      Directionality(
        textDirection: TextDirection.ltr,
        child: MouseRegion(
          onEnter: (PointerEnterEvent e) {},
          child: _PaintDelegateWidget(
            onPaint: () { paintCount += 1; },
            child: const Text('123'),
          ),
        ),
      ),
    );

    expect(paintCount, 1);
  });

  testWidgets('MouseRegion paints child once and only once when MouseRegion is active', (WidgetTester tester) async {
    int paintCount = 0;

    final TestGesture gesture = await tester.createGesture(kind: PointerDeviceKind.mouse);
    await gesture.addPointer();
    addTearDown(gesture.removePointer);

    await tester.pumpWidget(
      Directionality(
        textDirection: TextDirection.ltr,
        child: MouseRegion(
          onEnter: (PointerEnterEvent e) {},
          child: _PaintDelegateWidget(
            onPaint: () { paintCount += 1; },
            child: const Text('123'),
          ),
        ),
      ),
    );

    expect(paintCount, 1);
  });

  testWidgets('A MouseRegion mounted under the pointer should should take effect in the next postframe', (WidgetTester tester) async {
    bool hovered = false;

    final TestGesture gesture = await tester.createGesture(kind: PointerDeviceKind.mouse);
    await gesture.addPointer(location: const Offset(5, 5));
    addTearDown(gesture.removePointer);

    await tester.pumpWidget(
      StatefulBuilder(builder: (BuildContext context, StateSetter setState) {
        return _ColumnContainer(
          children: <Widget>[
            Text(hovered ? 'hover outer' : 'unhover outer'),
          ],
        );
      }),
    );

    expect(find.text('unhover outer'), findsOneWidget);

    await tester.pumpWidget(
      StatefulBuilder(builder: (BuildContext context, StateSetter setState) {
        return _ColumnContainer(
          children: <Widget>[
            HoverClient(
              onHover: (bool value) { setState(() { hovered = value; }); },
              child: Text(hovered ? 'hover inner' : 'unhover inner'),
            ),
            Text(hovered ? 'hover outer' : 'unhover outer'),
          ],
        );
      }),
    );

    expect(find.text('unhover outer'), findsOneWidget);
    expect(find.text('unhover inner'), findsOneWidget);

    await tester.pump();

    expect(find.text('hover outer'), findsOneWidget);
    expect(find.text('hover inner'), findsOneWidget);
    expect(tester.binding.hasScheduledFrame, isFalse);
  });

  testWidgets('A MouseRegion unmounted under the pointer should not trigger state change', (WidgetTester tester) async {
    bool hovered = true;

    final TestGesture gesture = await tester.createGesture(kind: PointerDeviceKind.mouse);
    await gesture.addPointer(location: const Offset(5, 5));
    addTearDown(gesture.removePointer);

    await tester.pumpWidget(
      StatefulBuilder(builder: (BuildContext context, StateSetter setState) {
        return _ColumnContainer(
          children: <Widget>[
            HoverClient(
              onHover: (bool value) { setState(() { hovered = value; }); },
              child: Text(hovered ? 'hover inner' : 'unhover inner'),
            ),
            Text(hovered ? 'hover outer' : 'unhover outer'),
          ],
        );
      }),
    );

    expect(find.text('hover outer'), findsOneWidget);
    expect(find.text('hover inner'), findsOneWidget);
    expect(tester.binding.hasScheduledFrame, isTrue);

    await tester.pump();
    expect(find.text('hover outer'), findsOneWidget);
    expect(find.text('hover inner'), findsOneWidget);
    expect(tester.binding.hasScheduledFrame, isFalse);

    await tester.pumpWidget(
      StatefulBuilder(builder: (BuildContext context, StateSetter setState) {
        return _ColumnContainer(
          children: <Widget> [
            Text(hovered ? 'hover outer' : 'unhover outer'),
          ],
        );
      }),
    );

    expect(find.text('hover outer'), findsOneWidget);
    expect(tester.binding.hasScheduledFrame, isFalse);
  });

  testWidgets('A MouseRegion moved into the mouse should take effect in the next postframe', (WidgetTester tester) async {
    bool hovered = false;
    final List<bool> logHovered = <bool>[];
    bool moved = false;
    StateSetter mySetState;

    final TestGesture gesture = await tester.createGesture(kind: PointerDeviceKind.mouse);
    await gesture.addPointer(location: const Offset(5, 5));
    addTearDown(gesture.removePointer);

    await tester.pumpWidget(
      StatefulBuilder(builder: (BuildContext context, StateSetter setState) {
        mySetState = setState;
        return _ColumnContainer(
          children: <Widget>[
            Container(
              height: 100,
              width: 10,
              alignment: moved ? Alignment.topLeft : Alignment.bottomLeft,
              child: Container(
                height: 10,
                width: 10,
                child: HoverClient(
                  onHover: (bool value) {
                    setState(() { hovered = value; });
                    logHovered.add(value);
                  },
                  child: Text(hovered ? 'hover inner' : 'unhover inner'),
                ),
              ),
            ),
            Text(hovered ? 'hover outer' : 'unhover outer'),
          ],
        );
      }),
    );

    expect(find.text('unhover inner'), findsOneWidget);
    expect(find.text('unhover outer'), findsOneWidget);
    expect(logHovered, isEmpty);
    expect(tester.binding.hasScheduledFrame, isFalse);

    mySetState(() { moved = true; });
    // The first frame is for the widget movement to take effect.
    await tester.pump();
    expect(find.text('unhover inner'), findsOneWidget);
    expect(find.text('unhover outer'), findsOneWidget);
    expect(logHovered, <bool>[true]);
    logHovered.clear();

    // The second frame is for the mouse hover to take effect.
    await tester.pump();
    expect(find.text('hover inner'), findsOneWidget);
    expect(find.text('hover outer'), findsOneWidget);
    expect(logHovered, isEmpty);
    expect(tester.binding.hasScheduledFrame, isFalse);
  });

  group('MouseRegion respects opacity:', () {

    // A widget that contains 3 MouseRegions:
    //                           y
    //   ——————————————————————  0
    //   | ———————————     A  |  20
    //   | | B       |        |
    //   | |     ———————————  |  50
    //   | |     |       C |  |
    //   | ——————|         |  |  100
    //   |       |         |  |
    //   |       ———————————  |  130
    //   ——————————————————————  150
    // x 0 20   50  100   130 150
    Widget tripleRegions({bool opaqueC, void Function(String) addLog}) {
      // Same as MouseRegion, but when opaque is null, use the default value.
      Widget mouseRegionWithOptionalOpaque({
        void Function(PointerEnterEvent e) onEnter,
        void Function(PointerExitEvent e) onExit,
        Widget child,
        bool opaque,
      }) {
        if (opaque == null) {
          return MouseRegion(onEnter: onEnter, onExit: onExit, child: child);
        }
        return MouseRegion(onEnter: onEnter, onExit: onExit, child: child, opaque: opaque);
      }

      return Directionality(
        textDirection: TextDirection.ltr,
        child: Align(
          alignment: Alignment.topLeft,
          child: MouseRegion(
            onEnter: (PointerEnterEvent e) { addLog('enterA'); },
            onExit: (PointerExitEvent e) { addLog('exitA'); },
            child: SizedBox(
              width: 150,
              height: 150,
              child: Stack(
                children: <Widget>[
                  Positioned(
                    left: 20,
                    top: 20,
                    width: 80,
                    height: 80,
                    child: MouseRegion(
                      onEnter: (PointerEnterEvent e) { addLog('enterB'); },
                      onExit: (PointerExitEvent e) { addLog('exitB'); },
                    ),
                  ),
                  Positioned(
                    left: 50,
                    top: 50,
                    width: 80,
                    height: 80,
                    child: mouseRegionWithOptionalOpaque(
                      opaque: opaqueC,
                      onEnter: (PointerEnterEvent e) { addLog('enterC'); },
                      onExit: (PointerExitEvent e) { addLog('exitC'); },
                    ),
                  ),
                ],
              ),
            ),
          ),
        ),
      );
    }

    testWidgets('a transparent one should allow MouseRegions behind it to receive pointers', (WidgetTester tester) async {
      final List<String> logs = <String>[];
      await tester.pumpWidget(tripleRegions(
        opaqueC: false,
        addLog: (String log) => logs.add(log),
      ));

      final TestGesture gesture = await tester.createGesture(kind: PointerDeviceKind.mouse);
      await gesture.addPointer();
      addTearDown(gesture.removePointer);
      await tester.pumpAndSettle();

      // Move to the overlapping area.
      await gesture.moveTo(const Offset(75, 75));
      await tester.pumpAndSettle();
      expect(logs, <String>['enterA', 'enterB', 'enterC']);
      logs.clear();

      // Move to the B only area.
      await gesture.moveTo(const Offset(25, 75));
      await tester.pumpAndSettle();
      expect(logs, <String>['exitC']);
      logs.clear();

      // Move back to the overlapping area.
      await gesture.moveTo(const Offset(75, 75));
      await tester.pumpAndSettle();
      expect(logs, <String>['enterC']);
      logs.clear();

      // Move to the C only area.
      await gesture.moveTo(const Offset(125, 75));
      await tester.pumpAndSettle();
      expect(logs, <String>['exitB']);
      logs.clear();

      // Move back to the overlapping area.
      await gesture.moveTo(const Offset(75, 75));
      await tester.pumpAndSettle();
      expect(logs, <String>['enterB']);
      logs.clear();

      // Move out.
      await gesture.moveTo(const Offset(160, 160));
      await tester.pumpAndSettle();
      expect(logs, <String>['exitC', 'exitB', 'exitA']);
    });

    testWidgets('an opaque one should prevent MouseRegions behind it receiving pointers', (WidgetTester tester) async {
      final List<String> logs = <String>[];
      await tester.pumpWidget(tripleRegions(
        opaqueC: true,
        addLog: (String log) => logs.add(log),
      ));

      final TestGesture gesture = await tester.createGesture(kind: PointerDeviceKind.mouse);
      await gesture.addPointer();
      addTearDown(gesture.removePointer);
      await tester.pumpAndSettle();

      // Move to the overlapping area.
      await gesture.moveTo(const Offset(75, 75));
      await tester.pumpAndSettle();
      expect(logs, <String>['enterA', 'enterC']);
      logs.clear();

      // Move to the B only area.
      await gesture.moveTo(const Offset(25, 75));
      await tester.pumpAndSettle();
      expect(logs, <String>['exitC', 'enterB']);
      logs.clear();

      // Move back to the overlapping area.
      await gesture.moveTo(const Offset(75, 75));
      await tester.pumpAndSettle();
      expect(logs, <String>['exitB', 'enterC']);
      logs.clear();

      // Move to the C only area.
      await gesture.moveTo(const Offset(125, 75));
      await tester.pumpAndSettle();
      expect(logs, <String>[]);
      logs.clear();

      // Move back to the overlapping area.
      await gesture.moveTo(const Offset(75, 75));
      await tester.pumpAndSettle();
      expect(logs, <String>[]);
      logs.clear();

      // Move out.
      await gesture.moveTo(const Offset(160, 160));
      await tester.pumpAndSettle();
      expect(logs, <String>['exitC', 'exitA']);
    });

    testWidgets('opaque should default to true', (WidgetTester tester) async {
      final List<String> logs = <String>[];
      await tester.pumpWidget(tripleRegions(
        opaqueC: null,
        addLog: (String log) => logs.add(log),
      ));

      final TestGesture gesture = await tester.createGesture(kind: PointerDeviceKind.mouse);
      await gesture.addPointer();
      addTearDown(gesture.removePointer);
      await tester.pumpAndSettle();

      // Move to the overlapping area.
      await gesture.moveTo(const Offset(75, 75));
      await tester.pumpAndSettle();
      expect(logs, <String>['enterA', 'enterC']);
      logs.clear();

      // Move out.
      await gesture.moveTo(const Offset(160, 160));
      await tester.pumpAndSettle();
      expect(logs, <String>['exitC', 'exitA']);
    });
  });

  testWidgets('an empty opaque MouseRegion is effective', (WidgetTester tester) async {
    bool bottomRegionIsHovered = false;
    await tester.pumpWidget(
      Directionality(
        textDirection: TextDirection.ltr,
        child: Stack(
          children: <Widget>[
            Align(
              alignment: Alignment.topLeft,
              child: MouseRegion(
                onEnter: (_) { bottomRegionIsHovered = true; },
                onHover: (_) { bottomRegionIsHovered = true; },
                onExit: (_) { bottomRegionIsHovered = true; },
                child: Container(
                  width: 10,
                  height: 10,
                ),
              ),
            ),
            const MouseRegion(opaque: true),
          ],
        ),
      ),
    );

    final TestGesture gesture = await tester.createGesture(kind: PointerDeviceKind.mouse);
    await gesture.addPointer(location: const Offset(20, 20));
    addTearDown(gesture.removePointer);

    await gesture.moveTo(const Offset(5, 5));
    await tester.pump();
    await gesture.moveTo(const Offset(20, 20));
    await tester.pump();
    expect(bottomRegionIsHovered, isFalse);
  });

  testWidgets("Changing MouseRegion's callbacks is effective and doesn't repaint", (WidgetTester tester) async {
    final List<String> logs = <String>[];

    final TestGesture gesture = await tester.createGesture(kind: PointerDeviceKind.mouse);
    await gesture.addPointer(location: const Offset(20, 20));
    addTearDown(gesture.removePointer);

    await tester.pumpWidget(_Scaffold(
      topLeft: Container(
        height: 10,
        width: 10,
        child: MouseRegion(
          onEnter: (_) { logs.add('enter1'); },
          onHover: (_) { logs.add('hover1'); },
          onExit: (_) { logs.add('exit1'); },
          child: _PaintDelegateWidget(onPaint: () { logs.add('paint'); })
        ),
      ),
    ));
    expect(logs, <String>['paint']);
    logs.clear();

    await gesture.moveTo(const Offset(5, 5));
    expect(logs, <String>['enter1', 'hover1']);
    logs.clear();

    await tester.pumpWidget(_Scaffold(
      topLeft: Container(
        height: 10,
        width: 10,
        child: MouseRegion(
          onEnter: (_) { logs.add('enter2'); },
          onHover: (_) { logs.add('hover2'); },
          onExit: (_) { logs.add('exit2'); },
          child: _PaintDelegateWidget(onPaint: () { logs.add('paint'); })
        ),
      ),
    ));
    expect(logs, isEmpty);

    await gesture.moveTo(const Offset(6, 6));
    expect(logs, <String>['hover2']);
    logs.clear();
  });

  testWidgets('Changing MouseRegion.opaque is effective and repaints', (WidgetTester tester) async {
    final List<String> logs = <String>[];

    final TestGesture gesture = await tester.createGesture(kind: PointerDeviceKind.mouse);
    await gesture.addPointer(location: const Offset(5, 5));
    addTearDown(gesture.removePointer);

    final PointerHoverEventListener onHover = (_) {};
    final VoidCallback onPaintChild = () { logs.add('paint'); };

    await tester.pumpWidget(_Scaffold(
      topLeft: Container(
        height: 10,
        width: 10,
        child: MouseRegion(
          opaque: true,
          // Dummy callback so that MouseRegion stays affective after opaque
          // turns false.
          onHover: onHover,
          child: _PaintDelegateWidget(onPaint: onPaintChild),
        ),
      ),
      background: MouseRegion(onEnter: (_) { logs.add('hover-enter'); })
    ));
    expect(logs, <String>['paint']);
    logs.clear();

    expect(logs, isEmpty);
    logs.clear();

    await tester.pumpWidget(_Scaffold(
      topLeft: Container(
        height: 10,
        width: 10,
        child: MouseRegion(
          opaque: false,
          onHover: onHover,
          child: _PaintDelegateWidget(onPaint: onPaintChild),
        ),
      ),
      background: MouseRegion(onEnter: (_) { logs.add('hover-enter'); })
    ));

    expect(logs, <String>['paint', 'hover-enter']);
  });

  testWidgets("RenderMouseRegion's debugFillProperties when default", (WidgetTester tester) async {
    final DiagnosticPropertiesBuilder builder = DiagnosticPropertiesBuilder();
    RenderMouseRegion().debugFillProperties(builder);

    final List<String> description = builder.properties.where((DiagnosticsNode node) => !node.isFiltered(DiagnosticLevel.info)).map((DiagnosticsNode node) => node.toString()).toList();

    expect(description, <String>[
      'parentData: MISSING',
      'constraints: MISSING',
      'size: MISSING',
      'listeners: <none>',
    ]);
  });

  testWidgets("RenderMouseRegion's debugFillProperties when full", (WidgetTester tester) async {
    final DiagnosticPropertiesBuilder builder = DiagnosticPropertiesBuilder();
    RenderMouseRegion(
      onEnter: (PointerEnterEvent event) {},
      onExit: (PointerExitEvent event) {},
      onHover: (PointerHoverEvent event) {},
      child: RenderErrorBox(),
    ).debugFillProperties(builder);

    final List<String> description = builder.properties.where((DiagnosticsNode node) => !node.isFiltered(DiagnosticLevel.info)).map((DiagnosticsNode node) => node.toString()).toList();

    expect(description, <String>[
      'parentData: MISSING',
      'constraints: MISSING',
      'size: MISSING',
      'listeners: enter, hover, exit',
    ]);
  });

  testWidgets('No new frames are scheduled when mouse moves without triggering callbacks', (WidgetTester tester) async {
    await tester.pumpWidget(Center(
      child: MouseRegion(
        child: Container(
          width: 100.0,
          height: 100.0,
        ),
        onEnter: (PointerEnterEvent details) {},
        onHover: (PointerHoverEvent details) {},
        onExit: (PointerExitEvent details) {},
      ),
    ));
    final TestGesture gesture = await tester.createGesture(kind: PointerDeviceKind.mouse);
    await gesture.addPointer(location: const Offset(400.0, 300.0));
    addTearDown(gesture.removePointer);
    await tester.pumpAndSettle();
    await gesture.moveBy(const Offset(10.0, 10.0));
    expect(tester.binding.hasScheduledFrame, isFalse);
  });
}

// Render widget `topLeft` at the top-left corner, stacking on top of the widget
// `background`.
class _Scaffold extends StatelessWidget {
  const _Scaffold({this.topLeft, this.background});

  final Widget topLeft;
  final Widget background;

  @override
  Widget build(BuildContext context) {
    return Directionality(
      textDirection: TextDirection.ltr,
      child: Stack(
        children: <Widget>[
          if (background != null) background,
          Align(
            alignment: Alignment.topLeft,
            child: topLeft,
          ),
        ],
      ),
    );
  }
}

// This widget allows you to send a callback that is called during `onPaint`.
@immutable
class _PaintDelegateWidget extends SingleChildRenderObjectWidget {
  const _PaintDelegateWidget({Key key, Widget child, this.onPaint})
    : super(key: key, child: child);

  final VoidCallback onPaint;

  @override
  RenderObject createRenderObject(BuildContext context) {
    return _PaintCallbackObject(onPaint: onPaint);
  }

  @override
  void updateRenderObject(BuildContext context, _PaintCallbackObject renderObject) {
    renderObject..onPaint = onPaint;
  }
}

class _PaintCallbackObject extends RenderProxyBox {
  _PaintCallbackObject({
    RenderBox child,
    this.onPaint,
  }) : super(child);

  void Function() onPaint;

  @override
  void paint(PaintingContext context, Offset offset) {
    if (onPaint != null)
      onPaint();
    super.paint(context, offset);
  }
}

class _HoverClientWithClosures extends StatefulWidget {
  @override
  _HoverClientWithClosuresState createState() => _HoverClientWithClosuresState();
}

class _HoverClientWithClosuresState extends State<_HoverClientWithClosures> {
  bool _hovering = false;

  @override
  Widget build(BuildContext context) {
    return Directionality(
      textDirection: TextDirection.ltr,
      child: MouseRegion(
        onEnter: (PointerEnterEvent _) {
          setState(() {
            _hovering = true;
          });
        },
        onExit: (PointerExitEvent _) {
          setState(() {
            _hovering = false;
          });
        },
        child: Text(_hovering ? 'HOVERING' : 'not hovering'),
      ),
    );
  }
}

// A column that aligns to the top left.
class _ColumnContainer extends StatelessWidget {
  const _ColumnContainer({
    @required this.children,
  }) : assert(children != null);

  final List<Widget> children;

  @override
  Widget build(BuildContext context) {
    return Directionality(
      textDirection: TextDirection.ltr,
      child: Column(
        mainAxisAlignment: MainAxisAlignment.start,
        crossAxisAlignment: CrossAxisAlignment.start,
        children: children,
      ),
    );
  }
}<|MERGE_RESOLUTION|>--- conflicted
+++ resolved
@@ -143,11 +143,7 @@
     expect(exit.position, equals(const Offset(1.0, 1.0)));
   });
 
-<<<<<<< HEAD
-  testWidgets("doesn't detect pointer exit when widget disappears", (WidgetTester tester) async {
-=======
   testWidgets('triggers pointer enter when a mouse is connected', (WidgetTester tester) async {
->>>>>>> ab8632b1
     PointerEnterEvent enter;
     PointerHoverEvent move;
     PointerExitEvent exit;
@@ -162,8 +158,6 @@
         onExit: (PointerExitEvent details) => exit = details,
       ),
     ));
-<<<<<<< HEAD
-=======
     await tester.pump();
 
     final TestGesture gesture = await tester.createGesture(kind: PointerDeviceKind.mouse);
@@ -226,7 +220,6 @@
         height: 100.0,
       ),
     ));
->>>>>>> ab8632b1
     final TestGesture gesture = await tester.createGesture(kind: PointerDeviceKind.mouse);
     await gesture.addPointer(location: Offset.zero);
     addTearDown(gesture.removePointer);
