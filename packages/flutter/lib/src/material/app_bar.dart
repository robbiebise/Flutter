// Copyright 2014 The Flutter Authors. All rights reserved.
// Use of this source code is governed by a BSD-style license that can be
// found in the LICENSE file.

import 'dart:math' as math;

import 'package:flutter/foundation.dart';
import 'package:flutter/rendering.dart';
import 'package:flutter/services.dart';
import 'package:flutter/widgets.dart';

import 'app_bar_theme.dart';
import 'back_button.dart';
import 'color_scheme.dart';
import 'constants.dart';
import 'debug.dart';
import 'flexible_space_bar.dart';
import 'icon_button.dart';
import 'icons.dart';
import 'material.dart';
import 'material_localizations.dart';
import 'scaffold.dart';
import 'tabs.dart';
import 'text_theme.dart';
import 'theme.dart';

const double _kLeadingWidth = kToolbarHeight; // So the leading button is square.
const double _kMaxTitleTextScaleFactor = 1.34; // TODO(perc): Add link to Material spec when available, https://github.com/flutter/flutter/issues/58769.

// Bottom justify the toolbarHeight child which may overflow the top.
class _ToolbarContainerLayout extends SingleChildLayoutDelegate {
  const _ToolbarContainerLayout(this.toolbarHeight);

  final double toolbarHeight;

  @override
  BoxConstraints getConstraintsForChild(BoxConstraints constraints) {
    return constraints.tighten(height: toolbarHeight);
  }

  @override
  Size getSize(BoxConstraints constraints) {
    return Size(constraints.maxWidth, toolbarHeight);
  }

  @override
  Offset getPositionForChild(Size size, Size childSize) {
    return Offset(0.0, size.height - childSize.height);
  }

  @override
  bool shouldRelayout(_ToolbarContainerLayout oldDelegate) =>
      toolbarHeight != oldDelegate.toolbarHeight;
}

/// A material design app bar.
///
/// An app bar consists of a toolbar and potentially other widgets, such as a
/// [TabBar] and a [FlexibleSpaceBar]. App bars typically expose one or more
/// common [actions] with [IconButton]s which are optionally followed by a
/// [PopupMenuButton] for less common operations (sometimes called the "overflow
/// menu").
///
/// App bars are typically used in the [Scaffold.appBar] property, which places
/// the app bar as a fixed-height widget at the top of the screen. For a scrollable
/// app bar, see [SliverAppBar], which embeds an [AppBar] in a sliver for use in
/// a [CustomScrollView].
///
/// The AppBar displays the toolbar widgets, [leading], [title], and [actions],
/// above the [bottom] (if any). The [bottom] is usually used for a [TabBar]. If
/// a [flexibleSpace] widget is specified then it is stacked behind the toolbar
/// and the bottom widget. The following diagram shows where each of these slots
/// appears in the toolbar when the writing language is left-to-right (e.g.
/// English):
///
/// The [AppBar] insets its content based on the ambient [MediaQuery]'s padding,
/// to avoid system UI intrusions. It's taken care of by [Scaffold] when used in
/// the [Scaffold.appBar] property. When animating an [AppBar], unexpected
/// [MediaQuery] changes (as is common in [Hero] animations) may cause the content
/// to suddenly jump. Wrap the [AppBar] in a [MediaQuery] widget, and adjust its
/// padding such that the animation is smooth.
///
/// ![The leading widget is in the top left, the actions are in the top right,
/// the title is between them. The bottom is, naturally, at the bottom, and the
/// flexibleSpace is behind all of them.](https://flutter.github.io/assets-for-api-docs/assets/material/app_bar.png)
///
/// If the [leading] widget is omitted, but the [AppBar] is in a [Scaffold] with
/// a [Drawer], then a button will be inserted to open the drawer. Otherwise, if
/// the nearest [Navigator] has any previous routes, a [BackButton] is inserted
/// instead. This behavior can be turned off by setting the [automaticallyImplyLeading]
/// to false. In that case a null leading widget will result in the middle/title widget
/// stretching to start.
///
/// {@tool dartpad --template=stateless_widget_material}
///
/// This sample shows an [AppBar] with two simple actions. The first action
/// opens a [SnackBar], while the second action navigates to a new page.
///
/// ```dart
/// Widget build(BuildContext context) {
///   return Scaffold(
///     appBar: AppBar(
///       title: const Text('AppBar Demo'),
///       actions: <Widget>[
///         IconButton(
///           icon: const Icon(Icons.add_alert),
///           tooltip: 'Show Snackbar',
///           onPressed: () {
///             ScaffoldMessenger.of(context).showSnackBar(
///               const SnackBar(content: Text('This is a snackbar'))
///             );
///           },
///         ),
///         IconButton(
///           icon: const Icon(Icons.navigate_next),
///           tooltip: 'Go to the next page',
///           onPressed: () {
///             Navigator.push(context, MaterialPageRoute<void>(
///               builder: (BuildContext context) {
///                 return Scaffold(
///                   appBar: AppBar(
///                     title: const Text('Next page'),
///                   ),
///                   body: const Center(
///                     child: Text(
///                       'This is the next page',
///                       style: TextStyle(fontSize: 24),
///                     ),
///                   ),
///                 );
///               },
///             ));
///           },
///         ),
///       ],
///     ),
///     body: const Center(
///       child: Text(
///         'This is the home page',
///         style: TextStyle(fontSize: 24),
///       ),
///     ),
///   );
/// }
/// ```
/// {@end-tool}
///
/// See also:
///
///  * [Scaffold], which displays the [AppBar] in its [Scaffold.appBar] slot.
///  * [SliverAppBar], which uses [AppBar] to provide a flexible app bar that
///    can be used in a [CustomScrollView].
///  * [TabBar], which is typically placed in the [bottom] slot of the [AppBar]
///    if the screen has multiple pages arranged in tabs.
///  * [IconButton], which is used with [actions] to show buttons on the app bar.
///  * [PopupMenuButton], to show a popup menu on the app bar, via [actions].
///  * [FlexibleSpaceBar], which is used with [flexibleSpace] when the app bar
///    can expand and collapse.
///  * <https://material.io/design/components/app-bars-top.html>
///  * Cookbook: [Place a floating app bar above a list](https://flutter.dev/docs/cookbook/lists/floating-app-bar)
class AppBar extends StatefulWidget implements PreferredSizeWidget {
  /// Creates a material design app bar.
  ///
  /// The arguments [primary], [toolbarOpacity], [bottomOpacity],
  /// [backwardsCompatibility], and [automaticallyImplyLeading] must
  /// not be null. Additionally, if [elevation] is specified, it must
  /// be non-negative.
  ///
  /// Typically used in the [Scaffold.appBar] property.
  AppBar({
    Key? key,
    this.leading,
    this.automaticallyImplyLeading = true,
    this.title,
    this.actions,
    this.flexibleSpace,
    this.bottom,
    this.elevation,
    this.shadowColor,
    this.shape,
    this.backgroundColor,
    this.foregroundColor,
    this.brightness,
    this.iconTheme,
    this.actionsIconTheme,
    this.textTheme,
    this.primary = true,
    this.centerTitle,
    this.excludeHeaderSemantics = false,
    this.titleSpacing,
    this.toolbarOpacity = 1.0,
    this.bottomOpacity = 1.0,
    this.toolbarHeight,
    this.leadingWidth,
    this.backwardsCompatibility,
    this.toolbarTextStyle,
    this.titleTextStyle,
    this.systemOverlayStyle,
  }) : assert(automaticallyImplyLeading != null),
       assert(elevation == null || elevation >= 0.0),
       assert(primary != null),
       assert(toolbarOpacity != null),
       assert(bottomOpacity != null),
       preferredSize = Size.fromHeight(toolbarHeight ?? kToolbarHeight + (bottom?.preferredSize.height ?? 0.0)),
       super(key: key);

  /// {@template flutter.material.appbar.leading}
  /// A widget to display before the toolbar's [title].
  ///
  /// Typically the [leading] widget is an [Icon] or an [IconButton].
  ///
  /// Becomes the leading component of the [NavigationToolbar] built
  /// by this widget. The [leading] widget's width and height are constrained to
  /// be no bigger than [leadingWidth] and [toolbarHeight] respectively.
  ///
  /// If this is null and [automaticallyImplyLeading] is set to true, the
  /// [AppBar] will imply an appropriate widget. For example, if the [AppBar] is
  /// in a [Scaffold] that also has a [Drawer], the [Scaffold] will fill this
  /// widget with an [IconButton] that opens the drawer (using [Icons.menu]). If
  /// there's no [Drawer] and the parent [Navigator] can go back, the [AppBar]
  /// will use a [BackButton] that calls [Navigator.maybePop].
  /// {@endtemplate}
  ///
  /// {@tool snippet}
  ///
  /// The following code shows how the drawer button could be manually specified
  /// instead of relying on [automaticallyImplyLeading]:
  ///
  /// ```dart
  /// AppBar(
  ///   leading: Builder(
  ///     builder: (BuildContext context) {
  ///       return IconButton(
  ///         icon: const Icon(Icons.menu),
  ///         onPressed: () { Scaffold.of(context).openDrawer(); },
  ///         tooltip: MaterialLocalizations.of(context).openAppDrawerTooltip,
  ///       );
  ///     },
  ///   ),
  /// )
  /// ```
  /// {@end-tool}
  ///
  /// The [Builder] is used in this example to ensure that the `context` refers
  /// to that part of the subtree. That way this code snippet can be used even
  /// inside the very code that is creating the [Scaffold] (in which case,
  /// without the [Builder], the `context` wouldn't be able to see the
  /// [Scaffold], since it would refer to an ancestor of that widget).
  ///
  /// See also:
  ///
  ///  * [Scaffold.appBar], in which an [AppBar] is usually placed.
  ///  * [Scaffold.drawer], in which the [Drawer] is usually placed.
  final Widget? leading;

  /// {@template flutter.material.appbar.automaticallyImplyLeading}
  /// Controls whether we should try to imply the leading widget if null.
  ///
  /// If true and [leading] is null, automatically try to deduce what the leading
  /// widget should be. If false and [leading] is null, leading space is given to [title].
  /// If leading widget is not null, this parameter has no effect.
  /// {@endtemplate}
  final bool automaticallyImplyLeading;

  /// {@template flutter.material.appbar.title}
  /// The primary widget displayed in the app bar.
  ///
  /// Becomes the middle component of the [NavigationToolbar] built by this widget.
  //.
  /// Typically a [Text] widget that contains a description of the current
  /// contents of the app.
  /// {@endtemplate}
  ///
  /// The [title]'s width is constrained to fit within the remaining space
  /// between the toolbar's [leading] and [actions] widgets. Its height is
  /// _not_ constrained. The [title] is vertically centered and clipped to fit
  /// within the toolbar, whose height is [toolbarHeight]. Typically this
  /// isn't noticeable because a simple [Text] [title] will fit within the
  /// toolbar by default. On the other hand, it is noticeable when a
  /// widget with an intrinsic height that is greater than [toolbarHeight]
  /// is used as the [title]. For example, when the height of an Image used
  /// as the [title] exceeds [toolbarHeight], it will be centered and
  /// clipped (top and bottom), which may be undesirable. In cases like this
  /// the height of the [title] widget can be constrained. For example:
  ///
  /// ```dart
  /// MaterialApp(
  ///   home: Scaffold(
  ///     appBar: AppBar(
  ///       title: SizedBox(
  ///         height: toolbarHeight,
  ///         child: Image.asset(logoAsset),
  ///       ),
  ///       toolbarHeight: toolbarHeight,
  ///     ),
  ///   ),
  /// )
  /// ```
  final Widget? title;

  /// {@template flutter.material.appbar.actions}
  /// A list of Widgets to display in a row after the [title] widget.
  ///
  /// Typically these widgets are [IconButton]s representing common operations.
  /// For less common operations, consider using a [PopupMenuButton] as the
  /// last action.
  ///
  /// The [actions] become the trailing component of the [NavigationToolbar] built
  /// by this widget. The height of each action is constrained to be no bigger
  /// than the [toolbarHeight].
  /// {@endtemplate}
  ///
  /// {@tool snippet}
  ///
  /// ```dart
  /// Scaffold(
  ///   body: CustomScrollView(
  ///     primary: true,
  ///     slivers: <Widget>[
  ///       SliverAppBar(
  ///         title: const Text('Hello World'),
  ///         actions: <Widget>[
  ///           IconButton(
  ///             icon: const Icon(Icons.shopping_cart),
  ///             tooltip: 'Open shopping cart',
  ///             onPressed: () {
  ///               // handle the press
  ///             },
  ///           ),
  ///         ],
  ///       ),
  ///       // ...rest of body...
  ///     ],
  ///   ),
  /// )
  /// ```
  /// {@end-tool}
  final List<Widget>? actions;

  /// {@template flutter.material.appbar.flexibleSpace}
  /// This widget is stacked behind the toolbar and the tab bar. Its height will
  /// be the same as the app bar's overall height.
  ///
  /// A flexible space isn't actually flexible unless the [AppBar]'s container
  /// changes the [AppBar]'s size. A [SliverAppBar] in a [CustomScrollView]
  /// changes the [AppBar]'s height when scrolled.
  ///
  /// Typically a [FlexibleSpaceBar]. See [FlexibleSpaceBar] for details.
  /// {@endtemplate}
  final Widget? flexibleSpace;

  /// {@template flutter.material.appbar.bottom}
  /// This widget appears across the bottom of the app bar.
  ///
  /// Typically a [TabBar]. Only widgets that implement [PreferredSizeWidget] can
  /// be used at the bottom of an app bar.
  /// {@endtemplate}
  ///
  /// See also:
  ///
  ///  * [PreferredSize], which can be used to give an arbitrary widget a preferred size.
  final PreferredSizeWidget? bottom;

  /// {@template flutter.material.appbar.elevation}
  /// The z-coordinate at which to place this app bar relative to its parent.
  ///
  /// This property controls the size of the shadow below the app bar.
  ///
  /// The value must be non-negative.
  ///
  /// If this property is null, then [AppBarTheme.elevation] of
  /// [ThemeData.appBarTheme] is used. If that is also null, the
  /// default value is 4.
  /// {@endtemplate}
  ///
  /// See also:
  ///
  ///  * [shadowColor], which is the color of the shadow below the app bar.
  ///  * [shape], which defines the shape of the app bar's [Material] and its
  ///    shadow.
  final double? elevation;

  /// {@template flutter.material.appbar.shadowColor}
  /// The of the shadow below the app bar.
  ///
  /// If this property is null, then [AppBarTheme.shadowColor] of
  /// [ThemeData.appBarTheme] is used. If that is also null, the default value
  /// is fully opaque black.
  /// {@endtemplate}
  ///
  /// See also:
  ///
  ///  * [elevation], which defines the size of the shadow below the app bar.
  ///  * [shape], which defines the shape of the app bar and its shadow.
  final Color? shadowColor;

  /// {@template flutter.material.appbar.shape}
  /// The shape of the app bar's material's shape as well as its shadow.
  ///
  /// A shadow is only displayed if the [elevation] is greater than
  /// zero.
  /// {@endtemplate}
  ///
  /// See also:
  ///
  ///  * [elevation], which defines the size of the shadow below the app bar.
  ///  * [shadowColor], which is the color of the shadow below the app bar.
  final ShapeBorder? shape;

  /// {@template flutter.material.appbar.backgroundColor}
  /// The fill color to use for an app bar's [Material].
  ///
  /// If null, then the [AppBarTheme.backgroundColor] is used. If that value is also
  /// null, then [AppBar] uses the overall theme's [ColorScheme.primary] if the
  /// overall theme's brightness is [Brightness.light], and [ColorScheme.surface]
  /// if the overall theme's [brightness] is [Brightness.dark].
  /// {@endtemplate}
  ///
  /// See also:
  ///
  ///  * [foregroundColor], which specifies the color for icons and text within
  ///    the app bar.
  ///  * [Theme.of], which returns the current overall Material theme as
  ///    a [ThemeData].
  ///  * [ThemeData.colorScheme], the thirteen colors that most Material widget
  ///    default colors are based on.
  ///  * [ColorScheme.brightness], which indicates if the overall [Theme]
  ///    is light or dark.
  final Color? backgroundColor;

  /// {@template flutter.material.appbar.foregroundColor}
  /// The default color for [Text] and [Icon]s within the app bar.
  ///
  /// If null, then [AppBarTheme.foregroundColor] is used. If that
  /// value is also null, then [AppBar] uses the overall theme's
  /// [ColorScheme.onPrimary] if the overall theme's brightness is
  /// [Brightness.light], and [ColorScheme.onSurface] if the overall
  /// theme's [brightness] is [Brightness.dark].
  ///
  /// This color is used to configure [DefaultTextStyle] that contains
  /// the toolbar's children, and the default [IconTheme] widgets that
  /// are created if [iconTheme] and [actionsIconTheme] are null.
  /// {@endtemplate}
  ///
  /// See also:
  ///
  ///  * [backgroundColor], which specifies the app bar's background color.
  ///  * [Theme.of], which returns the current overall Material theme as
  ///    a [ThemeData].
  ///  * [ThemeData.colorScheme], the thirteen colors that most Material widget
  ///    default colors are based on.
  ///  * [ColorScheme.brightness], which indicates if the overall [Theme]
  ///    is light or dark.
  final Color? foregroundColor;

  /// {@template flutter.material.appbar.brightness}
  /// This property is obsolete, please use [systemOverlayStyle] instead.
  ///
  /// Determines the brightness of the [SystemUiOverlayStyle]: for
  /// [Brightness.dark], [SystemUiOverlayStyle.light] is used and fo
  /// [Brightness.light], [SystemUiOverlayStyle.dark] is used.
  ///
  /// If this value is null then [AppBarTheme.brightness] is used
  /// and if that's null then overall theme's brightness is used.
  ///
  /// The AppBar is built within a `AnnotatedRegion<SystemUiOverlayStyle>`
  /// which causes [SystemChrome.setSystemUIOverlayStyle] to be called
  /// automatically.  Apps should not enclose the AppBar with
  /// their own [AnnotatedRegion].
  /// {@endtemplate}
  ///
  /// See also:
  ///
  ///  * [Theme.of], which returns the current overall Material theme as
  ///    a [ThemeData].
  ///  * [ThemeData.colorScheme], the thirteen colors that most Material widget
  ///    default colors are based on.
  ///  * [ColorScheme.brightness], which indicates if the overall [Theme]
  ///    is light or dark.
  ///  * [backwardsCompatibility], which forces AppBar to use this
  ///    obsolete property.
  final Brightness? brightness;

  /// {@template flutter.material.appbar.iconTheme}
  /// The color, opacity, and size to use for toolbar icons.
  ///
  /// If this property is null, then a copy of [ThemeData.iconTheme]
  /// is used, with the [IconThemeData.color] set to the
  /// app bar's [foregroundColor].
  /// {@endtemplate}
  ///
  /// See also:
  ///
  ///  * [actionsIconTheme], which defines the appearance of icons in
  ///    in the [actions] list.
  final IconThemeData? iconTheme;

  /// {@template flutter.material.appbar.actionsIconTheme}
  /// The color, opacity, and size to use for the icons that appear in the app
  /// bar's [actions].
  ///
  /// This property should only be used when the [actions] should be
  /// themed differently than the icon that appears in the app bar's [leading]
  /// widget.
  ///
  /// If this property is null, then [AppBarTheme.actionsIconTheme] of
  /// [ThemeData.appBarTheme] is used. If that is also null, then the value of
  /// [iconTheme] is used.
  /// {@endtemplate}
  ///
  /// See also:
  ///
  ///  * [iconTheme], which defines the appearance of all of the toolbar icons.
  final IconThemeData? actionsIconTheme;

  /// {@template flutter.material.appbar.textTheme}
  /// The typographic styles to use for text in the app bar. Typically this is
  /// set along with [brightness] [backgroundColor], [iconTheme].
  ///
  /// If this property is null, then [AppBarTheme.textTheme] of
  /// [ThemeData.appBarTheme] is used. If that is also null, then
  /// [ThemeData.primaryTextTheme] is used.
  /// {@endtemplate}
  final TextTheme? textTheme;

  /// {@template flutter.material.appbar.primary}
  /// Whether this app bar is being displayed at the top of the screen.
  ///
  /// If true, the app bar's toolbar elements and [bottom] widget will be
  /// padded on top by the height of the system status bar. The layout
  /// of the [flexibleSpace] is not affected by the [primary] property.
  /// {@endtemplate}
  final bool primary;

  /// {@template flutter.material.appbar.centerTitle}
  /// Whether the title should be centered.
  ///
  /// If this property is null, then [AppBarTheme.centerTitle] of
  /// [ThemeData.appBarTheme] is used. If that is also null, then value is
  /// adapted to the current [TargetPlatform].
  /// {@endtemplate}
  final bool? centerTitle;

  /// {@template flutter.material.appbar.excludeHeaderSemantics}
  /// Whether the title should be wrapped with header [Semantics].
  ///
  /// Defaults to false.
  /// {@endtemplate}
  final bool excludeHeaderSemantics;

  /// {@template flutter.material.appbar.titleSpacing}
  /// The spacing around [title] content on the horizontal axis. This spacing is
  /// applied even if there is no [leading] content or [actions]. If you want
  /// [title] to take all the space available, set this value to 0.0.
  ///
  /// If this property is null, then [AppBarTheme.titleSpacing] of
  /// [ThemeData.appBarTheme] is used. If that is also null, then the
  /// default value is [NavigationToolbar.kMiddleSpacing].
  /// {@endtemplate}
  final double? titleSpacing;

  /// {@template flutter.material.appbar.toolbarOpacity}
  /// How opaque the toolbar part of the app bar is.
  ///
  /// A value of 1.0 is fully opaque, and a value of 0.0 is fully transparent.
  ///
  /// Typically, this value is not changed from its default value (1.0). It is
  /// used by [SliverAppBar] to animate the opacity of the toolbar when the app
  /// bar is scrolled.
  /// {@endtemplate}
  final double toolbarOpacity;

  /// {@template flutter.material.appbar.bottomOpacity}
  /// How opaque the bottom part of the app bar is.
  ///
  /// A value of 1.0 is fully opaque, and a value of 0.0 is fully transparent.
  ///
  /// Typically, this value is not changed from its default value (1.0). It is
  /// used by [SliverAppBar] to animate the opacity of the toolbar when the app
  /// bar is scrolled.
  /// {@endtemplate}
  final double bottomOpacity;

  /// {@template flutter.material.appbar.preferredSize}
  /// A size whose height is the sum of [toolbarHeight] and the [bottom] widget's
  /// preferred height.
  ///
  /// [Scaffold] uses this size to set its app bar's height.
  /// {@endtemplate}
  @override
  final Size preferredSize;

  /// {@template flutter.material.appbar.toolbarHeight}
  /// Defines the height of the toolbar component of an [AppBar].
  ///
  /// By default, the value of `toolbarHeight` is [kToolbarHeight].
  /// {@endtemplate}
  final double? toolbarHeight;

  /// {@template flutter.material.appbar.leadingWidth}
  /// Defines the width of [leading] widget.
  ///
  /// By default, the value of `leadingWidth` is 56.0.
  /// {@endtemplate}
  final double? leadingWidth;

  /// {@template flutter.material.appbar.backwardsCompatibility}
  /// If true, preserves the original defaults for the [backgroundColor],
  /// [iconTheme], [actionsIconTheme] properties, and the original use of
  /// the [textTheme] and [brightness] properties.
  ///
  /// If this property is null, then [AppBarTheme.backwardsCompatibility] of
  /// [ThemeData.appBarTheme] is used. If that is also null, the default
  /// value is true.
  ///
  /// This is a temporary property. When setting it to false is no
  /// longer considered a breaking change, it will be depreacted and
  /// its default value will be changed to false. App developers are
  /// encouraged to opt into the new features by setting it to false
  /// and using the [foregroundColor] and [systemOverlayStyle]
  /// properties as needed.
  /// {@endtemplate}
  final bool? backwardsCompatibility;

  /// {@template flutter.material.appbar.toolbarTextStyle}
  /// The default text style for the AppBar's [leading], and
  /// [actions] widgets, but not its [title].
  ///
  /// If this property is null, then [AppBarTheme.toolbarTextStyle] of
  /// [ThemeData.appBarTheme] is used. If that is also null, the default
  /// value is a copy of the overall theme's [TextTheme.bodyText2]
  /// [TextStyle], with color set to the app bar's [foregroundColor].
  /// {@endtemplate}
  ///
  /// See also:
  ///
  ///  * [titleTextStyle], which overrides the default text style for the [title].
  ///  * [DefaultTextStyle], which overrides the default text style for all of the
  ///    the widgets in a subtree.
  final TextStyle? toolbarTextStyle;

  /// {@template flutter.material.appbar.titleTextStyle}
  /// The default text style for the AppBar's [title] widget.
  ///
  /// If this property is null, then [AppBarTheme.titleTextStyle] of
  /// [ThemeData.appBarTheme] is used. If that is also null, the default
  /// value is a copy of the overall theme's [TextTheme.headline6]
  /// [TextStyle], with color set to the app bar's [foregroundColor].
  /// {@endtemplate}
  ///
  /// See also:
  ///
  ///  * [toolbarTextStyle], which is the default text style for the AppBar's
  ///    [title], [leading], and [actions] widgets, also known as the
  ///    AppBar's "toolbar".
  ///  * [DefaultTextStyle], which overrides the default text style for all of the
  ///    the widgets in a subtree.
  final TextStyle? titleTextStyle;

  /// {@template flutter.material.appbar.systemOverlayStyle}
  /// Specifies the style to use for the system overlays that overlap the AppBar.
  ///
  /// This property is only used if [backwardsCompatibility] is set to false.
  ///
  /// If this property is null, then [AppBarTheme.systemOverlayStyle] of
  /// [ThemeData.appBarTheme] is used. If that is also null, an appropriate
  /// [SystemUiOverlayStyle] is calculated based on the [backgroundColor].
  ///
  /// The AppBar's descendants are built within a
  /// `AnnotatedRegion<SystemUiOverlayStyle>` widget, which causes
  /// [SystemChrome.setSystemUIOverlayStyle] to be called
  /// automatically.  Apps should not enclose an AppBar with their
  /// own [AnnotatedRegion].
  /// {@endtemplate}
  //
  /// See also:
  ///  * [SystemChrome.setSystemUIOverlayStyle]
  final SystemUiOverlayStyle? systemOverlayStyle;


  bool _getEffectiveCenterTitle(ThemeData theme) {
    if (centerTitle != null)
      return centerTitle!;
    if (theme.appBarTheme.centerTitle != null)
      return theme.appBarTheme.centerTitle!;
    assert(theme.platform != null);
    switch (theme.platform) {
      case TargetPlatform.android:
      case TargetPlatform.fuchsia:
      case TargetPlatform.linux:
      case TargetPlatform.windows:
        return false;
      case TargetPlatform.iOS:
      case TargetPlatform.macOS:
        return actions == null || actions!.length < 2;
    }
  }

  @override
  _AppBarState createState() => _AppBarState();
}

class _AppBarState extends State<AppBar> {
  static const double _defaultElevation = 4.0;
  static const Color _defaultShadowColor = Color(0xFF000000);

  void _handleDrawerButton() {
    Scaffold.of(context).openDrawer();
  }

  void _handleDrawerButtonEnd() {
    Scaffold.of(context).openEndDrawer();
  }

<<<<<<< HEAD
  SystemUiOverlayStyle _systemOverlayStyleForBrightness(Brightness brightness) {
    return brightness == Brightness.dark ? SystemUiOverlayStyle.light : SystemUiOverlayStyle.dark;
  }

  void _handleScrollNotification(ScrollNotification notification) {
    final bool oldScrolledUnder = _scrolledUnder;
    _scrolledUnder = notification.depth == 0 && notification.metrics.extentBefore > 0;
    if (_scrolledUnder != oldScrolledUnder) {
      setState(() {
        // React to a change in MaterialState.scrolledUnder
      });
    }
  }

  Color _resolveColor(Set<MaterialState> states, Color? widgetColor, Color? themeColor, Color defaultColor) {
    return MaterialStateProperty.resolveAs<Color?>(widgetColor, states)
        ?? MaterialStateProperty.resolveAs<Color?>(themeColor, states)
        ?? MaterialStateProperty.resolveAs<Color>(defaultColor, states);
  }

=======
>>>>>>> 989a2f24
  @override
  Widget build(BuildContext context) {
    assert(!widget.primary || debugCheckHasMediaQuery(context));
    assert(debugCheckHasMaterialLocalizations(context));
    final ThemeData theme = Theme.of(context);
    final ColorScheme colorScheme = theme.colorScheme;
    final AppBarTheme appBarTheme = AppBarTheme.of(context);
    final ScaffoldState? scaffold = Scaffold.maybeOf(context);
    final ModalRoute<dynamic>? parentRoute = ModalRoute.of(context);

    final bool hasDrawer = scaffold?.hasDrawer ?? false;
    final bool hasEndDrawer = scaffold?.hasEndDrawer ?? false;
    final bool canPop = parentRoute?.canPop ?? false;
    final bool useCloseButton = parentRoute is PageRoute<dynamic> && parentRoute.fullscreenDialog;

    final double toolbarHeight = widget.toolbarHeight ?? kToolbarHeight;
    final bool backwardsCompatibility = widget.backwardsCompatibility ?? appBarTheme.backwardsCompatibility ?? true;

    final Color backgroundColor = backwardsCompatibility
      ? widget.backgroundColor
        ?? appBarTheme.backgroundColor
        ?? theme.primaryColor
      : widget.backgroundColor
        ?? appBarTheme.backgroundColor
        ?? (colorScheme.brightness == Brightness.dark ? colorScheme.surface : colorScheme.primary);

    final Color foregroundColor = widget.foregroundColor
      ?? appBarTheme.foregroundColor
      ?? (colorScheme.brightness == Brightness.dark ? colorScheme.onSurface : colorScheme.onPrimary);

    IconThemeData overallIconTheme = backwardsCompatibility
      ? widget.iconTheme
        ?? appBarTheme.iconTheme
        ?? theme.primaryIconTheme
      : widget.iconTheme
        ?? appBarTheme.iconTheme
        ?? theme.iconTheme.copyWith(color: foregroundColor);

    IconThemeData actionsIconTheme = widget.actionsIconTheme
      ?? appBarTheme.actionsIconTheme
      ?? overallIconTheme;

    TextStyle? toolbarTextStyle = backwardsCompatibility
      ? widget.textTheme?.bodyText2
        ?? appBarTheme.textTheme?.bodyText2
        ?? theme.primaryTextTheme.bodyText2
      : widget.toolbarTextStyle
        ?? appBarTheme.toolbarTextStyle
        ?? theme.textTheme.bodyText2?.copyWith(color: foregroundColor);

    TextStyle? titleTextStyle = backwardsCompatibility
      ? widget.textTheme?.headline6
        ?? appBarTheme.textTheme?.headline6
        ?? theme.primaryTextTheme.headline6
      : widget.titleTextStyle
        ?? appBarTheme.titleTextStyle
        ?? theme.textTheme.headline6?.copyWith(color: foregroundColor);

    if (widget.toolbarOpacity != 1.0) {
      final double opacity = const Interval(0.25, 1.0, curve: Curves.fastOutSlowIn).transform(widget.toolbarOpacity);
      if (titleTextStyle?.color != null)
        titleTextStyle = titleTextStyle!.copyWith(color: titleTextStyle.color!.withOpacity(opacity));
      if (toolbarTextStyle?.color != null)
        toolbarTextStyle = toolbarTextStyle!.copyWith(color: toolbarTextStyle.color!.withOpacity(opacity));
      overallIconTheme = overallIconTheme.copyWith(
        opacity: opacity * (overallIconTheme.opacity ?? 1.0),
      );
      actionsIconTheme = actionsIconTheme.copyWith(
        opacity: opacity * (actionsIconTheme.opacity ?? 1.0),
      );
    }

    Widget? leading = widget.leading;
    if (leading == null && widget.automaticallyImplyLeading) {
      if (hasDrawer) {
        leading = IconButton(
          icon: const Icon(Icons.menu),
          onPressed: _handleDrawerButton,
          tooltip: MaterialLocalizations.of(context).openAppDrawerTooltip,
        );
      } else {
        if (!hasEndDrawer && canPop)
          leading = useCloseButton ? const CloseButton() : const BackButton();
      }
    }
    if (leading != null) {
      leading = ConstrainedBox(
        constraints: BoxConstraints.tightFor(width: widget.leadingWidth ?? _kLeadingWidth),
        child: leading,
      );
    }

    Widget? title = widget.title;
    if (title != null) {
      bool? namesRoute;
      switch (theme.platform) {
        case TargetPlatform.android:
        case TargetPlatform.fuchsia:
        case TargetPlatform.linux:
        case TargetPlatform.windows:
          namesRoute = true;
          break;
        case TargetPlatform.iOS:
        case TargetPlatform.macOS:
          break;
      }

      title = _AppBarTitleBox(child: title);
      if (!widget.excludeHeaderSemantics) {
        title = Semantics(
          namesRoute: namesRoute,
          child: title,
          header: true,
        );
      }

      title = DefaultTextStyle(
        style: titleTextStyle!,
        softWrap: false,
        overflow: TextOverflow.ellipsis,
        child: title,
      );

      // Set maximum text scale factor to [_kMaxTitleTextScaleFactor] for the
      // title to keep the visual hierarchy the same even with larger font
      // sizes. To opt out, wrap the [title] widget in a [MediaQuery] widget
      // with [MediaQueryData.textScaleFactor] set to
      // `MediaQuery.textScaleFactorOf(context)`.
      final MediaQueryData mediaQueryData = MediaQuery.of(context);
      title = MediaQuery(
        data: mediaQueryData.copyWith(
          textScaleFactor: math.min(
            mediaQueryData.textScaleFactor,
            _kMaxTitleTextScaleFactor,
          ),
        ),
        child: title,
      );
    }

    Widget? actions;
    if (widget.actions != null && widget.actions!.isNotEmpty) {
      actions = Row(
        mainAxisSize: MainAxisSize.min,
        crossAxisAlignment: CrossAxisAlignment.stretch,
        children: widget.actions!,
      );
    } else if (hasEndDrawer) {
      actions = IconButton(
        icon: const Icon(Icons.menu),
        onPressed: _handleDrawerButtonEnd,
        tooltip: MaterialLocalizations.of(context).openAppDrawerTooltip,
      );
    }

    // Allow the trailing actions to have their own theme if necessary.
    if (actions != null) {
      actions = IconTheme.merge(
        data: actionsIconTheme,
        child: actions,
      );
    }

    final Widget toolbar = NavigationToolbar(
      leading: leading,
      middle: title,
      trailing: actions,
      centerMiddle: widget._getEffectiveCenterTitle(theme),
      middleSpacing: widget.titleSpacing ?? appBarTheme.titleSpacing ?? NavigationToolbar.kMiddleSpacing,
    );

    // If the toolbar is allocated less than toolbarHeight make it
    // appear to scroll upwards within its shrinking container.
    Widget appBar = ClipRect(
      child: CustomSingleChildLayout(
        delegate: _ToolbarContainerLayout(toolbarHeight),
        child: IconTheme.merge(
          data: overallIconTheme,
          child: DefaultTextStyle(
            style: toolbarTextStyle!,
            child: toolbar,
          ),
        ),
      ),
    );
    if (widget.bottom != null) {
      appBar = Column(
        mainAxisAlignment: MainAxisAlignment.spaceBetween,
        children: <Widget>[
          Flexible(
            child: ConstrainedBox(
              constraints: BoxConstraints(maxHeight: toolbarHeight),
              child: appBar,
            ),
          ),
          if (widget.bottomOpacity == 1.0)
            widget.bottom!
          else
            Opacity(
              opacity: const Interval(0.25, 1.0, curve: Curves.fastOutSlowIn).transform(widget.bottomOpacity),
              child: widget.bottom,
            ),
        ],
      );
    }

    // The padding applies to the toolbar and tabbar, not the flexible space.
    if (widget.primary) {
      appBar = SafeArea(
        bottom: false,
        top: true,
        child: appBar,
      );
    }

    appBar = Align(
      alignment: Alignment.topCenter,
      child: appBar,
    );

    if (widget.flexibleSpace != null) {
      appBar = Stack(
        fit: StackFit.passthrough,
        children: <Widget>[
          Semantics(
            sortKey: const OrdinalSortKey(1.0),
            explicitChildNodes: true,
            child: widget.flexibleSpace,
          ),
          Semantics(
            sortKey: const OrdinalSortKey(0.0),
            explicitChildNodes: true,
            // Creates a material widget to prevent the flexibleSpace from
            // obscuring the ink splashes produced by appBar children.
            child: Material(
              type: MaterialType.transparency,
              child: appBar,
            ),
          ),
        ],
      );
    }

    final SystemUiOverlayStyle overlayStyle = backwardsCompatibility
      ? _systemOverlayStyleForBrightness(
          widget.brightness
          ?? appBarTheme.brightness
          ?? theme.primaryColorBrightness,
        )
      : widget.systemOverlayStyle
        ?? appBarTheme.systemOverlayStyle
        ?? _systemOverlayStyleForBrightness(ThemeData.estimateBrightnessForColor(backgroundColor));

    return Semantics(
      container: true,
      child: AnnotatedRegion<SystemUiOverlayStyle>(
        value: overlayStyle,
        child: Material(
          color: backgroundColor,
          elevation: widget.elevation
            ?? appBarTheme.elevation
            ?? _defaultElevation,
          shadowColor: widget.shadowColor
            ?? appBarTheme.shadowColor
            ?? _defaultShadowColor,
          shape: widget.shape,
          child: Semantics(
            explicitChildNodes: true,
            child: appBar,
          ),
        ),
      ),
    );
  }
}

class _FloatingAppBar extends StatefulWidget {
  const _FloatingAppBar({ Key? key, required this.child }) : super(key: key);

  final Widget child;

  @override
  _FloatingAppBarState createState() => _FloatingAppBarState();
}

// A wrapper for the widget created by _SliverAppBarDelegate that starts and
// stops the floating app bar's snap-into-view or snap-out-of-view animation.
class _FloatingAppBarState extends State<_FloatingAppBar> {
  ScrollPosition? _position;

  @override
  void didChangeDependencies() {
    super.didChangeDependencies();
    if (_position != null)
      _position!.isScrollingNotifier.removeListener(_isScrollingListener);
    _position = Scrollable.of(context)?.position;
    if (_position != null)
      _position!.isScrollingNotifier.addListener(_isScrollingListener);
  }

  @override
  void dispose() {
    if (_position != null)
      _position!.isScrollingNotifier.removeListener(_isScrollingListener);
    super.dispose();
  }

  RenderSliverFloatingPersistentHeader? _headerRenderer() {
    return context.findAncestorRenderObjectOfType<RenderSliverFloatingPersistentHeader>();
  }

  void _isScrollingListener() {
    if (_position == null)
      return;

    // When a scroll stops, then maybe snap the appbar into view.
    // Similarly, when a scroll starts, then maybe stop the snap animation.
    final RenderSliverFloatingPersistentHeader? header = _headerRenderer();
    if (_position!.isScrollingNotifier.value)
      header?.maybeStopSnapAnimation(_position!.userScrollDirection);
    else
      header?.maybeStartSnapAnimation(_position!.userScrollDirection);
  }

  @override
  Widget build(BuildContext context) => widget.child;
}

class _SliverAppBarDelegate extends SliverPersistentHeaderDelegate {
  _SliverAppBarDelegate({
    required this.leading,
    required this.automaticallyImplyLeading,
    required this.title,
    required this.actions,
    required this.flexibleSpace,
    required this.bottom,
    required this.elevation,
    required this.shadowColor,
    required this.forceElevated,
    required this.backgroundColor,
    required this.foregroundColor,
    required this.brightness,
    required this.iconTheme,
    required this.actionsIconTheme,
    required this.textTheme,
    required this.primary,
    required this.centerTitle,
    required this.excludeHeaderSemantics,
    required this.titleSpacing,
    required this.expandedHeight,
    required this.collapsedHeight,
    required this.topPadding,
    required this.floating,
    required this.pinned,
    required this.vsync,
    required this.snapConfiguration,
    required this.stretchConfiguration,
    required this.showOnScreenConfiguration,
    required this.shape,
    required this.toolbarHeight,
    required this.leadingWidth,
    required this.backwardsCompatibility,
    required this.toolbarTextStyle,
    required this.titleTextStyle,
    required this.systemOverlayStyle,
  }) : assert(primary || topPadding == 0.0),
       assert(
         !floating || (snapConfiguration == null && showOnScreenConfiguration == null) || vsync != null,
         'vsync cannot be null when snapConfiguration or showOnScreenConfiguration is not null, and floating is true',
       ),
       _bottomHeight = bottom?.preferredSize.height ?? 0.0;

  final Widget? leading;
  final bool automaticallyImplyLeading;
  final Widget? title;
  final List<Widget>? actions;
  final Widget? flexibleSpace;
  final PreferredSizeWidget? bottom;
  final double? elevation;
  final Color? shadowColor;
  final bool forceElevated;
  final Color? backgroundColor;
  final Color? foregroundColor;
  final Brightness? brightness;
  final IconThemeData? iconTheme;
  final IconThemeData? actionsIconTheme;
  final TextTheme? textTheme;
  final bool primary;
  final bool? centerTitle;
  final bool excludeHeaderSemantics;
  final double? titleSpacing;
  final double? expandedHeight;
  final double collapsedHeight;
  final double topPadding;
  final bool floating;
  final bool pinned;
  final ShapeBorder? shape;
  final double? toolbarHeight;
  final double? leadingWidth;
  final bool? backwardsCompatibility;
  final TextStyle? toolbarTextStyle;
  final TextStyle? titleTextStyle;
  final SystemUiOverlayStyle? systemOverlayStyle;
  final double _bottomHeight;

  @override
  double get minExtent => collapsedHeight;

  @override
  double get maxExtent => math.max(topPadding + (expandedHeight ?? (toolbarHeight ?? kToolbarHeight) + _bottomHeight), minExtent);

  @override
  final TickerProvider vsync;

  @override
  final FloatingHeaderSnapConfiguration? snapConfiguration;

  @override
  final OverScrollHeaderStretchConfiguration? stretchConfiguration;

  @override
  final PersistentHeaderShowOnScreenConfiguration? showOnScreenConfiguration;

  @override
  Widget build(BuildContext context, double shrinkOffset, bool overlapsContent) {
    final double visibleMainHeight = maxExtent - shrinkOffset - topPadding;
    final double extraToolbarHeight = math.max(minExtent - _bottomHeight - topPadding - (toolbarHeight ?? kToolbarHeight), 0.0);
    final double visibleToolbarHeight = visibleMainHeight - _bottomHeight - extraToolbarHeight;

    final bool isPinnedWithOpacityFade = pinned && floating && bottom != null && extraToolbarHeight == 0.0;
    final double toolbarOpacity = !pinned || isPinnedWithOpacityFade
      ? (visibleToolbarHeight / (toolbarHeight ?? kToolbarHeight)).clamp(0.0, 1.0)
      : 1.0;

    final Widget appBar = FlexibleSpaceBar.createSettings(
      minExtent: minExtent,
      maxExtent: maxExtent,
      currentExtent: math.max(minExtent, maxExtent - shrinkOffset),
      toolbarOpacity: toolbarOpacity,
      child: AppBar(
        leading: leading,
        automaticallyImplyLeading: automaticallyImplyLeading,
        title: title,
        actions: actions,
        flexibleSpace: (title == null && flexibleSpace != null && !excludeHeaderSemantics)
          ? Semantics(child: flexibleSpace, header: true)
          : flexibleSpace,
        bottom: bottom,
        elevation: forceElevated || overlapsContent || (pinned && shrinkOffset > maxExtent - minExtent) ? elevation : 0.0,
        shadowColor: shadowColor,
        backgroundColor: backgroundColor,
        foregroundColor: foregroundColor,
        brightness: brightness,
        iconTheme: iconTheme,
        actionsIconTheme: actionsIconTheme,
        textTheme: textTheme,
        primary: primary,
        centerTitle: centerTitle,
        excludeHeaderSemantics: excludeHeaderSemantics,
        titleSpacing: titleSpacing,
        shape: shape,
        toolbarOpacity: toolbarOpacity,
        bottomOpacity: pinned ? 1.0 : ((visibleMainHeight / _bottomHeight).clamp(0.0, 1.0)),
        toolbarHeight: toolbarHeight,
        leadingWidth: leadingWidth,
        backwardsCompatibility: backwardsCompatibility,
        toolbarTextStyle: toolbarTextStyle,
        titleTextStyle: titleTextStyle,
        systemOverlayStyle: systemOverlayStyle,
      ),
    );
    return floating ? _FloatingAppBar(child: appBar) : appBar;
  }

  @override
  bool shouldRebuild(covariant _SliverAppBarDelegate oldDelegate) {
    return leading != oldDelegate.leading
        || automaticallyImplyLeading != oldDelegate.automaticallyImplyLeading
        || title != oldDelegate.title
        || actions != oldDelegate.actions
        || flexibleSpace != oldDelegate.flexibleSpace
        || bottom != oldDelegate.bottom
        || _bottomHeight != oldDelegate._bottomHeight
        || elevation != oldDelegate.elevation
        || shadowColor != oldDelegate.shadowColor
        || backgroundColor != oldDelegate.backgroundColor
        || foregroundColor != oldDelegate.foregroundColor
        || brightness != oldDelegate.brightness
        || iconTheme != oldDelegate.iconTheme
        || actionsIconTheme != oldDelegate.actionsIconTheme
        || textTheme != oldDelegate.textTheme
        || primary != oldDelegate.primary
        || centerTitle != oldDelegate.centerTitle
        || titleSpacing != oldDelegate.titleSpacing
        || expandedHeight != oldDelegate.expandedHeight
        || topPadding != oldDelegate.topPadding
        || pinned != oldDelegate.pinned
        || floating != oldDelegate.floating
        || vsync != oldDelegate.vsync
        || snapConfiguration != oldDelegate.snapConfiguration
        || stretchConfiguration != oldDelegate.stretchConfiguration
        || showOnScreenConfiguration != oldDelegate.showOnScreenConfiguration
        || forceElevated != oldDelegate.forceElevated
        || toolbarHeight != oldDelegate.toolbarHeight
        || leadingWidth != oldDelegate.leadingWidth
        || backwardsCompatibility != oldDelegate.backwardsCompatibility
        || toolbarTextStyle != oldDelegate.toolbarTextStyle
        || titleTextStyle != oldDelegate.titleTextStyle
        || systemOverlayStyle != oldDelegate.systemOverlayStyle;
  }

  @override
  String toString() {
    return '${describeIdentity(this)}(topPadding: ${topPadding.toStringAsFixed(1)}, bottomHeight: ${_bottomHeight.toStringAsFixed(1)}, ...)';
  }
}

/// A material design app bar that integrates with a [CustomScrollView].
///
/// An app bar consists of a toolbar and potentially other widgets, such as a
/// [TabBar] and a [FlexibleSpaceBar]. App bars typically expose one or more
/// common actions with [IconButton]s which are optionally followed by a
/// [PopupMenuButton] for less common operations.
///
/// {@youtube 560 315 https://www.youtube.com/watch?v=R9C5KMJKluE}
///
/// Sliver app bars are typically used as the first child of a
/// [CustomScrollView], which lets the app bar integrate with the scroll view so
/// that it can vary in height according to the scroll offset or float above the
/// other content in the scroll view. For a fixed-height app bar at the top of
/// the screen see [AppBar], which is used in the [Scaffold.appBar] slot.
///
/// The AppBar displays the toolbar widgets, [leading], [title], and
/// [actions], above the [bottom] (if any). If a [flexibleSpace] widget is
/// specified then it is stacked behind the toolbar and the bottom widget.
///
/// {@tool snippet}
///
/// This is an example that could be included in a [CustomScrollView]'s
/// [CustomScrollView.slivers] list:
///
/// ```dart
/// SliverAppBar(
///   expandedHeight: 150.0,
///   flexibleSpace: const FlexibleSpaceBar(
///     title: Text('Available seats'),
///   ),
///   actions: <Widget>[
///     IconButton(
///       icon: const Icon(Icons.add_circle),
///       tooltip: 'Add new entry',
///       onPressed: () { /* ... */ },
///     ),
///   ]
/// )
/// ```
/// {@end-tool}
///
/// {@tool dartpad --template=stateful_widget_material}
/// This sample shows a [SliverAppBar] and it's behavior when using the
/// [pinned], [snap] and [floating] parameters.
///
/// ```dart
/// bool _pinned = true;
/// bool _snap = false;
/// bool _floating = false;
///
/// // [SliverAppBar]s are typically used in [CustomScrollView.slivers], which in
/// // turn can be placed in a [Scaffold.body].
/// @override
/// Widget build(BuildContext context) {
///   return Scaffold(
///     body: CustomScrollView(
///       slivers: <Widget>[
///         SliverAppBar(
///           pinned: _pinned,
///           snap: _snap,
///           floating: _floating,
///           expandedHeight: 160.0,
///           flexibleSpace: const FlexibleSpaceBar(
///             title: Text('SliverAppBar'),
///             background: FlutterLogo(),
///           ),
///         ),
///         const SliverToBoxAdapter(
///           child: SizedBox(
///             height: 20,
///             child: Center(
///               child: const Text('Scroll to see the SliverAppBar in effect.'),
///             ),
///           ),
///         ),
///         SliverList(
///          delegate: SliverChildBuilderDelegate(
///            (BuildContext context, int index) {
///              return Container(
///                color: index.isOdd ? Colors.white : Colors.black12,
///                height: 100.0,
///                child: Center(
///                  child: Text('$index', textScaleFactor: 5),
///                ),
///              );
///            },
///            childCount: 20,
///          ),
///        ),
///       ],
///     ),
///     bottomNavigationBar: BottomAppBar(
///       child: ButtonBar(
///         alignment: MainAxisAlignment.spaceEvenly,
///         children: <Widget>[
///           Row(
///             children: <Widget>[
///               const Text('pinned'),
///               Switch(
///                 onChanged: (bool val) {
///                   setState(() {
///                     _pinned = val;
///                   });
///                 },
///                 value: _pinned,
///               ),
///             ],
///           ),
///           Row(
///             children: <Widget>[
///               const Text('snap'),
///               Switch(
///                 onChanged: (bool val) {
///                   setState(() {
///                     _snap = val;
///                     // Snapping only applies when the app bar is floating.
///                     _floating = _floating || _snap;
///                   });
///                 },
///                 value: _snap,
///               ),
///             ],
///           ),
///           Row(
///             children: <Widget>[
///               const Text('floating'),
///               Switch(
///                 onChanged: (bool val) {
///                   setState(() {
///                     _floating = val;
///                     _snap = _snap && _floating;
///                   });
///                 },
///                 value: _floating,
///               ),
///             ],
///           ),
///         ],
///       ),
///     ),
///   );
/// }
/// ```
/// {@end-tool}
///
/// ## Animated Examples
///
/// The following animations show how app bars with different configurations
/// behave when a user scrolls up and then down again.
///
/// * App bar with [floating]: false, [pinned]: false, [snap]: false:
///   {@animation 476 400 https://flutter.github.io/assets-for-api-docs/assets/material/app_bar.mp4}
///
/// * App bar with [floating]: true, [pinned]: false, [snap]: false:
///   {@animation 476 400 https://flutter.github.io/assets-for-api-docs/assets/material/app_bar_floating.mp4}
///
/// * App bar with [floating]: true, [pinned]: false, [snap]: true:
///   {@animation 476 400 https://flutter.github.io/assets-for-api-docs/assets/material/app_bar_floating_snap.mp4}
///
/// * App bar with [floating]: true, [pinned]: true, [snap]: false:
///   {@animation 476 400 https://flutter.github.io/assets-for-api-docs/assets/material/app_bar_pinned_floating.mp4}
///
/// * App bar with [floating]: true, [pinned]: true, [snap]: true:
///   {@animation 476 400 https://flutter.github.io/assets-for-api-docs/assets/material/app_bar_pinned_floating_snap.mp4}
///
/// * App bar with [floating]: false, [pinned]: true, [snap]: false:
///   {@animation 476 400 https://flutter.github.io/assets-for-api-docs/assets/material/app_bar_pinned.mp4}
///
/// The property [snap] can only be set to true if [floating] is also true.
///
/// See also:
///
///  * [CustomScrollView], which integrates the [SliverAppBar] into its
///    scrolling.
///  * [AppBar], which is a fixed-height app bar for use in [Scaffold.appBar].
///  * [TabBar], which is typically placed in the [bottom] slot of the [AppBar]
///    if the screen has multiple pages arranged in tabs.
///  * [IconButton], which is used with [actions] to show buttons on the app bar.
///  * [PopupMenuButton], to show a popup menu on the app bar, via [actions].
///  * [FlexibleSpaceBar], which is used with [flexibleSpace] when the app bar
///    can expand and collapse.
///  * <https://material.io/design/components/app-bars-top.html>
class SliverAppBar extends StatefulWidget {
  /// Creates a material design app bar that can be placed in a [CustomScrollView].
  ///
  /// The arguments [forceElevated], [primary], [floating], [pinned], [snap]
  /// and [automaticallyImplyLeading] must not be null.
  const SliverAppBar({
    Key? key,
    this.leading,
    this.automaticallyImplyLeading = true,
    this.title,
    this.actions,
    this.flexibleSpace,
    this.bottom,
    this.elevation,
    this.shadowColor,
    this.forceElevated = false,
    this.backgroundColor,
    this.foregroundColor,
    this.brightness,
    this.iconTheme,
    this.actionsIconTheme,
    this.textTheme,
    this.primary = true,
    this.centerTitle,
    this.excludeHeaderSemantics = false,
    this.titleSpacing,
    this.collapsedHeight,
    this.expandedHeight,
    this.floating = false,
    this.pinned = false,
    this.snap = false,
    this.stretch = false,
    this.stretchTriggerOffset = 100.0,
    this.onStretchTrigger,
    this.shape,
    this.toolbarHeight = kToolbarHeight,
    this.leadingWidth,
    this.backwardsCompatibility,
    this.toolbarTextStyle,
    this.titleTextStyle,
    this.systemOverlayStyle,
  }) : assert(automaticallyImplyLeading != null),
       assert(forceElevated != null),
       assert(primary != null),
       assert(floating != null),
       assert(pinned != null),
       assert(snap != null),
       assert(stretch != null),
       assert(toolbarHeight != null),
       assert(floating || !snap, 'The "snap" argument only makes sense for floating app bars.'),
       assert(stretchTriggerOffset > 0.0),
       assert(collapsedHeight == null || collapsedHeight >= toolbarHeight, 'The "collapsedHeight" argument has to be larger than or equal to [toolbarHeight].'),
       super(key: key);

  /// {@macro flutter.material.appbar.leading}
  ///
  /// This property is used to configure an [AppBar].
  final Widget? leading;

  /// {@macro flutter.material.appbar.automaticallyImplyLeading}
  ///
  /// This property is used to configure an [AppBar].
  final bool automaticallyImplyLeading;

  /// {@macro flutter.material.appbar.title}
  ///
  /// This property is used to configure an [AppBar].
  final Widget? title;

  /// {@macro flutter.material.appbar.actions}
  ///
  /// This property is used to configure an [AppBar].
  final List<Widget>? actions;

  /// {@macro flutter.material.appbar.flexibleSpace}
  ///
  /// This property is used to configure an [AppBar].
  final Widget? flexibleSpace;

  /// {@macro flutter.material.appbar.bottom}
  ///
  /// This property is used to configure an [AppBar].
  final PreferredSizeWidget? bottom;

  /// {@macro flutter.material.appbar.elevation}
  ///
  /// This property is used to configure an [AppBar].
  final double? elevation;

  /// {@macro flutter.material.appbar.shadowColor}
  ///
  /// This property is used to configure an [AppBar].
  final Color? shadowColor;

  /// Whether to show the shadow appropriate for the [elevation] even if the
  /// content is not scrolled under the [AppBar].
  ///
  /// Defaults to false, meaning that the [elevation] is only applied when the
  /// [AppBar] is being displayed over content that is scrolled under it.
  ///
  /// When set to true, the [elevation] is applied regardless.
  ///
  /// Ignored when [elevation] is zero.
  final bool forceElevated;

  /// {@macro flutter.material.appbar.backgroundColor}
  ///
  /// This property is used to configure an [AppBar].
  final Color? backgroundColor;

  /// {@macro flutter.material.appbar.foregroundColor}
  ///
  /// This property is used to configure an [AppBar].
  final Color? foregroundColor;

  /// {@macro flutter.material.appbar.brightness}
  ///
  /// This property is used to configure an [AppBar].
  final Brightness? brightness;

  /// {@macro flutter.material.appbar.iconTheme}
  ///
  /// This property is used to configure an [AppBar].
  final IconThemeData? iconTheme;

  /// {@macro flutter.material.appbar.actionsIconTheme}
  ///
  /// This property is used to configure an [AppBar].
  final IconThemeData? actionsIconTheme;

  /// {@macro flutter.material.appbar.textTheme}
  ///
  /// This property is used to configure an [AppBar].
  final TextTheme? textTheme;

  /// {@macro flutter.material.appbar.primary}
  ///
  /// This property is used to configure an [AppBar].
  final bool primary;

  /// {@macro flutter.material.appbar.centerTitle}
  ///
  /// This property is used to configure an [AppBar].
  final bool? centerTitle;

  /// {@macro flutter.material.appbar.excludeHeaderSemantics}
  ///
  /// This property is used to configure an [AppBar].
  final bool excludeHeaderSemantics;

  /// {@macro flutter.material.appbar.titleSpacing}
  ///
  /// This property is used to configure an [AppBar].
  final double? titleSpacing;

  /// Defines the height of the app bar when it is collapsed.
  ///
  /// By default, the collapsed height is [toolbarHeight]. If [bottom] widget is
  /// specified, then its height from [PreferredSizeWidget.preferredSize] is
  /// added to the height. If [primary] is true, then the [MediaQuery] top
  /// padding, [EdgeInsets.top] of [MediaQueryData.padding], is added as well.
  ///
  /// If [pinned] and [floating] are true, with [bottom] set, the default
  /// collapsed height is only the height of [PreferredSizeWidget.preferredSize]
  /// with the [MediaQuery] top padding.
  final double? collapsedHeight;

  /// The size of the app bar when it is fully expanded.
  ///
  /// By default, the total height of the toolbar and the bottom widget (if
  /// any). If a [flexibleSpace] widget is specified this height should be big
  /// enough to accommodate whatever that widget contains.
  ///
  /// This does not include the status bar height (which will be automatically
  /// included if [primary] is true).
  final double? expandedHeight;

  /// Whether the app bar should become visible as soon as the user scrolls
  /// towards the app bar.
  ///
  /// Otherwise, the user will need to scroll near the top of the scroll view to
  /// reveal the app bar.
  ///
  /// If [snap] is true then a scroll that exposes the app bar will trigger an
  /// animation that slides the entire app bar into view. Similarly if a scroll
  /// dismisses the app bar, the animation will slide it completely out of view.
  ///
  /// ## Animated Examples
  ///
  /// The following animations show how the app bar changes its scrolling
  /// behavior based on the value of this property.
  ///
  /// * App bar with [floating] set to false:
  ///   {@animation 476 400 https://flutter.github.io/assets-for-api-docs/assets/material/app_bar.mp4}
  /// * App bar with [floating] set to true:
  ///   {@animation 476 400 https://flutter.github.io/assets-for-api-docs/assets/material/app_bar_floating.mp4}
  ///
  /// See also:
  ///
  ///  * [SliverAppBar] for more animated examples of how this property changes the
  ///    behavior of the app bar in combination with [pinned] and [snap].
  final bool floating;

  /// Whether the app bar should remain visible at the start of the scroll view.
  ///
  /// The app bar can still expand and contract as the user scrolls, but it will
  /// remain visible rather than being scrolled out of view.
  ///
  /// ## Animated Examples
  ///
  /// The following animations show how the app bar changes its scrolling
  /// behavior based on the value of this property.
  ///
  /// * App bar with [pinned] set to false:
  ///   {@animation 476 400 https://flutter.github.io/assets-for-api-docs/assets/material/app_bar.mp4}
  /// * App bar with [pinned] set to true:
  ///   {@animation 476 400 https://flutter.github.io/assets-for-api-docs/assets/material/app_bar_pinned.mp4}
  ///
  /// See also:
  ///
  ///  * [SliverAppBar] for more animated examples of how this property changes the
  ///    behavior of the app bar in combination with [floating].
  final bool pinned;

  /// {@macro flutter.material.appbar.shape}
  ///
  /// This property is used to configure an [AppBar].
  final ShapeBorder? shape;

  /// If [snap] and [floating] are true then the floating app bar will "snap"
  /// into view.
  ///
  /// If [snap] is true then a scroll that exposes the floating app bar will
  /// trigger an animation that slides the entire app bar into view. Similarly
  /// if a scroll dismisses the app bar, the animation will slide the app bar
  /// completely out of view. Additionally, setting [snap] to true will fully
  /// expand the floating app bar when the framework tries to reveal the
  /// contents of the app bar by calling [RenderObject.showOnScreen]. For
  /// example, when a [TextField] in the floating app bar gains focus, if [snap]
  /// is true, the framework will always fully expand the floating app bar, in
  /// order to reveal the focused [TextField].
  ///
  /// Snapping only applies when the app bar is floating, not when the app bar
  /// appears at the top of its scroll view.
  ///
  /// ## Animated Examples
  ///
  /// The following animations show how the app bar changes its scrolling
  /// behavior based on the value of this property.
  ///
  /// * App bar with [snap] set to false:
  ///   {@animation 476 400 https://flutter.github.io/assets-for-api-docs/assets/material/app_bar_floating.mp4}
  /// * App bar with [snap] set to true:
  ///   {@animation 476 400 https://flutter.github.io/assets-for-api-docs/assets/material/app_bar_floating_snap.mp4}
  ///
  /// See also:
  ///
  ///  * [SliverAppBar] for more animated examples of how this property changes the
  ///    behavior of the app bar in combination with [pinned] and [floating].
  final bool snap;

  /// Whether the app bar should stretch to fill the over-scroll area.
  ///
  /// The app bar can still expand and contract as the user scrolls, but it will
  /// also stretch when the user over-scrolls.
  final bool stretch;

  /// The offset of overscroll required to activate [onStretchTrigger].
  ///
  /// This defaults to 100.0.
  final double stretchTriggerOffset;

  /// The callback function to be executed when a user over-scrolls to the
  /// offset specified by [stretchTriggerOffset].
  final AsyncCallback? onStretchTrigger;

  /// {@macro flutter.material.appbar.toolbarHeight}
  ///
  /// This property is used to configure an [AppBar].
  final double toolbarHeight;

  /// {@macro flutter.material.appbar.leadingWidth}
  ///
  /// This property is used to configure an [AppBar].
  final double? leadingWidth;

  /// {@macro flutter.material.appbar.backwardsCompatibility}
  ///
  /// This property is used to configure an [AppBar].
  final bool? backwardsCompatibility;

  /// {@macro flutter.material.appbar.toolbarTextStyle}
  ///
  /// This property is used to configure an [AppBar].
  final TextStyle? toolbarTextStyle;

  /// {@macro flutter.material.appbar.titleTextStyle}
  ///
  /// This property is used to configure an [AppBar].
  final TextStyle? titleTextStyle;

  /// {@macro flutter.material.appbar.systemOverlayStyle}
  ///
  /// This property is used to configure an [AppBar].
  final SystemUiOverlayStyle? systemOverlayStyle;

  @override
  _SliverAppBarState createState() => _SliverAppBarState();
}

// This class is only Stateful because it owns the TickerProvider used
// by the floating appbar snap animation (via FloatingHeaderSnapConfiguration).
class _SliverAppBarState extends State<SliverAppBar> with TickerProviderStateMixin {
  FloatingHeaderSnapConfiguration? _snapConfiguration;
  OverScrollHeaderStretchConfiguration? _stretchConfiguration;
  PersistentHeaderShowOnScreenConfiguration? _showOnScreenConfiguration;

  void _updateSnapConfiguration() {
    if (widget.snap && widget.floating) {
      _snapConfiguration = FloatingHeaderSnapConfiguration(
        curve: Curves.easeOut,
        duration: const Duration(milliseconds: 200),
      );
    } else {
      _snapConfiguration = null;
    }

    _showOnScreenConfiguration = widget.floating & widget.snap
      ? const PersistentHeaderShowOnScreenConfiguration(minShowOnScreenExtent: double.infinity)
      : null;
  }

  void _updateStretchConfiguration() {
    if (widget.stretch) {
      _stretchConfiguration = OverScrollHeaderStretchConfiguration(
        stretchTriggerOffset: widget.stretchTriggerOffset,
        onStretchTrigger: widget.onStretchTrigger,
      );
    } else {
      _stretchConfiguration = null;
    }
  }

  @override
  void initState() {
    super.initState();
    _updateSnapConfiguration();
    _updateStretchConfiguration();
  }

  @override
  void didUpdateWidget(SliverAppBar oldWidget) {
    super.didUpdateWidget(oldWidget);
    if (widget.snap != oldWidget.snap || widget.floating != oldWidget.floating)
      _updateSnapConfiguration();
    if (widget.stretch != oldWidget.stretch)
      _updateStretchConfiguration();
  }

  @override
  Widget build(BuildContext context) {
    assert(!widget.primary || debugCheckHasMediaQuery(context));
    final double bottomHeight = widget.bottom?.preferredSize.height ?? 0.0;
    final double topPadding = widget.primary ? MediaQuery.of(context).padding.top : 0.0;
    final double collapsedHeight = (widget.pinned && widget.floating && widget.bottom != null)
      ? (widget.collapsedHeight ?? 0.0) + bottomHeight + topPadding
      : (widget.collapsedHeight ?? widget.toolbarHeight) + bottomHeight + topPadding;

    return MediaQuery.removePadding(
      context: context,
      removeBottom: true,
      child: SliverPersistentHeader(
        floating: widget.floating,
        pinned: widget.pinned,
        delegate: _SliverAppBarDelegate(
          vsync: this,
          leading: widget.leading,
          automaticallyImplyLeading: widget.automaticallyImplyLeading,
          title: widget.title,
          actions: widget.actions,
          flexibleSpace: widget.flexibleSpace,
          bottom: widget.bottom,
          elevation: widget.elevation,
          shadowColor: widget.shadowColor,
          forceElevated: widget.forceElevated,
          backgroundColor: widget.backgroundColor,
          foregroundColor: widget.foregroundColor,
          brightness: widget.brightness,
          iconTheme: widget.iconTheme,
          actionsIconTheme: widget.actionsIconTheme,
          textTheme: widget.textTheme,
          primary: widget.primary,
          centerTitle: widget.centerTitle,
          excludeHeaderSemantics: widget.excludeHeaderSemantics,
          titleSpacing: widget.titleSpacing,
          expandedHeight: widget.expandedHeight,
          collapsedHeight: collapsedHeight,
          topPadding: topPadding,
          floating: widget.floating,
          pinned: widget.pinned,
          shape: widget.shape,
          snapConfiguration: _snapConfiguration,
          stretchConfiguration: _stretchConfiguration,
          showOnScreenConfiguration: _showOnScreenConfiguration,
          toolbarHeight: widget.toolbarHeight,
          leadingWidth: widget.leadingWidth,
          backwardsCompatibility: widget.backwardsCompatibility,
          toolbarTextStyle: widget.toolbarTextStyle,
          titleTextStyle: widget.titleTextStyle,
          systemOverlayStyle: widget.systemOverlayStyle,
        ),
      ),
    );
  }
}

// Layout the AppBar's title with unconstrained height, vertically
// center it within its (NavigationToolbar) parent, and allow the
// parent to constrain the title's actual height.
class _AppBarTitleBox extends SingleChildRenderObjectWidget {
  const _AppBarTitleBox({ Key? key, required Widget child }) : assert(child != null), super(key: key, child: child);

  @override
  _RenderAppBarTitleBox createRenderObject(BuildContext context) {
    return _RenderAppBarTitleBox(
      textDirection: Directionality.of(context),
    );
  }

  @override
  void updateRenderObject(BuildContext context, _RenderAppBarTitleBox renderObject) {
    renderObject.textDirection = Directionality.of(context);
  }
}

class _RenderAppBarTitleBox extends RenderAligningShiftedBox {
  _RenderAppBarTitleBox({
    RenderBox? child,
    TextDirection? textDirection,
  }) : super(child: child, alignment: Alignment.center, textDirection: textDirection);

  @override
  Size computeDryLayout(BoxConstraints constraints) {
    final BoxConstraints innerConstraints = constraints.copyWith(maxHeight: double.infinity);
    final Size childSize = child!.getDryLayout(innerConstraints);
    return constraints.constrain(childSize);
  }

  @override
  void performLayout() {
    final BoxConstraints innerConstraints = constraints.copyWith(maxHeight: double.infinity);
    child!.layout(innerConstraints, parentUsesSize: true);
    size = constraints.constrain(child!.size);
    alignChild();
  }
}<|MERGE_RESOLUTION|>--- conflicted
+++ resolved
@@ -712,29 +712,10 @@
     Scaffold.of(context).openEndDrawer();
   }
 
-<<<<<<< HEAD
   SystemUiOverlayStyle _systemOverlayStyleForBrightness(Brightness brightness) {
     return brightness == Brightness.dark ? SystemUiOverlayStyle.light : SystemUiOverlayStyle.dark;
   }
 
-  void _handleScrollNotification(ScrollNotification notification) {
-    final bool oldScrolledUnder = _scrolledUnder;
-    _scrolledUnder = notification.depth == 0 && notification.metrics.extentBefore > 0;
-    if (_scrolledUnder != oldScrolledUnder) {
-      setState(() {
-        // React to a change in MaterialState.scrolledUnder
-      });
-    }
-  }
-
-  Color _resolveColor(Set<MaterialState> states, Color? widgetColor, Color? themeColor, Color defaultColor) {
-    return MaterialStateProperty.resolveAs<Color?>(widgetColor, states)
-        ?? MaterialStateProperty.resolveAs<Color?>(themeColor, states)
-        ?? MaterialStateProperty.resolveAs<Color>(defaultColor, states);
-  }
-
-=======
->>>>>>> 989a2f24
   @override
   Widget build(BuildContext context) {
     assert(!widget.primary || debugCheckHasMediaQuery(context));
