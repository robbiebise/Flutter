--- conflicted
+++ resolved
@@ -36,16 +36,11 @@
 const Color _kDisabledBackground = Color(0xFFFAFAFA);
 
 // An eyeballed value that moves the cursor slightly left of where it is
-<<<<<<< HEAD
 // rendered for text on Android so it's positioning more accurately matches the
 // native iOS text cursor positioning.
 //
 // This value is in device pixels, not logical pixels as is typically used
 // throughout the codebase.
-=======
-// rendered by default so its positioning more accurately matches the native
-// iOS cursor positioning.
->>>>>>> 3aad9bde
 const int _iOSHorizontalCursorOffsetPixels = -2;
 
 /// Visibility of text field overlays based on the state of the current text entry.
