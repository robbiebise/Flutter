--- conflicted
+++ resolved
@@ -357,13 +357,8 @@
   /// The transformation matrix to apply before painting the container.
   final Matrix4? transform;
 
-<<<<<<< HEAD
-  /// The transform alignment
-  final Alignment transformAlignment;
-=======
-  /// The transform alignment for the property.
+  /// The transform alignment for the transfrom property.
   final Alignment? transformAlignment;
->>>>>>> 6857cc79
 
   /// The clip behavior when [Container.decoration] is not null.
   ///
