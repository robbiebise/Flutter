--- conflicted
+++ resolved
@@ -15,12 +15,7 @@
     usesPubOption();
 
     argParser
-<<<<<<< HEAD
       ..addFlag('preview-dart-2', negatable: false,  hide: !verboseHelp)
-=======
-      ..addFlag('preview-dart-2', negatable: false, hide: !verboseHelp)
-      ..addFlag('strong', negatable: false, hide: !verboseHelp)
->>>>>>> 8acb6888
       ..addFlag('prefer-shared-library', negatable: false,
           help: 'Whether to prefer compiling to a *.so file (android only).')
       ..addOption('target-platform',
