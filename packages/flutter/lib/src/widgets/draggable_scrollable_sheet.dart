// Copyright 2014 The Flutter Authors. All rights reserved.
// Use of this source code is governed by a BSD-style license that can be
// found in the LICENSE file.

import 'dart:math';

import 'package:flutter/foundation.dart';
import 'package:flutter/gestures.dart';
import 'package:flutter/material.dart';
import 'package:flutter/rendering.dart';
import 'package:flutter/src/widgets/scroll_activity.dart';

import 'basic.dart';
import 'framework.dart';
import 'inherited_notifier.dart';
import 'layout_builder.dart';
import 'notification_listener.dart';
import 'scroll_activity.dart';
import 'scroll_context.dart';
import 'scroll_controller.dart';
import 'scroll_notification.dart';
import 'scroll_physics.dart';
import 'scroll_position.dart';
import 'scroll_position_with_single_context.dart';
import 'scroll_simulation.dart';

/// The signature of a method that provides a [BuildContext] and
/// [ScrollController] for building a widget that may overflow the draggable
/// [Axis] of the containing [DraggableScrollableSheet].
///
/// Users should apply the [scrollController] to a [ScrollView] subclass, such
/// as a [SingleChildScrollView], [ListView] or [GridView], to have the whole
/// sheet be draggable.
typedef ScrollableWidgetBuilder = Widget Function(
    BuildContext context,
    ScrollController scrollController,
    );

/// A container for a [Scrollable] that responds to drag gestures by resizing
/// the scrollable until a limit is reached, and then scrolling.
///
/// {@youtube 560 315 https://www.youtube.com/watch?v=Hgw819mL_78}
///
/// This widget can be dragged along the vertical axis between its
/// [minChildSize], which defaults to `0.25` and [maxChildSize], which defaults
/// to `1.0`. These sizes are percentages of the height of the parent container.
///
/// The widget coordinates resizing and scrolling of the widget returned by
/// builder as the user drags along the horizontal axis.
///
/// The widget will initially be displayed at its initialChildSize which
/// defaults to `0.5`, meaning half the height of its parent. Dragging will work
/// between the range of minChildSize and maxChildSize (as percentages of the
/// parent container's height) as long as the builder creates a widget which
/// uses the provided [ScrollController]. If the widget created by the
/// [ScrollableWidgetBuilder] does not use the provided [ScrollController], the
/// sheet will remain at the initialChildSize.
///
/// By default, the widget will expand its non-occupied area to fill available
/// space in the parent. If this is not desired, e.g. because the parent wants
/// to position sheet based on the space it is taking, the [expand] property
/// may be set to false.
///
/// {@tool snippet}
///
/// This is a sample widget which shows a [ListView] that has 25 [ListTile]s.
/// It starts out as taking up half the body of the [Scaffold], and can be
/// dragged up to the full height of the scaffold or down to 25% of the height
/// of the scaffold. Upon reaching full height, the list contents will be
/// scrolled up or down, until they reach the top of the list again and the user
/// drags the sheet back down.
///
/// ```dart
/// class HomePage extends StatelessWidget {
///   const HomePage({Key? key}) : super(key: key);
///
///   @override
///   Widget build(BuildContext context) {
///     return Scaffold(
///       appBar: AppBar(
///         title: const Text('DraggableScrollableSheet'),
///       ),
///       body: SizedBox.expand(
///         child: DraggableScrollableSheet(
///           builder: (BuildContext context, ScrollController scrollController) {
///             return Container(
///               color: Colors.blue[100],
///               child: ListView.builder(
///                 controller: scrollController,
///                 itemCount: 25,
///                 itemBuilder: (BuildContext context, int index) {
///                   return ListTile(title: Text('Item $index'));
///                 },
///               ),
///             );
///           },
///         ),
///       ),
///     );
///   }
/// }
/// ```
/// {@end-tool}
class DraggableScrollableSheet extends StatefulWidget {
  /// Creates a widget that can be dragged and scrolled in a single gesture.
  ///
  /// The [builder], [initialChildSize], [minChildSize], [maxChildSize] and
  /// [expand] parameters must not be null.
  const DraggableScrollableSheet({
    Key? key,
    this.initialChildSize = 0.5,
    this.minChildSize = 0.25,
    this.maxChildSize = 1.0,
    this.expand = true,
    this.snap = false,
    this.snapTargets,
    required this.builder,
  })
      : assert(initialChildSize != null),
        assert(minChildSize != null),
        assert(maxChildSize != null),
        assert(minChildSize >= 0.0),
        assert(maxChildSize <= 1.0),
        assert(minChildSize <= initialChildSize),
        assert(initialChildSize <= maxChildSize),
        assert(expand != null),
        assert(builder != null),
        super(key: key);

  /// The initial fractional value of the parent container's height to use when
  /// displaying the widget.
  ///
  /// The default value is `0.5`.
  final double initialChildSize;

  /// The minimum fractional value of the parent container's height to use when
  /// displaying the widget.
  ///
  /// The default value is `0.25`.
  final double minChildSize;

  /// The maximum fractional value of the parent container's height to use when
  /// displaying the widget.
  ///
  /// The default value is `1.0`.
  final double maxChildSize;

  /// Whether the widget should expand to fill the available space in its parent
  /// or not.
  ///
  /// In most cases, this should be true. However, in the case of a parent
  /// widget that will position this one based on its desired size (such as a
  /// [Center]), this should be set to false.
  ///
  /// The default value is true.
  final bool expand;

  /// Whether the widget should snap between [snapTargets] when the user stops
  /// dragging.
  ///
  /// If the user's finger was still moving when they lifted it, the widget will
  /// snap to the next snap target (see [snapTargets]) in the direction of the drag.
  /// If their finger was still, the widget will snap to the nearest snap target.
  final bool snap;

  /// A list of target points that the widget should snap to.
  ///
  /// Snap targets are fractional values of the parent container's height. They
  /// must be listed in increasing order. [minChildSize] and [maxChildSize] are
  /// implicitly included in snap targets and do not need to be specified here.
  final List<double>? snapTargets;

  /// The builder that creates a child to display in this widget, which will
  /// use the provided [ScrollController] to enable dragging and scrolling
  /// of the contents.
  final ScrollableWidgetBuilder builder;

  @override
  State<DraggableScrollableSheet> createState() => _DraggableScrollableSheetState();
}

/// A [Notification] related to the extent, which is the size, and scroll
/// offset, which is the position of the child list, of the
/// [DraggableScrollableSheet].
///
/// [DraggableScrollableSheet] widgets notify their ancestors when the size of
/// the sheet changes. When the extent of the sheet changes via a drag,
/// this notification bubbles up through the tree, which means a given
/// [NotificationListener] will receive notifications for all descendant
/// [DraggableScrollableSheet] widgets. To focus on notifications from the
/// nearest [DraggableScrollableSheet] descendant, check that the [depth]
/// property of the notification is zero.
///
/// When an extent notification is received by a [NotificationListener], the
/// listener will already have completed build and layout, and it is therefore
/// too late for that widget to call [State.setState]. Any attempt to adjust the
/// build or layout based on an extent notification would result in a layout
/// that lagged one frame behind, which is a poor user experience. Extent
/// notifications are used primarily to drive animations. The [Scaffold] widget
/// listens for extent notifications and responds by driving animations for the
/// [FloatingActionButton] as the bottom sheet scrolls up.
class DraggableScrollableNotification extends Notification
    with ViewportNotificationMixin {
  /// Creates a notification that the extent of a [DraggableScrollableSheet] has
  /// changed.
  ///
  /// All parameters are required. The [minExtent] must be >= 0.  The [maxExtent]
  /// must be <= 1.0.  The [extent] must be between [minExtent] and [maxExtent].
  DraggableScrollableNotification({
    required this.extent,
    required this.minExtent,
    required this.maxExtent,
    required this.initialExtent,
    required this.context,
  })
      : assert(extent != null),
        assert(initialExtent != null),
        assert(minExtent != null),
        assert(maxExtent != null),
        assert(0.0 <= minExtent),
        assert(maxExtent <= 1.0),
        assert(minExtent <= extent),
        assert(minExtent <= initialExtent),
        assert(extent <= maxExtent),
        assert(initialExtent <= maxExtent),
        assert(context != null);

  /// The current value of the extent, between [minExtent] and [maxExtent].
  final double extent;

  /// The minimum value of [extent], which is >= 0.
  final double minExtent;

  /// The maximum value of [extent].
  final double maxExtent;

  /// The initially requested value for [extent].
  final double initialExtent;

  /// The build context of the widget that fired this notification.
  ///
  /// This can be used to find the sheet's render objects to determine the size
  /// of the viewport, for instance. A listener can only assume this context
  /// is live when it first gets the notification.
  final BuildContext context;

  @override
  void debugFillDescription(List<String> description) {
    super.debugFillDescription(description);
    description.add(
        'minExtent: $minExtent, extent: $extent, maxExtent: $maxExtent, initialExtent: $initialExtent');
  }
}

/// Manages state between [_DraggableScrollableSheetState],
/// [_DraggableScrollableSheetScrollController], and
/// [_DraggableScrollableSheetScrollPosition].
///
/// The State knows the pixels available along the axis the widget wants to
/// scroll, but expects to get a fraction of those pixels to render the sheet.
///
/// The ScrollPosition knows the number of pixels a user wants to move the sheet.
///
/// The [currentExtent] will never be null.
/// The [availablePixels] will never be null, but may be `double.infinity`.
class _DraggableSheetExtent {
  _DraggableSheetExtent({
    required this.minExtent,
    required this.maxExtent,
    required this.snap,
    required this.snapTargets,
    required this.initialExtent,
    required VoidCallback listener,
  })
      : assert(minExtent != null),
        assert(maxExtent != null),
        assert(initialExtent != null),
        assert(minExtent >= 0),
        assert(maxExtent <= 1),
        assert(minExtent <= initialExtent),
        assert(initialExtent <= maxExtent),
        _currentExtent = ValueNotifier<double>(initialExtent)
          ..addListener(listener),
        availablePixels = double.infinity;

  final double minExtent;
  final double maxExtent;
  final bool snap;
  final List<double> snapTargets;
  final double initialExtent;
  final ValueNotifier<double> _currentExtent;
  double availablePixels;

  // Used to disable snapping until the extent has changed. We do this because
  // we don't want to snap away from the initial extent.
  bool hasChanged = false;

  bool get isAtMin => minExtent >= _currentExtent.value;

  bool get isAtMax => maxExtent <= _currentExtent.value;

  set currentExtent(double value) {
    assert(value != null);
    hasChanged = true;
    _currentExtent.value = value.clamp(minExtent, maxExtent);
  }

  double get currentExtent => _currentExtent.value;

  double get currentPixels => extentToPixels(_currentExtent.value);

  double get additionalMinExtent => isAtMin ? 0.0 : 1.0;

  double get additionalMaxExtent => isAtMax ? 0.0 : 1.0;

  List<double> get pixelSnapTargets => snapTargets.map(extentToPixels).toList();

  /// The scroll position gets inputs in terms of pixels, but the extent is
  /// expected to be expressed as a number between 0..1.
  void addPixelDelta(double pixelDelta, BuildContext context) {
    if (availablePixels == 0) {
      return;
    }
    updateExtent(currentExtent + pixelsToExtent(pixelDelta), context);
  }

  /// Set the extent to the new value. [newExtent] should be a number between
  /// 0..1.
  void updateExtent(double newExtent, BuildContext context) {
    currentExtent = newExtent;
    DraggableScrollableNotification(
      minExtent: minExtent,
      maxExtent: maxExtent,
      extent: currentExtent,
      initialExtent: initialExtent,
      context: context,
    ).dispatch(context);
  }

  double pixelsToExtent(double pixels) {
    return pixels / availablePixels * maxExtent;
  }

  double extentToPixels(double extent) {
    return extent / maxExtent * availablePixels;
  }
}

class _DraggableScrollableSheetState extends State<DraggableScrollableSheet> {
  late _DraggableScrollableSheetScrollController _scrollController;
  late _DraggableSheetExtent _extent;

  @override
  void initState() {
    super.initState();
    _extent = _DraggableSheetExtent(
      minExtent: widget.minChildSize,
      maxExtent: widget.maxChildSize,
      snap: widget.snap,
      snapTargets: _impliedSnapTargets(),
      initialExtent: widget.initialChildSize,
      listener: _setExtent,
    );
    _scrollController = _DraggableScrollableSheetScrollController(
      extent: _extent,
    );
  }

  List<double> _impliedSnapTargets() {
    widget.snapTargets?.asMap().forEach((int index, double target) {
      assert(target >= 0.0 && target <= 1.0);
      // Snap targets must be in ascending order.
      assert(index == 0 || target > widget.snapTargets![index - 1]);
    });
    // Ensure the snap targets start and end with the min and max child sizes.
    if (widget.snapTargets == null || widget.snapTargets!.isEmpty) {
      return <double>[
        widget.minChildSize,
        widget.maxChildSize,
      ];
    }
    return <double>[
      if (widget.snapTargets!.first != widget.minChildSize) widget.minChildSize,
      ...widget.snapTargets!,
      if (widget.snapTargets!.last != widget.maxChildSize) widget.maxChildSize,
    ];
  }

  @override
  void didChangeDependencies() {
    super.didChangeDependencies();
    if (_InheritedResetNotifier.shouldReset(context)) {
      // jumpTo can result in trying to replace semantics during build.
      // Just animate really fast.
      // Avoid doing it at all if the offset is already 0.0.
      if (_scrollController.offset != 0.0) {
        _scrollController.animateTo(
          0.0,
          duration: const Duration(milliseconds: 1),
          curve: Curves.linear,
        );
      }
      _extent.hasChanged = false;
      _extent._currentExtent.value = _extent.initialExtent;
    }
  }

  void _setExtent() {
    setState(() {
      // _extent has been updated when this is called.
    });
  }

  @override
  Widget build(BuildContext context) {
    return LayoutBuilder(
      builder: (BuildContext context, BoxConstraints constraints) {
        _extent.availablePixels =
            widget.maxChildSize * constraints.biggest.height;
        final Widget sheet = FractionallySizedBox(
          heightFactor: _extent.currentExtent,
          alignment: Alignment.bottomCenter,
          child: widget.builder(context, _scrollController),
        );
        return widget.expand ? SizedBox.expand(child: sheet) : sheet;
      },
    );
  }

  @override
  void dispose() {
    _scrollController.dispose();
    super.dispose();
  }
}

/// A [ScrollController] suitable for use in a [ScrollableWidgetBuilder] created
/// by a [DraggableScrollableSheet].
///
/// If a [DraggableScrollableSheet] contains content that is exceeds the height
/// of its container, this controller will allow the sheet to both be dragged to
/// fill the container and then scroll the child content.
///
/// See also:
///
///  * [_DraggableScrollableSheetScrollPosition], which manages the positioning logic for
///    this controller.
///  * [PrimaryScrollController], which can be used to establish a
///    [_DraggableScrollableSheetScrollController] as the primary controller for
///    descendants.
class _DraggableScrollableSheetScrollController extends ScrollController {
  _DraggableScrollableSheetScrollController({
    double initialScrollOffset = 0.0,
    String? debugLabel,
    required this.extent,
  })
      : assert(extent != null),
        super(
        debugLabel: debugLabel,
        initialScrollOffset: initialScrollOffset,
      );

  final _DraggableSheetExtent extent;

  @override
  _DraggableScrollableSheetScrollPosition createScrollPosition(
      ScrollPhysics physics,
      ScrollContext context,
      ScrollPosition? oldPosition,) {
    return _DraggableScrollableSheetScrollPosition(
      physics: physics,
      context: context,
      oldPosition: oldPosition,
      extent: extent,
    );
  }

  @override
  void debugFillDescription(List<String> description) {
    super.debugFillDescription(description);
    description.add('extent: $extent');
  }
}

/// A scroll position that manages scroll activities for
/// [_DraggableScrollableSheetScrollController].
///
/// This class is a concrete subclass of [ScrollPosition] logic that handles a
/// single [ScrollContext], such as a [Scrollable]. An instance of this class
/// manages [ScrollActivity] instances, which changes the
/// [_DraggableSheetExtent.currentExtent] or visible content offset in the
/// [Scrollable]'s [Viewport]
///
/// See also:
///
///  * [_DraggableScrollableSheetScrollController], which uses this as its [ScrollPosition].
class _DraggableScrollableSheetScrollPosition
    extends ScrollPositionWithSingleContext {
  _DraggableScrollableSheetScrollPosition({
    required ScrollPhysics physics,
    required ScrollContext context,
    double initialPixels = 0.0,
    bool keepScrollOffset = true,
    ScrollPosition? oldPosition,
    String? debugLabel,
    required this.extent,
  })
      : assert(extent != null),
        super(
        physics: physics,
        context: context,
        initialPixels: initialPixels,
        keepScrollOffset: keepScrollOffset,
        oldPosition: oldPosition,
        debugLabel: debugLabel,
      );

  VoidCallback? _dragCancelCallback;
  VoidCallback? _ballisticCancelCallback;
  final _DraggableSheetExtent extent;

  bool get listShouldScroll => pixels > 0.0;

  @override
  void beginActivity(ScrollActivity? newActivity) {
    // Cancel the running ballistic simulation, if there is one.
    _ballisticCancelCallback?.call();
    super.beginActivity(newActivity);
  }

  @override
  bool applyContentDimensions(double minScrollExtent, double maxScrollExtent) {
    // We need to provide some extra extent if we haven't yet reached the max or
    // min extents. Otherwise, a list with fewer children than the extent of
    // the available space will get stuck.
    return super.applyContentDimensions(
      minScrollExtent - extent.additionalMinExtent,
      maxScrollExtent + extent.additionalMaxExtent,
    );
  }

  @override
  void applyUserOffset(double delta) {
    if (!listShouldScroll &&
        (!(extent.isAtMin || extent.isAtMax) ||
            (extent.isAtMin && delta < 0) ||
            (extent.isAtMax && delta > 0))) {
      extent.addPixelDelta(-delta, context.notificationContext!);
    } else {
      super.applyUserOffset(delta);
    }
  }

  bool get _isAtSnapTarget =>
      extent.snapTargets.any(
              (double snapTarget) {
            return (extent.currentExtent - snapTarget).abs() <=
                extent.pixelsToExtent(physics.tolerance.distance);
          });

  bool get _shouldSnap => extent.snap && extent.hasChanged && !_isAtSnapTarget;

  @override
  void goBallistic(double velocity) {
    if ((velocity == 0.0 && !_shouldSnap) ||
        (velocity < 0.0 && listShouldScroll) ||
        (velocity > 0.0 && extent.isAtMax)) {
      super.goBallistic(velocity);
      return;
    }

    // Scrollable expects that we will dispose of its current _dragCancelCallback
    _dragCancelCallback?.call();
    _dragCancelCallback = null;

    late final Simulation simulation;
    if (extent.snap) {
      // Snap is enabled, simulate snapping instead of clamping scroll.
      simulation = _SnappingSimulation(
          position: extent.currentPixels,
          initialVelocity: velocity,
          pixelSnapTargets: extent.pixelSnapTargets,
          tolerance: physics.tolerance);
    } else {
      // The iOS bouncing simulation just isn't right here - once we delegate
      // the ballistic back to the ScrollView, it will use the right simulation.
      simulation = ClampingScrollSimulation(
        // Run the simulation in terms of pixels, not extent.
        position: extent.currentPixels,
        velocity: velocity,
        tolerance: physics.tolerance,
      );
    }

    final AnimationController ballisticController =
    AnimationController.unbounded(
      debugLabel: objectRuntimeType(this, '_DraggableScrollableSheetPosition'),
      vsync: context.vsync,
    );
<<<<<<< HEAD
    double lastPosition = extent.currentPixels;
=======
    // Stop the ballistic animation if a new activity starts.
    // See: [beginActivity].
    _ballisticCancelCallback = ballisticController.stop;
    double lastDelta = 0;
>>>>>>> 5acf7e98
    void _tick() {
      final double delta = ballisticController.value - lastPosition;
      lastPosition = ballisticController.value;
      extent.addPixelDelta(delta, context.notificationContext!);
      if ((velocity > 0 && extent.isAtMax) ||
          (velocity < 0 && extent.isAtMin)) {
        // Make sure we pass along enough velocity to keep scrolling - otherwise
        // we just "bounce" off the top making it look like the list doesn't
        // have more to scroll.
        velocity = ballisticController.velocity +
            (physics.tolerance.velocity * ballisticController.velocity.sign);
        super.goBallistic(velocity);
        ballisticController.stop();
      } else if (ballisticController.isCompleted) {
        super.goBallistic(0);
      }
    }

    ballisticController
      ..addListener(_tick)
<<<<<<< HEAD
      ..animateWith(simulation)
      .whenCompleteOrCancel(ballisticController.dispose);
=======
      ..animateWith(simulation).whenCompleteOrCancel(
        () {
          _ballisticCancelCallback = null;
          ballisticController.dispose();
        },
      );
>>>>>>> 5acf7e98
  }

  @override
  Drag drag(DragStartDetails details, VoidCallback dragCancelCallback) {
    // Save this so we can call it later if we have to [goBallistic] on our own.
    _dragCancelCallback = dragCancelCallback;
    return super.drag(details, dragCancelCallback);
  }
}

/// A widget that can notify a descendent [DraggableScrollableSheet] that it
/// should reset its position to the initial state.
///
/// The [Scaffold] uses this widget to notify a persistent bottom sheet that
/// the user has tapped back if the sheet has started to cover more of the body
/// than when at its initial position. This is important for users of assistive
/// technology, where dragging may be difficult to communicate.
class DraggableScrollableActuator extends StatelessWidget {
  /// Creates a widget that can notify descendent [DraggableScrollableSheet]s
  /// to reset to their initial position.
  ///
  /// The [child] parameter is required.
  DraggableScrollableActuator({
    Key? key,
    required this.child,
  }) : super(key: key);

  /// This child's [DraggableScrollableSheet] descendant will be reset when the
  /// [reset] method is applied to a context that includes it.
  ///
  /// Must not be null.
  final Widget child;

  final _ResetNotifier _notifier = _ResetNotifier();

  /// Notifies any descendant [DraggableScrollableSheet] that it should reset
  /// to its initial position.
  ///
  /// Returns `true` if a [DraggableScrollableActuator] is available and
  /// some [DraggableScrollableSheet] is listening for updates, `false`
  /// otherwise.
  static bool reset(BuildContext context) {
    final _InheritedResetNotifier? notifier =
    context.dependOnInheritedWidgetOfExactType<_InheritedResetNotifier>();
    if (notifier == null) {
      return false;
    }
    return notifier._sendReset();
  }

  @override
  Widget build(BuildContext context) {
    return _InheritedResetNotifier(notifier: _notifier, child: child);
  }
}

/// A [ChangeNotifier] to use with [InheritedResetNotifier] to notify
/// descendants that they should reset to initial state.
class _ResetNotifier extends ChangeNotifier {
  /// Whether someone called [sendReset] or not.
  ///
  /// This flag should be reset after checking it.
  bool _wasCalled = false;

  /// Fires a reset notification to descendants.
  ///
  /// Returns false if there are no listeners.
  bool sendReset() {
    if (!hasListeners) {
      return false;
    }
    _wasCalled = true;
    notifyListeners();
    return true;
  }
}

class _InheritedResetNotifier extends InheritedNotifier<_ResetNotifier> {
  /// Creates an [InheritedNotifier] that the [DraggableScrollableSheet] will
  /// listen to for an indication that it should change its extent.
  ///
  /// The [child] and [notifier] properties must not be null.
  const _InheritedResetNotifier({
    Key? key,
    required Widget child,
    required _ResetNotifier notifier,
  }) : super(key: key, child: child, notifier: notifier);

  bool _sendReset() => notifier!.sendReset();

  /// Specifies whether the [DraggableScrollableSheet] should reset to its
  /// initial position.
  ///
  /// Returns true if the notifier requested a reset, false otherwise.
  static bool shouldReset(BuildContext context) {
    final InheritedWidget? widget =
    context.dependOnInheritedWidgetOfExactType<_InheritedResetNotifier>();
    if (widget == null) {
      return false;
    }
    assert(widget is _InheritedResetNotifier);
    final _InheritedResetNotifier inheritedNotifier =
    widget as _InheritedResetNotifier;
    final bool wasCalled = inheritedNotifier.notifier!._wasCalled;
    inheritedNotifier.notifier!._wasCalled = false;
    return wasCalled;
  }
}

class _SnappingSimulation extends Simulation {
  _SnappingSimulation({
    required this.position,
    required double initialVelocity,
    required List<double> pixelSnapTargets,
    Tolerance tolerance = Tolerance.defaultTolerance,
  }) : super(tolerance: tolerance) {
    _pixelSnapTarget = _getSnapTarget(initialVelocity, pixelSnapTargets);
    // Check the direction of the target instead of the sign of the velocity because
    // we may snap in the opposite direction of velocity if velocity is very low.
    if (_pixelSnapTarget < position) {
      velocity = min(-minimumSpeed, initialVelocity);
    } else {
      velocity = max(minimumSpeed, initialVelocity);
    }
  }

  final double position;
  late final double velocity;

  // A minimum speed to snap at. Used to ensure that the snapping animation
  // does not play too slowly.
  static const double minimumSpeed = 1600.0;

  late final double _pixelSnapTarget;

  @override
  double dx(double time) {
    if (isDone(time)) {
      return 0;
    }
    return velocity;
  }

  @override
  bool isDone(double time) {
    return x(time) == _pixelSnapTarget;
  }

  @override
  double x(double time) {
    final double newPosition = position + velocity * time;
    if ((velocity >= 0 && newPosition > _pixelSnapTarget) ||
        (velocity < 0 && newPosition < _pixelSnapTarget)) {
      // We're passed the snap target, return it instead.
      return _pixelSnapTarget;
    }
    return newPosition;
  }

  // Find the two closest snap targets to the position. If the velocity is
  // non-zero, select the target in the velocity's direction. Otherwise,
  // the nearest snap target.
  double _getSnapTarget(double initialVelocity, List<double> pixelSnapTargets) {
    final int indexOfNextTarget = pixelSnapTargets
        .indexWhere((double pixelSnapTarget) => pixelSnapTarget >= position);
    if (indexOfNextTarget == 0) {
      return pixelSnapTargets.first;
    }
    final double highTarget = pixelSnapTargets[indexOfNextTarget];
    final double lowTarget = pixelSnapTargets[indexOfNextTarget - 1];
    if (initialVelocity.abs() <= tolerance.velocity) {
      // If velocity is zero, snap to the nearest snap point with the minimum velocity.
      if (position - lowTarget < highTarget - position) {
        return lowTarget;
      } else {
        return highTarget;
      }
    }
    // Snap forward or backward depending on current velocity.
    if (initialVelocity < 0.0) {
      return pixelSnapTargets[indexOfNextTarget - 1];
    }
    return pixelSnapTargets[indexOfNextTarget];
  }
}<|MERGE_RESOLUTION|>--- conflicted
+++ resolved
@@ -597,14 +597,10 @@
       debugLabel: objectRuntimeType(this, '_DraggableScrollableSheetPosition'),
       vsync: context.vsync,
     );
-<<<<<<< HEAD
-    double lastPosition = extent.currentPixels;
-=======
     // Stop the ballistic animation if a new activity starts.
     // See: [beginActivity].
     _ballisticCancelCallback = ballisticController.stop;
-    double lastDelta = 0;
->>>>>>> 5acf7e98
+    double lastPosition = extent.currentPixels;
     void _tick() {
       final double delta = ballisticController.value - lastPosition;
       lastPosition = ballisticController.value;
@@ -625,17 +621,13 @@
 
     ballisticController
       ..addListener(_tick)
-<<<<<<< HEAD
       ..animateWith(simulation)
-      .whenCompleteOrCancel(ballisticController.dispose);
-=======
-      ..animateWith(simulation).whenCompleteOrCancel(
+      .whenCompleteOrCancel(
         () {
           _ballisticCancelCallback = null;
           ballisticController.dispose();
         },
       );
->>>>>>> 5acf7e98
   }
 
   @override
