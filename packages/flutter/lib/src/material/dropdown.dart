// Copyright 2014 The Flutter Authors. All rights reserved.
// Use of this source code is governed by a BSD-style license that can be
// found in the LICENSE file.

import 'dart:math' as math;

import 'package:flutter/foundation.dart';
import 'package:flutter/rendering.dart';
import 'package:flutter/services.dart';
import 'package:flutter/widgets.dart';

import 'button_theme.dart';
import 'colors.dart';
import 'constants.dart';
import 'debug.dart';
import 'icons.dart';
import 'ink_well.dart';
import 'input_border.dart';
import 'input_decorator.dart';
import 'material.dart';
import 'material_localizations.dart';
import 'material_state.dart';
import 'scrollbar.dart';
import 'shadows.dart';
import 'theme.dart';

const Duration _kDropdownMenuDuration = Duration(milliseconds: 300);
const double _kMenuItemHeight = kMinInteractiveDimension;
const double _kDenseButtonHeight = 24.0;
const EdgeInsets _kMenuItemPadding = EdgeInsets.symmetric(horizontal: 16.0);
const EdgeInsetsGeometry _kAlignedButtonPadding = EdgeInsetsDirectional.only(start: 16.0, end: 4.0);
const EdgeInsets _kUnalignedButtonPadding = EdgeInsets.zero;
const EdgeInsets _kAlignedMenuMargin = EdgeInsets.zero;
const EdgeInsetsGeometry _kUnalignedMenuMargin = EdgeInsetsDirectional.only(start: 16.0, end: 24.0);

/// A builder to customize dropdown buttons.
///
/// Used by [DropdownButton.selectedItemBuilder].
typedef DropdownButtonBuilder = List<Widget> Function(BuildContext context);

class _DropdownMenuPainter extends CustomPainter {
  _DropdownMenuPainter({
    this.color,
    this.elevation,
    this.selectedIndex,
    this.borderRadius,
    required this.resize,
    required this.getSelectedItemOffset,
  }) : _painter = BoxDecoration(
         // If you add an image here, you must provide a real
         // configuration in the paint() function and you must provide some sort
         // of onChanged callback here.
         color: color,
         borderRadius: borderRadius ?? const BorderRadius.all(Radius.circular(2.0)),
         boxShadow: kElevationToShadow[elevation],
       ).createBoxPainter(),
       super(repaint: resize);

  final Color? color;
  final int? elevation;
  final int? selectedIndex;
  final BorderRadius? borderRadius;
  final Animation<double> resize;
  final ValueGetter<double> getSelectedItemOffset;
  final BoxPainter _painter;

  @override
  void paint(Canvas canvas, Size size) {
    final double selectedItemOffset = getSelectedItemOffset();
    final Tween<double> top = Tween<double>(
      begin: clampDouble(selectedItemOffset, 0.0, math.max(size.height - _kMenuItemHeight, 0.0)),
      end: 0.0,
    );

    final Tween<double> bottom = Tween<double>(
      begin: clampDouble(top.begin! + _kMenuItemHeight, math.min(_kMenuItemHeight, size.height), size.height),
      end: size.height,
    );

    final Rect rect = Rect.fromLTRB(0.0, top.evaluate(resize), size.width, bottom.evaluate(resize));

    _painter.paint(canvas, rect.topLeft, ImageConfiguration(size: rect.size));
  }

  @override
  bool shouldRepaint(_DropdownMenuPainter oldPainter) {
    return oldPainter.color != color
        || oldPainter.elevation != elevation
        || oldPainter.selectedIndex != selectedIndex
        || oldPainter.borderRadius != borderRadius
        || oldPainter.resize != resize;
  }
}

// The widget that is the button wrapping the menu items.
class _DropdownMenuItemButton<T> extends StatefulWidget {
  const _DropdownMenuItemButton({
    super.key,
    this.padding,
    required this.route,
    required this.buttonRect,
    required this.constraints,
    required this.itemIndex,
    required this.enableFeedback,
    required this.scrollController,
  });

  final _DropdownRoute<T> route;
  final ScrollController scrollController;
  final EdgeInsets? padding;
  final Rect buttonRect;
  final BoxConstraints constraints;
  final int itemIndex;
  final bool enableFeedback;

  @override
  _DropdownMenuItemButtonState<T> createState() => _DropdownMenuItemButtonState<T>();
}

class _DropdownMenuItemButtonState<T> extends State<_DropdownMenuItemButton<T>> {
  CurvedAnimation? _opacityAnimation;

  @override
  void initState() {
    super.initState();
    _setOpacityAnimation();
  }

  @override
  void didUpdateWidget(_DropdownMenuItemButton<T> oldWidget) {
    super.didUpdateWidget(oldWidget);
    if (oldWidget.itemIndex != widget.itemIndex ||
        oldWidget.route.animation != widget.route.animation ||
        oldWidget.route.selectedIndex != widget.route.selectedIndex ||
        widget.route.items.length != oldWidget.route.items.length) {
      _setOpacityAnimation();
    }
  }

  void _setOpacityAnimation() {
    _opacityAnimation?.dispose();
    final double unit = 0.5 / (widget.route.items.length + 1.5);
    if (widget.itemIndex == widget.route.selectedIndex) {
      _opacityAnimation = CurvedAnimation(
          parent: widget.route.animation!, curve: const Threshold(0.0));
    } else {
      final double start =
          clampDouble(0.5 + (widget.itemIndex + 1) * unit, 0.0, 1.0);
      final double end = clampDouble(start + 1.5 * unit, 0.0, 1.0);
      _opacityAnimation = CurvedAnimation(
          parent: widget.route.animation!, curve: Interval(start, end));
    }
  }

  void _handleFocusChange(bool focused) {
    final bool inTraditionalMode = switch (FocusManager.instance.highlightMode) {
      FocusHighlightMode.touch       => false,
      FocusHighlightMode.traditional => true,
    };

    if (focused && inTraditionalMode) {
      final _MenuLimits menuLimits = widget.route.getMenuLimits(
        widget.buttonRect,
        widget.constraints.maxHeight,
        widget.itemIndex,
      );
      widget.scrollController.animateTo(
        menuLimits.scrollOffset,
        curve: Curves.easeInOut,
        duration: const Duration(milliseconds: 100),
      );
    }
  }

  void _handleOnTap() {
    final DropdownMenuItem<T> dropdownMenuItem = widget.route.items[widget.itemIndex].item!;

    dropdownMenuItem.onTap?.call();

    Navigator.pop(
      context,
      _DropdownRouteResult<T>(dropdownMenuItem.value),
    );
  }

  static const Map<ShortcutActivator, Intent> _webShortcuts = <ShortcutActivator, Intent>{
    // On the web, up/down don't change focus, *except* in a <select>
    // element, which is what a dropdown emulates.
    SingleActivator(LogicalKeyboardKey.arrowDown): DirectionalFocusIntent(TraversalDirection.down),
    SingleActivator(LogicalKeyboardKey.arrowUp): DirectionalFocusIntent(TraversalDirection.up),
  };

  @override
  void dispose() {
    _opacityAnimation?.dispose();
    super.dispose();
  }

  @override
  Widget build(BuildContext context) {
<<<<<<< HEAD
    final DropdownMenuItem<T> dropdownMenuItem = widget.route.items[widget.itemIndex].item!;
    final CurvedAnimation opacity;
    final double unit = 0.5 / (widget.route.items.length + 1.5);
    if (widget.itemIndex == widget.route.selectedIndex) {
      opacity = CurvedAnimation(parent: widget.route.animation!, curve: const Threshold(0.0));
    } else {
      final double start = clampDouble(0.5 + (widget.itemIndex + 1) * unit, 0.0, 1.0);
      final double end = clampDouble(start + 1.5 * unit, 0.0, 1.0);
      opacity = CurvedAnimation(parent: widget.route.animation!, curve: Interval(start, end));
    }
    Widget child = SizedBox(
=======
    final DropdownMenuItem<T> dropdownMenuItem =
        widget.route.items[widget.itemIndex].item!;
    Widget child = Container(
      padding: widget.padding,
>>>>>>> 89a4ffaa
      height: widget.route.itemHeight,
      child: Padding(
        padding: widget.padding ?? EdgeInsets.zero,
        child: widget.route.items[widget.itemIndex],
      ),
    );
    // An [InkWell] is added to the item only if it is enabled
    if (dropdownMenuItem.enabled) {
      child = InkWell(
        autofocus: widget.itemIndex == widget.route.selectedIndex,
        enableFeedback: widget.enableFeedback,
        onTap: _handleOnTap,
        onFocusChange: _handleFocusChange,
        child: child,
      );
    }
    child = FadeTransition(opacity: _opacityAnimation!, child: child);
    if (kIsWeb && dropdownMenuItem.enabled) {
      child = Shortcuts(
        shortcuts: _webShortcuts,
        child: child,
      );
    }
    return child;
  }
}

class _DropdownMenu<T> extends StatefulWidget {
  const _DropdownMenu({
    super.key,
    this.padding,
    required this.route,
    required this.buttonRect,
    required this.constraints,
    this.dropdownColor,
    required this.enableFeedback,
    this.borderRadius,
    required this.scrollController,
  });

  final _DropdownRoute<T> route;
  final EdgeInsets? padding;
  final Rect buttonRect;
  final BoxConstraints constraints;
  final Color? dropdownColor;
  final bool enableFeedback;
  final BorderRadius? borderRadius;
  final ScrollController scrollController;

  @override
  _DropdownMenuState<T> createState() => _DropdownMenuState<T>();
}

class _DropdownMenuState<T> extends State<_DropdownMenu<T>> {
  late final CurvedAnimation _fadeOpacity;
  late final CurvedAnimation _resize;

  @override
  void initState() {
    super.initState();
    // We need to hold these animations as state because of their curve
    // direction. When the route's animation reverses, if we were to recreate
    // the CurvedAnimation objects in build, we'd lose
    // CurvedAnimation._curveDirection.
    _fadeOpacity = CurvedAnimation(
      parent: widget.route.animation!,
      curve: const Interval(0.0, 0.25),
      reverseCurve: const Interval(0.75, 1.0),
    );
    _resize = CurvedAnimation(
      parent: widget.route.animation!,
      curve: const Interval(0.25, 0.5),
      reverseCurve: const Threshold(0.0),
    );
  }

  @override
  void dispose() {
    _fadeOpacity.dispose();
    _resize.dispose();
    super.dispose();
  }

  @override
  Widget build(BuildContext context) {
    // The menu is shown in three stages (unit timing in brackets):
    // [0s - 0.25s] - Fade in a rect-sized menu container with the selected item.
    // [0.25s - 0.5s] - Grow the otherwise empty menu container from the center
    //   until it's big enough for as many items as we're going to show.
    // [0.5s - 1.0s] Fade in the remaining visible items from top to bottom.
    //
    // When the menu is dismissed we just fade the entire thing out
    // in the first 0.25s.
    assert(debugCheckHasMaterialLocalizations(context));
    final MaterialLocalizations localizations = MaterialLocalizations.of(context);
    final _DropdownRoute<T> route = widget.route;
    final List<Widget> children = <Widget>[
      for (int itemIndex = 0; itemIndex < route.items.length; ++itemIndex)
        _DropdownMenuItemButton<T>(
          route: widget.route,
          padding: widget.padding,
          buttonRect: widget.buttonRect,
          constraints: widget.constraints,
          itemIndex: itemIndex,
          enableFeedback: widget.enableFeedback,
          scrollController: widget.scrollController,
        ),
      ];

    return FadeTransition(
      opacity: _fadeOpacity,
      child: CustomPaint(
        painter: _DropdownMenuPainter(
          color: widget.dropdownColor ?? Theme.of(context).canvasColor,
          elevation: route.elevation,
          selectedIndex: route.selectedIndex,
          resize: _resize,
          borderRadius: widget.borderRadius,
          // This offset is passed as a callback, not a value, because it must
          // be retrieved at paint time (after layout), not at build time.
          getSelectedItemOffset: () => route.getItemOffset(route.selectedIndex),
        ),
        child: Semantics(
          scopesRoute: true,
          namesRoute: true,
          explicitChildNodes: true,
          label: localizations.popupMenuLabel,
          child: ClipRRect(
            borderRadius: widget.borderRadius ?? BorderRadius.zero,
            clipBehavior: widget.borderRadius != null
              ? Clip.antiAlias
              : Clip.none,
            child: Material(
              type: MaterialType.transparency,
              textStyle: route.style,
              child: ScrollConfiguration(
                // Dropdown menus should never overscroll or display an overscroll indicator.
                // Scrollbars are built-in below.
                // Platform must use Theme and ScrollPhysics must be Clamping.
                behavior: ScrollConfiguration.of(context).copyWith(
                  scrollbars: false,
                  overscroll: false,
                  physics: const ClampingScrollPhysics(),
                  platform: Theme.of(context).platform,
                ),
                child: PrimaryScrollController(
                  controller: widget.scrollController,
                  child: Scrollbar(
                    thumbVisibility: true,
                    child: ListView(
                      // Ensure this always inherits the PrimaryScrollController
                      primary: true,
                      padding: kMaterialListPadding,
                      shrinkWrap: true,
                      children: children,
                    ),
                  ),
                ),
              ),
            ),
          ),
        ),
      ),
    );
  }
}

class _DropdownMenuRouteLayout<T> extends SingleChildLayoutDelegate {
  _DropdownMenuRouteLayout({
    required this.buttonRect,
    required this.route,
    required this.textDirection,
  });

  final Rect buttonRect;
  final _DropdownRoute<T> route;
  final TextDirection? textDirection;

  @override
  BoxConstraints getConstraintsForChild(BoxConstraints constraints) {
    // The maximum height of a simple menu should be one or more rows less than
    // the view height. This ensures a tappable area outside of the simple menu
    // with which to dismiss the menu.
    //   -- https://material.io/design/components/menus.html#usage
    double maxHeight = math.max(0.0, constraints.maxHeight - 2 * _kMenuItemHeight);
    if (route.menuMaxHeight != null && route.menuMaxHeight! <= maxHeight) {
      maxHeight = route.menuMaxHeight!;
    }
    // The width of a menu should be at most the view width. This ensures that
    // the menu does not extend past the left and right edges of the screen.
    final double width = math.min(constraints.maxWidth, buttonRect.width);
    return BoxConstraints(
      minWidth: width,
      maxWidth: width,
      maxHeight: maxHeight,
    );
  }

  @override
  Offset getPositionForChild(Size size, Size childSize) {
    final _MenuLimits menuLimits = route.getMenuLimits(buttonRect, size.height, route.selectedIndex);

    assert(() {
      final Rect container = Offset.zero & size;
      if (container.intersect(buttonRect) == buttonRect) {
        // If the button was entirely on-screen, then verify
        // that the menu is also on-screen.
        // If the button was a bit off-screen, then, oh well.
        assert(menuLimits.top >= 0.0);
        assert(menuLimits.top + menuLimits.height <= size.height);
      }
      return true;
    }());
    assert(textDirection != null);
    final double left = switch (textDirection!) {
      TextDirection.rtl => clampDouble(buttonRect.right, 0.0, size.width) - childSize.width,
      TextDirection.ltr => clampDouble(buttonRect.left, 0.0, size.width - childSize.width),
    };

    return Offset(left, menuLimits.top);
  }

  @override
  bool shouldRelayout(_DropdownMenuRouteLayout<T> oldDelegate) {
    return buttonRect != oldDelegate.buttonRect || textDirection != oldDelegate.textDirection;
  }
}

// We box the return value so that the return value can be null. Otherwise,
// canceling the route (which returns null) would get confused with actually
// returning a real null value.
@immutable
class _DropdownRouteResult<T> {
  const _DropdownRouteResult(this.result);

  final T? result;

  @override
  bool operator ==(Object other) {
    return other is _DropdownRouteResult<T>
        && other.result == result;
  }

  @override
  int get hashCode => result.hashCode;
}

class _MenuLimits {
  const _MenuLimits(this.top, this.bottom, this.height, this.scrollOffset);
  final double top;
  final double bottom;
  final double height;
  final double scrollOffset;
}

class _DropdownRoute<T> extends PopupRoute<_DropdownRouteResult<T>> {
  _DropdownRoute({
    required this.items,
    required this.padding,
    required this.buttonRect,
    required this.selectedIndex,
    this.elevation = 8,
    required this.capturedThemes,
    required this.style,
    this.barrierLabel,
    this.itemHeight,
    this.dropdownColor,
    this.menuMaxHeight,
    required this.enableFeedback,
    this.borderRadius,
  }) : itemHeights = List<double>.filled(items.length, itemHeight ?? kMinInteractiveDimension);

  final List<_MenuItem<T>> items;
  final EdgeInsetsGeometry padding;
  final Rect buttonRect;
  final int selectedIndex;
  final int elevation;
  final CapturedThemes capturedThemes;
  final TextStyle style;
  final double? itemHeight;
  final Color? dropdownColor;
  final double? menuMaxHeight;
  final bool enableFeedback;
  final BorderRadius? borderRadius;

  final List<double> itemHeights;

  @override
  Duration get transitionDuration => _kDropdownMenuDuration;

  @override
  bool get barrierDismissible => true;

  @override
  Color? get barrierColor => null;

  @override
  final String? barrierLabel;

  @override
  Widget buildPage(BuildContext context, Animation<double> animation, Animation<double> secondaryAnimation) {
    return LayoutBuilder(
      builder: (BuildContext context, BoxConstraints constraints) {
        return _DropdownRoutePage<T>(
          route: this,
          constraints: constraints,
          items: items,
          padding: padding,
          buttonRect: buttonRect,
          selectedIndex: selectedIndex,
          elevation: elevation,
          capturedThemes: capturedThemes,
          style: style,
          dropdownColor: dropdownColor,
          enableFeedback: enableFeedback,
          borderRadius: borderRadius,
        );
      },
    );
  }

  void _dismiss() {
    if (isActive) {
      navigator?.removeRoute(this);
    }
  }

  double getItemOffset(int index) {
    double offset = kMaterialListPadding.top;
    if (items.isNotEmpty && index > 0) {
      assert(items.length == itemHeights.length);
      offset += itemHeights
        .sublist(0, index)
        .reduce((double total, double height) => total + height);
    }
    return offset;
  }

  // Returns the vertical extent of the menu and the initial scrollOffset
  // for the ListView that contains the menu items. The vertical center of the
  // selected item is aligned with the button's vertical center, as far as
  // that's possible given availableHeight.
  _MenuLimits getMenuLimits(Rect buttonRect, double availableHeight, int index) {
    double computedMaxHeight = availableHeight - 2.0 * _kMenuItemHeight;
    if (menuMaxHeight != null) {
      computedMaxHeight = math.min(computedMaxHeight, menuMaxHeight!);
    }
    final double buttonTop = buttonRect.top;
    final double buttonBottom = math.min(buttonRect.bottom, availableHeight);
    final double selectedItemOffset = getItemOffset(index);

    // If the button is placed on the bottom or top of the screen, its top or
    // bottom may be less than [_kMenuItemHeight] from the edge of the screen.
    // In this case, we want to change the menu limits to align with the top
    // or bottom edge of the button.
    final double topLimit = math.min(_kMenuItemHeight, buttonTop);
    final double bottomLimit = math.max(availableHeight - _kMenuItemHeight, buttonBottom);

    double menuTop = (buttonTop - selectedItemOffset) - (itemHeights[selectedIndex] - buttonRect.height) / 2.0;
    double preferredMenuHeight = kMaterialListPadding.vertical;
    if (items.isNotEmpty) {
      preferredMenuHeight += itemHeights.reduce((double total, double height) => total + height);
    }

    // If there are too many elements in the menu, we need to shrink it down
    // so it is at most the computedMaxHeight.
    final double menuHeight = math.min(computedMaxHeight, preferredMenuHeight);
    double menuBottom = menuTop + menuHeight;

    // If the computed top or bottom of the menu are outside of the range
    // specified, we need to bring them into range. If the item height is larger
    // than the button height and the button is at the very bottom or top of the
    // screen, the menu will be aligned with the bottom or top of the button
    // respectively.
    if (menuTop < topLimit) {
      menuTop = math.min(buttonTop, topLimit);
      menuBottom = menuTop + menuHeight;
    }

    if (menuBottom > bottomLimit) {
      menuBottom = math.max(buttonBottom, bottomLimit);
      menuTop = menuBottom - menuHeight;
    }

    if (menuBottom - itemHeights[selectedIndex] / 2.0 < buttonBottom - buttonRect.height / 2.0) {
      menuBottom = buttonBottom - buttonRect.height / 2.0 + itemHeights[selectedIndex] / 2.0;
      menuTop = menuBottom - menuHeight;
    }

    double scrollOffset = 0;
    // If all of the menu items will not fit within availableHeight then
    // compute the scroll offset that will line the selected menu item up
    // with the select item. This is only done when the menu is first
    // shown - subsequently we leave the scroll offset where the user left
    // it. This scroll offset is only accurate for fixed height menu items
    // (the default).
    if (preferredMenuHeight > computedMaxHeight) {
      // The offset should be zero if the selected item is in view at the beginning
      // of the menu. Otherwise, the scroll offset should center the item if possible.
      scrollOffset = math.max(0.0, selectedItemOffset - (buttonTop - menuTop));
      // If the selected item's scroll offset is greater than the maximum scroll offset,
      // set it instead to the maximum allowed scroll offset.
      scrollOffset = math.min(scrollOffset, preferredMenuHeight - menuHeight);
    }

    assert((menuBottom - menuTop - menuHeight).abs() < precisionErrorTolerance);
    return _MenuLimits(menuTop, menuBottom, menuHeight, scrollOffset);
  }
}

class _DropdownRoutePage<T> extends StatefulWidget {
  const _DropdownRoutePage({
    super.key,
    required this.route,
    required this.constraints,
    this.items,
    required this.padding,
    required this.buttonRect,
    required this.selectedIndex,
    this.elevation = 8,
    required this.capturedThemes,
    this.style,
    required this.dropdownColor,
    required this.enableFeedback,
    this.borderRadius,
  });

  final _DropdownRoute<T> route;
  final BoxConstraints constraints;
  final List<_MenuItem<T>>? items;
  final EdgeInsetsGeometry padding;
  final Rect buttonRect;
  final int selectedIndex;
  final int elevation;
  final CapturedThemes capturedThemes;
  final TextStyle? style;
  final Color? dropdownColor;
  final bool enableFeedback;
  final BorderRadius? borderRadius;

  @override
  State<_DropdownRoutePage<T>> createState() => _DropdownRoutePageState<T>();
}

class _DropdownRoutePageState<T> extends State<_DropdownRoutePage<T>> {
  late ScrollController _scrollController;

  @override
  void initState(){
    super.initState();

    // Computing the initialScrollOffset now, before the items have been laid
    // out. This only works if the item heights are effectively fixed, i.e. either
    // DropdownButton.itemHeight is specified or DropdownButton.itemHeight is null
    // and all of the items' intrinsic heights are less than kMinInteractiveDimension.
    // Otherwise the initialScrollOffset is just a rough approximation based on
    // treating the items as if their heights were all equal to kMinInteractiveDimension.
    final _MenuLimits menuLimits = widget.route.getMenuLimits(widget.buttonRect, widget.constraints.maxHeight, widget.selectedIndex);
    _scrollController = ScrollController(initialScrollOffset: menuLimits.scrollOffset);
  }


  @override
  Widget build(BuildContext context) {
    assert(debugCheckHasDirectionality(context));

    final TextDirection? textDirection = Directionality.maybeOf(context);
    final Widget menu = _DropdownMenu<T>(
      route: widget.route,
      padding: widget.padding.resolve(textDirection),
      buttonRect: widget.buttonRect,
      constraints: widget.constraints,
      dropdownColor: widget.dropdownColor,
      enableFeedback: widget.enableFeedback,
      borderRadius: widget.borderRadius,
      scrollController: _scrollController,
    );

    return MediaQuery.removePadding(
      context: context,
      removeTop: true,
      removeBottom: true,
      removeLeft: true,
      removeRight: true,
      child: Builder(
        builder: (BuildContext context) {
          return CustomSingleChildLayout(
            delegate: _DropdownMenuRouteLayout<T>(
              buttonRect: widget.buttonRect,
              route: widget.route,
              textDirection: textDirection,
            ),
            child: widget.capturedThemes.wrap(menu),
          );
        },
      ),
    );
  }

  @override
  void dispose() {
    _scrollController.dispose();
    super.dispose();
  }
}

// This widget enables _DropdownRoute to look up the sizes of
// each menu item. These sizes are used to compute the offset of the selected
// item so that _DropdownRoutePage can align the vertical center of the
// selected item lines up with the vertical center of the dropdown button,
// as closely as possible.
class _MenuItem<T> extends SingleChildRenderObjectWidget {
  const _MenuItem({
    super.key,
    required this.onLayout,
    required this.item,
  }) : super(child: item);

  final ValueChanged<Size> onLayout;
  final DropdownMenuItem<T>? item;

  @override
  RenderObject createRenderObject(BuildContext context) {
    return _RenderMenuItem(onLayout);
  }

  @override
  void updateRenderObject(BuildContext context, covariant _RenderMenuItem renderObject) {
    renderObject.onLayout = onLayout;
  }
}

class _RenderMenuItem extends RenderProxyBox {
  _RenderMenuItem(this.onLayout, [RenderBox? child]) : super(child);

  ValueChanged<Size> onLayout;

  @override
  void performLayout() {
    super.performLayout();
    onLayout(size);
  }
}

// The container widget for a menu item created by a [DropdownButton]. It
// provides the default configuration for [DropdownMenuItem]s, as well as a
// [DropdownButton]'s hint and disabledHint widgets.
class _DropdownMenuItemContainer extends StatelessWidget {
  /// Creates an item for a dropdown menu.
  ///
  /// The [child] argument is required.
  const _DropdownMenuItemContainer({
    super.key,
    this.alignment = AlignmentDirectional.centerStart,
    required this.child,
  });

  /// The widget below this widget in the tree.
  ///
  /// Typically a [Text] widget.
  final Widget child;

  /// Defines how the item is positioned within the container.
  ///
  /// Defaults to [AlignmentDirectional.centerStart].
  ///
  /// See also:
  ///
  ///  * [Alignment], a class with convenient constants typically used to
  ///    specify an [AlignmentGeometry].
  ///  * [AlignmentDirectional], like [Alignment] for specifying alignments
  ///    relative to text direction.
  final AlignmentGeometry alignment;

  @override
  Widget build(BuildContext context) {
    return ConstrainedBox(
      constraints: const BoxConstraints(minHeight: _kMenuItemHeight),
      child: Align(
        alignment: alignment,
        child: child,
      ),
    );
  }
}

/// An item in a menu created by a [DropdownButton].
///
/// The type `T` is the type of the value the entry represents. All the entries
/// in a given menu must represent values with consistent types.
class DropdownMenuItem<T> extends _DropdownMenuItemContainer {
  /// Creates an item for a dropdown menu.
  ///
  /// The [child] argument is required.
  const DropdownMenuItem({
    super.key,
    this.onTap,
    this.value,
    this.enabled = true,
    super.alignment,
    required super.child,
  });

  /// Called when the dropdown menu item is tapped.
  final VoidCallback? onTap;

  /// The value to return if the user selects this menu item.
  ///
  /// Eventually returned in a call to [DropdownButton.onChanged].
  final T? value;

  /// Whether or not a user can select this menu item.
  ///
  /// Defaults to `true`.
  final bool enabled;
}

/// An inherited widget that causes any descendant [DropdownButton]
/// widgets to not include their regular underline.
///
/// This is used by [DataTable] to remove the underline from any
/// [DropdownButton] widgets placed within material data tables, as
/// required by the Material Design specification.
class DropdownButtonHideUnderline extends InheritedWidget {
  /// Creates a [DropdownButtonHideUnderline]. A non-null [child] must
  /// be given.
  const DropdownButtonHideUnderline({
    super.key,
    required super.child,
  });

  /// Returns whether the underline of [DropdownButton] widgets should
  /// be hidden.
  static bool at(BuildContext context) {
    return context.dependOnInheritedWidgetOfExactType<DropdownButtonHideUnderline>() != null;
  }

  @override
  bool updateShouldNotify(DropdownButtonHideUnderline oldWidget) => false;
}

/// A Material Design button for selecting from a list of items.
///
/// A dropdown button lets the user select from a number of items. The button
/// shows the currently selected item as well as an arrow that opens a menu for
/// selecting another item.
///
/// ## Updating to [DropdownMenu]
///
/// There is a Material 3 version of this component,
/// [DropdownMenu] that is preferred for applications that are configured
/// for Material 3 (see [ThemeData.useMaterial3]).
/// The [DropdownMenu] widget's visuals
/// are a little bit different, see the Material 3 spec at
/// <https://m3.material.io/components/menus/guidelines> for
/// more details.
///
/// The [DropdownMenu] widget's API is also slightly different.
/// To update from [DropdownButton] to [DropdownMenu], you will
/// need to make the following changes:
///
/// 1. Instead of using [DropdownButton.items], which
/// takes a list of [DropdownMenuItem]s, use
/// [DropdownMenu.dropdownMenuEntries], which
/// takes a list of [DropdownMenuEntry]'s.
///
/// 2. Instead of using [DropdownButton.onChanged],
/// use [DropdownMenu.onSelected], which is also
/// a callback that is called when the user selects an entry.
///
/// 3. In [DropdownMenu] it is not required to track
/// the current selection in your app's state.
/// So, instead of tracking the current selection in
/// the [DropdownButton.value] property, you can set the
/// [DropdownMenu.initialSelection] property to the
/// item that should be selected before there is any user action.
///
/// 4. You may also need to make changes to the styling of the
/// [DropdownMenu], see the properties in the [DropdownMenu]
/// constructor for more details.
///
/// See the sample below for an example of migrating
/// from [DropdownButton] to [DropdownMenu].
///
/// ## Using [DropdownButton]
/// {@youtube 560 315 https://www.youtube.com/watch?v=ZzQ_PWrFihg}
///
/// One ancestor must be a [Material] widget and typically this is
/// provided by the app's [Scaffold].
///
/// The type `T` is the type of the [value] that each dropdown item represents.
/// All the entries in a given menu must represent values with consistent types.
/// Typically, an enum is used. Each [DropdownMenuItem] in [items] must be
/// specialized with that same type argument.
///
/// The [onChanged] callback should update a state variable that defines the
/// dropdown's value. It should also call [State.setState] to rebuild the
/// dropdown with the new value.
///
///
/// {@tool dartpad}
/// This sample shows a [DropdownButton] with a large arrow icon,
/// purple text style, and bold purple underline, whose value is one of "One",
/// "Two", "Three", or "Four".
///
/// ![](https://flutter.github.io/assets-for-api-docs/assets/material/dropdown_button.png)
///
/// ** See code in examples/api/lib/material/dropdown/dropdown_button.0.dart **
/// {@end-tool}
///
/// If the [onChanged] callback is null or the list of [items] is null
/// then the dropdown button will be disabled, i.e. its arrow will be
/// displayed in grey and it will not respond to input. A disabled button
/// will display the [disabledHint] widget if it is non-null. However, if
/// [disabledHint] is null and [hint] is non-null, the [hint] widget will
/// instead be displayed.
///
/// {@tool dartpad}
/// This sample shows how you would rewrite the above [DropdownButton]
/// to use the [DropdownMenu].
///
/// ** See code in examples/api/lib/material/dropdown_menu/dropdown_menu.1.dart **
/// {@end-tool}
///
///
/// See also:
///
///  * [DropdownButtonFormField], which integrates with the [Form] widget.
///  * [DropdownMenuItem], the class used to represent the [items].
///  * [DropdownButtonHideUnderline], which prevents its descendant dropdown buttons
///    from displaying their underlines.
///  * [ElevatedButton], [TextButton], ordinary buttons that trigger a single action.
///  * <https://material.io/design/components/menus.html#dropdown-menu>
class DropdownButton<T> extends StatefulWidget {
  /// Creates a dropdown button.
  ///
  /// The [items] must have distinct values. If [value] isn't null then it
  /// must be equal to one of the [DropdownMenuItem] values. If [items] or
  /// [onChanged] is null, the button will be disabled, the down arrow
  /// will be greyed out.
  ///
  /// If [value] is null and the button is enabled, [hint] will be displayed
  /// if it is non-null.
  ///
  /// If [value] is null and the button is disabled, [disabledHint] will be displayed
  /// if it is non-null. If [disabledHint] is null, then [hint] will be displayed
  /// if it is non-null.
  ///
  /// The [dropdownColor] argument specifies the background color of the
  /// dropdown when it is open. If it is null, the current theme's
  /// [ThemeData.canvasColor] will be used instead.
  DropdownButton({
    super.key,
    required this.items,
    this.selectedItemBuilder,
    this.value,
    this.hint,
    this.disabledHint,
    required this.onChanged,
    this.onTap,
    this.elevation = 8,
    this.style,
    this.underline,
    this.icon,
    this.iconDisabledColor,
    this.iconEnabledColor,
    this.iconSize = 24.0,
    this.isDense = false,
    this.isExpanded = false,
    this.itemHeight = kMinInteractiveDimension,
    this.focusColor,
    this.focusNode,
    this.autofocus = false,
    this.dropdownColor,
    this.menuMaxHeight,
    this.enableFeedback,
    this.alignment = AlignmentDirectional.centerStart,
    this.borderRadius,
    this.padding,
    // When adding new arguments, consider adding similar arguments to
    // DropdownButtonFormField.
  }) : assert(items == null || items.isEmpty || value == null ||
              items.where((DropdownMenuItem<T> item) {
                return item.value == value;
              }).length == 1,
                "There should be exactly one item with [DropdownButton]'s value: "
                '$value. \n'
                'Either zero or 2 or more [DropdownMenuItem]s were detected '
                'with the same value',
              ),
       assert(itemHeight == null || itemHeight >=  kMinInteractiveDimension),
       _inputDecoration = null,
       _isEmpty = false,
       _isFocused = false;

  DropdownButton._formField({
    super.key,
    required this.items,
    this.selectedItemBuilder,
    this.value,
    this.hint,
    this.disabledHint,
    required this.onChanged,
    this.onTap,
    this.elevation = 8,
    this.style,
    this.underline,
    this.icon,
    this.iconDisabledColor,
    this.iconEnabledColor,
    this.iconSize = 24.0,
    this.isDense = false,
    this.isExpanded = false,
    this.itemHeight = kMinInteractiveDimension,
    this.focusColor,
    this.focusNode,
    this.autofocus = false,
    this.dropdownColor,
    this.menuMaxHeight,
    this.enableFeedback,
    this.alignment = AlignmentDirectional.centerStart,
    this.borderRadius,
    this.padding,
    required InputDecoration inputDecoration,
    required bool isEmpty,
    required bool isFocused,
  }) : assert(items == null || items.isEmpty || value == null ||
              items.where((DropdownMenuItem<T> item) {
                return item.value == value;
              }).length == 1,
                "There should be exactly one item with [DropdownButtonFormField]'s value: "
                '$value. \n'
                'Either zero or 2 or more [DropdownMenuItem]s were detected '
                'with the same value',
              ),
       assert(itemHeight == null || itemHeight >=  kMinInteractiveDimension),
       _inputDecoration = inputDecoration,
       _isEmpty = isEmpty,
       _isFocused = isFocused;

  /// The list of items the user can select.
  ///
  /// If the [onChanged] callback is null or the list of items is null
  /// then the dropdown button will be disabled, i.e. its arrow will be
  /// displayed in grey and it will not respond to input.
  final List<DropdownMenuItem<T>>? items;

  /// The value of the currently selected [DropdownMenuItem].
  ///
  /// If [value] is null and the button is enabled, [hint] will be displayed
  /// if it is non-null.
  ///
  /// If [value] is null and the button is disabled, [disabledHint] will be displayed
  /// if it is non-null. If [disabledHint] is null, then [hint] will be displayed
  /// if it is non-null.
  final T? value;

  /// A placeholder widget that is displayed by the dropdown button.
  ///
  /// If [value] is null and the dropdown is enabled ([items] and [onChanged] are non-null),
  /// this widget is displayed as a placeholder for the dropdown button's value.
  ///
  /// If [value] is null and the dropdown is disabled and [disabledHint] is null,
  /// this widget is used as the placeholder.
  final Widget? hint;

  /// A preferred placeholder widget that is displayed when the dropdown is disabled.
  ///
  /// If [value] is null, the dropdown is disabled ([items] or [onChanged] is null),
  /// this widget is displayed as a placeholder for the dropdown button's value.
  final Widget? disabledHint;

  /// {@template flutter.material.dropdownButton.onChanged}
  /// Called when the user selects an item.
  ///
  /// If the [onChanged] callback is null or the list of [DropdownButton.items]
  /// is null then the dropdown button will be disabled, i.e. its arrow will be
  /// displayed in grey and it will not respond to input. A disabled button
  /// will display the [DropdownButton.disabledHint] widget if it is non-null.
  /// If [DropdownButton.disabledHint] is also null but [DropdownButton.hint] is
  /// non-null, [DropdownButton.hint] will instead be displayed.
  /// {@endtemplate}
  final ValueChanged<T?>? onChanged;

  /// Called when the dropdown button is tapped.
  ///
  /// This is distinct from [onChanged], which is called when the user
  /// selects an item from the dropdown.
  ///
  /// The callback will not be invoked if the dropdown button is disabled.
  final VoidCallback? onTap;

  /// A builder to customize the dropdown buttons corresponding to the
  /// [DropdownMenuItem]s in [items].
  ///
  /// When a [DropdownMenuItem] is selected, the widget that will be displayed
  /// from the list corresponds to the [DropdownMenuItem] of the same index
  /// in [items].
  ///
  /// {@tool dartpad}
  /// This sample shows a `DropdownButton` with a button with [Text] that
  /// corresponds to but is unique from [DropdownMenuItem].
  ///
  /// ** See code in examples/api/lib/material/dropdown/dropdown_button.selected_item_builder.0.dart **
  /// {@end-tool}
  ///
  /// If this callback is null, the [DropdownMenuItem] from [items]
  /// that matches [value] will be displayed.
  final DropdownButtonBuilder? selectedItemBuilder;

  /// The z-coordinate at which to place the menu when open.
  ///
  /// The following elevations have defined shadows: 1, 2, 3, 4, 6, 8, 9, 12,
  /// 16, and 24. See [kElevationToShadow].
  ///
  /// Defaults to 8, the appropriate elevation for dropdown buttons.
  final int elevation;

  /// The text style to use for text in the dropdown button and the dropdown
  /// menu that appears when you tap the button.
  ///
  /// To use a separate text style for selected item when it's displayed within
  /// the dropdown button, consider using [selectedItemBuilder].
  ///
  /// {@tool dartpad}
  /// This sample shows a `DropdownButton` with a dropdown button text style
  /// that is different than its menu items.
  ///
  /// ** See code in examples/api/lib/material/dropdown/dropdown_button.style.0.dart **
  /// {@end-tool}
  ///
  /// Defaults to the [TextTheme.titleMedium] value of the current
  /// [ThemeData.textTheme] of the current [Theme].
  final TextStyle? style;

  /// The widget to use for drawing the drop-down button's underline.
  ///
  /// Defaults to a 0.0 width bottom border with color 0xFFBDBDBD.
  final Widget? underline;

  /// The widget to use for the drop-down button's icon.
  ///
  /// Defaults to an [Icon] with the [Icons.arrow_drop_down] glyph.
  final Widget? icon;

  /// The color of any [Icon] descendant of [icon] if this button is disabled,
  /// i.e. if [onChanged] is null.
  ///
  /// Defaults to [MaterialColor.shade400] of [Colors.grey] when the theme's
  /// [ThemeData.brightness] is [Brightness.light] and to
  /// [Colors.white10] when it is [Brightness.dark]
  final Color? iconDisabledColor;

  /// The color of any [Icon] descendant of [icon] if this button is enabled,
  /// i.e. if [onChanged] is defined.
  ///
  /// Defaults to [MaterialColor.shade700] of [Colors.grey] when the theme's
  /// [ThemeData.brightness] is [Brightness.light] and to
  /// [Colors.white70] when it is [Brightness.dark]
  final Color? iconEnabledColor;

  /// The size to use for the drop-down button's down arrow icon button.
  ///
  /// Defaults to 24.0.
  final double iconSize;

  /// Reduce the button's height.
  ///
  /// By default this button's height is the same as its menu items' heights.
  /// If isDense is true, the button's height is reduced by about half. This
  /// can be useful when the button is embedded in a container that adds
  /// its own decorations, like [InputDecorator].
  final bool isDense;

  /// Set the dropdown's inner contents to horizontally fill its parent.
  ///
  /// By default this button's inner width is the minimum size of its contents.
  /// If [isExpanded] is true, the inner width is expanded to fill its
  /// surrounding container.
  final bool isExpanded;

  /// If null, then the menu item heights will vary according to each menu item's
  /// intrinsic height.
  ///
  /// The default value is [kMinInteractiveDimension], which is also the minimum
  /// height for menu items.
  ///
  /// If this value is null and there isn't enough vertical room for the menu,
  /// then the menu's initial scroll offset may not align the selected item with
  /// the dropdown button. That's because, in this case, the initial scroll
  /// offset is computed as if all of the menu item heights were
  /// [kMinInteractiveDimension].
  final double? itemHeight;

  /// The color for the button's [Material] when it has the input focus.
  final Color? focusColor;

  /// {@macro flutter.widgets.Focus.focusNode}
  final FocusNode? focusNode;

  /// {@macro flutter.widgets.Focus.autofocus}
  final bool autofocus;

  /// The background color of the dropdown.
  ///
  /// If it is not provided, the theme's [ThemeData.canvasColor] will be used
  /// instead.
  final Color? dropdownColor;

  /// Padding around the visible portion of the dropdown widget.
  ///
  /// As the padding increases, the size of the [DropdownButton] will also
  /// increase. The padding is included in the clickable area of the dropdown
  /// widget, so this can make the widget easier to click.
  ///
  /// Padding can be useful when used with a custom border. The clickable
  /// area will stay flush with the border, as opposed to an external [Padding]
  /// widget which will leave a non-clickable gap.
  final EdgeInsetsGeometry? padding;

  /// The maximum height of the menu.
  ///
  /// The maximum height of the menu must be at least one row shorter than
  /// the height of the app's view. This ensures that a tappable area
  /// outside of the simple menu is present so the user can dismiss the menu.
  ///
  /// If this property is set above the maximum allowable height threshold
  /// mentioned above, then the menu defaults to being padded at the top
  /// and bottom of the menu by at one menu item's height.
  final double? menuMaxHeight;

  /// Whether detected gestures should provide acoustic and/or haptic feedback.
  ///
  /// For example, on Android a tap will produce a clicking sound and a
  /// long-press will produce a short vibration, when feedback is enabled.
  ///
  /// By default, platform-specific feedback is enabled.
  ///
  /// See also:
  ///
  ///  * [Feedback] for providing platform-specific feedback to certain actions.
  final bool? enableFeedback;

  /// Defines how the hint or the selected item is positioned within the button.
  ///
  /// Defaults to [AlignmentDirectional.centerStart].
  ///
  /// See also:
  ///
  ///  * [Alignment], a class with convenient constants typically used to
  ///    specify an [AlignmentGeometry].
  ///  * [AlignmentDirectional], like [Alignment] for specifying alignments
  ///    relative to text direction.
  final AlignmentGeometry alignment;

  /// Defines the corner radii of the menu's rounded rectangle shape.
  final BorderRadius? borderRadius;

  final InputDecoration? _inputDecoration;

  final bool _isEmpty;

  final bool _isFocused;

  @override
  State<DropdownButton<T>> createState() => _DropdownButtonState<T>();
}

class _DropdownButtonState<T> extends State<DropdownButton<T>> with WidgetsBindingObserver {
  int? _selectedIndex;
  _DropdownRoute<T>? _dropdownRoute;
  Orientation? _lastOrientation;
  FocusNode? _internalNode;
  FocusNode? get focusNode => widget.focusNode ?? _internalNode;
  late Map<Type, Action<Intent>> _actionMap;

  // Only used if needed to create _internalNode.
  FocusNode _createFocusNode() {
    return FocusNode(debugLabel: '${widget.runtimeType}');
  }

  @override
  void initState() {
    super.initState();
    _updateSelectedIndex();
    if (widget.focusNode == null) {
      _internalNode ??= _createFocusNode();
    }
    _actionMap = <Type, Action<Intent>>{
      ActivateIntent: CallbackAction<ActivateIntent>(
        onInvoke: (ActivateIntent intent) => _handleTap(),
      ),
      ButtonActivateIntent: CallbackAction<ButtonActivateIntent>(
        onInvoke: (ButtonActivateIntent intent) => _handleTap(),
      ),
    };
  }

  @override
  void dispose() {
    WidgetsBinding.instance.removeObserver(this);
    _removeDropdownRoute();
    _internalNode?.dispose();
    super.dispose();
  }

  void _removeDropdownRoute() {
    _dropdownRoute?._dismiss();
    _dropdownRoute = null;
    _lastOrientation = null;
  }

  @override
  void didUpdateWidget(DropdownButton<T> oldWidget) {
    super.didUpdateWidget(oldWidget);
    if (widget.focusNode == null) {
      _internalNode ??= _createFocusNode();
    }
    _updateSelectedIndex();
  }

  void _updateSelectedIndex() {
    if (widget.items == null
        || widget.items!.isEmpty
        || (widget.value == null &&
            widget.items!
                .where((DropdownMenuItem<T> item) => item.enabled && item.value == widget.value)
                .isEmpty)) {
      _selectedIndex = null;
      return;
    }

    assert(widget.items!.where((DropdownMenuItem<T> item) => item.value == widget.value).length == 1);
    for (int itemIndex = 0; itemIndex < widget.items!.length; itemIndex++) {
      if (widget.items![itemIndex].value == widget.value) {
        _selectedIndex = itemIndex;
        return;
      }
    }
  }

  TextStyle? get _textStyle => widget.style ?? Theme.of(context).textTheme.titleMedium;

  void _handleTap() {
    final TextDirection? textDirection = Directionality.maybeOf(context);
    final EdgeInsetsGeometry menuMargin = ButtonTheme.of(context).alignedDropdown
      ? _kAlignedMenuMargin
      : _kUnalignedMenuMargin;

    final List<_MenuItem<T>> menuItems = <_MenuItem<T>>[
    for (int index = 0; index < widget.items!.length; index += 1)
      _MenuItem<T>(
        item: widget.items![index],
        onLayout: (Size size) {
          // If [_dropdownRoute] is null and onLayout is called, this means
          // that performLayout was called on a _DropdownRoute that has not
          // left the widget tree but is already on its way out.
          //
          // Since onLayout is used primarily to collect the desired heights
          // of each menu item before laying them out, not having the _DropdownRoute
          // collect each item's height to lay out is fine since the route is
          // already on its way out.
          if (_dropdownRoute == null) {
            return;
          }

          _dropdownRoute!.itemHeights[index] = size.height;
        },
      ),
    ];

    final NavigatorState navigator = Navigator.of(context);
    assert(_dropdownRoute == null);
    final RenderBox itemBox = context.findRenderObject()! as RenderBox;
    final Rect itemRect = itemBox.localToGlobal(Offset.zero, ancestor: navigator.context.findRenderObject()) & itemBox.size;
    _dropdownRoute = _DropdownRoute<T>(
      items: menuItems,
      buttonRect: menuMargin.resolve(textDirection).inflateRect(itemRect),
      padding: _kMenuItemPadding.resolve(textDirection),
      selectedIndex: _selectedIndex ?? 0,
      elevation: widget.elevation,
      capturedThemes: InheritedTheme.capture(from: context, to: navigator.context),
      style: _textStyle!,
      barrierLabel: MaterialLocalizations.of(context).modalBarrierDismissLabel,
      itemHeight: widget.itemHeight,
      dropdownColor: widget.dropdownColor,
      menuMaxHeight: widget.menuMaxHeight,
      enableFeedback: widget.enableFeedback ?? true,
      borderRadius: widget.borderRadius,
    );

    focusNode?.requestFocus();
    navigator.push(_dropdownRoute!).then<void>((_DropdownRouteResult<T>? newValue) {
      _removeDropdownRoute();
      if (!mounted || newValue == null) {
        return;
      }
      widget.onChanged?.call(newValue.result);
    });

    widget.onTap?.call();
  }

  // When isDense is true, reduce the height of this button from _kMenuItemHeight to
  // _kDenseButtonHeight, but don't make it smaller than the text that it contains.
  // Similarly, we don't reduce the height of the button so much that its icon
  // would be clipped.
  double get _denseButtonHeight {
    final double fontSize = _textStyle!.fontSize ?? Theme.of(context).textTheme.titleMedium!.fontSize!;
    final double scaledFontSize = MediaQuery.textScalerOf(context).scale(fontSize);
    return math.max(scaledFontSize, math.max(widget.iconSize, _kDenseButtonHeight));
  }

  Color get _iconColor {
    // These colors are not defined in the Material Design spec.
    final Brightness brightness = Theme.of(context).brightness;
    if (_enabled) {
      return widget.iconEnabledColor ?? switch (brightness) {
        Brightness.light => Colors.grey.shade700,
        Brightness.dark  => Colors.white70,
      };
    } else {
      return widget.iconDisabledColor ?? switch (brightness) {
        Brightness.light => Colors.grey.shade400,
        Brightness.dark  => Colors.white10,
      };
    }
  }

  bool get _enabled => widget.items != null && widget.items!.isNotEmpty && widget.onChanged != null;

  Orientation _getOrientation(BuildContext context) {
    Orientation? result = MediaQuery.maybeOrientationOf(context);
    if (result == null) {
      // If there's no MediaQuery, then use the view aspect to determine
      // orientation.
      final Size size = View.of(context).physicalSize;
      result = size.width > size.height ? Orientation.landscape : Orientation.portrait;
    }
    return result;
  }

  @override
  Widget build(BuildContext context) {
    assert(debugCheckHasMaterial(context));
    assert(debugCheckHasMaterialLocalizations(context));
    final Orientation newOrientation = _getOrientation(context);
    _lastOrientation ??= newOrientation;
    if (newOrientation != _lastOrientation) {
      _removeDropdownRoute();
      _lastOrientation = newOrientation;
    }

    // The width of the button and the menu are defined by the widest
    // item and the width of the hint.
    // We should explicitly type the items list to be a list of <Widget>,
    // otherwise, no explicit type adding items maybe trigger a crash/failure
    // when hint and selectedItemBuilder are provided.
    final List<Widget> items = widget.selectedItemBuilder == null
      ? (widget.items != null ? List<Widget>.of(widget.items!) : <Widget>[])
      : List<Widget>.of(widget.selectedItemBuilder!(context));

    int? hintIndex;
    if (widget.hint != null || (!_enabled && widget.disabledHint != null)) {
      final Widget displayedHint = _enabled ? widget.hint! : widget.disabledHint ?? widget.hint!;

      hintIndex = items.length;
      items.add(DefaultTextStyle(
        style: _textStyle!.copyWith(color: Theme.of(context).hintColor),
        child: IgnorePointer(
          child: _DropdownMenuItemContainer(
            alignment: widget.alignment,
            child: displayedHint,
          ),
        ),
      ));
    }

    final EdgeInsetsGeometry padding = ButtonTheme.of(context).alignedDropdown
      ? _kAlignedButtonPadding
      : _kUnalignedButtonPadding;

    // If value is null (then _selectedIndex is null) then we
    // display the hint or nothing at all.
    final Widget innerItemsWidget;
    if (items.isEmpty) {
      innerItemsWidget = const SizedBox.shrink();
    } else {
      innerItemsWidget = IndexedStack(
        index: _selectedIndex ?? hintIndex,
        alignment: widget.alignment,
        children: widget.isDense ? items : items.map((Widget item) {
          return widget.itemHeight != null
            ? SizedBox(height: widget.itemHeight, child: item)
            : Column(mainAxisSize: MainAxisSize.min, children: <Widget>[item]);
        }).toList(),
      );
    }

    const Icon defaultIcon = Icon(Icons.arrow_drop_down);

    Widget result = DefaultTextStyle(
      style: _enabled ? _textStyle! : _textStyle!.copyWith(color: Theme.of(context).disabledColor),
      child: SizedBox(
        height: widget.isDense ? _denseButtonHeight : null,
        child: Padding(
          padding: padding.resolve(Directionality.of(context)),
          child: Row(
            mainAxisAlignment: MainAxisAlignment.spaceBetween,
            mainAxisSize: MainAxisSize.min,
            children: <Widget>[
              if (widget.isExpanded)
                Expanded(child: innerItemsWidget)
              else
                innerItemsWidget,
              IconTheme(
                data: IconThemeData(
                  color: _iconColor,
                  size: widget.iconSize,
                ),
                child: widget.icon ?? defaultIcon,
              ),
            ],
          ),
        ),
      ),
    );

    if (!DropdownButtonHideUnderline.at(context)) {
      final double bottom = (widget.isDense || widget.itemHeight == null) ? 0.0 : 8.0;
      result = Stack(
        children: <Widget>[
          result,
          Positioned(
            left: 0.0,
            right: 0.0,
            bottom: bottom,
            child: widget.underline ?? const SizedBox(
              height: 1.0,
              child: DecoratedBox(
                decoration: BoxDecoration(
                  border: Border(
                    bottom: BorderSide(
                      color: Color(0xFFBDBDBD),
                      width: 0.0,
                    ),
                  ),
                ),
                child: LimitedBox(maxWidth: 0.0, child: SizedBox.expand()),
              ),
            ),
          ),
        ],
      );
    }

    final MouseCursor effectiveMouseCursor = MaterialStateProperty.resolveAs<MouseCursor>(
      MaterialStateMouseCursor.clickable,
      <MaterialState>{
        if (!_enabled) MaterialState.disabled,
      },
    );

    if (widget._inputDecoration != null) {
      result = InputDecorator(
        decoration: widget._inputDecoration!,
        isEmpty: widget._isEmpty,
        isFocused: widget._isFocused,
        child: result,
      );
    }

    return Semantics(
      button: true,
      child: Actions(
        actions: _actionMap,
        child: InkWell(
          mouseCursor: effectiveMouseCursor,
          onTap: _enabled ? _handleTap : null,
          canRequestFocus: _enabled,
          borderRadius: widget.borderRadius,
          focusNode: focusNode,
          autofocus: widget.autofocus,
          focusColor: widget.focusColor ?? Theme.of(context).focusColor,
          enableFeedback: false,
          child: widget.padding == null ? result : Padding(padding: widget.padding!, child: result),
        ),
      ),
    );
  }
}

/// A [FormField] that contains a [DropdownButton].
///
/// This is a convenience widget that wraps a [DropdownButton] widget in a
/// [FormField].
///
/// A [Form] ancestor is not required. The [Form] allows one to
/// save, reset, or validate multiple fields at once. To use without a [Form],
/// pass a [GlobalKey] to the constructor and use [GlobalKey.currentState] to
/// save or reset the form field.
///
/// The `value` parameter maps to [FormField.initialValue].
///
/// See also:
///
///  * [DropdownButton], which is the underlying text field without the [Form]
///    integration.
class DropdownButtonFormField<T> extends FormField<T> {
  /// Creates a [DropdownButton] widget that is a [FormField], wrapped in an
  /// [InputDecorator].
  ///
  /// For a description of the `onSaved`, `validator`, or `autovalidateMode`
  /// parameters, see [FormField]. For the rest (other than [decoration]), see
  /// [DropdownButton].
  DropdownButtonFormField({
    super.key,
    required List<DropdownMenuItem<T>>? items,
    DropdownButtonBuilder? selectedItemBuilder,
    T? value,
    Widget? hint,
    Widget? disabledHint,
    required this.onChanged,
    VoidCallback? onTap,
    int elevation = 8,
    TextStyle? style,
    Widget? icon,
    Color? iconDisabledColor,
    Color? iconEnabledColor,
    double iconSize = 24.0,
    bool isDense = true,
    bool isExpanded = false,
    double? itemHeight,
    Color? focusColor,
    FocusNode? focusNode,
    bool autofocus = false,
    Color? dropdownColor,
    InputDecoration? decoration,
    super.onSaved,
    super.validator,
    AutovalidateMode? autovalidateMode,
    double? menuMaxHeight,
    bool? enableFeedback,
    AlignmentGeometry alignment = AlignmentDirectional.centerStart,
    BorderRadius? borderRadius,
    EdgeInsetsGeometry? padding,
    // When adding new arguments, consider adding similar arguments to
    // DropdownButton.
  }) : assert(items == null || items.isEmpty || value == null ||
              items.where((DropdownMenuItem<T> item) {
                return item.value == value;
              }).length == 1,
                "There should be exactly one item with [DropdownButton]'s value: "
                '$value. \n'
                'Either zero or 2 or more [DropdownMenuItem]s were detected '
                'with the same value',
              ),
       assert(itemHeight == null || itemHeight >= kMinInteractiveDimension),
       decoration = decoration ?? InputDecoration(focusColor: focusColor),
       super(
         initialValue: value,
         autovalidateMode: autovalidateMode ?? AutovalidateMode.disabled,
         builder: (FormFieldState<T> field) {
           final _DropdownButtonFormFieldState<T> state = field as _DropdownButtonFormFieldState<T>;
           final InputDecoration decorationArg =  decoration ?? InputDecoration(focusColor: focusColor);
           final InputDecoration effectiveDecoration = decorationArg.applyDefaults(
             Theme.of(field.context).inputDecorationTheme,
           );

           final bool showSelectedItem = items != null && items.where((DropdownMenuItem<T> item) => item.value == state.value).isNotEmpty;
           bool isHintOrDisabledHintAvailable() {
             final bool isDropdownDisabled = onChanged == null || (items == null || items.isEmpty);
             if (isDropdownDisabled) {
               return hint != null || disabledHint != null;
             } else {
               return hint != null;
             }
           }
           final bool isEmpty = !showSelectedItem && !isHintOrDisabledHintAvailable();
           final bool hasError = effectiveDecoration.errorText != null;

           // An unfocusable Focus widget so that this widget can detect if its
           // descendants have focus or not.
           return Focus(
             canRequestFocus: false,
             skipTraversal: true,
             child: Builder(builder: (BuildContext context) {
                final bool isFocused = Focus.of(context).hasFocus;
                InputBorder? resolveInputBorder() {
                  if (hasError) {
                    if (isFocused) {
                      return effectiveDecoration.focusedErrorBorder;
                    }
                    return effectiveDecoration.errorBorder;
                  }
                  if (isFocused) {
                    return effectiveDecoration.focusedBorder;
                  }
                  if (effectiveDecoration.enabled) {
                    return effectiveDecoration.enabledBorder;
                  }
                  return effectiveDecoration.border;
                }
                BorderRadius? effectiveBorderRadius() {
                  final InputBorder? inputBorder = resolveInputBorder();
                  if (inputBorder is OutlineInputBorder) {
                    return inputBorder.borderRadius;
                  }
                  if (inputBorder is UnderlineInputBorder) {
                    return inputBorder.borderRadius;
                  }
                  return null;
                }

               return DropdownButtonHideUnderline(
                 child: DropdownButton<T>._formField(
                   items: items,
                   selectedItemBuilder: selectedItemBuilder,
                   value: state.value,
                   hint: hint,
                   disabledHint: disabledHint,
                   onChanged: onChanged == null ? null : state.didChange,
                   onTap: onTap,
                   elevation: elevation,
                   style: style,
                   icon: icon,
                   iconDisabledColor: iconDisabledColor,
                   iconEnabledColor: iconEnabledColor,
                   iconSize: iconSize,
                   isDense: isDense,
                   isExpanded: isExpanded,
                   itemHeight: itemHeight,
                   focusColor: focusColor,
                   focusNode: focusNode,
                   autofocus: autofocus,
                   dropdownColor: dropdownColor,
                   menuMaxHeight: menuMaxHeight,
                   enableFeedback: enableFeedback,
                   alignment: alignment,
                   borderRadius: borderRadius ?? effectiveBorderRadius(),
                   inputDecoration: effectiveDecoration.copyWith(errorText: field.errorText),
                   isEmpty: isEmpty,
                   isFocused: isFocused,
                   padding: padding,
                 ),
               );
             }),
           );
         },
       );

  /// {@macro flutter.material.dropdownButton.onChanged}
  final ValueChanged<T?>? onChanged;

  /// The decoration to show around the dropdown button form field.
  ///
  /// By default, draws a horizontal line under the dropdown button field but
  /// can be configured to show an icon, label, hint text, and error text.
  ///
  /// If not specified, an [InputDecorator] with the `focusColor` set to the
  /// supplied `focusColor` (if any) will be used.
  final InputDecoration decoration;

  @override
  FormFieldState<T> createState() => _DropdownButtonFormFieldState<T>();
}

class _DropdownButtonFormFieldState<T> extends FormFieldState<T> {
  DropdownButtonFormField<T> get _dropdownButtonFormField => widget as DropdownButtonFormField<T>;

  @override
  void didChange(T? value) {
    super.didChange(value);
    _dropdownButtonFormField.onChanged?.call(value);
  }

  @override
  void didUpdateWidget(DropdownButtonFormField<T> oldWidget) {
    super.didUpdateWidget(oldWidget);
    if (oldWidget.initialValue != widget.initialValue) {
      setValue(widget.initialValue);
    }
  }

 @override
  void reset() {
    super.reset();
    _dropdownButtonFormField.onChanged?.call(value);
  }
}<|MERGE_RESOLUTION|>--- conflicted
+++ resolved
@@ -198,29 +198,12 @@
 
   @override
   Widget build(BuildContext context) {
-<<<<<<< HEAD
-    final DropdownMenuItem<T> dropdownMenuItem = widget.route.items[widget.itemIndex].item!;
-    final CurvedAnimation opacity;
-    final double unit = 0.5 / (widget.route.items.length + 1.5);
-    if (widget.itemIndex == widget.route.selectedIndex) {
-      opacity = CurvedAnimation(parent: widget.route.animation!, curve: const Threshold(0.0));
-    } else {
-      final double start = clampDouble(0.5 + (widget.itemIndex + 1) * unit, 0.0, 1.0);
-      final double end = clampDouble(start + 1.5 * unit, 0.0, 1.0);
-      opacity = CurvedAnimation(parent: widget.route.animation!, curve: Interval(start, end));
-    }
-    Widget child = SizedBox(
-=======
     final DropdownMenuItem<T> dropdownMenuItem =
         widget.route.items[widget.itemIndex].item!;
     Widget child = Container(
       padding: widget.padding,
->>>>>>> 89a4ffaa
       height: widget.route.itemHeight,
-      child: Padding(
-        padding: widget.padding ?? EdgeInsets.zero,
-        child: widget.route.items[widget.itemIndex],
-      ),
+      child: widget.route.items[widget.itemIndex],
     );
     // An [InkWell] is added to the item only if it is enabled
     if (dropdownMenuItem.enabled) {
@@ -792,12 +775,10 @@
 
   @override
   Widget build(BuildContext context) {
-    return ConstrainedBox(
+    return Container(
       constraints: const BoxConstraints(minHeight: _kMenuItemHeight),
-      child: Align(
-        alignment: alignment,
-        child: child,
-      ),
+      alignment: alignment,
+      child: child,
     );
   }
 }
@@ -1519,27 +1500,25 @@
 
     Widget result = DefaultTextStyle(
       style: _enabled ? _textStyle! : _textStyle!.copyWith(color: Theme.of(context).disabledColor),
-      child: SizedBox(
+      child: Container(
+        padding: padding.resolve(Directionality.of(context)),
         height: widget.isDense ? _denseButtonHeight : null,
-        child: Padding(
-          padding: padding.resolve(Directionality.of(context)),
-          child: Row(
-            mainAxisAlignment: MainAxisAlignment.spaceBetween,
-            mainAxisSize: MainAxisSize.min,
-            children: <Widget>[
-              if (widget.isExpanded)
-                Expanded(child: innerItemsWidget)
-              else
-                innerItemsWidget,
-              IconTheme(
-                data: IconThemeData(
-                  color: _iconColor,
-                  size: widget.iconSize,
-                ),
-                child: widget.icon ?? defaultIcon,
+        child: Row(
+          mainAxisAlignment: MainAxisAlignment.spaceBetween,
+          mainAxisSize: MainAxisSize.min,
+          children: <Widget>[
+            if (widget.isExpanded)
+              Expanded(child: innerItemsWidget)
+            else
+              innerItemsWidget,
+            IconTheme(
+              data: IconThemeData(
+                color: _iconColor,
+                size: widget.iconSize,
               ),
-            ],
-          ),
+              child: widget.icon ?? defaultIcon,
+            ),
+          ],
         ),
       ),
     );
@@ -1553,18 +1532,15 @@
             left: 0.0,
             right: 0.0,
             bottom: bottom,
-            child: widget.underline ?? const SizedBox(
+            child: widget.underline ?? Container(
               height: 1.0,
-              child: DecoratedBox(
-                decoration: BoxDecoration(
-                  border: Border(
-                    bottom: BorderSide(
-                      color: Color(0xFFBDBDBD),
-                      width: 0.0,
-                    ),
+              decoration: const BoxDecoration(
+                border: Border(
+                  bottom: BorderSide(
+                    color: Color(0xFFBDBDBD),
+                    width: 0.0,
                   ),
                 ),
-                child: LimitedBox(maxWidth: 0.0, child: SizedBox.expand()),
               ),
             ),
           ),
