// Copyright 2014 The Flutter Authors. All rights reserved.
// Use of this source code is governed by a BSD-style license that can be
// found in the LICENSE file.

import 'package:flutter/material.dart';
import 'package:flutter/services.dart';
import 'package:flutter_test/flutter_test.dart';

import '../rendering/mock_canvas.dart';

void main() {
  testWidgets('The Ink widget renders a SizedBox by default', (WidgetTester tester) async {
    await tester.pumpWidget(
      Material(
        child: Ink(),
      ),
    );
    Finder sizedBox = find.descendant(
      of: find.byType(Ink),
      matching: find.byType(SizedBox),
    );
    expect(sizedBox, findsOneWidget);
    expect(tester.getSize(sizedBox).height, 600.0);
    expect(tester.getSize(sizedBox).width, 800.0);

    const double height = 150.0;
    const double width = 200.0;
    await tester.pumpWidget(
      Material(
        child: Center( // used to constrain to child's size
          child: Ink(
            height: height,
            width: width,
          ),
        ),
      ),
    );
    await tester.pumpAndSettle();
    sizedBox = find.descendant(
      of: find.byType(Ink),
      matching: find.byType(SizedBox),
    );
    expect(sizedBox, findsNWidgets(2));
    expect(tester.getSize(sizedBox.at(0)).height, height);
    expect(tester.getSize(sizedBox.at(0)).width, width);
  });

  testWidgets('The InkWell widget renders an ink splash', (WidgetTester tester) async {
    const Color highlightColor = Color(0xAAFF0000);
    const Color splashColor = Color(0xAA0000FF);
    const BorderRadius borderRadius = BorderRadius.all(Radius.circular(6.0));

    await tester.pumpWidget(
      Directionality(
        textDirection: TextDirection.ltr,
        child: Material(
          child: Center(
            child: SizedBox(
              width: 200.0,
              height: 60.0,
              child: InkWell(
                borderRadius: borderRadius,
                highlightColor: highlightColor,
                splashColor: splashColor,
                onTap: () { },
              ),
            ),
          ),
        ),
      ),
    );

    final Offset center = tester.getCenter(find.byType(InkWell));
    final TestGesture gesture = await tester.startGesture(center);
    await tester.pump(); // start gesture
    await tester.pump(const Duration(milliseconds: 200)); // wait for splash to be well under way

    final RenderBox box = Material.of(tester.element(find.byType(InkWell))) as RenderBox;
    expect(
      box,
      paints
        ..translate(x: 0.0, y: 0.0)
        ..save()
        ..translate(x: 300.0, y: 270.0)
        ..clipRRect(rrect: RRect.fromLTRBR(0.0, 0.0, 200.0, 60.0, const Radius.circular(6.0)))
        ..circle(x: 100.0, y: 30.0, radius: 21.0, color: splashColor)
        ..restore()
        ..rrect(
          rrect: RRect.fromLTRBR(300.0, 270.0, 500.0, 330.0, const Radius.circular(6.0)),
          color: highlightColor,
        ),
    );

    await gesture.up();
  });

  testWidgets('The InkWell widget renders an ink ripple', (WidgetTester tester) async {
    const Color highlightColor = Color(0xAAFF0000);
    const Color splashColor = Color(0xB40000FF);
    const BorderRadius borderRadius = BorderRadius.all(Radius.circular(6.0));

    await tester.pumpWidget(
      Directionality(
        textDirection: TextDirection.ltr,
        child: Material(
          child: Center(
            child: SizedBox(
              width: 100.0,
              height: 100.0,
              child: InkWell(
                borderRadius: borderRadius,
                highlightColor: highlightColor,
                splashColor: splashColor,
                onTap: () { },
                radius: 100.0,
                splashFactory: InkRipple.splashFactory,
              ),
            ),
          ),
        ),
      ),
    );

    final Offset tapDownOffset = tester.getTopLeft(find.byType(InkWell));
    final Offset inkWellCenter = tester.getCenter(find.byType(InkWell));
    //final TestGesture gesture = await tester.startGesture(tapDownOffset);
    await tester.tapAt(tapDownOffset);
    await tester.pump(); // start gesture

    final RenderBox box = Material.of(tester.element(find.byType(InkWell)))as RenderBox;

    bool offsetsAreClose(Offset a, Offset b) => (a - b).distance < 1.0;
    bool radiiAreClose(double a, double b) => (a - b).abs() < 1.0;

    PaintPattern ripplePattern(Offset expectedCenter, double expectedRadius, int expectedAlpha) {
      return paints
        ..translate(x: 0.0, y: 0.0)
        ..translate(x: tapDownOffset.dx, y: tapDownOffset.dy)
        ..something((Symbol method, List<dynamic> arguments) {
          if (method != #drawCircle) {
            return false;
          }
          final Offset center = arguments[0] as Offset;
          final double radius = arguments[1] as double;
          final Paint paint = arguments[2] as Paint;
          if (offsetsAreClose(center, expectedCenter) && radiiAreClose(radius, expectedRadius) && paint.color.alpha == expectedAlpha) {
            return true;
          }
          throw '''
            Expected: center == $expectedCenter, radius == $expectedRadius, alpha == $expectedAlpha
            Found: center == $center radius == $radius alpha == ${paint.color.alpha}''';
        }
      );
    }

    // Initially the ripple's center is where the tap occurred;
    // ripplePattern always add a translation of tapDownOffset.
    expect(box, ripplePattern(Offset.zero, 30.0, 0));

    // The ripple fades in for 75ms. During that time its alpha is eased from
    // 0 to the splashColor's alpha value and its center moves towards the
    // center of the ink well.
    await tester.pump(const Duration(milliseconds: 50));
    expect(box, ripplePattern(const Offset(17.0, 17.0), 56.0, 120));

    // At 75ms the ripple has fade in: it's alpha matches the splashColor's
    // alpha and its center has moved closer to the ink well's center.
    await tester.pump(const Duration(milliseconds: 25));
    expect(box, ripplePattern(const Offset(29.0, 29.0), 73.0, 180));

    // At this point the splash radius has expanded to its limit: 5 past the
    // ink well's radius parameter. The splash center has moved to its final
    // location at the inkwell's center and the fade-out is about to start.
    // The fade-out begins at 225ms = 50ms + 25ms + 150ms.
    await tester.pump(const Duration(milliseconds: 150));
    expect(box, ripplePattern(inkWellCenter - tapDownOffset, 105.0, 180));

    // After another 150ms the fade-out is complete.
    await tester.pump(const Duration(milliseconds: 150));
    expect(box, ripplePattern(inkWellCenter - tapDownOffset, 105.0, 0));
  });

  testWidgets('Does the Ink widget render anything', (WidgetTester tester) async {
    await tester.pumpWidget(
      Directionality(
        textDirection: TextDirection.ltr,
        child: Material(
          child: Center(
            child: Ink(
              color: Colors.blue,
              width: 200.0,
              height: 200.0,
              child: InkWell(
                splashColor: Colors.green,
                onTap: () { },
              ),
            ),
          ),
        ),
      ),
    );

    final Offset center = tester.getCenter(find.byType(InkWell));
    final TestGesture gesture = await tester.startGesture(center);
    await tester.pump(); // start gesture
    await tester.pump(const Duration(milliseconds: 200)); // wait for splash to be well under way

    final RenderBox box = Material.of(tester.element(find.byType(InkWell)))as RenderBox;
    expect(
      box,
      paints
        ..rect(rect: const Rect.fromLTRB(300.0, 200.0, 500.0, 400.0), color: Color(Colors.blue.value))
        ..circle(color: Color(Colors.green.value)),
    );

    await tester.pumpWidget(
      Directionality(
        textDirection: TextDirection.ltr,
        child: Material(
          child: Center(
            child: Ink(
              color: Colors.red,
              width: 200.0,
              height: 200.0,
              child: InkWell(
                splashColor: Colors.green,
                onTap: () { },
              ),
            ),
          ),
        ),
      ),
    );

    expect(Material.of(tester.element(find.byType(InkWell))), same(box));

    expect(
      box,
      paints
        ..rect(rect: const Rect.fromLTRB(300.0, 200.0, 500.0, 400.0), color: Color(Colors.red.value))
        ..circle(color: Color(Colors.green.value)),
    );

    await tester.pumpWidget(
      Directionality(
        textDirection: TextDirection.ltr,
        child: Material(
          child: Center(
            child: InkWell( // this is at a different depth in the tree so it's now a new InkWell
              splashColor: Colors.green,
              onTap: () { },
            ),
          ),
        ),
      ),
    );

    expect(Material.of(tester.element(find.byType(InkWell))), same(box));

    expect(box, isNot(paints..rect()));
    expect(box, isNot(paints..circle()));

    await gesture.up();
  });

  testWidgets('The InkWell widget renders an SelectAction or ActivateAction-induced ink ripple', (WidgetTester tester) async {
    const Color highlightColor = Color(0xAAFF0000);
    const Color splashColor = Color(0xB40000FF);
    const BorderRadius borderRadius = BorderRadius.all(Radius.circular(6.0));

    final FocusNode focusNode = FocusNode(debugLabel: 'Test Node');
    Future<void> buildTest(Intent intent) async {
      return tester.pumpWidget(
        Shortcuts(
          shortcuts: <ShortcutActivator, Intent>{
            const SingleActivator(LogicalKeyboardKey.space): intent,
          },
          child: Directionality(
            textDirection: TextDirection.ltr,
            child: Material(
              child: Center(
                child: SizedBox(
                  width: 100.0,
                  height: 100.0,
                  child: InkWell(
                    borderRadius: borderRadius,
                    highlightColor: highlightColor,
                    splashColor: splashColor,
                    focusNode: focusNode,
                    onTap: () { },
                    radius: 100.0,
                    splashFactory: InkRipple.splashFactory,
                  ),
                ),
              ),
            ),
          ),
        ),
      );
    }

    await buildTest(const ActivateIntent());
    focusNode.requestFocus();
    await tester.pumpAndSettle();

    final Offset topLeft = tester.getTopLeft(find.byType(InkWell));
    final Offset inkWellCenter = tester.getCenter(find.byType(InkWell)) - topLeft;

    bool offsetsAreClose(Offset a, Offset b) => (a - b).distance < 1.0;
    bool radiiAreClose(double a, double b) => (a - b).abs() < 1.0;

    PaintPattern ripplePattern(double expectedRadius, int expectedAlpha) {
      return paints
        ..translate(x: 0.0, y: 0.0)
        ..translate(x: topLeft.dx, y: topLeft.dy)
        ..something((Symbol method, List<dynamic> arguments) {
          if (method != #drawCircle) {
            return false;
          }
          final Offset center = arguments[0] as Offset;
          final double radius = arguments[1] as double;
          final Paint paint = arguments[2] as Paint;
          if (offsetsAreClose(center, inkWellCenter) &&
              radiiAreClose(radius, expectedRadius) &&
              paint.color.alpha == expectedAlpha) {
            return true;
          }
          throw '''
            Expected: center == $inkWellCenter, radius == $expectedRadius, alpha == $expectedAlpha
            Found: center == $center radius == $radius alpha == ${paint.color.alpha}''';
        },
        );
    }

    await buildTest(const ActivateIntent());
    await tester.pumpAndSettle();
    await tester.sendKeyEvent(LogicalKeyboardKey.space);
    await tester.pump();

    final RenderBox box = Material.of(tester.element(find.byType(InkWell)))as RenderBox;

    // ripplePattern always add a translation of topLeft.
    expect(box, ripplePattern(30.0, 0));

    // The ripple fades in for 75ms. During that time its alpha is eased from
    // 0 to the splashColor's alpha value.
    await tester.pump(const Duration(milliseconds: 50));
    expect(box, ripplePattern(56.0, 120));

    // At 75ms the ripple has faded in: it's alpha matches the splashColor's
    // alpha.
    await tester.pump(const Duration(milliseconds: 25));
    expect(box, ripplePattern(73.0, 180));

    // At this point the splash radius has expanded to its limit: 5 past the
    // ink well's radius parameter. The fade-out is about to start.
    // The fade-out begins at 225ms = 50ms + 25ms + 150ms.
    await tester.pump(const Duration(milliseconds: 150));
    expect(box, ripplePattern(105.0, 180));

    // After another 150ms the fade-out is complete.
    await tester.pump(const Duration(milliseconds: 150));
    expect(box, ripplePattern(105.0, 0));
  });

  testWidgets('Cancel an InkRipple that was disposed when its animation ended', (WidgetTester tester) async {
    // Regression test for https://github.com/flutter/flutter/issues/14391
    await tester.pumpWidget(
      Directionality(
        textDirection: TextDirection.ltr,
        child: Material(
          child: Center(
            child: SizedBox(
              width: 100.0,
              height: 100.0,
              child: InkWell(
                onTap: () { },
                radius: 100.0,
                splashFactory: InkRipple.splashFactory,
              ),
            ),
          ),
        ),
      ),
    );

    final Offset tapDownOffset = tester.getTopLeft(find.byType(InkWell));
    await tester.tapAt(tapDownOffset);
    await tester.pump(); // start splash
    await tester.pump(const Duration(milliseconds: 375)); // _kFadeOutDuration, in_ripple.dart

    final TestGesture gesture = await tester.startGesture(tapDownOffset);
    await tester.pump(); // start gesture
    await gesture.moveTo(Offset.zero);
    await gesture.up(); // generates a tap cancel
    await tester.pumpAndSettle();
  });

  testWidgets('Cancel an InkRipple that was disposed when its animation ended', (WidgetTester tester) async {
    const Color highlightColor = Color(0xAAFF0000);
    const Color splashColor = Color(0xB40000FF);

    // Regression test for https://github.com/flutter/flutter/issues/14391
    await tester.pumpWidget(
      Directionality(
        textDirection: TextDirection.ltr,
        child: Material(
          child: Center(
            child: SizedBox(
              width: 100.0,
              height: 100.0,
              child: InkWell(
                splashColor: splashColor,
                highlightColor: highlightColor,
                onTap: () { },
                radius: 100.0,
                splashFactory: InkRipple.splashFactory,
              ),
            ),
          ),
        ),
      ),
    );

    final Offset tapDownOffset = tester.getTopLeft(find.byType(InkWell));
    await tester.tapAt(tapDownOffset);
    await tester.pump(); // start splash
    // No delay here so _fadeInController.value=1.0 (InkRipple.dart)

    // Generate a tap cancel; Will cancel the ink splash before it started
    final TestGesture gesture = await tester.startGesture(tapDownOffset);
    await tester.pump(); // start gesture
    await gesture.moveTo(Offset.zero);
    await gesture.up(); // generates a tap cancel

    final RenderBox box = Material.of(tester.element(find.byType(InkWell)))as RenderBox;
    expect(box, paints..everything((Symbol method, List<dynamic> arguments) {
      if (method != #drawCircle) {
        return true;
      }
      final Paint paint = arguments[2] as Paint;
      if (paint.color.alpha == 0) {
        return true;
      }
      throw 'Expected: paint.color.alpha == 0, found: ${paint.color.alpha}';
    }));
  });

<<<<<<< HEAD
  testWidgets('The InkWell widget on OverlayPortal does not throw', (WidgetTester tester) async {
    final OverlayPortalController controller = OverlayPortalController();
    controller.show();
    await tester.pumpWidget(
      Center(
        child: RepaintBoundary(
          child: SizedBox.square(
            dimension: 200,
            child: Directionality(
              textDirection: TextDirection.ltr,
              child: Overlay(
                initialEntries: <OverlayEntry>[
                  OverlayEntry(
                    builder: (BuildContext context) {
                      return Center(
                        child: SizedBox.square(
                          dimension: 100,
                          // The material partially overlaps the overlayChild.
                          // This is to verify that the `overlayChild`'s ink
                          // features aren't clipped by it.
                          child: Material(
                            color: Colors.black,
                            child: OverlayPortal(
                              controller: controller,
                              overlayChildBuilder: (BuildContext context) {
                                return Positioned(
                                  right: 0,
                                  bottom: 0,
                                  child: InkWell(
                                    splashColor: Colors.red,
                                    onTap: () {},
                                    child: const SizedBox.square(dimension: 100),
                                  ),
                                );
                              },
                            ),
                          ),
                        ),
                      );
                    },
                  ),
                ],
              ),
            ),
          ),
        ),
      ),
    );

    final TestGesture gesture = await tester.startGesture(tester.getCenter(find.byType(InkWell)));
    addTearDown(() async {
      await gesture.up();
    });

    await tester.pump(); // start gesture
    await tester.pump(const Duration(seconds: 2));

    expect(tester.takeException(), isNull);
  });
=======
  testWidgets('Custom rectCallback renders an ink splash from its center', (WidgetTester tester) async {
    const Color splashColor = Color(0xff00ff00);

    Widget buildWidget({InteractiveInkFeatureFactory? splashFactory}) {
      return Directionality(
        textDirection: TextDirection.ltr,
        child: Material(
          child: Center(
            child: SizedBox(
              width: 100.0,
              height: 200.0,
              child: InkResponse(
                splashColor: splashColor,
                containedInkWell: true,
                highlightShape: BoxShape.rectangle,
                splashFactory: splashFactory,
                onTap: () { },
              ),
            ),
          ),
        ),
      );
    }

    await tester.pumpWidget(buildWidget());

    final Offset center = tester.getCenter(find.byType(SizedBox));
    TestGesture gesture = await tester.startGesture(center);
    await tester.pump(); // start gesture
    await tester.pumpAndSettle(); // Finish rendering ink splash.

    RenderBox box = Material.of(tester.element(find.byType(InkResponse))) as RenderBox;
    expect(
      box,
      paints
        ..circle(x: 50.0, y: 100.0, color: splashColor)
    );

    await gesture.up();

    await tester.pumpWidget(buildWidget(splashFactory: _InkRippleFactory()));
    await tester.pumpAndSettle(); // Finish rendering ink splash.

    gesture = await tester.startGesture(center);
    await tester.pump(); // start gesture
    await tester.pumpAndSettle(); // Finish rendering ink splash.

    box = Material.of(tester.element(find.byType(InkResponse))) as RenderBox;
    expect(
      box,
      paints
        ..circle(x: 50.0, y: 50.0, color: splashColor)
    );
  });
}

class _InkRippleFactory extends InteractiveInkFeatureFactory {
  @override
  InteractiveInkFeature create({
    required MaterialInkController controller,
    required RenderBox referenceBox,
    required Offset position,
    required Color color,
    required TextDirection textDirection,
    bool containedInkWell = false,
    RectCallback? rectCallback,
    BorderRadius? borderRadius,
    ShapeBorder? customBorder,
    double? radius,
    VoidCallback? onRemoved,
  }) {
    return InkRipple(
      controller: controller,
      referenceBox: referenceBox,
      position: position,
      color: color,
      containedInkWell: containedInkWell,
      rectCallback: () => Offset.zero & const Size(100, 100),
      borderRadius: borderRadius,
      customBorder: customBorder,
      radius: radius,
      onRemoved: onRemoved,
      textDirection: textDirection,
    );
  }
>>>>>>> ab2232a1
}<|MERGE_RESOLUTION|>--- conflicted
+++ resolved
@@ -446,7 +446,6 @@
     }));
   });
 
-<<<<<<< HEAD
   testWidgets('The InkWell widget on OverlayPortal does not throw', (WidgetTester tester) async {
     final OverlayPortalController controller = OverlayPortalController();
     controller.show();
@@ -506,7 +505,7 @@
 
     expect(tester.takeException(), isNull);
   });
-=======
+
   testWidgets('Custom rectCallback renders an ink splash from its center', (WidgetTester tester) async {
     const Color splashColor = Color(0xff00ff00);
 
@@ -592,5 +591,4 @@
       textDirection: textDirection,
     );
   }
->>>>>>> ab2232a1
 }