// Copyright 2014 The Flutter Authors. All rights reserved.
// Use of this source code is governed by a BSD-style license that can be
// found in the LICENSE file.

import 'package:flutter/material.dart';
import 'package:flutter/rendering.dart';
import 'package:flutter_test/flutter_test.dart';

import '../foundation/leak_tracking.dart';
import '../rendering/mock_canvas.dart';

void main() {
  test('TimePickerThemeData copyWith, ==, hashCode basics', () {
    expect(const TimePickerThemeData(), const TimePickerThemeData().copyWith());
    expect(const TimePickerThemeData().hashCode, const TimePickerThemeData().copyWith().hashCode);
  });

  test('TimePickerThemeData lerp special cases', () {
    const TimePickerThemeData data = TimePickerThemeData();
    expect(identical(TimePickerThemeData.lerp(data, data, 0.5), data), true);
  });

  test('TimePickerThemeData null fields by default', () {
    const TimePickerThemeData timePickerTheme = TimePickerThemeData();
    expect(timePickerTheme.backgroundColor, null);
    expect(timePickerTheme.hourMinuteTextColor, null);
    expect(timePickerTheme.hourMinuteColor, null);
    expect(timePickerTheme.dayPeriodTextColor, null);
    expect(timePickerTheme.dayPeriodColor, null);
    expect(timePickerTheme.dialHandColor, null);
    expect(timePickerTheme.dialBackgroundColor, null);
    expect(timePickerTheme.dialTextColor, null);
    expect(timePickerTheme.entryModeIconColor, null);
    expect(timePickerTheme.hourMinuteTextStyle, null);
    expect(timePickerTheme.dayPeriodTextStyle, null);
    expect(timePickerTheme.helpTextStyle, null);
    expect(timePickerTheme.shape, null);
    expect(timePickerTheme.hourMinuteShape, null);
    expect(timePickerTheme.dayPeriodShape, null);
    expect(timePickerTheme.dayPeriodBorderSide, null);
    expect(timePickerTheme.inputDecorationTheme, null);
  });

  testWidgetsWithLeakTracking('Default TimePickerThemeData debugFillProperties', (WidgetTester tester) async {
    final DiagnosticPropertiesBuilder builder = DiagnosticPropertiesBuilder();
    const TimePickerThemeData().debugFillProperties(builder);

    final List<String> description = builder.properties
        .where((DiagnosticsNode node) => !node.isFiltered(DiagnosticLevel.info))
        .map((DiagnosticsNode node) => node.toString())
        .toList();

    expect(description, <String>[]);
  });

  testWidgetsWithLeakTracking('TimePickerThemeData implements debugFillProperties', (WidgetTester tester) async {
    final DiagnosticPropertiesBuilder builder = DiagnosticPropertiesBuilder();
    const TimePickerThemeData(
      backgroundColor: Color(0xFFFFFFFF),
      hourMinuteTextColor: Color(0xFFFFFFFF),
      hourMinuteColor: Color(0xFFFFFFFF),
      dayPeriodTextColor: Color(0xFFFFFFFF),
      dayPeriodColor: Color(0xFFFFFFFF),
      dialHandColor: Color(0xFFFFFFFF),
      dialBackgroundColor: Color(0xFFFFFFFF),
      dialTextColor: Color(0xFFFFFFFF),
      entryModeIconColor: Color(0xFFFFFFFF),
      hourMinuteTextStyle: TextStyle(),
      dayPeriodTextStyle: TextStyle(),
      helpTextStyle: TextStyle(),
      shape: RoundedRectangleBorder(),
      hourMinuteShape: RoundedRectangleBorder(),
      dayPeriodShape: RoundedRectangleBorder(),
      dayPeriodBorderSide: BorderSide(),
    ).debugFillProperties(builder);

    final List<String> description = builder.properties
        .where((DiagnosticsNode node) => !node.isFiltered(DiagnosticLevel.info))
        .map((DiagnosticsNode node) => node.toString())
        .toList();

    expect(description, <String>[
      'backgroundColor: Color(0xffffffff)',
      'dayPeriodBorderSide: BorderSide',
      'dayPeriodColor: Color(0xffffffff)',
      'dayPeriodShape: RoundedRectangleBorder(BorderSide(width: 0.0, style: none), BorderRadius.zero)',
      'dayPeriodTextColor: Color(0xffffffff)',
      'dayPeriodTextStyle: TextStyle(<all styles inherited>)',
      'dialBackgroundColor: Color(0xffffffff)',
      'dialHandColor: Color(0xffffffff)',
      'dialTextColor: Color(0xffffffff)',
      'entryModeIconColor: Color(0xffffffff)',
      'helpTextStyle: TextStyle(<all styles inherited>)',
      'hourMinuteColor: Color(0xffffffff)',
      'hourMinuteShape: RoundedRectangleBorder(BorderSide(width: 0.0, style: none), BorderRadius.zero)',
      'hourMinuteTextColor: Color(0xffffffff)',
      'hourMinuteTextStyle: TextStyle(<all styles inherited>)',
      'shape: RoundedRectangleBorder(BorderSide(width: 0.0, style: none), BorderRadius.zero)'
    ]);
  });

<<<<<<< HEAD
  testWidgetsWithLeakTracking('Passing no TimePickerThemeData uses defaults', (WidgetTester tester) async {
    final ThemeData defaultTheme = ThemeData();
    final bool material3 = defaultTheme.useMaterial3;
=======
  testWidgets('Material2 - Passing no TimePickerThemeData uses defaults', (WidgetTester tester) async {
    final ThemeData defaultTheme = ThemeData(useMaterial3: false);
>>>>>>> be7c7e3e
    await tester.pumpWidget(_TimePickerLauncher(themeData: defaultTheme));
    await tester.tap(find.text('X'));
    await tester.pumpAndSettle(const Duration(seconds: 1));

    final Material dialogMaterial = _dialogMaterial(tester);
    expect(dialogMaterial.color, defaultTheme.colorScheme.surface);
    expect(
      dialogMaterial.shape,
      const RoundedRectangleBorder(borderRadius: BorderRadius.all(Radius.circular(4.0))),
    );

    final RenderBox dial = tester.firstRenderObject<RenderBox>(find.byType(CustomPaint));
    expect(
      dial,
      paints
        ..circle(color: defaultTheme.colorScheme.onSurface.withOpacity(0.08)) // Dial background color.
        ..circle(color: Color(defaultTheme.colorScheme.primary.value))
    );

    final RenderParagraph hourText = _textRenderParagraph(tester, '7');
    expect(
      hourText.text.style,
      Typography.material2014().englishLike.displayMedium!
        .merge(Typography.material2014().black.displayMedium)
        .copyWith(color: defaultTheme.colorScheme.primary)
    );

    final RenderParagraph minuteText = _textRenderParagraph(tester, '15');
    expect(
      minuteText.text.style,
      Typography.material2014().englishLike.displayMedium!
        .merge(Typography.material2014().black.displayMedium)
        .copyWith(color: defaultTheme.colorScheme.onSurface),
    );

    final RenderParagraph amText = _textRenderParagraph(tester, 'AM');
    expect(
      amText.text.style,
      Typography.material2014().englishLike.titleMedium!
        .merge(Typography.material2014().black.titleMedium)
        .copyWith(color: defaultTheme.colorScheme.primary),
    );

    final RenderParagraph pmText = _textRenderParagraph(tester, 'PM');
    expect(
      pmText.text.style,
      Typography.material2014().englishLike.titleMedium!
        .merge(Typography.material2014().black.titleMedium)
        .copyWith(color: defaultTheme.colorScheme.onSurface.withOpacity(0.6)),
    );

    final RenderParagraph helperText = _textRenderParagraph(tester, 'SELECT TIME');
    expect(
      helperText.text.style,
      Typography.material2014().englishLike.labelSmall!
        .merge(Typography.material2014().black.labelSmall),
    );

    final CustomPaint dialPaint = tester.widget(findDialPaint);
    final dynamic dialPainter = dialPaint.painter;
    // ignore: avoid_dynamic_calls
    final List<dynamic> primaryLabels = dialPainter.primaryLabels as List<dynamic>;
    expect(
      // ignore: avoid_dynamic_calls
      primaryLabels.first.painter.text.style,
      Typography.material2014().englishLike.bodyLarge!
        .merge(Typography.material2014().black.bodyLarge)
        .copyWith(color: defaultTheme.colorScheme.onSurface),
    );
    // ignore: avoid_dynamic_calls
    final List<dynamic> selectedLabels = dialPainter.selectedLabels as List<dynamic>;
    expect(
      // ignore: avoid_dynamic_calls
      selectedLabels.first.painter.text.style,
      Typography.material2014().englishLike.bodyLarge!
        .merge(Typography.material2014().white.bodyLarge)
        .copyWith(color: defaultTheme.colorScheme.onPrimary),
    );

    final Material hourMaterial = _textMaterial(tester, '7');
    expect(hourMaterial.color, defaultTheme.colorScheme.primary.withOpacity(0.12));
    expect(
      hourMaterial.shape,
      const RoundedRectangleBorder(borderRadius: BorderRadius.all(Radius.circular(4.0))),
    );

    final Material minuteMaterial = _textMaterial(tester, '15');
    expect(minuteMaterial.color, defaultTheme.colorScheme.onSurface.withOpacity(0.12));
    expect(
      minuteMaterial.shape,
      const RoundedRectangleBorder(borderRadius: BorderRadius.all(Radius.circular(4.0))),
    );

    final Material amMaterial = _textMaterial(tester, 'AM');
    expect(amMaterial.color, defaultTheme.colorScheme.primary.withOpacity(0.12));

    final Material pmMaterial = _textMaterial(tester, 'PM');
    expect(pmMaterial.color, Colors.transparent);

    final Color expectedBorderColor = Color.alphaBlend(
      defaultTheme.colorScheme.onSurface.withOpacity(0.38),
      defaultTheme.colorScheme.surface,
    );
    final Material dayPeriodMaterial = _dayPeriodMaterial(tester);
    expect(
      dayPeriodMaterial.shape,
      RoundedRectangleBorder(
        borderRadius: const BorderRadius.all(Radius.circular(4.0)),
        side: BorderSide(color: expectedBorderColor),
      ),
    );

    final Container dayPeriodDivider = _dayPeriodDivider(tester);
    expect(
      dayPeriodDivider.decoration,
      BoxDecoration(border: Border(left: BorderSide(color: expectedBorderColor))),
    );

    final IconButton entryModeIconButton = _entryModeIconButton(tester);
    expect(
      entryModeIconButton.color,
      defaultTheme.colorScheme.onSurface.withOpacity(0.6),
    );
  });

  testWidgets('Material3 - Passing no TimePickerThemeData uses defaults', (WidgetTester tester) async {
    final ThemeData defaultTheme = ThemeData(useMaterial3: true);
    await tester.pumpWidget(_TimePickerLauncher(themeData: defaultTheme));
    await tester.tap(find.text('X'));
    await tester.pumpAndSettle(const Duration(seconds: 1));

    final Material dialogMaterial = _dialogMaterial(tester);
    expect(dialogMaterial.color, defaultTheme.colorScheme.surface);
    expect(
      dialogMaterial.shape,
      const RoundedRectangleBorder(borderRadius: BorderRadius.all(Radius.circular(28.0))),
    );

    final RenderBox dial = tester.firstRenderObject<RenderBox>(find.byType(CustomPaint));
    expect(
      dial,
      paints
        ..circle(color: defaultTheme.colorScheme.surfaceVariant.withOpacity(0.08)) // Dial background color.
        ..circle(color: Color(defaultTheme.colorScheme.primary.value)), // Dial hand color.
    );

    final RenderParagraph hourText = _textRenderParagraph(tester, '7');
    expect(
      hourText.text.style,
      Typography.material2021().englishLike.displayLarge!
        .merge(Typography.material2021().black.displayLarge)
        .copyWith(
          color: defaultTheme.colorScheme.onPrimaryContainer,
          decorationColor: defaultTheme.colorScheme.onSurface
        ),
    );

    final RenderParagraph minuteText = _textRenderParagraph(tester, '15');
    expect(
      minuteText.text.style,
      Typography.material2021().englishLike.displayLarge!
        .merge(Typography.material2021().black.displayLarge)
        .copyWith(
          color: defaultTheme.colorScheme.onSurface,
          decorationColor: defaultTheme.colorScheme.onSurface
        ),
    );

    final RenderParagraph amText = _textRenderParagraph(tester, 'AM');
    expect(
      amText.text.style,
      Typography.material2021().englishLike.titleMedium!
        .merge(Typography.material2021().black.titleMedium)
        .copyWith(
          color: defaultTheme.colorScheme.onTertiaryContainer,
          decorationColor: defaultTheme.colorScheme.onSurface
        ),
    );

    final RenderParagraph pmText = _textRenderParagraph(tester, 'PM');
    expect(
      pmText.text.style,
      Typography.material2021().englishLike.titleMedium!
        .merge(Typography.material2021().black.titleMedium)
        .copyWith(
          color: defaultTheme.colorScheme.onTertiaryContainer,
          decorationColor: defaultTheme.colorScheme.onSurface
        )
    );

    final RenderParagraph helperText = _textRenderParagraph(tester, 'Select time');
    expect(
      helperText.text.style,
      Typography.material2021().englishLike.bodyMedium!
        .merge(Typography.material2021().black.bodyMedium)
        .copyWith(
          color: defaultTheme.colorScheme.onSurface,
          decorationColor: defaultTheme.colorScheme.onSurface
        ),
    );

    final CustomPaint dialPaint = tester.widget(findDialPaint);
    final dynamic dialPainter = dialPaint.painter;
    // ignore: avoid_dynamic_calls
    final List<dynamic> primaryLabels = dialPainter.primaryLabels as List<dynamic>;
    expect(
      // ignore: avoid_dynamic_calls
      primaryLabels.first.painter.text.style,
      Typography.material2021().englishLike.bodyLarge!
        .merge(Typography.material2021().black.bodyLarge)
        .copyWith(
          color: defaultTheme.colorScheme.onSurface,
          decorationColor: defaultTheme.colorScheme.onSurface
        ),
    );
    // ignore: avoid_dynamic_calls
    final List<dynamic> selectedLabels = dialPainter.selectedLabels as List<dynamic>;
    expect(
      // ignore: avoid_dynamic_calls
      selectedLabels.first.painter.text.style,
      Typography.material2021().englishLike.bodyLarge!
        .merge(Typography.material2021().black.bodyLarge)
        .copyWith(
          color: defaultTheme.colorScheme.onPrimary,
          decorationColor: defaultTheme.colorScheme.onSurface,
        ),
    );

    final Material hourMaterial = _textMaterial(tester, '7');
    expect(hourMaterial.color, defaultTheme.colorScheme.primaryContainer);
    expect(
      hourMaterial.shape,
      const RoundedRectangleBorder(borderRadius: BorderRadius.all(Radius.circular(8.0)))
    );

    final Material minuteMaterial = _textMaterial(tester, '15');
    expect(minuteMaterial.color, defaultTheme.colorScheme.surfaceVariant);
    expect(
      minuteMaterial.shape,
      const RoundedRectangleBorder(borderRadius: BorderRadius.all(Radius.circular(8.0))),
    );

    final Material amMaterial = _textMaterial(tester, 'AM');
    expect(amMaterial.color, defaultTheme.colorScheme.tertiaryContainer);

    final Material pmMaterial = _textMaterial(tester, 'PM');
    expect(pmMaterial.color, Colors.transparent);

    final Material dayPeriodMaterial = _dayPeriodMaterial(tester);
    expect(
      dayPeriodMaterial.shape,
      RoundedRectangleBorder(
        borderRadius: const BorderRadius.all(Radius.circular(8.0)),
        side: BorderSide(color: defaultTheme.colorScheme.outline),
      ),
    );

    final Container dayPeriodDivider = _dayPeriodDivider(tester);
    expect(
      dayPeriodDivider.decoration,
      BoxDecoration(border: Border(left: BorderSide(color: defaultTheme.colorScheme.outline))),
    );

    final IconButton entryModeIconButton = _entryModeIconButton(tester);
    expect(entryModeIconButton.color, null);
  });

  testWidgets('Material2 - Passing no TimePickerThemeData uses defaults - input mode', (WidgetTester tester) async {
    final ThemeData defaultTheme = ThemeData(useMaterial3: false);
    await tester.pumpWidget(_TimePickerLauncher(themeData: defaultTheme, entryMode: TimePickerEntryMode.input));
    await tester.tap(find.text('X'));
    await tester.pumpAndSettle(const Duration(seconds: 1));

    final InputDecoration hourDecoration = _textField(tester, '7').decoration!;
    expect(hourDecoration.filled, true);
    expect(
      hourDecoration.fillColor,
      MaterialStateColor.resolveWith((Set<MaterialState> states) =>
        defaultTheme.colorScheme.onSurface.withOpacity(0.12))
    );
    expect(
      hourDecoration.enabledBorder,
      const OutlineInputBorder(borderSide: BorderSide(color: Colors.transparent))
    );
    expect(
      hourDecoration.errorBorder,
      OutlineInputBorder(borderSide: BorderSide(color: defaultTheme.colorScheme.error, width: 2))
    );
    expect(
      hourDecoration.focusedBorder,
      OutlineInputBorder(borderSide: BorderSide(color: defaultTheme.colorScheme.primary, width: 2))
    );
    expect(
      hourDecoration.focusedErrorBorder,
      OutlineInputBorder(borderSide: BorderSide(color: defaultTheme.colorScheme.error, width: 2))
    );
    expect(
      hourDecoration.hintStyle,
      Typography.material2014().englishLike.displayMedium!
        .merge(defaultTheme.textTheme.displayMedium!.copyWith(color: defaultTheme.colorScheme.onSurface.withOpacity(0.36)))
    );
  });

<<<<<<< HEAD
  testWidgetsWithLeakTracking('Passing no TimePickerThemeData uses defaults - input mode', (WidgetTester tester) async {
    final ThemeData defaultTheme = ThemeData();
    final bool material3 = defaultTheme.useMaterial3;
=======
  testWidgets('Material3 - Passing no TimePickerThemeData uses defaults - input mode', (WidgetTester tester) async {
    final ThemeData defaultTheme = ThemeData(useMaterial3: true);
>>>>>>> be7c7e3e
    await tester.pumpWidget(_TimePickerLauncher(themeData: defaultTheme, entryMode: TimePickerEntryMode.input));
    await tester.tap(find.text('X'));
    await tester.pumpAndSettle(const Duration(seconds: 1));

    final InputDecoration hourDecoration = _textField(tester, '7').decoration!;
    expect(hourDecoration.filled, true);
    expect(hourDecoration.fillColor, defaultTheme.colorScheme.surfaceVariant);
    expect(
      hourDecoration.enabledBorder,
      const OutlineInputBorder(
        borderRadius: BorderRadius.all(Radius.circular(8.0)),
        borderSide: BorderSide(color: Colors.transparent)),
    );
    expect(
      hourDecoration.errorBorder,
      OutlineInputBorder(
        borderRadius: const BorderRadius.all(Radius.circular(8.0)),
        borderSide: BorderSide(color: defaultTheme.colorScheme.error, width: 2.0)),
    );
    expect(
      hourDecoration.focusedBorder,
      OutlineInputBorder(
        borderRadius: const BorderRadius.all(Radius.circular(8.0)),
        borderSide: BorderSide(color: defaultTheme.colorScheme.primary, width: 2.0)),
    );
    expect(
      hourDecoration.focusedErrorBorder,
      OutlineInputBorder(
        borderRadius: const BorderRadius.all(Radius.circular(8.0)),
        borderSide: BorderSide(color: defaultTheme.colorScheme.error, width: 2.0)),
    );
    expect(
      hourDecoration.hintStyle,
      TextStyle(color: defaultTheme.colorScheme.onSurface.withOpacity(0.36))
    );
  });

<<<<<<< HEAD
  testWidgetsWithLeakTracking('Time picker uses values from TimePickerThemeData', (WidgetTester tester) async {
=======
  testWidgets('Material2 - Time picker uses values from TimePickerThemeData', (WidgetTester tester) async {
>>>>>>> be7c7e3e
    final TimePickerThemeData timePickerTheme = _timePickerTheme();
    final ThemeData theme = ThemeData(timePickerTheme: timePickerTheme, useMaterial3: false);
    await tester.pumpWidget(_TimePickerLauncher(themeData: theme));
    await tester.tap(find.text('X'));
    await tester.pumpAndSettle(const Duration(seconds: 1));

    final Material dialogMaterial = _dialogMaterial(tester);
    expect(dialogMaterial.color, timePickerTheme.backgroundColor);
    expect(dialogMaterial.shape, timePickerTheme.shape);

    final RenderBox dial = tester.firstRenderObject<RenderBox>(find.byType(CustomPaint));
    expect(
      dial,
      paints
        ..circle(color: Color(timePickerTheme.dialBackgroundColor!.value)) // Dial background color.
        ..circle(color: Color(timePickerTheme.dialHandColor!.value)), // Dial hand color.
    );

    final RenderParagraph hourText = _textRenderParagraph(tester, '7');
    expect(
      hourText.text.style,
      Typography.material2014().englishLike.bodyMedium!
        .merge(Typography.material2014().black.bodyMedium)
        .merge(timePickerTheme.hourMinuteTextStyle)
        .copyWith(color: _selectedColor),
    );

    final RenderParagraph minuteText = _textRenderParagraph(tester, '15');
    expect(
      minuteText.text.style,
      Typography.material2014().englishLike.bodyMedium!
        .merge(Typography.material2014().black.bodyMedium)
        .merge(timePickerTheme.hourMinuteTextStyle)
        .copyWith(color: _unselectedColor),
    );

    final RenderParagraph amText = _textRenderParagraph(tester, 'AM');
    expect(
      amText.text.style,
      Typography.material2014().englishLike.titleMedium!
        .merge(Typography.material2014().black.titleMedium)
        .merge(timePickerTheme.dayPeriodTextStyle)
        .copyWith(color: _selectedColor),
    );

    final RenderParagraph pmText = _textRenderParagraph(tester, 'PM');
    expect(
      pmText.text.style,
      Typography.material2014().englishLike.titleMedium!
        .merge(Typography.material2014().black.titleMedium)
        .merge(timePickerTheme.dayPeriodTextStyle)
        .copyWith(color: _unselectedColor),
    );

    final RenderParagraph helperText = _textRenderParagraph(tester, 'SELECT TIME');
    expect(
      helperText.text.style,
      Typography.material2014().englishLike.bodyMedium!
        .merge(Typography.material2014().black.bodyMedium)
        .merge(timePickerTheme.helpTextStyle),
    );

    final CustomPaint dialPaint = tester.widget(findDialPaint);
    final dynamic dialPainter = dialPaint.painter;
    // ignore: avoid_dynamic_calls
    final List<dynamic> primaryLabels = dialPainter.primaryLabels as List<dynamic>;
    expect(
      // ignore: avoid_dynamic_calls
      primaryLabels.first.painter.text.style,
      Typography.material2014().englishLike.bodyLarge!
        .merge(Typography.material2014().black.bodyLarge)
        .copyWith(color: _unselectedColor),
    );
    // ignore: avoid_dynamic_calls
    final List<dynamic> selectedLabels = dialPainter.selectedLabels as List<dynamic>;
    expect(
      // ignore: avoid_dynamic_calls
      selectedLabels.first.painter.text.style,
      Typography.material2014().englishLike.bodyLarge!
        .merge(Typography.material2014().white.bodyLarge)
        .copyWith(color: _selectedColor),
    );

    final Material hourMaterial = _textMaterial(tester, '7');
    expect(hourMaterial.color, _selectedColor);
    expect(hourMaterial.shape, timePickerTheme.hourMinuteShape);

    final Material minuteMaterial = _textMaterial(tester, '15');
    expect(minuteMaterial.color, _unselectedColor);
    expect(minuteMaterial.shape, timePickerTheme.hourMinuteShape);

    final Material amMaterial = _textMaterial(tester, 'AM');
    expect(amMaterial.color, _selectedColor);

    final Material pmMaterial = _textMaterial(tester, 'PM');
    expect(pmMaterial.color, _unselectedColor);

    final Material dayPeriodMaterial = _dayPeriodMaterial(tester);
    expect(
      dayPeriodMaterial.shape,
      timePickerTheme.dayPeriodShape!.copyWith(side: timePickerTheme.dayPeriodBorderSide),
    );

    final Container dayPeriodDivider = _dayPeriodDivider(tester);
    expect(
      dayPeriodDivider.decoration,
      BoxDecoration(border: Border(left: timePickerTheme.dayPeriodBorderSide!)),
    );

    final IconButton entryModeIconButton = _entryModeIconButton(tester);
    expect(
      entryModeIconButton.color,
      timePickerTheme.entryModeIconColor,
    );
  });

  testWidgets('Material3 - Time picker uses values from TimePickerThemeData', (WidgetTester tester) async {
    final TimePickerThemeData timePickerTheme = _timePickerTheme();
    final ThemeData theme = ThemeData(timePickerTheme: timePickerTheme, useMaterial3: true);
    await tester.pumpWidget(_TimePickerLauncher(themeData: theme));
    await tester.tap(find.text('X'));
    await tester.pumpAndSettle(const Duration(seconds: 1));

    final Material dialogMaterial = _dialogMaterial(tester);
    expect(dialogMaterial.color, timePickerTheme.backgroundColor);
    expect(dialogMaterial.shape, timePickerTheme.shape);

    final RenderBox dial = tester.firstRenderObject<RenderBox>(find.byType(CustomPaint));
    expect(
      dial,
      paints
        ..circle(color: Color(timePickerTheme.dialBackgroundColor!.value)) // Dial background color.
        ..circle(color: Color(timePickerTheme.dialHandColor!.value)), // Dial hand color.
    );

    final RenderParagraph hourText = _textRenderParagraph(tester, '7');
    expect(
      hourText.text.style,
      Typography.material2021().englishLike.bodyMedium!
        .merge(Typography.material2021().black.bodyMedium)
        .merge(timePickerTheme.hourMinuteTextStyle)
        .copyWith(color: _selectedColor, decorationColor: const Color(0xff1c1b1f)),
    );

    final RenderParagraph minuteText = _textRenderParagraph(tester, '15');
    expect(
      minuteText.text.style,
      Typography.material2021().englishLike.bodyMedium!
        .merge(Typography.material2021().black.bodyMedium)
        .merge(timePickerTheme.hourMinuteTextStyle)
        .copyWith(color: _unselectedColor, decorationColor: const Color(0xff1c1b1f)),
    );

    final RenderParagraph amText = _textRenderParagraph(tester, 'AM');
    expect(
      amText.text.style,
      Typography.material2021().englishLike.bodyMedium!
        .merge(Typography.material2021().black.bodyMedium)
        .merge(timePickerTheme.hourMinuteTextStyle)
        .copyWith(color: _selectedColor, decorationColor: const Color(0xff1c1b1f)),
    );

    final RenderParagraph pmText = _textRenderParagraph(tester, 'PM');
    expect(
      pmText.text.style,
      Typography.material2021().englishLike.bodyMedium!
        .merge(Typography.material2021().black.bodyMedium)
        .merge(timePickerTheme.hourMinuteTextStyle)
        .copyWith(color: _unselectedColor, decorationColor: const Color(0xff1c1b1f)),
    );

    final RenderParagraph helperText = _textRenderParagraph(tester, 'Select time');
    expect(
      helperText.text.style,
      Typography.material2021().englishLike.bodyMedium!
        .merge(Typography.material2021().black.bodyMedium)
        .merge(timePickerTheme.helpTextStyle).copyWith(
          color: theme.colorScheme.onSurface,
          decorationColor: theme.colorScheme.onSurface
        ),
    );

    final CustomPaint dialPaint = tester.widget(findDialPaint);
    final dynamic dialPainter = dialPaint.painter;
    // ignore: avoid_dynamic_calls
    final List<dynamic> primaryLabels = dialPainter.primaryLabels as List<dynamic>;
    expect(
      // ignore: avoid_dynamic_calls
      primaryLabels.first.painter.text.style,
      Typography.material2021().englishLike.bodyLarge!
        .merge(Typography.material2021().black.bodyLarge)
        .copyWith(color: _unselectedColor, decorationColor: theme.colorScheme.onSurface),
    );
    // ignore: avoid_dynamic_calls
    final List<dynamic> selectedLabels = dialPainter.selectedLabels as List<dynamic>;
    expect(
      // ignore: avoid_dynamic_calls
      selectedLabels.first.painter.text.style,
      Typography.material2021().englishLike.bodyLarge!
        .merge(Typography.material2021().black.bodyLarge)
        .copyWith(color: _selectedColor, decorationColor: theme.colorScheme.onSurface),
    );

    final Material hourMaterial = _textMaterial(tester, '7');
    expect(hourMaterial.color, _selectedColor);
    expect(hourMaterial.shape, timePickerTheme.hourMinuteShape);

    final Material minuteMaterial = _textMaterial(tester, '15');
    expect(minuteMaterial.color, _unselectedColor);
    expect(minuteMaterial.shape, timePickerTheme.hourMinuteShape);

    final Material amMaterial = _textMaterial(tester, 'AM');
    expect(amMaterial.color, _selectedColor);

    final Material pmMaterial = _textMaterial(tester, 'PM');
    expect(pmMaterial.color, _unselectedColor);

    final Material dayPeriodMaterial = _dayPeriodMaterial(tester);
    expect(
      dayPeriodMaterial.shape,
      timePickerTheme.dayPeriodShape!.copyWith(side: timePickerTheme.dayPeriodBorderSide),
    );

    final Container dayPeriodDivider = _dayPeriodDivider(tester);
    expect(
      dayPeriodDivider.decoration,
      BoxDecoration(border: Border(left: timePickerTheme.dayPeriodBorderSide!)),
    );

    final IconButton entryModeIconButton = _entryModeIconButton(tester);
    expect(entryModeIconButton.color, null);
  });

  testWidgetsWithLeakTracking('Time picker uses values from TimePickerThemeData with InputDecorationTheme - input mode', (WidgetTester tester) async {
    final TimePickerThemeData timePickerTheme = _timePickerTheme(includeInputDecoration: true);
    final ThemeData theme = ThemeData(timePickerTheme: timePickerTheme);
    await tester.pumpWidget(_TimePickerLauncher(themeData: theme, entryMode: TimePickerEntryMode.input));
    await tester.tap(find.text('X'));
    await tester.pumpAndSettle(const Duration(seconds: 1));

    final InputDecoration hourDecoration = _textField(tester, '7').decoration!;
    expect(hourDecoration.filled, timePickerTheme.inputDecorationTheme!.filled);
    expect(hourDecoration.fillColor, timePickerTheme.inputDecorationTheme!.fillColor);
    expect(hourDecoration.enabledBorder, timePickerTheme.inputDecorationTheme!.enabledBorder);
    expect(hourDecoration.errorBorder, timePickerTheme.inputDecorationTheme!.errorBorder);
    expect(hourDecoration.focusedBorder, timePickerTheme.inputDecorationTheme!.focusedBorder);
    expect(hourDecoration.focusedErrorBorder, timePickerTheme.inputDecorationTheme!.focusedErrorBorder);
    expect(hourDecoration.hintStyle, timePickerTheme.inputDecorationTheme!.hintStyle);
  });

  testWidgetsWithLeakTracking('Time picker uses values from TimePickerThemeData without InputDecorationTheme - input mode', (WidgetTester tester) async {
    final TimePickerThemeData timePickerTheme = _timePickerTheme();
    final ThemeData theme = ThemeData(timePickerTheme: timePickerTheme);
    await tester.pumpWidget(_TimePickerLauncher(themeData: theme, entryMode: TimePickerEntryMode.input));
    await tester.tap(find.text('X'));
    await tester.pumpAndSettle(const Duration(seconds: 1));

    final InputDecoration hourDecoration = _textField(tester, '7').decoration!;
    expect(hourDecoration.fillColor?.value, timePickerTheme.hourMinuteColor?.value);
  });
}

final Color _selectedColor = Colors.green[100]!;
final Color _unselectedColor = Colors.green[200]!;

TimePickerThemeData _timePickerTheme({bool includeInputDecoration = false}) {
  Color getColor(Set<MaterialState> states) {
    return states.contains(MaterialState.selected) ? _selectedColor : _unselectedColor;
  }
  final MaterialStateColor materialStateColor = MaterialStateColor.resolveWith(getColor);
  return TimePickerThemeData(
    backgroundColor: Colors.orange,
    hourMinuteTextColor: materialStateColor,
    hourMinuteColor: materialStateColor,
    dayPeriodTextColor: materialStateColor,
    dayPeriodColor: materialStateColor,
    dialHandColor: Colors.brown,
    dialBackgroundColor: Colors.pinkAccent,
    dialTextColor: materialStateColor,
    entryModeIconColor: Colors.red,
    hourMinuteTextStyle: const TextStyle(fontSize: 8.0),
    dayPeriodTextStyle: const TextStyle(fontSize: 8.0),
    helpTextStyle: const TextStyle(fontSize: 8.0),
    shape: const RoundedRectangleBorder(borderRadius: BorderRadius.all(Radius.circular(16.0))),
    hourMinuteShape: const RoundedRectangleBorder(borderRadius: BorderRadius.all(Radius.circular(16.0))),
    dayPeriodShape: const RoundedRectangleBorder(borderRadius: BorderRadius.all(Radius.circular(16.0))),
    dayPeriodBorderSide: const BorderSide(color: Colors.blueAccent),
    inputDecorationTheme: includeInputDecoration ? const InputDecorationTheme(
      filled: true,
      fillColor: Colors.purple,
      enabledBorder: OutlineInputBorder(borderSide: BorderSide(color: Colors.blue)),
      errorBorder: OutlineInputBorder(borderSide: BorderSide(color: Colors.green)),
      focusedBorder: OutlineInputBorder(borderSide: BorderSide(color: Colors.yellow)),
      focusedErrorBorder: OutlineInputBorder(borderSide: BorderSide(color: Colors.red)),
      hintStyle: TextStyle(fontSize: 8),
    ) : null,
  );
}

class _TimePickerLauncher extends StatelessWidget {
  const _TimePickerLauncher({
    this.themeData,
    this.entryMode = TimePickerEntryMode.dial,
  });

  final ThemeData? themeData;
  final TimePickerEntryMode entryMode;

  @override
  Widget build(BuildContext context) {
    return MaterialApp(
      theme: themeData,
      home: Material(
        child: Center(
          child: Builder(
            builder: (BuildContext context) {
              return ElevatedButton(
                child: const Text('X'),
                onPressed: () async {
                  await showTimePicker(
                    context: context,
                    initialEntryMode: entryMode,
                    initialTime: const TimeOfDay(hour: 7, minute: 15),
                  );
                },
              );
            },
          ),
        ),
      ),
    );
  }
}

Material _dialogMaterial(WidgetTester tester) {
  return tester.widget<Material>(find.descendant(of: find.byType(Dialog), matching: find.byType(Material)).first);
}

Material _textMaterial(WidgetTester tester, String text) {
  return tester.widget<Material>(find.ancestor(of: find.text(text), matching: find.byType(Material)).first);
}

TextField _textField(WidgetTester tester, String text) {
  return tester.widget<TextField>(find.ancestor(of: find.text(text), matching: find.byType(TextField)).first);
}

Material _dayPeriodMaterial(WidgetTester tester) {
  return tester.widget<Material>(find.descendant(of: find.byWidgetPredicate((Widget w) => '${w.runtimeType}' == '_DayPeriodControl'), matching: find.byType(Material)).first);
}

Container _dayPeriodDivider(WidgetTester tester) {
  return tester.widget<Container>(find.descendant(of: find.byWidgetPredicate((Widget w) => '${w.runtimeType}' == '_DayPeriodControl'), matching: find.byType(Container)).at(0));
}

IconButton _entryModeIconButton(WidgetTester tester) {
  return tester.widget<IconButton>(find.descendant(of: find.byType(Dialog), matching: find.byType(IconButton)).first);
}

RenderParagraph _textRenderParagraph(WidgetTester tester, String text) {
  return tester.element<StatelessElement>(find.text(text).first).renderObject! as RenderParagraph;
}

final Finder findDialPaint = find.descendant(
  of: find.byWidgetPredicate((Widget w) => '${w.runtimeType}' == '_Dial'),
  matching: find.byWidgetPredicate((Widget w) => w is CustomPaint),
);<|MERGE_RESOLUTION|>--- conflicted
+++ resolved
@@ -6,7 +6,6 @@
 import 'package:flutter/rendering.dart';
 import 'package:flutter_test/flutter_test.dart';
 
-import '../foundation/leak_tracking.dart';
 import '../rendering/mock_canvas.dart';
 
 void main() {
@@ -41,7 +40,7 @@
     expect(timePickerTheme.inputDecorationTheme, null);
   });
 
-  testWidgetsWithLeakTracking('Default TimePickerThemeData debugFillProperties', (WidgetTester tester) async {
+  testWidgets('Default TimePickerThemeData debugFillProperties', (WidgetTester tester) async {
     final DiagnosticPropertiesBuilder builder = DiagnosticPropertiesBuilder();
     const TimePickerThemeData().debugFillProperties(builder);
 
@@ -53,7 +52,7 @@
     expect(description, <String>[]);
   });
 
-  testWidgetsWithLeakTracking('TimePickerThemeData implements debugFillProperties', (WidgetTester tester) async {
+  testWidgets('TimePickerThemeData implements debugFillProperties', (WidgetTester tester) async {
     final DiagnosticPropertiesBuilder builder = DiagnosticPropertiesBuilder();
     const TimePickerThemeData(
       backgroundColor: Color(0xFFFFFFFF),
@@ -99,14 +98,8 @@
     ]);
   });
 
-<<<<<<< HEAD
-  testWidgetsWithLeakTracking('Passing no TimePickerThemeData uses defaults', (WidgetTester tester) async {
-    final ThemeData defaultTheme = ThemeData();
-    final bool material3 = defaultTheme.useMaterial3;
-=======
   testWidgets('Material2 - Passing no TimePickerThemeData uses defaults', (WidgetTester tester) async {
     final ThemeData defaultTheme = ThemeData(useMaterial3: false);
->>>>>>> be7c7e3e
     await tester.pumpWidget(_TimePickerLauncher(themeData: defaultTheme));
     await tester.tap(find.text('X'));
     await tester.pumpAndSettle(const Duration(seconds: 1));
@@ -410,14 +403,8 @@
     );
   });
 
-<<<<<<< HEAD
-  testWidgetsWithLeakTracking('Passing no TimePickerThemeData uses defaults - input mode', (WidgetTester tester) async {
-    final ThemeData defaultTheme = ThemeData();
-    final bool material3 = defaultTheme.useMaterial3;
-=======
   testWidgets('Material3 - Passing no TimePickerThemeData uses defaults - input mode', (WidgetTester tester) async {
     final ThemeData defaultTheme = ThemeData(useMaterial3: true);
->>>>>>> be7c7e3e
     await tester.pumpWidget(_TimePickerLauncher(themeData: defaultTheme, entryMode: TimePickerEntryMode.input));
     await tester.tap(find.text('X'));
     await tester.pumpAndSettle(const Duration(seconds: 1));
@@ -455,11 +442,7 @@
     );
   });
 
-<<<<<<< HEAD
-  testWidgetsWithLeakTracking('Time picker uses values from TimePickerThemeData', (WidgetTester tester) async {
-=======
   testWidgets('Material2 - Time picker uses values from TimePickerThemeData', (WidgetTester tester) async {
->>>>>>> be7c7e3e
     final TimePickerThemeData timePickerTheme = _timePickerTheme();
     final ThemeData theme = ThemeData(timePickerTheme: timePickerTheme, useMaterial3: false);
     await tester.pumpWidget(_TimePickerLauncher(themeData: theme));
@@ -693,7 +676,7 @@
     expect(entryModeIconButton.color, null);
   });
 
-  testWidgetsWithLeakTracking('Time picker uses values from TimePickerThemeData with InputDecorationTheme - input mode', (WidgetTester tester) async {
+  testWidgets('Time picker uses values from TimePickerThemeData with InputDecorationTheme - input mode', (WidgetTester tester) async {
     final TimePickerThemeData timePickerTheme = _timePickerTheme(includeInputDecoration: true);
     final ThemeData theme = ThemeData(timePickerTheme: timePickerTheme);
     await tester.pumpWidget(_TimePickerLauncher(themeData: theme, entryMode: TimePickerEntryMode.input));
@@ -710,7 +693,7 @@
     expect(hourDecoration.hintStyle, timePickerTheme.inputDecorationTheme!.hintStyle);
   });
 
-  testWidgetsWithLeakTracking('Time picker uses values from TimePickerThemeData without InputDecorationTheme - input mode', (WidgetTester tester) async {
+  testWidgets('Time picker uses values from TimePickerThemeData without InputDecorationTheme - input mode', (WidgetTester tester) async {
     final TimePickerThemeData timePickerTheme = _timePickerTheme();
     final ThemeData theme = ThemeData(timePickerTheme: timePickerTheme);
     await tester.pumpWidget(_TimePickerLauncher(themeData: theme, entryMode: TimePickerEntryMode.input));
