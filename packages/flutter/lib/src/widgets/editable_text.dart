--- conflicted
+++ resolved
@@ -309,11 +309,8 @@
     this.onEditingComplete,
     this.onSubmitted,
     this.onSelectionChanged,
-<<<<<<< HEAD
     this.onContextMenu,
-=======
     this.onSelectionHandleTapped,
->>>>>>> 30606e20
     List<TextInputFormatter> inputFormatters,
     this.rendererIgnoresPointer = false,
     this.cursorWidth = 2.0,
@@ -669,12 +666,10 @@
   /// location).
   final SelectionChangedCallback onSelectionChanged;
 
-<<<<<<< HEAD
   final ContextMenuHandler onContextMenu;
-=======
+
   /// {@macro flutter.widgets.textSelection.onSelectionHandleTapped}
   final VoidCallback onSelectionHandleTapped;
->>>>>>> 30606e20
 
   /// {@template flutter.widgets.editableText.inputFormatters}
   /// Optional input validation and formatting overrides.
