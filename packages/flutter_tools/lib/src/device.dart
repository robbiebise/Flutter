--- conflicted
+++ resolved
@@ -70,22 +70,17 @@
   /// of their methods are called.
   List<DeviceDiscovery> get deviceDiscoverers => _deviceDiscoverers;
   final List<DeviceDiscovery> _deviceDiscoverers = List<DeviceDiscovery>.unmodifiable(<DeviceDiscovery>[
-<<<<<<< HEAD
-    AndroidDevices(),
     IOSDevices(
       platform: globals.platform,
       xcdevice: globals.xcdevice,
       iosWorkflow: globals.iosWorkflow,
     ),
-=======
     AndroidDevices(
       logger: globals.logger,
       androidSdk: globals.androidSdk,
       androidWorkflow: androidWorkflow,
       processManager: globals.processManager,
     ),
-    IOSDevices(),
->>>>>>> 66f6ca7d
     IOSSimulators(iosSimulatorUtils: globals.iosSimulatorUtils),
     FuchsiaDevices(),
     FlutterTesterDevices(),
