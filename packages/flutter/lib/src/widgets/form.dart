// Copyright 2014 The Flutter Authors. All rights reserved.
// Use of this source code is governed by a BSD-style license that can be
// found in the LICENSE file.

import 'dart:async';

import 'package:flutter/foundation.dart';
import 'package:flutter/rendering.dart';

import 'basic.dart';
import 'framework.dart';
import 'navigator.dart';
import 'pop_scope.dart';
import 'restoration.dart';
import 'restoration_properties.dart';
import 'routes.dart';
import 'will_pop_scope.dart';

// Duration for delay before announcement in IOS so that the announcement won't be interrupted.
const Duration _kIOSAnnouncementDelayDuration = Duration(seconds: 1);

// Examples can assume:
// late BuildContext context;

/// An optional container for grouping together multiple form field widgets
/// (e.g. [TextField] widgets).
///
/// Each individual form field should be wrapped in a [FormField] widget, with
/// the [Form] widget as a common ancestor of all of those. Call methods on
/// [FormState] to save, reset, or validate each [FormField] that is a
/// descendant of this [Form]. To obtain the [FormState], you may use [Form.of]
/// with a context whose ancestor is the [Form], or pass a [GlobalKey] to the
/// [Form] constructor and call [GlobalKey.currentState].
///
/// {@tool dartpad}
/// This example shows a [Form] with one [TextFormField] to enter an email
/// address and an [ElevatedButton] to submit the form. A [GlobalKey] is used here
/// to identify the [Form] and validate input.
///
/// ![](https://flutter.github.io/assets-for-api-docs/assets/widgets/form.png)
///
/// ** See code in examples/api/lib/widgets/form/form.0.dart **
/// {@end-tool}
///
/// See also:
///
///  * [GlobalKey], a key that is unique across the entire app.
///  * [FormField], a single form field widget that maintains the current state.
///  * [TextFormField], a convenience widget that wraps a [TextField] widget in a [FormField].
class Form extends StatefulWidget {
  /// Creates a container for form fields.
  const Form({
    super.key,
    required this.child,
    this.canPop,
    this.onPopInvoked,
    @Deprecated(
      'Use canPop and/or onPopInvoked instead. '
      'This feature was deprecated after v3.12.0-1.0.pre.',
    )
    this.onWillPop,
    this.onChanged,
    AutovalidateMode? autovalidateMode,
  }) : autovalidateMode = autovalidateMode ?? AutovalidateMode.disabled,
       assert((onPopInvoked == null && canPop == null) || onWillPop == null, 'onWillPop is deprecated; use canPop and/or onPopInvoked.');

  /// Returns the [FormState] of the closest [Form] widget which encloses the
  /// given context, or null if none is found.
  ///
  /// Typical usage is as follows:
  ///
  /// ```dart
  /// FormState? form = Form.maybeOf(context);
  /// form?.save();
  /// ```
  ///
  /// Calling this method will create a dependency on the closest [Form] in the
  /// [context], if there is one.
  ///
  /// See also:
  ///
  /// * [Form.of], which is similar to this method, but asserts if no [Form]
  ///   ancestor is found.
  static FormState? maybeOf(BuildContext context) {
    final _FormScope? scope = context.dependOnInheritedWidgetOfExactType<_FormScope>();
    return scope?._formState;
  }

  /// Returns the [FormState] of the closest [Form] widget which encloses the
  /// given context.
  ///
  /// Typical usage is as follows:
  ///
  /// ```dart
  /// FormState form = Form.of(context);
  /// form.save();
  /// ```
  ///
  /// If no [Form] ancestor is found, this will assert in debug mode, and throw
  /// an exception in release mode.
  ///
  /// Calling this method will create a dependency on the closest [Form] in the
  /// [context].
  ///
  /// See also:
  ///
  /// * [Form.maybeOf], which is similar to this method, but returns null if no
  ///   [Form] ancestor is found.
  static FormState of(BuildContext context) {
    final FormState? formState = maybeOf(context);
    assert(() {
      if (formState == null) {
        throw FlutterError(
          'Form.of() was called with a context that does not contain a Form widget.\n'
          'No Form widget ancestor could be found starting from the context that '
          'was passed to Form.of(). This can happen because you are using a widget '
          'that looks for a Form ancestor, but no such ancestor exists.\n'
          'The context used was:\n'
          '  $context',
        );
      }
      return true;
    }());
    return formState!;
  }

  /// The widget below this widget in the tree.
  ///
  /// This is the root of the widget hierarchy that contains this form.
  ///
  /// {@macro flutter.widgets.ProxyWidget.child}
  final Widget child;

  /// Enables the form to veto attempts by the user to dismiss the [ModalRoute]
  /// that contains the form.
  ///
  /// If the callback returns a Future that resolves to false, the form's route
  /// will not be popped.
  ///
  /// See also:
  ///
  ///  * [WillPopScope], another widget that provides a way to intercept the
  ///    back button.
  @Deprecated(
    'Use canPop and/or onPopInvoked instead. '
    'This feature was deprecated after v3.12.0-1.0.pre.',
  )
  final WillPopCallback? onWillPop;

  /// {@macro flutter.widgets.PopScope.canPop}
  ///
  /// {@tool dartpad}
  /// This sample demonstrates how to use this parameter to show a confirmation
  /// dialog when a navigation pop would cause form data to be lost.
  ///
  /// ** See code in examples/api/lib/widgets/form/form.1.dart **
  /// {@end-tool}
  ///
  /// See also:
  ///
  ///  * [onPopInvoked], which also comes from [PopScope] and is often used in
  ///    conjunction with this parameter.
  ///  * [PopScope.canPop], which is what [Form] delegates to internally.
  final bool? canPop;

  /// {@macro flutter.widgets.navigator.onPopInvoked}
  ///
  /// {@tool dartpad}
  /// This sample demonstrates how to use this parameter to show a confirmation
  /// dialog when a navigation pop would cause form data to be lost.
  ///
  /// ** See code in examples/api/lib/widgets/form/form.1.dart **
  /// {@end-tool}
  ///
  /// See also:
  ///
  ///  * [canPop], which also comes from [PopScope] and is often used in
  ///    conjunction with this parameter.
  ///  * [PopScope.onPopInvoked], which is what [Form] delegates to internally.
  final PopInvokedCallback? onPopInvoked;

  /// Called when one of the form fields changes.
  ///
  /// In addition to this callback being invoked, all the form fields themselves
  /// will rebuild.
  final VoidCallback? onChanged;

  /// Used to enable/disable form fields auto validation and update their error
  /// text.
  ///
  /// {@macro flutter.widgets.FormField.autovalidateMode}
  final AutovalidateMode autovalidateMode;

  @override
  FormState createState() => FormState();
}

/// State associated with a [Form] widget.
///
/// A [FormState] object can be used to [save], [reset], and [validate] every
/// [FormField] that is a descendant of the associated [Form].
///
/// Typically obtained via [Form.of].
class FormState extends State<Form> {
  int _generation = 0;
  bool _hasInteractedByUser = false;
  final Set<FormFieldState<dynamic>> _fields = <FormFieldState<dynamic>>{};

  // Called when a form field has changed. This will cause all form fields
  // to rebuild, useful if form fields have interdependencies.
  void _fieldDidChange() {
    widget.onChanged?.call();

    _hasInteractedByUser = _fields
        .any((FormFieldState<dynamic> field) => field._hasInteractedByUser.value);
    _forceRebuild();
  }

  void _forceRebuild() {
    setState(() {
      ++_generation;
    });
  }

  void _register(FormFieldState<dynamic> field) {
    _fields.add(field);
  }

  void _unregister(FormFieldState<dynamic> field) {
    _fields.remove(field);
  }

  @override
  Widget build(BuildContext context) {
    switch (widget.autovalidateMode) {
      case AutovalidateMode.always:
        _validate();
      case AutovalidateMode.onUserInteraction:
        if (_hasInteractedByUser) {
          _validate();
        }
      case AutovalidateMode.disabled:
        break;
    }

    if (widget.canPop != null || widget.onPopInvoked != null) {
      return PopScope(
        canPop: widget.canPop ?? true,
        onPopInvoked: widget.onPopInvoked,
        child: _FormScope(
          formState: this,
          generation: _generation,
          child: widget.child,
        ),
      );
    }

    return WillPopScope(
      onWillPop: widget.onWillPop,
      child: _FormScope(
        formState: this,
        generation: _generation,
        child: widget.child,
      ),
    );
  }

  /// Saves every [FormField] that is a descendant of this [Form].
  void save() {
    for (final FormFieldState<dynamic> field in _fields) {
      field.save();
    }
  }

  /// Resets every [FormField] that is a descendant of this [Form] back to its
  /// [FormField.initialValue].
  ///
  /// The [Form.onChanged] callback will be called.
  ///
  /// If the form's [Form.autovalidateMode] property is [AutovalidateMode.always],
  /// the fields will all be revalidated after being reset.
  void reset() {
    for (final FormFieldState<dynamic> field in _fields) {
      field.reset();
    }
    _hasInteractedByUser = false;
    _fieldDidChange();
  }

  /// Validates every [FormField] that is a descendant of this [Form], and
  /// returns true if there are no errors.
  ///
  /// The form will rebuild to report the results.
  bool validate() {
    _hasInteractedByUser = true;
    _forceRebuild();
    return _validate();
  }

  bool _validate() {
    bool hasError = false;
    String errorMessage = '';
    for (final FormFieldState<dynamic> field in _fields) {
      hasError = !field.validate() || hasError;
      errorMessage += field.errorText ?? '';
    }

    if (errorMessage.isNotEmpty) {
      final TextDirection directionality = Directionality.of(context);
      if (defaultTargetPlatform == TargetPlatform.iOS) {
        unawaited(Future<void>(() async {
          await Future<void>.delayed(_kIOSAnnouncementDelayDuration);
          SemanticsService.announce(errorMessage, directionality, assertiveness: Assertiveness.assertive);
        }));
      } else {
        SemanticsService.announce(errorMessage, directionality, assertiveness: Assertiveness.assertive);
      }
    }
    return !hasError;
  }
}

class _FormScope extends InheritedWidget {
  const _FormScope({
    required super.child,
    required FormState formState,
    required int generation,
  }) : _formState = formState,
       _generation = generation;

  final FormState _formState;

  /// Incremented every time a form field has changed. This lets us know when
  /// to rebuild the form.
  final int _generation;

  /// The [Form] associated with this widget.
  Form get form => _formState.widget;

  @override
  bool updateShouldNotify(_FormScope old) => _generation != old._generation;
}

/// Signature for validating a form field.
///
/// Returns an error string to display if the input is invalid, or null
/// otherwise.
///
/// Used by [FormField.validator].
typedef FormFieldValidator<T> = String? Function(T? value);

/// Signature for being notified when a form field changes value.
///
/// Used by [FormField.onSaved].
typedef FormFieldSetter<T> = void Function(T? newValue);

/// Signature for building the widget representing the form field.
///
/// Used by [FormField.builder].
typedef FormFieldBuilder<T> = Widget Function(FormFieldState<T> field);

/// A single form field.
///
/// This widget maintains the current state of the form field, so that updates
/// and validation errors are visually reflected in the UI.
///
/// When used inside a [Form], you can use methods on [FormState] to query or
/// manipulate the form data as a whole. For example, calling [FormState.save]
/// will invoke each [FormField]'s [onSaved] callback in turn.
///
/// Use a [GlobalKey] with [FormField] if you want to retrieve its current
/// state, for example if you want one form field to depend on another.
///
/// A [Form] ancestor is not required. The [Form] allows one to
/// save, reset, or validate multiple fields at once. To use without a [Form],
/// pass a [GlobalKey] to the constructor and use [GlobalKey.currentState] to
/// save or reset the form field.
///
/// See also:
///
///  * [Form], which is the widget that aggregates the form fields.
///  * [TextField], which is a commonly used form field for entering text.
class FormField<T> extends StatefulWidget {
  /// Creates a single form field.
  const FormField({
    super.key,
    required this.builder,
    this.onSaved,
    this.forceErrorText,
    this.validator,
    this.initialValue,
    this.enabled = true,
    AutovalidateMode? autovalidateMode,
    this.restorationId,
  }) : autovalidateMode = autovalidateMode ?? AutovalidateMode.disabled;

  /// An optional method to call with the final value when the form is saved via
  /// [FormState.save].
  final FormFieldSetter<T>? onSaved;

  /// An optional property that forces the [FormFieldState] into an error state
  /// by directly setting the [FormFieldState.errorText] property without
  /// running the validator function.
  ///
  /// When the [forceErrorText] property is provided, the [FormFieldState.errorText]
  /// will be set to the provided value, causing the form field to be considered
  /// invalid and display the error message specified.
  ///
  /// The [forceErrorText] property is used to override the [InputDecoration.errorText]
  /// value defined in the [InputDecoration] of the [TextFormField].
  ///
  /// Note: Using [forceErrorText] directly to set the error state bypasses the regular
  /// validation process performed by the [validator] function. This allows you to
  /// handle error conditions or show specific error messages manually.
  final String? forceErrorText;


  /// An optional method that validates an input. Returns an error string to
  /// display if the input is invalid, or null otherwise.
  ///
  /// The returned value is exposed by the [FormFieldState.errorText] property.
  /// The [TextFormField] uses this to override the [InputDecoration.errorText]
  /// value.
  ///
  /// Alternating between error and normal state can cause the height of the
  /// [TextFormField] to change if no other subtext decoration is set on the
  /// field. To create a field whose height is fixed regardless of whether or
  /// not an error is displayed, either wrap the  [TextFormField] in a fixed
  /// height parent like [SizedBox], or set the [InputDecoration.helperText]
  /// parameter to a space.
  ///
  /// Note: Using [forceErrorText] will bypasses the regular
  /// validation process performed by the [validator] function. This allows you to
  /// handle error conditions or show specific error messages manually.
  ///
  /// See also:
  ///
  ///  * [forceErrorText], which may force the error state directly.
  ///
  final FormFieldValidator<T>? validator;

  /// Function that returns the widget representing this form field. It is
  /// passed the form field state as input, containing the current value and
  /// validation state of this field.
  final FormFieldBuilder<T> builder;

  /// An optional value to initialize the form field to, or null otherwise.
  final T? initialValue;

  /// Whether the form is able to receive user input.
  ///
  /// Defaults to true. If [autovalidateMode] is not [AutovalidateMode.disabled],
  /// the field will be auto validated. Likewise, if this field is false, the widget
  /// will not be validated regardless of [autovalidateMode].
  final bool enabled;

  /// Used to enable/disable this form field auto validation and update its
  /// error text.
  ///
  /// {@template flutter.widgets.FormField.autovalidateMode}
  /// If [AutovalidateMode.onUserInteraction], this FormField will only
  /// auto-validate after its content changes. If [AutovalidateMode.always], it
  /// will auto-validate even without user interaction. If
  /// [AutovalidateMode.disabled], auto-validation will be disabled.
  ///
  /// Defaults to [AutovalidateMode.disabled].
  /// {@endtemplate}
  final AutovalidateMode autovalidateMode;

  /// Restoration ID to save and restore the state of the form field.
  ///
  /// Setting the restoration ID to a non-null value results in whether or not
  /// the form field validation persists.
  ///
  /// The state of this widget is persisted in a [RestorationBucket] claimed
  /// from the surrounding [RestorationScope] using the provided restoration ID.
  ///
  /// See also:
  ///
  ///  * [RestorationManager], which explains how state restoration works in
  ///    Flutter.
  final String? restorationId;

  @override
  FormFieldState<T> createState() => FormFieldState<T>();
}

/// The current state of a [FormField]. Passed to the [FormFieldBuilder] method
/// for use in constructing the form field's widget.
class FormFieldState<T> extends State<FormField<T>> with RestorationMixin {
  late T? _value = widget.initialValue;
  final RestorableStringN _errorText = RestorableStringN(null);
  final RestorableBool _hasInteractedByUser = RestorableBool(false);

  /// The current value of the form field.
  T? get value => _value;

  /// The current validation error returned by the [FormField.validator]
  /// callback, or the manually provided error message using the
  /// [FormField.forceErrorText] property.
  ///
  /// This property is automatically updated when [validate] is called and the
  /// [FormField.validator] callback is invoked, or If [FormField.forceErrorText] is set
  /// directly to a non-null value.
  ///
  /// Note: When using [FormField.forceErrorText] directly to set the error state,
  /// the usual validation process performed by [FormField.validator] is bypassed.
  String? get errorText => _errorText.value;

  /// True if this field has any validation errors.
  bool get hasError => _errorText.value != null;

  /// Returns true if the user has modified the value of this field.
  ///
  /// This only updates to true once [didChange] has been called and resets to
  /// false when [reset] is called.
  bool get hasInteractedByUser => _hasInteractedByUser.value;

  /// True if the current value is valid.
  ///
  /// This will not set [errorText] or [hasError] and it will not update
  /// error display.
  ///
  /// See also:
  ///
  ///  * [validate], which may update [errorText] and [hasError].
  ///
  ///  * [FormField.forceErrorText], which may update [errorText] and [hasError].
  bool get isValid => widget.forceErrorText != null || widget.validator?.call(_value) == null;

  /// Calls the [FormField]'s onSaved method with the current value.
  void save() {
    widget.onSaved?.call(value);
  }

  /// Resets the field to its initial value.
  void reset() {
    setState(() {
      _value = widget.initialValue;
      _hasInteractedByUser.value = false;
      _errorText.value = null;
    });
    Form.maybeOf(context)?._fieldDidChange();
  }

  /// Calls [FormField.validator] to set the [errorText] only if [FormField.forceErrorText] is null.
  /// Returns true if there were no errors.
  ///
  /// Note: When using the [FormField.forceErrorText] property directly to set the
  /// error state, the regular validation process performed by the
  /// [FormField.validator] is bypassed.
  ///
  /// See also:
  ///
  ///  * [isValid], which passively gets the validity without setting
  ///    [errorText] or [hasError].
  bool validate() {
    setState(() {
      _validate();
    });
    return !hasError;
  }

  void _validate() {
      if (widget.forceErrorText != null) {
      _errorText.value = widget.forceErrorText;
      // skip validating if error is forced.
      return;
    }


    if (widget.validator != null) {
      _errorText.value = widget.validator!(_value);
    } else {
      _errorText.value = null;
    }
  }

  /// Updates this field's state to the new value. Useful for responding to
  /// child widget changes, e.g. [Slider]'s [Slider.onChanged] argument.
  ///
  /// Triggers the [Form.onChanged] callback and, if [Form.autovalidateMode] is
  /// [AutovalidateMode.always] or [AutovalidateMode.onUserInteraction],
  /// revalidates all the fields of the form.
  void didChange(T? value) {
    setState(() {
      _value = value;
      _hasInteractedByUser.value = true;
    });
    Form.maybeOf(context)?._fieldDidChange();
  }

  /// Sets the value associated with this form field.
  ///
  /// This method should only be called by subclasses that need to update
  /// the form field value due to state changes identified during the widget
  /// build phase, when calling `setState` is prohibited. In all other cases,
  /// the value should be set by a call to [didChange], which ensures that
  /// `setState` is called.
  @protected
  // ignore: use_setters_to_change_properties, (API predates enforcing the lint)
  void setValue(T? value) {
    _value = value;
  }

  @override
  String? get restorationId => widget.restorationId;

  @override
  void restoreState(RestorationBucket? oldBucket, bool initialRestore) {
    registerForRestoration(_errorText, 'error_text');
    registerForRestoration(_hasInteractedByUser, 'has_interacted_by_user');
  }

  @override
  void deactivate() {
    Form.maybeOf(context)?._unregister(this);
    super.deactivate();
  }

  @override
<<<<<<< HEAD
  void initState() {
    super.initState();
    if (widget.forceErrorText != null) {
      // ignore: always_specify_types
      Future.microtask(() {
        setState(() {
          _errorText.value = widget.forceErrorText;
        });
      });
    }
  }

  @override
  void didUpdateWidget(FormField<T> oldWidget) {
    super.didUpdateWidget(oldWidget);
    if (widget.forceErrorText != oldWidget.forceErrorText) {
      _errorText.value = widget.forceErrorText;
    }
=======
  void dispose() {
    _errorText.dispose();
    _hasInteractedByUser.dispose();
    super.dispose();
>>>>>>> 18f365d6
  }

  @override
  Widget build(BuildContext context) {
    if (widget.enabled) {
      switch (widget.autovalidateMode) {
        case AutovalidateMode.always:
          _validate();
        case AutovalidateMode.onUserInteraction:
          if (_hasInteractedByUser.value) {
            _validate();
          }
        case AutovalidateMode.disabled:
          break;
      }
    }
    Form.maybeOf(context)?._register(this);
    return widget.builder(this);
  }
}

/// Used to configure the auto validation of [FormField] and [Form] widgets.
enum AutovalidateMode {
  /// No auto validation will occur.
  disabled,

  /// Used to auto-validate [Form] and [FormField] even without user interaction.
  always,

  /// Used to auto-validate [Form] and [FormField] only after each user
  /// interaction.
  onUserInteraction,
}<|MERGE_RESOLUTION|>--- conflicted
+++ resolved
@@ -619,7 +619,6 @@
   }
 
   @override
-<<<<<<< HEAD
   void initState() {
     super.initState();
     if (widget.forceErrorText != null) {
@@ -638,14 +637,15 @@
     if (widget.forceErrorText != oldWidget.forceErrorText) {
       _errorText.value = widget.forceErrorText;
     }
-=======
+
+  @override
   void dispose() {
     _errorText.dispose();
     _hasInteractedByUser.dispose();
     super.dispose();
->>>>>>> 18f365d6
-  }
-
+  }
+
+    
   @override
   Widget build(BuildContext context) {
     if (widget.enabled) {
