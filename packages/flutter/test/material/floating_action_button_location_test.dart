// Copyright 2014 The Flutter Authors. All rights reserved.
// Use of this source code is governed by a BSD-style license that can be
// found in the LICENSE file.

import 'dart:math';

import 'package:flutter/foundation.dart';
import 'package:flutter/material.dart';
import 'package:flutter_test/flutter_test.dart';

void main() {
  group('Basic floating action button locations', () {
    testWidgets('still animates motion when the floating action button is null', (WidgetTester tester) async {
      await tester.pumpWidget(buildFrame(fab: null, location: null));

      expect(find.byType(FloatingActionButton), findsNothing);
      expect(tester.binding.transientCallbackCount, 0);

      await tester.pumpWidget(buildFrame(fab: null, location: FloatingActionButtonLocation.endFloat));

      expect(find.byType(FloatingActionButton), findsNothing);
      expect(tester.binding.transientCallbackCount, greaterThan(0));

      await tester.pumpWidget(buildFrame(fab: null, location: FloatingActionButtonLocation.centerFloat));

      expect(find.byType(FloatingActionButton), findsNothing);
      expect(tester.binding.transientCallbackCount, greaterThan(0));
    });

    testWidgets('moves fab from center to end and back', (WidgetTester tester) async {
      await tester.pumpWidget(buildFrame(location: FloatingActionButtonLocation.endFloat));

      expect(tester.getCenter(find.byType(FloatingActionButton)), const Offset(756.0, 356.0));
      expect(tester.binding.transientCallbackCount, 0);

      await tester.pumpWidget(buildFrame(location: FloatingActionButtonLocation.centerFloat));

      expect(tester.binding.transientCallbackCount, greaterThan(0));

      await tester.pumpAndSettle();

      expect(tester.getCenter(find.byType(FloatingActionButton)), const Offset(400.0, 356.0));
      expect(tester.binding.transientCallbackCount, 0);

      await tester.pumpWidget(buildFrame(location: FloatingActionButtonLocation.endFloat));

      expect(tester.binding.transientCallbackCount, greaterThan(0));

      await tester.pumpAndSettle();

      expect(tester.getCenter(find.byType(FloatingActionButton)), const Offset(756.0, 356.0));
      expect(tester.binding.transientCallbackCount, 0);
    });

    testWidgets('moves to and from custom-defined positions', (WidgetTester tester) async {
      await tester.pumpWidget(buildFrame(location: const _StartTopFloatingActionButtonLocation()));

      expect(tester.getCenter(find.byType(FloatingActionButton)), const Offset(44.0, 56.0));

      await tester.pumpWidget(buildFrame(location: FloatingActionButtonLocation.centerFloat));
      expect(tester.binding.transientCallbackCount, greaterThan(0));

      await tester.pumpAndSettle();

      expect(tester.getCenter(find.byType(FloatingActionButton)), const Offset(400.0, 356.0));
      expect(tester.binding.transientCallbackCount, 0);

      await tester.pumpWidget(buildFrame(location: const _StartTopFloatingActionButtonLocation()));

      expect(tester.binding.transientCallbackCount, greaterThan(0));

      await tester.pumpAndSettle();

      expect(tester.getCenter(find.byType(FloatingActionButton)), const Offset(44.0, 56.0));
      expect(tester.binding.transientCallbackCount, 0);

    });

    group('interrupts in-progress animations without jumps', () {
      _GeometryListener geometryListener;
      ScaffoldGeometry geometry;
      _GeometryListenerState listenerState;
      Size previousRect;
      Iterable<double> previousRotations;

      // The maximum amounts we expect the fab width and height to change
      // during one step of a transition.
      const double maxDeltaWidth = 12.5;
      const double maxDeltaHeight = 12.5;

      // The maximum amounts we expect the fab icon to rotate during one step
      // of a transition.
      const double maxDeltaRotation = 0.09;

      // We'll listen to the Scaffold's geometry for any 'jumps' to detect
      // changes in the size and rotation of the fab.
      void setupListener(WidgetTester tester) {
        // Measure the delta in width and height of the fab, and check that it never grows
        // by more than the expected maximum deltas.
        void check() {
          geometry = listenerState.cache.value;
          final Size currentRect = geometry.floatingActionButtonArea?.size;
          // Measure the delta in width and height of the rect, and check that
          // it never grows by more than a safe amount.
          if (previousRect != null && currentRect != null) {
            final double deltaWidth = currentRect.width - previousRect.width;
            final double deltaHeight = currentRect.height - previousRect.height;
            expect(
              deltaWidth.abs(),
              lessThanOrEqualTo(maxDeltaWidth),
              reason: "The Floating Action Button's width should not change "
                  'faster than $maxDeltaWidth per animation step.\n'
                  'Prevous rect: $previousRect, current rect: $currentRect',
            );
            expect(
              deltaHeight.abs(),
              lessThanOrEqualTo(maxDeltaHeight),
              reason: "The Floating Action Button's width should not change "
                  'faster than $maxDeltaHeight per animation step.\n'
                  'Prevous rect: $previousRect, current rect: $currentRect',
            );
          }
          previousRect = currentRect;

          // Measure the delta in rotation.
          // Check that it never grows by more than a safe amount.
          //
          // Note that there may be multiple transitions all active at
          // the same time. We are concerned only with the closest one.
          final Iterable<RotationTransition> rotationTransitions = tester.widgetList(
            find.byType(RotationTransition),
          );
          final Iterable<double> currentRotations = rotationTransitions.map(
              (RotationTransition t) => t.turns.value);

          if (previousRotations != null && previousRotations.isNotEmpty
              && currentRotations != null && currentRotations.isNotEmpty
              && previousRect != null && currentRect != null) {
            final List<double> deltas = <double>[];
            for (final double currentRotation in currentRotations) {
              double minDelta;
              for (final double previousRotation in previousRotations) {
                final double delta = (previousRotation - currentRotation).abs();
                minDelta ??= delta;
                minDelta = min(delta, minDelta);
              }
              deltas.add(minDelta);
            }

            if (deltas.where((double delta) => delta < maxDeltaRotation).isEmpty) {
              fail("The Floating Action Button's rotation should not change "
                  'faster than $maxDeltaRotation per animation step.\n'
                  'Detected deltas were: $deltas\n'
                  'Previous values: $previousRotations, current values: $currentRotations\n'
                  'Prevous rect: $previousRect, current rect: $currentRect',);
            }
          }
          previousRotations = currentRotations;
        }

        listenerState = tester.state(find.byType(_GeometryListener));
        listenerState.geometryListenable.addListener(check);
      }

      setUp(() {
        // We create the geometry listener here, but it can only be set up
        // after it is pumped into the widget tree and a tester is
        // available.
        geometryListener = _GeometryListener();
        geometry = null;
        listenerState = null;
        previousRect = null;
        previousRotations = null;
      });

      testWidgets('moving the fab to centerFloat', (WidgetTester tester) async {
        // Create a scaffold with the fab at endFloat
        await tester.pumpWidget(buildFrame(location: FloatingActionButtonLocation.endFloat, listener: geometryListener));
        setupListener(tester);

        // Move the fab to centerFloat'
        await tester.pumpWidget(buildFrame(location: FloatingActionButtonLocation.centerFloat, listener: geometryListener));
        await tester.pumpAndSettle();
      });

      testWidgets('interrupting motion towards the StartTop location.', (WidgetTester tester) async {
        await tester.pumpWidget(buildFrame(location: FloatingActionButtonLocation.centerFloat, listener: geometryListener));
        setupListener(tester);

        // Move the fab to the top start after creating the fab.
        await tester.pumpWidget(buildFrame(location: const _StartTopFloatingActionButtonLocation(), listener: geometryListener));
        await tester.pump(kFloatingActionButtonSegue ~/ 2);

        // Interrupt motion to move to the end float
        await tester.pumpWidget(buildFrame(location: FloatingActionButtonLocation.endFloat, listener: geometryListener));
        await tester.pumpAndSettle();
      });

      testWidgets('interrupting entrance to remove the fab.', (WidgetTester tester) async {
        await tester.pumpWidget(buildFrame(fab: null, location: FloatingActionButtonLocation.centerFloat, listener: geometryListener));
        setupListener(tester);

        // Animate the fab in.
        await tester.pumpWidget(buildFrame(location: FloatingActionButtonLocation.endFloat, listener: geometryListener));
        await tester.pump(kFloatingActionButtonSegue ~/ 2);

        // Remove the fab.
        await tester.pumpWidget(
          buildFrame(
            fab: null,
            location: FloatingActionButtonLocation.endFloat,
            listener: geometryListener,
          ),
        );
        await tester.pumpAndSettle();
      });

      testWidgets('interrupting entrance of a new fab.', (WidgetTester tester) async {
        await tester.pumpWidget(
          buildFrame(
            fab: null,
            location: FloatingActionButtonLocation.endFloat,
            listener: geometryListener,
          ),
        );
        setupListener(tester);

        // Bring in a new fab.
        await tester.pumpWidget(buildFrame(location: FloatingActionButtonLocation.centerFloat, listener: geometryListener));
        await tester.pump(kFloatingActionButtonSegue ~/ 2);

        // Interrupt motion to move the fab.
        await tester.pumpWidget(
          buildFrame(
            location: FloatingActionButtonLocation.endFloat,
            listener: geometryListener,
          ),
        );
        await tester.pumpAndSettle();
      });
    });
  });

  testWidgets('Docked floating action button locations', (WidgetTester tester) async {
    await tester.pumpWidget(
      buildFrame(
        location: FloatingActionButtonLocation.endDocked,
        bab: const SizedBox(height: 100.0),
        viewInsets: EdgeInsets.zero,
      ),
    );

    // Scaffold 800x600, FAB is 56x56, BAB is 800x100, FAB's center is
    // at the top of the BAB.
    expect(tester.getCenter(find.byType(FloatingActionButton)), const Offset(756.0, 500.0));

    await tester.pumpWidget(
      buildFrame(
        location: FloatingActionButtonLocation.centerDocked,
        bab: const SizedBox(height: 100.0),
        viewInsets: EdgeInsets.zero,
      ),
    );
    await tester.pumpAndSettle();
    expect(tester.getCenter(find.byType(FloatingActionButton)), const Offset(400.0, 500.0));


    await tester.pumpWidget(
      buildFrame(
        location: FloatingActionButtonLocation.endDocked,
        bab: const SizedBox(height: 100.0),
        viewInsets: EdgeInsets.zero,
      ),
    );
    await tester.pumpAndSettle();
    expect(tester.getCenter(find.byType(FloatingActionButton)), const Offset(756.0, 500.0));
  });

  testWidgets('Docked floating action button locations: no BAB, small BAB', (WidgetTester tester) async {
    await tester.pumpWidget(
      buildFrame(
        location: FloatingActionButtonLocation.endDocked,
        viewInsets: EdgeInsets.zero,
      ),
    );
    expect(tester.getCenter(find.byType(FloatingActionButton)), const Offset(756.0, 572.0));

    await tester.pumpWidget(
      buildFrame(
        location: FloatingActionButtonLocation.endDocked,
        bab: const SizedBox(height: 16.0),
        viewInsets: EdgeInsets.zero,
      ),
    );
    expect(tester.getCenter(find.byType(FloatingActionButton)), const Offset(756.0, 572.0));
  });

  testWidgets('Mini-start-top floating action button location', (WidgetTester tester) async {
    await tester.pumpWidget(
      MaterialApp(
        home: Scaffold(
          appBar: AppBar(),
          floatingActionButton: FloatingActionButton(onPressed: () { }, mini: true),
          floatingActionButtonLocation: FloatingActionButtonLocation.miniStartTop,
          body: Column(
            children: const <Widget>[
              ListTile(
                leading: CircleAvatar(),
              ),
            ],
          ),
        ),
      ),
    );
    expect(tester.getCenter(find.byType(FloatingActionButton)).dx, tester.getCenter(find.byType(CircleAvatar)).dx);
    expect(tester.getCenter(find.byType(FloatingActionButton)).dy, kToolbarHeight);
  });

  testWidgets('Start-top floating action button location LTR', (WidgetTester tester) async {
    await tester.pumpWidget(
      MaterialApp(
        home: Scaffold(
          appBar: AppBar(),
          floatingActionButton: const FloatingActionButton(onPressed: null),
          floatingActionButtonLocation: FloatingActionButtonLocation.startTop,
        ),
      ),
    );
    expect(tester.getRect(find.byType(FloatingActionButton)), rectMoreOrLessEquals(const Rect.fromLTWH(16.0, 28.0, 56.0, 56.0)));
  });

  testWidgets('End-top floating action button location RTL', (WidgetTester tester) async {
    await tester.pumpWidget(
      MaterialApp(
        home: Directionality(
          textDirection: TextDirection.rtl,
          child: Scaffold(
            appBar: AppBar(),
            floatingActionButton: const FloatingActionButton(onPressed: null),
            floatingActionButtonLocation: FloatingActionButtonLocation.endTop,
          ),
        ),
      ),
    );
    expect(tester.getRect(find.byType(FloatingActionButton)), rectMoreOrLessEquals(const Rect.fromLTWH(16.0, 28.0, 56.0, 56.0)));
  });

  testWidgets('Start-top floating action button location RTL', (WidgetTester tester) async {
    await tester.pumpWidget(
      MaterialApp(
        home: Directionality(
          textDirection: TextDirection.rtl,
          child: Scaffold(
            appBar: AppBar(),
            floatingActionButton: const FloatingActionButton(onPressed: null),
            floatingActionButtonLocation: FloatingActionButtonLocation.startTop,
          ),
        ),
      ),
    );
    expect(tester.getRect(find.byType(FloatingActionButton)), rectMoreOrLessEquals(const Rect.fromLTWH(800.0 - 56.0 - 16.0, 28.0, 56.0, 56.0)));
  });

  testWidgets('End-top floating action button location LTR', (WidgetTester tester) async {
    await tester.pumpWidget(
      MaterialApp(
        home: Scaffold(
          appBar: AppBar(),
          floatingActionButton: const FloatingActionButton(onPressed: null),
          floatingActionButtonLocation: FloatingActionButtonLocation.endTop,
        ),
      ),
    );
    expect(tester.getRect(find.byType(FloatingActionButton)), rectMoreOrLessEquals(const Rect.fromLTWH(800.0 - 56.0 - 16.0, 28.0, 56.0, 56.0)));
<<<<<<< HEAD
  }, skip: isBrowser);

  group('New Floating Action Button Locations', () {
    testWidgets('startTop', (WidgetTester tester) async {
      await tester.pumpWidget(_singleFabScaffold(FloatingActionButtonLocation.startTop));

      expect(tester.getCenter(find.byType(FloatingActionButton)), const Offset(_leftOffsetX, _topOffsetY));
    });

    testWidgets('centerTop', (WidgetTester tester) async {
      await tester.pumpWidget(_singleFabScaffold(FloatingActionButtonLocation.centerTop));

      expect(tester.getCenter(find.byType(FloatingActionButton)), const Offset(_centerOffsetX, _topOffsetY));
    });

    testWidgets('endTop', (WidgetTester tester) async {
      await tester.pumpWidget(_singleFabScaffold(FloatingActionButtonLocation.endTop));

      expect(tester.getCenter(find.byType(FloatingActionButton)), const Offset(_rightOffsetX, _topOffsetY));
    });

    testWidgets('startFloat', (WidgetTester tester) async {
      await tester.pumpWidget(_singleFabScaffold(FloatingActionButtonLocation.startFloat));

      expect(tester.getCenter(find.byType(FloatingActionButton)), const Offset(_leftOffsetX, _floatOffsetY));
    });

    testWidgets('centerFloat', (WidgetTester tester) async {
      await tester.pumpWidget(_singleFabScaffold(FloatingActionButtonLocation.centerFloat));

      expect(tester.getCenter(find.byType(FloatingActionButton)), const Offset(_centerOffsetX, _floatOffsetY));
    });

    testWidgets('endFloat', (WidgetTester tester) async {
      await tester.pumpWidget(_singleFabScaffold(FloatingActionButtonLocation.endFloat));

      expect(tester.getCenter(find.byType(FloatingActionButton)), const Offset(_rightOffsetX, _floatOffsetY));
    });

    testWidgets('startDocked', (WidgetTester tester) async {
      await tester.pumpWidget(_singleFabScaffold(FloatingActionButtonLocation.startDocked));

      expect(tester.getCenter(find.byType(FloatingActionButton)), const Offset(_leftOffsetX, _dockedOffsetY));
    });

    testWidgets('centerDocked', (WidgetTester tester) async {
      await tester.pumpWidget(_singleFabScaffold(FloatingActionButtonLocation.centerDocked));

      expect(tester.getCenter(find.byType(FloatingActionButton)), const Offset(_centerOffsetX, _dockedOffsetY));
    });

    testWidgets('endDocked', (WidgetTester tester) async {
      await tester.pumpWidget(_singleFabScaffold(FloatingActionButtonLocation.endDocked));

      expect(tester.getCenter(find.byType(FloatingActionButton)), const Offset(_rightOffsetX, _dockedOffsetY));
    });

    testWidgets('miniStartTop', (WidgetTester tester) async {
      await tester.pumpWidget(_singleFabScaffold(FloatingActionButtonLocation.miniStartTop));

      expect(tester.getCenter(find.byType(FloatingActionButton)), const Offset(_miniLeftOffsetX, _topOffsetY));
    });

    testWidgets('miniEndTop', (WidgetTester tester) async {
      await tester.pumpWidget(_singleFabScaffold(FloatingActionButtonLocation.miniEndTop));

      expect(tester.getCenter(find.byType(FloatingActionButton)), const Offset(_miniRightOffsetX, _topOffsetY));
    });

    testWidgets('miniStartFloat', (WidgetTester tester) async {
      await tester.pumpWidget(_singleFabScaffold(FloatingActionButtonLocation.miniStartFloat));

      expect(tester.getCenter(find.byType(FloatingActionButton)), const Offset(_miniLeftOffsetX, _miniFloatOffsetY));
    });

    testWidgets('miniCenterFloat', (WidgetTester tester) async {
      await tester.pumpWidget(_singleFabScaffold(FloatingActionButtonLocation.miniCenterFloat));

      expect(tester.getCenter(find.byType(FloatingActionButton)), const Offset(_centerOffsetX, _miniFloatOffsetY));
    });

    testWidgets('miniEndFloat', (WidgetTester tester) async {
      await tester.pumpWidget(_singleFabScaffold(FloatingActionButtonLocation.miniEndFloat));

      expect(tester.getCenter(find.byType(FloatingActionButton)), const Offset(_miniRightOffsetX, _miniFloatOffsetY));
    });

    testWidgets('miniStartDocked', (WidgetTester tester) async {
      await tester.pumpWidget(_singleFabScaffold(FloatingActionButtonLocation.miniStartDocked));

      expect(tester.getCenter(find.byType(FloatingActionButton)), const Offset(_miniLeftOffsetX, _dockedOffsetY));
    });

    testWidgets('miniEndDocked', (WidgetTester tester) async {
      await tester.pumpWidget(_singleFabScaffold(FloatingActionButtonLocation.miniEndDocked));

      expect(tester.getCenter(find.byType(FloatingActionButton)), const Offset(_miniRightOffsetX, _dockedOffsetY));
    });

    // Test a few RTL cases.

    testWidgets('endTop, RTL', (WidgetTester tester) async {
      await tester.pumpWidget(_singleFabScaffold(FloatingActionButtonLocation.endTop, textDirection: TextDirection.rtl));

      expect(tester.getCenter(find.byType(FloatingActionButton)), const Offset(_leftOffsetX, _topOffsetY));
    });

    testWidgets('miniStartFloat, RTL', (WidgetTester tester) async {
      await tester.pumpWidget(_singleFabScaffold(FloatingActionButtonLocation.miniStartFloat, textDirection: TextDirection.rtl));

      expect(tester.getCenter(find.byType(FloatingActionButton)), const Offset(_miniRightOffsetX, _miniFloatOffsetY));
    });
  });

  group('Custom Floating Action Button Locations', () {
    testWidgets('Almost end float', (WidgetTester tester) async {
      await tester.pumpWidget(_singleFabScaffold(_AlmostEndFloatFabLocation()));

      expect(tester.getCenter(find.byType(FloatingActionButton)), const Offset(_rightOffsetX - 50, _floatOffsetY));
    });

    testWidgets('Almost end float, RTL', (WidgetTester tester) async {
      await tester.pumpWidget(_singleFabScaffold(_AlmostEndFloatFabLocation(), textDirection: TextDirection.rtl));

      expect(tester.getCenter(find.byType(FloatingActionButton)), const Offset(_leftOffsetX + 50, _floatOffsetY));
    });

    testWidgets('Quarter end top', (WidgetTester tester) async {
      await tester.pumpWidget(_singleFabScaffold(_QuarterEndTopFabLocation()));

      expect(tester.getCenter(find.byType(FloatingActionButton)), const Offset(_rightOffsetX * 0.75 + _leftOffsetX * 0.25, _topOffsetY));
    });

    testWidgets('Quarter end top, RTL', (WidgetTester tester) async {
      await tester.pumpWidget(_singleFabScaffold(_QuarterEndTopFabLocation(), textDirection: TextDirection.rtl));

      expect(tester.getCenter(find.byType(FloatingActionButton)), const Offset(_leftOffsetX * 0.75 + _rightOffsetX * 0.25, _topOffsetY));
    });
  });

  group('Moves involving new locations', () {
    testWidgets('Moves between new locations and new locations', (WidgetTester tester) async {
      await tester.pumpWidget(_singleFabScaffold(FloatingActionButtonLocation.centerTop));

      expect(tester.getCenter(find.byType(FloatingActionButton)), const Offset(_centerOffsetX, _topOffsetY));

      await tester.pumpWidget(_singleFabScaffold(FloatingActionButtonLocation.startFloat));

      expect(tester.binding.transientCallbackCount, greaterThan(0));
      await tester.pumpAndSettle();
      expect(tester.binding.transientCallbackCount, 0);

      expect(tester.getCenter(find.byType(FloatingActionButton)), const Offset(_leftOffsetX, _floatOffsetY));

      await tester.pumpWidget(_singleFabScaffold(FloatingActionButtonLocation.startDocked));

      expect(tester.binding.transientCallbackCount, greaterThan(0));
      await tester.pumpAndSettle();
      expect(tester.binding.transientCallbackCount, 0);

      expect(tester.getCenter(find.byType(FloatingActionButton)), const Offset(_leftOffsetX, _dockedOffsetY));
    });

    testWidgets('Moves between new locations and old locations', (WidgetTester tester) async {
      await tester.pumpWidget(_singleFabScaffold(FloatingActionButtonLocation.endDocked));

      expect(tester.getCenter(find.byType(FloatingActionButton)), const Offset(_rightOffsetX, _dockedOffsetY));

      await tester.pumpWidget(_singleFabScaffold(FloatingActionButtonLocation.startDocked));

      expect(tester.binding.transientCallbackCount, greaterThan(0));
      await tester.pumpAndSettle();
      expect(tester.binding.transientCallbackCount, 0);

      expect(tester.getCenter(find.byType(FloatingActionButton)), const Offset(_leftOffsetX, _dockedOffsetY));

      await tester.pumpWidget(_singleFabScaffold(FloatingActionButtonLocation.centerFloat));

      expect(tester.binding.transientCallbackCount, greaterThan(0));
      await tester.pumpAndSettle();
      expect(tester.binding.transientCallbackCount, 0);

      expect(tester.getCenter(find.byType(FloatingActionButton)), const Offset(_centerOffsetX, _floatOffsetY));

      await tester.pumpWidget(_singleFabScaffold(FloatingActionButtonLocation.centerTop));

      expect(tester.binding.transientCallbackCount, greaterThan(0));
      await tester.pumpAndSettle();
      expect(tester.binding.transientCallbackCount, 0);

      expect(tester.getCenter(find.byType(FloatingActionButton)), const Offset(_centerOffsetX, _topOffsetY));
    });

    testWidgets('Moves between new locations and old locations with custom animator', (WidgetTester tester) async {
      final FloatingActionButtonAnimator animator = _LinearMovementFabAnimator();
      const Offset begin = Offset(_centerOffsetX, _topOffsetY);
      const Offset end = Offset(_rightOffsetX - 50, _floatOffsetY);

      final Duration animationDuration = kFloatingActionButtonSegue * 2;

      await tester.pumpWidget(_singleFabScaffold(
        FloatingActionButtonLocation.centerTop,
        animator: animator,
      ));

      expect(find.byType(FloatingActionButton), findsOneWidget);

      expect(tester.binding.transientCallbackCount, 0);

      await tester.pumpWidget(_singleFabScaffold(
        _AlmostEndFloatFabLocation(),
        animator: animator,
      ));

      expect(tester.binding.transientCallbackCount, greaterThan(0));

      await tester.pump(animationDuration * 0.25);

      expect(tester.getCenter(find.byType(FloatingActionButton)), offsetMoreOrLessEquals(begin * 0.75 + end * 0.25));

      await tester.pump(animationDuration * 0.25);

      expect(tester.getCenter(find.byType(FloatingActionButton)), offsetMoreOrLessEquals(begin * 0.5 + end * 0.5));

      await tester.pump(animationDuration * 0.25);

      expect(tester.getCenter(find.byType(FloatingActionButton)), offsetMoreOrLessEquals(begin * 0.25 + end * 0.75));

      await tester.pumpAndSettle();

      expect(tester.getCenter(find.byType(FloatingActionButton)), end);

      expect(tester.binding.transientCallbackCount, 0);
    });
=======
>>>>>>> 0763a57a
  });
}


class _GeometryListener extends StatefulWidget {
  @override
  State createState() => _GeometryListenerState();
}

class _GeometryListenerState extends State<_GeometryListener> {
  @override
  Widget build(BuildContext context) {
    return CustomPaint(
      painter: cache
    );
  }

  int numNotifications = 0;
  ValueListenable<ScaffoldGeometry> geometryListenable;
  _GeometryCachePainter cache;

  @override
  void didChangeDependencies() {
    super.didChangeDependencies();
    final ValueListenable<ScaffoldGeometry> newListenable = Scaffold.geometryOf(context);
    if (geometryListenable == newListenable)
      return;

    if (geometryListenable != null)
      geometryListenable.removeListener(onGeometryChanged);

    geometryListenable = newListenable;
    geometryListenable.addListener(onGeometryChanged);
    cache = _GeometryCachePainter(geometryListenable);
  }

  void onGeometryChanged() {
    numNotifications += 1;
  }
}

const double _leftOffsetX = 44.0;
const double _centerOffsetX = 400.0;
const double _rightOffsetX = 756.0;
const double _miniLeftOffsetX = _leftOffsetX - kMiniButtonOffsetAdjustment;
const double _miniRightOffsetX = _rightOffsetX + kMiniButtonOffsetAdjustment;

const double _topOffsetY = 56.0;
const double _floatOffsetY = 500.0;
const double _dockedOffsetY = 544.0;
const double _miniFloatOffsetY = _floatOffsetY + kMiniButtonOffsetAdjustment;

Widget _singleFabScaffold(
  FloatingActionButtonLocation location,
  {
    FloatingActionButtonAnimator animator,
    bool mini = false,
    TextDirection textDirection = TextDirection.ltr,
  }
) {
  return MaterialApp(
    home: Directionality(
      textDirection: textDirection,
      child: Scaffold(
        appBar: AppBar(
          title: const Text('FloatingActionButtonLocation Test.'),
        ),
        bottomNavigationBar: BottomNavigationBar(
          items: const <BottomNavigationBarItem>[
            BottomNavigationBarItem(
              icon: Icon(Icons.home),
              title: Text('Home'),
            ),
            BottomNavigationBarItem(
              icon: Icon(Icons.school),
              title: Text('School'),
            ),
          ],
        ),
        floatingActionButton: FloatingActionButton(
          onPressed: () {},
          child: const Icon(Icons.beach_access),
          mini: mini,
        ),
        floatingActionButtonLocation: location,
        floatingActionButtonAnimator: animator,
      ),
    ),
  );
}

// The Scaffold.geometryOf() value is only available at paint time.
// To fetch it for the tests we implement this CustomPainter that just
// caches the ScaffoldGeometry value in its paint method.
class _GeometryCachePainter extends CustomPainter {
  _GeometryCachePainter(this.geometryListenable) : super(repaint: geometryListenable);

  final ValueListenable<ScaffoldGeometry> geometryListenable;

  ScaffoldGeometry value;
  @override
  void paint(Canvas canvas, Size size) {
    value = geometryListenable.value;
  }

  @override
  bool shouldRepaint(_GeometryCachePainter oldDelegate) {
    return true;
  }
}

Widget buildFrame({
  FloatingActionButton fab = const FloatingActionButton(
    onPressed: null,
    child: Text('1'),
  ),
  FloatingActionButtonLocation location,
  _GeometryListener listener,
  TextDirection textDirection = TextDirection.ltr,
  EdgeInsets viewInsets = const EdgeInsets.only(bottom: 200.0),
  Widget bab,
}) {
  return Localizations(
    locale: const Locale('en', 'us'),
    delegates: const <LocalizationsDelegate<dynamic>>[
      DefaultWidgetsLocalizations.delegate,
      DefaultMaterialLocalizations.delegate,
    ],
    child: Directionality(
    textDirection: textDirection,
    child: MediaQuery(
      data: MediaQueryData(viewInsets: viewInsets),
      child: Scaffold(
        appBar: AppBar(title: const Text('FabLocation Test')),
        floatingActionButtonLocation: location,
        floatingActionButton: fab,
        bottomNavigationBar: bab,
        body: listener,
      ),
    ),
  ));
}

class _StartTopFloatingActionButtonLocation extends FloatingActionButtonLocation {
  const _StartTopFloatingActionButtonLocation();

  @override
  Offset getOffset(ScaffoldPrelayoutGeometry scaffoldGeometry) {
    double fabX;
    assert(scaffoldGeometry.textDirection != null);
    switch (scaffoldGeometry.textDirection) {
      case TextDirection.rtl:
        final double startPadding = kFloatingActionButtonMargin + scaffoldGeometry.minInsets.right;
        fabX = scaffoldGeometry.scaffoldSize.width - scaffoldGeometry.floatingActionButtonSize.width - startPadding;
        break;
      case TextDirection.ltr:
        final double startPadding = kFloatingActionButtonMargin + scaffoldGeometry.minInsets.left;
        fabX = startPadding;
        break;
    }
    final double fabY = scaffoldGeometry.contentTop - (scaffoldGeometry.floatingActionButtonSize.height / 2.0);
    return Offset(fabX, fabY);
  }
}

class _AlmostEndFloatFabLocation extends StandardFabLocation
    with FabEndOffsetX, FabFloatOffsetY {
  @override
  double getOffsetX (ScaffoldPrelayoutGeometry scaffoldGeometry, double adjustment) {
    final double directionalAdjustment =
        scaffoldGeometry.textDirection == TextDirection.ltr ? -50.0 : 50.0;
    return super.getOffsetX(scaffoldGeometry, adjustment) + directionalAdjustment;
  }
}

class _QuarterEndTopFabLocation extends StandardFabLocation
    with FabEndOffsetX, FabTopOffsetY {
  @override
  double getOffsetX (ScaffoldPrelayoutGeometry scaffoldGeometry, double adjustment) {
    return super.getOffsetX(scaffoldGeometry, adjustment) * 0.75
        + (FloatingActionButtonLocation.startFloat as StandardFabLocation)
            .getOffsetX(scaffoldGeometry, adjustment) * 0.25;
  }
}

class _LinearMovementFabAnimator extends FloatingActionButtonAnimator {
  @override
  Offset getOffset({@required Offset begin, @required Offset end, @required double progress}) {
    return Offset.lerp(begin, end, progress);
  }

  @override
  Animation<double> getScaleAnimation({@required Animation<double> parent}) {
    return const AlwaysStoppedAnimation<double>(1.0);
  }

  @override
  Animation<double> getRotationAnimation({@required Animation<double> parent}) {
    return const AlwaysStoppedAnimation<double>(1.0);
  }
}<|MERGE_RESOLUTION|>--- conflicted
+++ resolved
@@ -372,8 +372,7 @@
       ),
     );
     expect(tester.getRect(find.byType(FloatingActionButton)), rectMoreOrLessEquals(const Rect.fromLTWH(800.0 - 56.0 - 16.0, 28.0, 56.0, 56.0)));
-<<<<<<< HEAD
-  }, skip: isBrowser);
+  });
 
   group('New Floating Action Button Locations', () {
     testWidgets('startTop', (WidgetTester tester) async {
@@ -607,8 +606,6 @@
 
       expect(tester.binding.transientCallbackCount, 0);
     });
-=======
->>>>>>> 0763a57a
   });
 }
 
