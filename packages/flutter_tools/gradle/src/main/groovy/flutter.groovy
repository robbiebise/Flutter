// Copyright 2014 The Flutter Authors. All rights reserved.
// Use of this source code is governed by a BSD-style license that can be
// found in the LICENSE file.

import com.android.build.OutputFile
import groovy.json.JsonSlurper
import groovy.json.JsonGenerator
import groovy.xml.QName
import java.nio.file.Paths
import java.util.Set
import org.apache.tools.ant.taskdefs.condition.Os
import org.gradle.api.DefaultTask
import org.gradle.api.GradleException
import org.gradle.api.JavaVersion
import org.gradle.api.Project
import org.gradle.api.Plugin
import org.gradle.api.Task
import org.gradle.api.file.CopySpec
import org.gradle.api.file.FileCollection
import org.gradle.api.logging.LogLevel
import org.gradle.api.tasks.Copy
import org.gradle.api.tasks.InputFiles
import org.gradle.api.tasks.Input
import org.gradle.api.tasks.Internal
import org.gradle.api.tasks.OutputDirectory
import org.gradle.api.tasks.OutputFiles
import org.gradle.api.tasks.Optional
import org.gradle.api.tasks.TaskAction
import org.gradle.api.tasks.bundling.Jar
import org.gradle.internal.os.OperatingSystem

/**
 * For apps only. Provides the flutter extension used in app/build.gradle.
 *
 * The versions specified here should match the values in
 * packages/flutter_tools/lib/src/android/gradle_utils.dart, so when bumping,
 * make sure to update the versions specified there.
 *
 * Learn more about extensions in Gradle:
 *  * https://docs.gradle.org/8.0.2/userguide/custom_plugins.html#sec:getting_input_from_the_build
*/
class FlutterExtension {
    /** Sets the compileSdkVersion used by default in Flutter app projects. */
    static int compileSdkVersion = 34

    /** Sets the minSdkVersion used by default in Flutter app projects. */
    static int minSdkVersion = 19

    /**
     * Sets the targetSdkVersion used by default in Flutter app projects.
     * targetSdkVersion should always be the latest available stable version.
     *
     * See https://developer.android.com/guide/topics/manifest/uses-sdk-element.
     */
    static int targetSdkVersion = 33

    /**
     * Sets the ndkVersion used by default in Flutter app projects.
     * Chosen as default version of the AGP version below as found in
     * https://developer.android.com/studio/projects/install-ndk#default-ndk-per-agp.
     */
    static String ndkVersion = "23.1.7779620"

    /**
     * Specifies the relative directory to the Flutter project directory.
     * In an app project, this is ../.. since the app's build.gradle is under android/app.
     */
    String source

    /** Allows to override the target file. Otherwise, the target is lib/main.dart. */
    String target
}

// This buildscript block supplies dependencies for this file's own import
// declarations above. It exists solely for compatibility with projects that
// have not migrated to declaratively apply the Flutter Gradle Plugin;
// for those that have, FGP's `build.gradle.kts`  takes care of this.
buildscript {
    repositories {
        google()
        mavenCentral()
    }
    dependencies {
        // When bumping, also update:
        //  * ndkVersion in FlutterExtension in packages/flutter_tools/gradle/src/main/flutter.groovy
        //  * AGP version constants in packages/flutter_tools/lib/src/android/gradle_utils.dart
        //  * AGP version in dependencies block in packages/flutter_tools/gradle/build.gradle.kts
        classpath 'com.android.tools.build:gradle:7.3.0'
    }
}

/**
 * Some apps don't set default compile options.
 * Apps can change these values in android/app/build.gradle.
 * This just ensures that default values are set.
 */
android {
    compileOptions {
        sourceCompatibility JavaVersion.VERSION_1_8
        targetCompatibility JavaVersion.VERSION_1_8
    }
}

apply plugin: FlutterPlugin

class FlutterPlugin implements Plugin<Project> {
    private static final String DEFAULT_MAVEN_HOST = "https://storage.googleapis.com";

    /** The platforms that can be passed to the `--Ptarget-platform` flag. */
    private static final String PLATFORM_ARM32  = "android-arm";
    private static final String PLATFORM_ARM64  = "android-arm64";
    private static final String PLATFORM_X86    = "android-x86";
    private static final String PLATFORM_X86_64 = "android-x64";

    /** The ABI architectures supported by Flutter. */
    private static final String ARCH_ARM32      = "armeabi-v7a";
    private static final String ARCH_ARM64      = "arm64-v8a";
    private static final String ARCH_X86        = "x86";
    private static final String ARCH_X86_64     = "x86_64";

    private static final String INTERMEDIATES_DIR = "intermediates";

    /** Maps platforms to ABI architectures. */
    private static final Map PLATFORM_ARCH_MAP = [
        (PLATFORM_ARM32)    : ARCH_ARM32,
        (PLATFORM_ARM64)    : ARCH_ARM64,
        (PLATFORM_X86)      : ARCH_X86,
        (PLATFORM_X86_64)   : ARCH_X86_64,
    ]

    /**
     * The version code that gives each ABI a value.
     * For each APK variant, use the following versions to override the version of the Universal APK.
     * Otherwise, the Play Store will complain that the APK variants have the same version.
     */
    private static final Map ABI_VERSION = [
        (ARCH_ARM32)        : 1,
        (ARCH_ARM64)        : 2,
        (ARCH_X86)          : 3,
        (ARCH_X86_64)       : 4,
    ]

    /** When split is enabled, multiple APKs are generated per each ABI. */
    private static final List DEFAULT_PLATFORMS = [
        PLATFORM_ARM32,
        PLATFORM_ARM64,
        PLATFORM_X86_64,
    ]

    /**
     * The name prefix for flutter builds. This is used to identify gradle tasks
     * where we expect the flutter tool to provide any error output, and skip the
     * standard Gradle error output in the FlutterEventLogger. If you change this,
     * be sure to change any instances of this string in symbols in the code below
     * to match.
     */
    static final String FLUTTER_BUILD_PREFIX = "flutterBuild"

    private Project project
    private Map baseJar = [:]
    private File flutterRoot
    private File flutterExecutable
    private String localEngine
    private String localEngineHost
    private String localEngineSrcPath
    private Properties localProperties
    private String engineVersion
    private String engineRealm

    /**
     * Flutter Docs Website URLs for help messages.
     */
    private final String kWebsiteDeploymentAndroidBuildConfig = 'https://docs.flutter.dev/deployment/android#reviewing-the-gradle-build-configuration'

    @Override
    void apply(Project project) {
        this.project = project

        def rootProject = project.rootProject
        if (isFlutterAppProject()) {
            rootProject.tasks.register('generateLockfiles') {
                rootProject.subprojects.each { subproject ->
                    def gradlew = (OperatingSystem.current().isWindows()) ?
                        "${rootProject.projectDir}/gradlew.bat" : "${rootProject.projectDir}/gradlew"
                    rootProject.exec {
                        workingDir rootProject.projectDir
                        executable gradlew
                        args ":${subproject.name}:dependencies", "--write-locks"
                    }
                }
            }
        }

        String flutterRootPath = resolveProperty("flutter.sdk", System.env.FLUTTER_ROOT)
        if (flutterRootPath == null) {
            throw new GradleException("Flutter SDK not found. Define location with flutter.sdk in the local.properties file or with a FLUTTER_ROOT environment variable.")
        }
        flutterRoot = project.file(flutterRootPath)
        if (!flutterRoot.isDirectory()) {
            throw new GradleException("flutter.sdk must point to the Flutter SDK directory")
        }

        engineVersion = useLocalEngine()
            ? "+" // Match any version since there's only one.
            : "1.0.0-" + Paths.get(flutterRoot.absolutePath, "bin", "internal", "engine.version").toFile().text.trim()

        engineRealm = Paths.get(flutterRoot.absolutePath, "bin", "internal", "engine.realm").toFile().text.trim()
        if (engineRealm) {
            engineRealm = engineRealm + "/"
        }

        // Configure the Maven repository.
        String hostedRepository = System.env.FLUTTER_STORAGE_BASE_URL ?: DEFAULT_MAVEN_HOST
        String repository = useLocalEngine()
            ? project.property('local-engine-repo')
            : "$hostedRepository/${engineRealm}download.flutter.io"
        rootProject.allprojects {
            repositories {
                maven {
                    url repository
                }
            }
        }

        project.extensions.create("flutter", FlutterExtension)
        this.addFlutterTasks(project)

        // By default, assembling APKs generates fat APKs if multiple platforms are passed.
        // Configuring split per ABI allows to generate separate APKs for each abi.
        // This is a noop when building a bundle.
        if (shouldSplitPerAbi()) {
            project.android {
                splits {
                    abi {
                        // Enables building multiple APKs per ABI.
                        enable true
                        // Resets the list of ABIs that Gradle should create APKs for to none.
                        reset()
                        // Specifies that we do not want to also generate a universal APK that includes all ABIs.
                        universalApk false
                    }
                }
            }
        }

        if (project.hasProperty('deferred-component-names')) {
            String[] componentNames = project.property('deferred-component-names').split(',').collect {":${it}"}
            project.android {
                dynamicFeatures = componentNames
            }
        }

        getTargetPlatforms().each { targetArch ->
            String abiValue = PLATFORM_ARCH_MAP[targetArch]
            project.android {
                if (shouldSplitPerAbi()) {
                    splits {
                        abi {
                            include abiValue
                        }
                    }
                }
            }
        }

        String flutterExecutableName = Os.isFamily(Os.FAMILY_WINDOWS) ? "flutter.bat" : "flutter"
        flutterExecutable = Paths.get(flutterRoot.absolutePath, "bin", flutterExecutableName).toFile();

        if (project.hasProperty("multidex-enabled") &&
            project.property("multidex-enabled").toBoolean()) {
            String flutterMultidexKeepfile = Paths.get(flutterRoot.absolutePath, "packages", "flutter_tools",
                "gradle", "flutter_multidex_keepfile.txt")
            project.android {
                buildTypes {
                    release {
                        multiDexKeepFile project.file(flutterMultidexKeepfile)
                    }
                }
            }
            project.dependencies {
                implementation "androidx.multidex:multidex:2.0.1"
            }
        }
        // Use Kotlin DSL to handle baseApplicationName logic due to Groovy dynamic dispatch bug.
        project.apply from: Paths.get(flutterRoot.absolutePath, "packages", "flutter_tools", "gradle", "src", "main", "kotlin", "flutter.gradle.kts")

        String flutterProguardRules = Paths.get(flutterRoot.absolutePath, "packages", "flutter_tools",
                "gradle", "flutter_proguard_rules.pro")
        project.android.buildTypes {
            // Add profile build type.
            profile {
                initWith debug
                if (it.hasProperty("matchingFallbacks")) {
                    matchingFallbacks = ["debug", "release"]
                }
            }
            // TODO(garyq): Shrinking is only false for multi apk split aot builds, where shrinking is not allowed yet.
            // This limitation has been removed experimentally in gradle plugin version 4.2, so we can remove
            // this check when we upgrade to 4.2+ gradle. Currently, deferred components apps may see
            // increased app size due to this.
            if (shouldShrinkResources(project)) {
                release {
                    // Enables code shrinking, obfuscation, and optimization for only
                    // your project's release build type.
                    minifyEnabled true
                    // Enables resource shrinking, which is performed by the Android Gradle plugin.
                    // The resource shrinker can't be used for libraries.
                    shrinkResources isBuiltAsApp(project)
                    // Fallback to `android/app/proguard-rules.pro`.
                    // This way, custom Proguard rules can be configured as needed.
                    proguardFiles project.android.getDefaultProguardFile("proguard-android.txt"), flutterProguardRules, "proguard-rules.pro"
                }
            }
        }

        if (useLocalEngine()) {
            // This is required to pass the local engine to flutter build aot.
            String engineOutPath = project.property('local-engine-out')
            File engineOut = project.file(engineOutPath)
            if (!engineOut.isDirectory()) {
                throw new GradleException('local-engine-out must point to a local engine build')
            }
            localEngine = engineOut.name
            localEngineSrcPath = engineOut.parentFile.parent

            String engineHostOutPath = project.property('local-engine-host-out')
            File engineHostOut = project.file(engineHostOutPath)
            if (!engineHostOut.isDirectory()) {
                throw new GradleException('local-engine-host-out must point to a local engine host build')
            }
            localEngineHost = engineHostOut.name
        }
        project.android.buildTypes.all this.&addFlutterDependencies
    }

    private static Boolean shouldShrinkResources(Project project) {
        if (project.hasProperty("shrink")) {
            return project.property("shrink").toBoolean()
        }
        return true
    }

    /**
     * Adds the dependencies required by the Flutter project.
     * This includes:
     *    1. The embedding
     *    2. libflutter.so
     */
    void addFlutterDependencies(buildType) {
        String flutterBuildMode = buildModeFor(buildType)
        if (!supportsBuildMode(flutterBuildMode)) {
            return
        }
        // The embedding is set as an API dependency in a Flutter plugin.
        // Therefore, don't make the app project depend on the embedding if there are Flutter
        // plugins.
        // This prevents duplicated classes when using custom build types. That is, a custom build
        // type like profile is used, and the plugin and app projects have API dependencies on the
        // embedding.
        if (!isFlutterAppProject() || getPluginList().size() == 0) {
            addApiDependencies(project, buildType.name,
                    "io.flutter:flutter_embedding_$flutterBuildMode:$engineVersion")
        }
        List<String> platforms = getTargetPlatforms().collect()
        // Debug mode includes x86 and x64, which are commonly used in emulators.
        if (flutterBuildMode == "debug" && !useLocalEngine()) {
            platforms.add("android-x86")
            platforms.add("android-x64")
        }
        platforms.each { platform ->
            String arch = PLATFORM_ARCH_MAP[platform].replace("-", "_")
            // Add the `libflutter.so` dependency.
            addApiDependencies(project, buildType.name,
                    "io.flutter:${arch}_$flutterBuildMode:$engineVersion")
        }
    }

    /**
     * Returns the directory where the plugins are built.
     */
    private File getPluginBuildDir() {
        // Module projects specify this flag to include plugins in the same repo as the module project.
        if (project.ext.has("pluginBuildDir")) {
            return project.ext.get("pluginBuildDir")
        }
        return project.buildDir
    }

    /**
     * Configures the Flutter plugin dependencies.
     *
     * The plugins are added to pubspec.yaml. Then, upon running `flutter pub get`,
     * the tool generates a `.flutter-plugins` file, which contains a 1:1 map to each plugin location.
     * Finally, the project's `settings.gradle` loads each plugin's android directory as a subproject.
     */
    private void configurePlugins() {
        getPluginList().each this.&configurePluginProject
        getPluginDependencies().each this.&configurePluginDependencies
    }

    /** Adds the plugin project dependency to the app project. */
    private void configurePluginProject(String pluginName, String _) {
        Project pluginProject = project.rootProject.findProject(":$pluginName")
        if (pluginProject == null) {
            project.logger.error("Plugin project :$pluginName not found. Please update settings.gradle.")
            return
        }
        // Add plugin dependency to the app project.
        project.dependencies {
            api pluginProject
        }
        Closure addEmbeddingDependencyToPlugin = { buildType ->
            String flutterBuildMode = buildModeFor(buildType)
            // In AGP 3.5, the embedding must be added as an API implementation,
            // so java8 features are desugared against the runtime classpath.
            // For more, see https://github.com/flutter/flutter/issues/40126
            if (!supportsBuildMode(flutterBuildMode)) {
                return
            }
            if (!pluginProject.hasProperty('android')) {
                return
            }
            // Copy build types from the app to the plugin.
            // This allows to build apps with plugins and custom build types or flavors.
            pluginProject.android.buildTypes {
                "${buildType.name}" {}
            }
            // The embedding is API dependency of the plugin, so the AGP is able to desugar
            // default method implementations when the interface is implemented by a plugin.
            //
            // See https://issuetracker.google.com/139821726, and
            // https://github.com/flutter/flutter/issues/72185 for more details.
            addApiDependencies(
              pluginProject,
              buildType.name,
              "io.flutter:flutter_embedding_$flutterBuildMode:$engineVersion"
            )
        }

        // Wait until the Android plugin loaded.
        pluginProject.afterEvaluate {
            // Checks if there is a mismatch between the plugin compileSdkVersion and the project compileSdkVersion.
            if (pluginProject.android.compileSdkVersion > project.android.compileSdkVersion) {
                project.logger.quiet("Warning: The plugin ${pluginName} requires Android SDK version ${pluginProject.android.compileSdkVersion.substring(8)}.")
                project.logger.quiet("For more information about build configuration, see $kWebsiteDeploymentAndroidBuildConfig.")
            }

            project.android.buildTypes.all addEmbeddingDependencyToPlugin
        }
    }

    /**
     * Compares semantic versions ignoring labels.
     *
     * If the versions are equal (ignoring labels), returns one of the two strings arbitrarily.
     *
     * If minor or patch are omitted (non-conformant to semantic versioning), they are considered zero.
     * If the provided versions in both are equal, the longest version string is returned.
     * For example, "2.8.0" vs "2.8" will always consider "2.8.0" to be the most recent version.
     */
    static String mostRecentSemanticVersion(String version1, String version2) {
        List version1Tokenized = version1.tokenize('.')
        List version2Tokenized = version2.tokenize('.')
        def version1numTokens = version1Tokenized.size()
        def version2numTokens = version2Tokenized.size()
        def minNumTokens = Math.min(version1numTokens, version2numTokens)
        for (int i = 0; i < minNumTokens; i++) {
            def num1 = version1Tokenized[i].toInteger()
            def num2 = version2Tokenized[i].toInteger()
            if (num1 > num2) {
                return version1
            }
            if (num2 > num1) {
                return version2
            }
        }
        if (version1numTokens > version2numTokens) {
            return version1
        }
        return version2
    }

    /** Prints error message and fix for any plugin compileSdkVersion or ndkVersion that are higher than the project. */
    private void detectLowCompileSdkVersionOrNdkVersion() {
        project.afterEvaluate {
            int projectCompileSdkVersion = Integer.MAX_VALUE // Default to int max if using a preview version to skip the sdk check.
            if (project.android.compileSdkVersion.substring(8).isInteger()) { // Stable versions use ints, legacy preview uses string.
                projectCompileSdkVersion = project.android.compileSdkVersion.substring(8) as int
            }
            int maxPluginCompileSdkVersion = projectCompileSdkVersion
            String ndkVersionIfUnspecified = "21.1.6352462" /* The default for AGP 4.1.0 used in old templates. */
            String projectNdkVersion = project.android.ndkVersion ?: ndkVersionIfUnspecified
            String maxPluginNdkVersion = projectNdkVersion
            int numProcessedPlugins = getPluginList().size()

            getPluginList().each { plugin ->
                Project pluginProject = project.rootProject.findProject(plugin.key)
                pluginProject.afterEvaluate {
                    int pluginCompileSdkVersion = pluginProject.android.compileSdkVersion.substring(8) as int
                    maxPluginCompileSdkVersion = Math.max(pluginCompileSdkVersion, maxPluginCompileSdkVersion)
                    String pluginNdkVersion = pluginProject.android.ndkVersion ?: ndkVersionIfUnspecified
                    maxPluginNdkVersion = mostRecentSemanticVersion(pluginNdkVersion, maxPluginNdkVersion)

                    numProcessedPlugins--
                    if (numProcessedPlugins == 0) {
                        if (maxPluginCompileSdkVersion > projectCompileSdkVersion) {
                            project.logger.error("One or more plugins require a higher Android SDK version.\nFix this issue by adding the following to ${project.projectDir}${File.separator}build.gradle:\nandroid {\n  compileSdkVersion ${maxPluginCompileSdkVersion}\n  ...\n}\n")
                        }
                        if (maxPluginNdkVersion != projectNdkVersion) {
                            project.logger.error("One or more plugins require a higher Android NDK version.\nFix this issue by adding the following to ${project.projectDir}${File.separator}build.gradle:\nandroid {\n  ndkVersion \"${maxPluginNdkVersion}\"\n  ...\n}\n")
                        }
                    }
                }
            }
        }
    }

    /**
     * Returns `true` if the given path contains an `android/build.gradle` file.
     */
    private Boolean doesSupportAndroidPlatform(String path) {
        File editableAndroidProject = new File(path, 'android' + File.separator + 'build.gradle')
        return editableAndroidProject.exists()
    }

    /**
     * Add the dependencies on other plugin projects to the plugin project.
     * A plugin A can depend on plugin B. As a result, this dependency must be surfaced by
     * making the Gradle plugin project A depend on the Gradle plugin project B.
     */
    private void configurePluginDependencies(Object dependencyObject) {
        assert dependencyObject.name instanceof String
        Project pluginProject = project.rootProject.findProject(":${dependencyObject.name}")
        if (pluginProject == null ||
            !doesSupportAndroidPlatform(pluginProject.projectDir.parentFile.path)) {
            return
        }
        assert dependencyObject.dependencies instanceof List
        dependencyObject.dependencies.each { pluginDependencyName ->
            assert pluginDependencyName instanceof String
            if (pluginDependencyName.empty) {
                return
            }
            Project dependencyProject = project.rootProject.findProject(":$pluginDependencyName")
            if (dependencyProject == null ||
                !doesSupportAndroidPlatform(dependencyProject.projectDir.parentFile.path)) {
                return
            }
            // Wait for the Android plugin to load and add the dependency to the plugin project.
            pluginProject.afterEvaluate {
                pluginProject.dependencies {
                    implementation dependencyProject
                }
            }
        }
    }

    private Properties getPluginList() {
        File pluginsFile = new File(project.projectDir.parentFile.parentFile, '.flutter-plugins')
        Properties allPlugins = readPropertiesIfExist(pluginsFile)
        Properties androidPlugins = new Properties()
        allPlugins.each { name, path ->
            if (doesSupportAndroidPlatform(path)) {
                androidPlugins.setProperty(name, path)
            }
            // TODO(amirh): log an error if this plugin was specified to be an Android
            // plugin according to the new schema, and was missing a build.gradle file.
            // https://github.com/flutter/flutter/issues/40784
        }
        return androidPlugins
    }

    /** Gets the plugins dependencies from `.flutter-plugins-dependencies`. */
    private List getPluginDependencies() {
        // Consider a `.flutter-plugins-dependencies` file with the following content:
        // {
        //     "dependencyGraph": [
        //       {
        //         "name": "plugin-a",
        //         "dependencies": ["plugin-b","plugin-c"]
        //       },
        //       {
        //         "name": "plugin-b",
        //         "dependencies": ["plugin-c"]
        //       },
        //       {
        //         "name": "plugin-c",
        //         "dependencies": []'
        //       }
        //     ]
        //  }
        //
        // This means, `plugin-a` depends on `plugin-b` and `plugin-c`.
        // `plugin-b` depends on `plugin-c`.
        // `plugin-c` doesn't depend on anything.
        File pluginsDependencyFile = new File(project.projectDir.parentFile.parentFile, '.flutter-plugins-dependencies')
        if (pluginsDependencyFile.exists()) {
            def object = new JsonSlurper().parseText(pluginsDependencyFile.text)
            assert object instanceof Map
            assert object.dependencyGraph instanceof List
            return object.dependencyGraph
        }
        return []
    }

    private static String toCamelCase(List<String> parts) {
        if (parts.empty) {
            return ""
        }
        return "${parts[0]}${parts[1..-1].collect { it.capitalize() }.join('')}"
    }

    private String resolveProperty(String name, String defaultValue) {
        if (localProperties == null) {
            localProperties = readPropertiesIfExist(new File(project.projectDir.parentFile, "local.properties"))
        }
        String result
        if (project.hasProperty(name)) {
            result = project.property(name)
        }
        if (result == null) {
            result = localProperties.getProperty(name)
        }
        if (result == null) {
            result = defaultValue
        }
        return result
    }

    private static Properties readPropertiesIfExist(File propertiesFile) {
        Properties result = new Properties()
        if (propertiesFile.exists()) {
            propertiesFile.withReader('UTF-8') { reader -> result.load(reader) }
        }
        return result
    }

    private List<String> getTargetPlatforms() {
        if (!project.hasProperty('target-platform')) {
            return DEFAULT_PLATFORMS
        }
        return project.property('target-platform').split(',').collect {
            if (!PLATFORM_ARCH_MAP[it]) {
                throw new GradleException("Invalid platform: $it.")
            }
            return it
        }
    }

    private Boolean shouldSplitPerAbi() {
        return project.findProperty('split-per-abi')?.toBoolean() ?: false;
    }

    private Boolean useLocalEngine() {
        return project.hasProperty('local-engine-repo')
    }

    private Boolean isVerbose() {
        return project.findProperty('verbose')?.toBoolean() ?: false;
    }

    /** Whether to build the debug app in "fast-start" mode. */
    private Boolean isFastStart() {
        return project.findProperty("fast-start")?.toBoolean() ?: false;
    }

    private static Boolean isBuiltAsApp(Project project) {
        // Projects are built as applications when the they use the `com.android.application`
        // plugin.
        return project.plugins.hasPlugin("com.android.application");
    }

    /**
     * Returns true if the build mode is supported by the current call to Gradle.
     * This only relevant when using a local engine. Because the engine
     * is built for a specific mode, the call to Gradle must match that mode.
     */
    private Boolean supportsBuildMode(String flutterBuildMode) {
        if (!useLocalEngine()) {
            return true;
        }
        assert project.hasProperty('local-engine-build-mode')
        // Don't configure dependencies for a build mode that the local engine
        // doesn't support.
        return project.property('local-engine-build-mode') == flutterBuildMode
    }

    private void addCompileOnlyDependency(Project project, String variantName, Object dependency, Closure config = null) {
        if (project.state.failure) {
            return
        }
        String configuration;
        if (project.getConfigurations().findByName("compileOnly")) {
            configuration = "${variantName}CompileOnly";
        } else {
            configuration = "${variantName}Provided";
        }
        project.dependencies.add(configuration, dependency, config)
    }

    private static void addApiDependencies(Project project, String variantName, Object dependency, Closure config = null) {
        String configuration;
        // `compile` dependencies are now `api` dependencies.
        if (project.getConfigurations().findByName("api")) {
            configuration = "${variantName}Api";
        } else {
            configuration = "${variantName}Compile";
        }
        project.dependencies.add(configuration, dependency, config)
    }

    // Add a task that can be called on flutter projects that prints the Java version used in Gradle.
    //
    // Format of the output of this task can be used in debugging what version of Java Gradle is using.
    // Not recomended for use in time sensitive commands like `flutter run` or `flutter build` as
    // Gradle is slower than we want. Particularly in light of https://github.com/flutter/flutter/issues/119196.
    private static void addTaskForJavaVersion(Project project) {
        // Warning: the name of this task is used by other code. Change with caution.
        project.tasks.register('javaVersion') {
            description 'Print the current java version used by gradle. '
                'see: https://docs.gradle.org/current/javadoc/org/gradle/api/JavaVersion.html'
            doLast {
                println(JavaVersion.current())
            }
        }
    }

    // Add a task that can be called on Flutter projects that prints the available build variants
    // in Gradle.
    //
    // This task prints variants in this format:
    //
    // BuildVariant: debug
    // BuildVariant: release
    // BuildVariant: profile
    //
    // Format of the output of this task is used by `AndroidProject.getBuildVariants`.
    private static void addTaskForPrintBuildVariants(Project project) {
        // Warning: The name of this task is used by `AndroidProject.getBuildVariants`.
        project.tasks.register("printBuildVariants") {
            description "Prints out all build variants for this Android project"
            doLast {
                project.android.applicationVariants.all { variant ->
                    println "BuildVariant: ${variant.name}";
                }
            }
        }
    }

    // Add a task that can be called on Flutter projects that outputs app link related project
    // settings into a json file.
    //
    // See https://developer.android.com/training/app-links/ for more information about app link.
    //
    // The json will be saved in path stored in outputPath parameter.
    //
    // An example json:
    // {
    //   applicationId: "com.example.app",
    //   deeplinks: [
    //     {"scheme":"http", "host":"example.com", "path":".*"},
    //     {"scheme":"https","host":"example.com","path":".*"}
    //   ]
    // }
    //
    // The output file is parsed and used by devtool.
    private static void addTasksForOutputsAppLinkSettings(Project project) {
        project.android.applicationVariants.all { variant ->
            // Warning: The name of this task is used by AndroidBuilder.outputsAppLinkSettings
            project.tasks.register("output${variant.name.capitalize()}AppLinkSettings") {
                description "stores app links settings for the given build variant of this Android project into a json file."
                variant.outputs.all { output ->
                    // Deeplinks are defined in AndroidManifest.xml and is only available after
                    // `processResourcesProvider`.
                    def processResources = output.hasProperty("processResourcesProvider") ?
                            output.processResourcesProvider.get() : output.processResources
                    dependsOn processResources.name
                }
                doLast {
                    def appLinkSettings = new AppLinkSettings()
                    appLinkSettings.applicationId = variant.applicationId
                    appLinkSettings.deeplinks = [] as Set<Deeplink>
                    variant.outputs.all { output ->
                        def processResources = output.hasProperty("processResourcesProvider") ?
                                output.processResourcesProvider.get() : output.processResources
                        def manifest = new XmlParser().parse(processResources.manifestFile)
                        manifest.application.activity.each { activity ->
                            activity.'intent-filter'.each { appLinkIntent ->
                                // Print out the host attributes in data tags.
                                def schemes = [] as Set<String>
                                def hosts = [] as Set<String>
                                def paths = [] as Set<String>
                                appLinkIntent.data.each { data ->
                                    data.attributes().each { entry ->
                                        if (entry.key instanceof QName) {
                                            switch (entry.key.getLocalPart()) {
                                                case "scheme":
                                                    schemes.add(entry.value)
                                                    break
                                                case "host":
                                                    hosts.add(entry.value)
                                                    break
                                                case "pathAdvancedPattern":
                                                case "pathPattern":
                                                case "path":
                                                    paths.add(entry.value)
                                                    break
                                                case "pathPrefix":
                                                    paths.add("${entry.value}.*")
                                                    break
                                                case "pathSuffix":
                                                    paths.add(".*${entry.value}")
                                                    break
                                            }
                                        }
                                    }
                                }
                                schemes.each {scheme ->
                                    hosts.each { host ->
                                        if (!paths) {
                                            appLinkSettings.deeplinks.add(new Deeplink(scheme: scheme, host: host, path: ".*"))
                                        } else {
                                            paths.each { path ->
                                                appLinkSettings.deeplinks.add(new Deeplink(scheme: scheme, host: host, path: path))
                                            }
                                        }
                                    }
                                }
                            }
                        }
                    }
                    def generator = new JsonGenerator.Options().build()
                    new File(project.getProperty("outputPath")).write(generator.toJson(appLinkSettings))
                }
            }
        }
    }

    /**
     * Returns a Flutter build mode suitable for the specified Android buildType.
     *
     * The BuildType DSL type is not public, and is therefore omitted from the signature.
     *
     * @return "debug", "profile", or "release" (fall-back).
     */
    private static String buildModeFor(buildType) {
        if (buildType.name == "profile") {
            return "profile"
        } else if (buildType.debuggable) {
            return "debug"
        }
        return "release"
    }

    private static String getEngineArtifactDirName(buildType, targetArch) {
        if (buildType.name == "profile") {
            return "${targetArch}-profile"
        } else if (buildType.debuggable) {
            return "${targetArch}"
        }
        return "${targetArch}-release"
    }

    /**
     * Gets the directory that contains the Flutter source code.
     * This is the directory containing the `android/` directory.
     */
    private File getFlutterSourceDirectory() {
        if (project.flutter.source == null) {
            throw new GradleException("Must provide Flutter source directory")
        }
        return project.file(project.flutter.source)
    }

    /**
     * Gets the target file. This is typically `lib/main.dart`.
     */
    private String getFlutterTarget() {
        String target = project.flutter.target
        if (target == null) {
            target = 'lib/main.dart'
        }
        if (project.hasProperty('target')) {
            target = project.property('target')
        }
        return target
    }

    // TODO: Remove this AGP hack. https://github.com/flutter/flutter/issues/109560
    /**
     * In AGP 4.0, the Android linter task depends on the JAR tasks that generate `libapp.so`.
     * When building APKs, this causes an issue where building release requires the debug JAR,
     * but Gradle won't build debug.
     *
     * To workaround this issue, only configure the JAR task that is required given the task
     * from the command line.
     *
     * The AGP team said that this issue is fixed in Gradle 7.0, which isn't released at the
     * time of adding this code. Once released, this can be removed. However, after updating to
     * AGP/Gradle 7.2.0/7.5, removing this hack still causes build failures. Futher
     * investigation necessary to remove this.
     *
     * Tested cases:
     * * `./gradlew assembleRelease`
     * * `./gradlew app:assembleRelease.`
     * * `./gradlew assemble{flavorName}Release`
     * * `./gradlew app:assemble{flavorName}Release`
     * * `./gradlew assemble.`
     * * `./gradlew app:assemble.`
     * * `./gradlew bundle.`
     * * `./gradlew bundleRelease.`
     * * `./gradlew app:bundleRelease.`
     *
     * Related issues:
     * https://issuetracker.google.com/issues/158060799
     * https://issuetracker.google.com/issues/158753935
     */
    private boolean shouldConfigureFlutterTask(Task assembleTask) {
        def cliTasksNames = project.gradle.startParameter.taskNames
        if (cliTasksNames.size() != 1 || !cliTasksNames.first().contains("assemble")) {
            return true
        }
        def taskName = cliTasksNames.first().split(":").last()
        if (taskName == "assemble") {
            return true
        }
        if (taskName == assembleTask.name) {
            return true
        }
        if (taskName.endsWith("Release") && assembleTask.name.endsWith("Release")) {
            return true
        }
        if (taskName.endsWith("Debug") && assembleTask.name.endsWith("Debug")) {
            return true
        }
        if (taskName.endsWith("Profile") && assembleTask.name.endsWith("Profile")) {
            return true
        }
        return false
    }

    private Task getAssembleTask(variant) {
        // `assemble` became `assembleProvider` in AGP 3.3.0.
        return variant.hasProperty("assembleProvider") ? variant.assembleProvider.get() : variant.assemble
    }

    private boolean isFlutterAppProject() {
        return project.android.hasProperty("applicationVariants")
    }

    private void addFlutterTasks(Project project) {
        if (project.state.failure) {
            return
        }
        String[] fileSystemRootsValue = null
        if (project.hasProperty('filesystem-roots')) {
            fileSystemRootsValue = project.property('filesystem-roots').split('\\|')
        }
        String fileSystemSchemeValue = null
        if (project.hasProperty('filesystem-scheme')) {
            fileSystemSchemeValue = project.property('filesystem-scheme')
        }
        Boolean trackWidgetCreationValue = true
        if (project.hasProperty('track-widget-creation')) {
            trackWidgetCreationValue = project.property('track-widget-creation').toBoolean()
        }
        String frontendServerStarterPathValue = null
        if (project.hasProperty('frontend-server-starter-path')) {
            frontendServerStarterPathValue = project.property('frontend-server-starter-path')
        }
        String extraFrontEndOptionsValue = null
        if (project.hasProperty('extra-front-end-options')) {
            extraFrontEndOptionsValue = project.property('extra-front-end-options')
        }
        String extraGenSnapshotOptionsValue = null
        if (project.hasProperty('extra-gen-snapshot-options')) {
            extraGenSnapshotOptionsValue = project.property('extra-gen-snapshot-options')
        }
        String splitDebugInfoValue = null
        if (project.hasProperty('split-debug-info')) {
            splitDebugInfoValue = project.property('split-debug-info')
        }
        Boolean dartObfuscationValue = false
        if (project.hasProperty('dart-obfuscation')) {
            dartObfuscationValue = project.property('dart-obfuscation').toBoolean();
        }
        Boolean treeShakeIconsOptionsValue = false
        if (project.hasProperty('tree-shake-icons')) {
            treeShakeIconsOptionsValue = project.property('tree-shake-icons').toBoolean()
        }
        String dartDefinesValue = null
        if (project.hasProperty('dart-defines')) {
            dartDefinesValue = project.property('dart-defines')
        }
        String bundleSkSLPathValue;
        if (project.hasProperty('bundle-sksl-path')) {
            bundleSkSLPathValue = project.property('bundle-sksl-path')
        }
        String performanceMeasurementFileValue;
        if (project.hasProperty('performance-measurement-file')) {
            performanceMeasurementFileValue = project.property('performance-measurement-file')
        }
        String codeSizeDirectoryValue;
        if (project.hasProperty('code-size-directory')) {
            codeSizeDirectoryValue = project.property('code-size-directory')
        }
        Boolean deferredComponentsValue = false
        if (project.hasProperty('deferred-components')) {
            deferredComponentsValue = project.property('deferred-components').toBoolean()
        }
        Boolean validateDeferredComponentsValue = true
        if (project.hasProperty('validate-deferred-components')) {
            validateDeferredComponentsValue = project.property('validate-deferred-components').toBoolean()
        }
        addTaskForJavaVersion(project)
        if(isFlutterAppProject()) {
            addTaskForPrintBuildVariants(project)
            addTasksForOutputsAppLinkSettings(project)
        }
        def targetPlatforms = getTargetPlatforms()
        def addFlutterDeps = { variant ->
            if (shouldSplitPerAbi()) {
                variant.outputs.each { output ->
                    // Assigns the new version code to versionCodeOverride, which changes the version code
                    // for only the output APK, not for the variant itself. Skipping this step simply
                    // causes Gradle to use the value of variant.versionCode for the APK.
                    // For more, see https://developer.android.com/studio/build/configure-apk-splits
                    def abiVersionCode = ABI_VERSION.get(output.getFilter(OutputFile.ABI))
                    if (abiVersionCode != null) {
                        output.versionCodeOverride =
                            abiVersionCode * 1000 + variant.versionCode
                    }
                }
            }
            // Build an AAR when this property is defined.
            boolean isBuildingAar = project.hasProperty('is-plugin')
            // In add to app scenarios, a Gradle project contains a `:flutter` and `:app` project.
            // `:flutter` is used as a subproject when these tasks exists and the build isn't building an AAR.
            Task packageAssets = project.tasks.findByPath(":flutter:package${variant.name.capitalize()}Assets")
            Task cleanPackageAssets = project.tasks.findByPath(":flutter:cleanPackage${variant.name.capitalize()}Assets")
            boolean isUsedAsSubproject = packageAssets && cleanPackageAssets && !isBuildingAar
            boolean isAndroidLibraryValue = isBuildingAar || isUsedAsSubproject

            String variantBuildMode = buildModeFor(variant.buildType)
            String taskName = toCamelCase(["compile", FLUTTER_BUILD_PREFIX, variant.name])
            // Be careful when configuring task below, Groovy has bizarre
            // scoping rules: writing `verbose isVerbose()` means calling
            // `isVerbose` on the task itself - which would return `verbose`
            // original value. You either need to hoist the value
            // into a separate variable `verbose verboseValue` or prefix with
            // `this` (`verbose this.isVerbose()`).
            FlutterTask compileTask = project.tasks.create(name: taskName, type: FlutterTask) {
                flutterRoot this.flutterRoot
                flutterExecutable this.flutterExecutable
                buildMode variantBuildMode
                minSdkVersion variant.mergedFlavor.minSdkVersion.apiLevel
                localEngine this.localEngine
                localEngineHost this.localEngineHost
                localEngineSrcPath this.localEngineSrcPath
                targetPath getFlutterTarget()
                verbose this.isVerbose()
                fastStart this.isFastStart()
                fileSystemRoots fileSystemRootsValue
                fileSystemScheme fileSystemSchemeValue
                trackWidgetCreation trackWidgetCreationValue
                targetPlatformValues = targetPlatforms
                sourceDir getFlutterSourceDirectory()
                intermediateDir project.file("${project.buildDir}/$INTERMEDIATES_DIR/flutter/${variant.name}/")
                frontendServerStarterPath frontendServerStarterPathValue
                extraFrontEndOptions extraFrontEndOptionsValue
                extraGenSnapshotOptions extraGenSnapshotOptionsValue
                splitDebugInfo splitDebugInfoValue
                treeShakeIcons treeShakeIconsOptionsValue
                dartObfuscation dartObfuscationValue
                dartDefines dartDefinesValue
                bundleSkSLPath bundleSkSLPathValue
                performanceMeasurementFile performanceMeasurementFileValue
                codeSizeDirectory codeSizeDirectoryValue
                deferredComponents deferredComponentsValue
                validateDeferredComponents validateDeferredComponentsValue
<<<<<<< HEAD
=======
                isAndroidLibrary isAndroidLibraryValue
                doLast {
                    project.exec {
                        if (Os.isFamily(Os.FAMILY_WINDOWS)) {
                            commandLine('cmd', '/c', "attrib -r ${assetsDirectory}/* /s")
                        } else {
                            commandLine('chmod', '-R', 'u+w', assetsDirectory)
                        }
                    }
                }
>>>>>>> 72aafe86
            }
            File libJar = project.file("${project.buildDir}/$INTERMEDIATES_DIR/flutter/${variant.name}/libs.jar")
            Task packFlutterAppAotTask = project.tasks.create(name: "packLibs${FLUTTER_BUILD_PREFIX}${variant.name.capitalize()}", type: Jar) {
                destinationDirectory = libJar.parentFile
                archiveFileName = libJar.name
                dependsOn compileTask
                targetPlatforms.each { targetPlatform ->
                    String abi = PLATFORM_ARCH_MAP[targetPlatform]
                    from("${compileTask.intermediateDir}/${abi}") {
                        include "*.so"
                        // Move `app.so` to `lib/<abi>/libapp.so`
                        rename { String filename ->
                            return "lib/${abi}/lib${filename}"
                        }
                    }
                }
            }
            addApiDependencies(project, variant.name, project.files {
                packFlutterAppAotTask
            })
            Task copyFlutterAssetsTask = project.tasks.create(
                name: "copyFlutterAssets${variant.name.capitalize()}",
                type: Copy,
            ) {
                dependsOn compileTask
                with compileTask.assets
                def currentGradleVersion = project.getGradle().getGradleVersion()

                // See https://docs.gradle.org/current/javadoc/org/gradle/api/file/ConfigurableFilePermissions.html
                // See https://github.com/flutter/flutter/pull/50047
                if (compareVersionStrings(currentGradleVersion, '8.3') >= 0 ) {
                    filePermissions {
                        user {
                            read = true
                            write = true
                        }
                    }
                } else {
                    // See https://docs.gradle.org/8.2/dsl/org.gradle.api.tasks.Copy.html#org.gradle.api.tasks.Copy:fileMode
                    // See https://github.com/flutter/flutter/pull/50047
                    fileMode 0644
                }
                if (isUsedAsSubproject) {
                    dependsOn packageAssets
                    dependsOn cleanPackageAssets
                    into packageAssets.outputDir
                    return
                }
                // `variant.mergeAssets` will be removed at the end of 2019.
                def mergeAssets = variant.hasProperty("mergeAssetsProvider") ?
                    variant.mergeAssetsProvider.get() : variant.mergeAssets
                dependsOn mergeAssets
                dependsOn "clean${mergeAssets.name.capitalize()}"
                mergeAssets.mustRunAfter("clean${mergeAssets.name.capitalize()}")
                into mergeAssets.outputDir
            }
            if (!isUsedAsSubproject) {
                def variantOutput = variant.outputs.first()
                def processResources = variantOutput.hasProperty("processResourcesProvider") ?
                    variantOutput.processResourcesProvider.get() : variantOutput.processResources
                processResources.dependsOn(copyFlutterAssetsTask)
            }
            // The following tasks use the output of copyFlutterAssetsTask,
            // so it's necessary to declare it as an dependency since Gradle 8.
            // See https://docs.gradle.org/8.1/userguide/validation_problems.html#implicit_dependency.
            def compressAssetsTask = project.tasks.findByName("compress${variant.name.capitalize()}Assets")
            if (compressAssetsTask) {
                compressAssetsTask.dependsOn copyFlutterAssetsTask
            }

            def bundleAarTask = project.tasks.findByName("bundle${variant.name.capitalize()}Aar")
            if (bundleAarTask) {
                bundleAarTask.dependsOn copyFlutterAssetsTask
                bundleAarTask.mustRunAfter copyFlutterAssetsTask
            }
            def bundleAarTask2 = project.tasks.findByName("bundle${variant.name.capitalize()}LocalLintAar")
            if (bundleAarTask2) {
                bundleAarTask2.dependsOn copyFlutterAssetsTask
                bundleAarTask2.mustRunAfter copyFlutterAssetsTask
            }

            return copyFlutterAssetsTask
        } // end def addFlutterDeps

        if (isFlutterAppProject()) {
            project.android.applicationVariants.all { variant ->
                Task assembleTask = getAssembleTask(variant)
                if (!shouldConfigureFlutterTask(assembleTask)) {
                  return
                }
                Task copyFlutterAssetsTask = addFlutterDeps(variant)
                def variantOutput = variant.outputs.first()
                def processResources = variantOutput.hasProperty("processResourcesProvider") ?
                    variantOutput.processResourcesProvider.get() : variantOutput.processResources
                processResources.dependsOn(copyFlutterAssetsTask)

                // Copy the output APKs into a known location, so `flutter run` or `flutter build apk`
                // can discover them. By default, this is `<app-dir>/build/app/outputs/flutter-apk/<filename>.apk`.
                //
                // The filename consists of `app<-abi>?<-flavor-name>?-<build-mode>.apk`.
                // Where:
                //   * `abi` can be `armeabi-v7a|arm64-v8a|x86|x86_64` only if the flag `split-per-abi` is set.
                //   * `flavor-name` is the flavor used to build the app in lower case if the assemble task is called.
                //   * `build-mode` can be `release|debug|profile`.
                variant.outputs.all { output ->
                    assembleTask.doLast {
                        // `packageApplication` became `packageApplicationProvider` in AGP 3.3.0.
                        def outputDirectory = variant.hasProperty("packageApplicationProvider")
                            ? variant.packageApplicationProvider.get().outputDirectory
                            : variant.packageApplication.outputDirectory
                        //  `outputDirectory` is a `DirectoryProperty` in AGP 4.1.
                        String outputDirectoryStr = outputDirectory.metaClass.respondsTo(outputDirectory, "get")
                            ? outputDirectory.get()
                            : outputDirectory
                        String filename = "app"
                        String abi = output.getFilter(OutputFile.ABI)
                        if (abi != null && !abi.isEmpty()) {
                            filename += "-${abi}"
                        }
                        if (variant.flavorName != null && !variant.flavorName.isEmpty()) {
                            filename += "-${variant.flavorName.toLowerCase()}"
                        }
                        filename += "-${buildModeFor(variant.buildType)}"
                        project.copy {
                            from new File("$outputDirectoryStr/${output.outputFileName}")
                            into new File("${project.buildDir}/outputs/flutter-apk");
                            rename {
                                return "${filename}.apk"
                            }
                        }
                    }
                }
                // Copy the native assets created by build.dart and placed here by flutter assemble.
                def nativeAssetsDir = "${project.buildDir}/../native_assets/android/jniLibs/lib/"
                project.android.sourceSets.main.jniLibs.srcDir nativeAssetsDir
            }
            configurePlugins()
            detectLowCompileSdkVersionOrNdkVersion()
            return
        }
        // Flutter host module project (Add-to-app).
        String hostAppProjectName = project.rootProject.hasProperty('flutter.hostAppProjectName') ? project.rootProject.property('flutter.hostAppProjectName') : "app"
        Project appProject = project.rootProject.findProject(":${hostAppProjectName}")
        assert appProject != null : "Project :${hostAppProjectName} doesn't exist. To customize the host app project name, set `flutter.hostAppProjectName=<project-name>` in gradle.properties."
        // Wait for the host app project configuration.
        appProject.afterEvaluate {
            assert appProject.android != null
            project.android.libraryVariants.all { libraryVariant ->
                Task copyFlutterAssetsTask
                appProject.android.applicationVariants.all { appProjectVariant ->
                    Task appAssembleTask = getAssembleTask(appProjectVariant)
                    if (!shouldConfigureFlutterTask(appAssembleTask)) {
                        return
                    }
                    // Find a compatible application variant in the host app.
                    //
                    // For example, consider a host app that defines the following variants:
                    // | ----------------- | ----------------------------- |
                    // |   Build Variant   |   Flutter Equivalent Variant  |
                    // | ----------------- | ----------------------------- |
                    // |   freeRelease     |   release                     |
                    // |   freeDebug       |   debug                       |
                    // |   freeDevelop     |   debug                       |
                    // |   profile         |   profile                     |
                    // | ----------------- | ----------------------------- |
                    //
                    // This mapping is based on the following rules:
                    // 1. If the host app build variant name is `profile` then the equivalent
                    //    Flutter variant is `profile`.
                    // 2. If the host app build variant is debuggable
                    //    (e.g. `buildType.debuggable = true`), then the equivalent Flutter
                    //    variant is `debug`.
                    // 3. Otherwise, the equivalent Flutter variant is `release`.
                    String variantBuildMode = buildModeFor(libraryVariant.buildType)
                    if (buildModeFor(appProjectVariant.buildType) != variantBuildMode) {
                        return
                    }
                    if (copyFlutterAssetsTask == null) {
                        copyFlutterAssetsTask = addFlutterDeps(libraryVariant)
                    }
                    Task mergeAssets = project
                        .tasks
                        .findByPath(":${hostAppProjectName}:merge${appProjectVariant.name.capitalize()}Assets")
                    assert mergeAssets
                    mergeAssets.dependsOn(copyFlutterAssetsTask)
                }
            }
        }
        configurePlugins()
        detectLowCompileSdkVersionOrNdkVersion()
    }

    // compareTo implementation of version strings in the format of ints and periods
    // Requires non null objects.
    static int compareVersionStrings(String firstString, String secondString) {
        List firstVersion = firstString.tokenize('.')
        List secondVersion = secondString.tokenize('.')

        def commonIndices = Math.min(firstVersion.size(), secondVersion.size())

        for (int i = 0; i < commonIndices; i++) {
            def firstAtIndex = firstVersion[i].toInteger()
            def secondAtIndex = secondVersion[i].toInteger()

            if (firstAtIndex != secondAtIndex) {
                // <=> in groovy delegates to compareTo
                return firstAtIndex <=> secondAtIndex
            }
        }

        // If we got this far then all the common indices are identical, so whichever version is longer must be more recent
        return firstVersion.size() <=> secondVersion.size()
    }
}

class AppLinkSettings {
    String applicationId
    Set<Deeplink> deeplinks
}

class Deeplink {
    String scheme, host, path
    boolean equals(o) {
        if (o == null)
            throw new NullPointerException()
        if (o.getClass() != getClass())
            return false
        return scheme == o.scheme &&
                host == o.host &&
                path == o.path
    }
}

abstract class BaseFlutterTask extends DefaultTask {
    @Internal
    File flutterRoot
    @Internal
    File flutterExecutable
    @Input
    String buildMode
    @Input
    int minSdkVersion
    @Optional @Input
    String localEngine
    @Optional @Input
    String localEngineHost
    @Optional @Input
    String localEngineSrcPath
    @Optional @Input
    Boolean fastStart
    @Input
    String targetPath
    @Optional @Input
    Boolean verbose
    @Optional @Input
    String[] fileSystemRoots
    @Optional @Input
    String fileSystemScheme
    @Input
    Boolean trackWidgetCreation
    @Optional @Input
    List<String> targetPlatformValues
    @Internal
    File sourceDir
    @Internal
    File intermediateDir
    @Optional @Input
    String frontendServerStarterPath
    @Optional @Input
    String extraFrontEndOptions
    @Optional @Input
    String extraGenSnapshotOptions
    @Optional @Input
    String splitDebugInfo
    @Optional @Input
    Boolean treeShakeIcons
    @Optional @Input
    Boolean dartObfuscation
    @Optional @Input
    String dartDefines
    @Optional @Input
    String bundleSkSLPath
    @Optional @Input
    String codeSizeDirectory;
    @Optional @Input
    String performanceMeasurementFile;
    @Optional @Input
    Boolean deferredComponents
    @Optional @Input
    Boolean validateDeferredComponents
    @Optional @Input
    Boolean isAndroidLibrary

    @OutputFiles
    FileCollection getDependenciesFiles() {
        FileCollection depfiles = project.files()

        // Includes all sources used in the flutter compilation.
        depfiles += project.files("${intermediateDir}/flutter_build.d")
        return depfiles
    }

    void buildBundle() {
        if (!sourceDir.isDirectory()) {
            throw new GradleException("Invalid Flutter source directory: ${sourceDir}")
        }

        intermediateDir.mkdirs()

        // Compute the rule name for flutter assemble. To speed up builds that contain
        // multiple ABIs, the target name is used to communicate which ones are required
        // rather than the TargetPlatform. This allows multiple builds to share the same
        // cache.
        String[] ruleNames;
        if (buildMode == "debug") {
            ruleNames = ["debug_android_application"]
        } else if (deferredComponents) {
            ruleNames = targetPlatformValues.collect { "android_aot_deferred_components_bundle_${buildMode}_$it" }
        } else {
            ruleNames = targetPlatformValues.collect { "android_aot_bundle_${buildMode}_$it" }
        }
        project.exec {
            logging.captureStandardError LogLevel.ERROR
            executable flutterExecutable.absolutePath
            workingDir sourceDir
            if (localEngine != null) {
                args "--local-engine", localEngine
                args "--local-engine-src-path", localEngineSrcPath
            }
            if (localEngineHost != null) {
                args "--local-engine-host", localEngineHost
            }
            if (verbose) {
                args "--verbose"
            } else {
                args "--quiet"
            }
            args "assemble"
            args "--no-version-check"
            args "--depfile", "${intermediateDir}/flutter_build.d"
            args "--output", "${intermediateDir}"
            if (performanceMeasurementFile != null) {
                args "--performance-measurement-file=${performanceMeasurementFile}"
            }
            if (!fastStart || buildMode != "debug") {
                args "-dTargetFile=${targetPath}"
            } else {
                args "-dTargetFile=${Paths.get(flutterRoot.absolutePath, "examples", "splash", "lib", "main.dart")}"
            }
            args "-dTargetPlatform=android"
            args "-dBuildMode=${buildMode}"
            if (trackWidgetCreation != null) {
                args "-dTrackWidgetCreation=${trackWidgetCreation}"
            }
            if (splitDebugInfo != null) {
                args "-dSplitDebugInfo=${splitDebugInfo}"
            }
            if (treeShakeIcons == true) {
                args "-dTreeShakeIcons=true"
            }
            if (dartObfuscation == true) {
                args "-dDartObfuscation=true"
            }
            if (dartDefines != null) {
                args "--DartDefines=${dartDefines}"
            }
            if (bundleSkSLPath != null) {
                args "-dBundleSkSLPath=${bundleSkSLPath}"
            }
            if (codeSizeDirectory != null) {
                args "-dCodeSizeDirectory=${codeSizeDirectory}"
            }
            if (extraGenSnapshotOptions != null) {
                args "--ExtraGenSnapshotOptions=${extraGenSnapshotOptions}"
            }
            if (frontendServerStarterPath != null) {
                args "-dFrontendServerStarterPath=${frontendServerStarterPath}"
            }
            if (extraFrontEndOptions != null) {
                args "--ExtraFrontEndOptions=${extraFrontEndOptions}"
            }
            args "-dAndroidArchs=${targetPlatformValues.join(' ')}"
            args "-dMinSdkVersion=${minSdkVersion}"
            if (isAndroidLibrary != null) {
                args "-dIsAndroidLibrary=${isAndroidLibrary ? "true" : "false"}"
            }
            args ruleNames
        }
    }
}

class FlutterTask extends BaseFlutterTask {
    @OutputDirectory
    File getOutputDirectory() {
        return intermediateDir
    }

    @Internal
    String getAssetsDirectory() {
        return "${outputDirectory}/flutter_assets"
    }

    @Internal
    CopySpec getAssets() {
        return project.copySpec {
            from "${intermediateDir}"
            include "flutter_assets/**" // the working dir and its files
        }
    }

    @Internal
    CopySpec getSnapshots() {
        return project.copySpec {
            from "${intermediateDir}"

            if (buildMode == 'release' || buildMode == 'profile') {
                targetPlatformValues.each {
                    include "${PLATFORM_ARCH_MAP[targetArch]}/app.so"
                }
            }
        }
    }

    FileCollection readDependencies(File dependenciesFile, Boolean inputs) {
      if (dependenciesFile.exists()) {
        // Dependencies file has Makefile syntax:
        //   <target> <files>: <source> <files> <separated> <by> <non-escaped space>
        String depText = dependenciesFile.text
        // So we split list of files by non-escaped(by backslash) space,
        def matcher = depText.split(': ')[inputs ? 1 : 0] =~ /(\\ |[^\s])+/
        // then we replace all escaped spaces with regular spaces
        def depList = matcher.collect{it[0].replaceAll("\\\\ ", " ")}
        return project.files(depList)
      }
      return project.files();
    }

    @InputFiles
    FileCollection getSourceFiles() {
        FileCollection sources = project.files()
        for (File depfile in getDependenciesFiles()) {
          sources += readDependencies(depfile, true)
        }
        return sources + project.files('pubspec.yaml')
    }

    @OutputFiles
    FileCollection getOutputFiles() {
        FileCollection sources = project.files()
        for (File depfile in getDependenciesFiles()) {
          sources += readDependencies(depfile, false)
        }
        return sources
    }

    @TaskAction
    void build() {
        buildBundle()
    }
}<|MERGE_RESOLUTION|>--- conflicted
+++ resolved
@@ -1078,8 +1078,6 @@
                 codeSizeDirectory codeSizeDirectoryValue
                 deferredComponents deferredComponentsValue
                 validateDeferredComponents validateDeferredComponentsValue
-<<<<<<< HEAD
-=======
                 isAndroidLibrary isAndroidLibraryValue
                 doLast {
                     project.exec {
@@ -1090,7 +1088,6 @@
                         }
                     }
                 }
->>>>>>> 72aafe86
             }
             File libJar = project.file("${project.buildDir}/$INTERMEDIATES_DIR/flutter/${variant.name}/libs.jar")
             Task packFlutterAppAotTask = project.tasks.create(name: "packLibs${FLUTTER_BUILD_PREFIX}${variant.name.capitalize()}", type: Jar) {
