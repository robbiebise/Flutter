// Copyright 2014 The Flutter Authors. All rights reserved.
// Use of this source code is governed by a BSD-style license that can be
// found in the LICENSE file.

// @dart = 2.8

import 'dart:async';
import 'dart:math' as math;
import 'dart:typed_data';
import 'dart:ui' as ui;

import 'package:flutter/foundation.dart';
import 'package:flutter/rendering.dart';
import 'package:flutter/scheduler.dart';
import 'package:flutter/widgets.dart';
import 'package:flutter_test/flutter_test.dart';

import '../image_data.dart';
import 'semantics_tester.dart';

void main() {
  int originalCacheSize;
  ui.Image image10x10;

  setUp(() async {
    originalCacheSize = imageCache.maximumSize;
    imageCache.clear();
    imageCache.clearLiveImages();
    image10x10 = await createTestImage(width: 10, height: 10);
  });

  tearDown(() {
    imageCache.maximumSize = originalCacheSize;
  });

  testWidgets('Verify Image resets its RenderImage when changing providers', (WidgetTester tester) async {
    final GlobalKey key = GlobalKey();
    final TestImageProvider imageProvider1 = TestImageProvider();
    await tester.pumpWidget(
      Container(
        key: key,
        child: Image(
          image: imageProvider1,
          excludeFromSemantics: true,
        ),
      ),
      null,
      EnginePhase.layout,
    );
    RenderImage renderImage = key.currentContext.findRenderObject() as RenderImage;
    expect(renderImage.image, isNull);

    imageProvider1.complete(image10x10);
    await tester.idle(); // resolve the future from the image provider
    await tester.pump(null, EnginePhase.layout);

    renderImage = key.currentContext.findRenderObject() as RenderImage;
    expect(renderImage.image, isNotNull);

    final TestImageProvider imageProvider2 = TestImageProvider();
    await tester.pumpWidget(
      Container(
        key: key,
        child: Image(
          image: imageProvider2,
          excludeFromSemantics: true,
        ),
      ),
      null,
      EnginePhase.layout,
    );

    renderImage = key.currentContext.findRenderObject() as RenderImage;
    expect(renderImage.image, isNull);
  });

  testWidgets("Verify Image doesn't reset its RenderImage when changing providers if it has gaplessPlayback set", (WidgetTester tester) async {
    final GlobalKey key = GlobalKey();
    final TestImageProvider imageProvider1 = TestImageProvider();
    await tester.pumpWidget(
      Container(
        key: key,
        child: Image(
          gaplessPlayback: true,
          image: imageProvider1,
          excludeFromSemantics: true,
        ),
      ),
      null,
      EnginePhase.layout,
    );
    RenderImage renderImage = key.currentContext.findRenderObject() as RenderImage;
    expect(renderImage.image, isNull);

    imageProvider1.complete(image10x10);
    await tester.idle(); // resolve the future from the image provider
    await tester.pump(null, EnginePhase.layout);

    renderImage = key.currentContext.findRenderObject() as RenderImage;
    expect(renderImage.image, isNotNull);

    final TestImageProvider imageProvider2 = TestImageProvider();
    await tester.pumpWidget(
      Container(
        key: key,
        child: Image(
          gaplessPlayback: true,
          image: imageProvider2,
          excludeFromSemantics: true,
        ),
      ),
      null,
      EnginePhase.layout,
    );

    renderImage = key.currentContext.findRenderObject() as RenderImage;
    expect(renderImage.image, isNotNull);
  });

  testWidgets('Verify Image resets its RenderImage when changing providers if it has a key', (WidgetTester tester) async {
    final GlobalKey key = GlobalKey();
    final TestImageProvider imageProvider1 = TestImageProvider();
    await tester.pumpWidget(
      Image(
        key: key,
        image: imageProvider1,
        excludeFromSemantics: true,
      ),
      null,
      EnginePhase.layout,
    );
    RenderImage renderImage = key.currentContext.findRenderObject() as RenderImage;
    expect(renderImage.image, isNull);

    imageProvider1.complete(image10x10);
    await tester.idle(); // resolve the future from the image provider
    await tester.pump(null, EnginePhase.layout);

    renderImage = key.currentContext.findRenderObject() as RenderImage;
    expect(renderImage.image, isNotNull);

    final TestImageProvider imageProvider2 = TestImageProvider();
    await tester.pumpWidget(
      Image(
        key: key,
        image: imageProvider2,
        excludeFromSemantics: true,
      ),
      null,
      EnginePhase.layout,
    );

    renderImage = key.currentContext.findRenderObject() as RenderImage;
    expect(renderImage.image, isNull);
  });

  testWidgets("Verify Image doesn't reset its RenderImage when changing providers if it has gaplessPlayback set", (WidgetTester tester) async {
    final GlobalKey key = GlobalKey();
    final TestImageProvider imageProvider1 = TestImageProvider();
    await tester.pumpWidget(
      Image(
        key: key,
        gaplessPlayback: true,
        image: imageProvider1,
        excludeFromSemantics: true,
      ),
      null,
      EnginePhase.layout,
    );
    RenderImage renderImage = key.currentContext.findRenderObject() as RenderImage;
    expect(renderImage.image, isNull);

    imageProvider1.complete(image10x10);
    await tester.idle(); // resolve the future from the image provider
    await tester.pump(null, EnginePhase.layout);

    renderImage = key.currentContext.findRenderObject() as RenderImage;
    expect(renderImage.image, isNotNull);

    final TestImageProvider imageProvider2 = TestImageProvider();
    await tester.pumpWidget(
      Image(
        key: key,
        gaplessPlayback: true,
        excludeFromSemantics: true,
        image: imageProvider2,
      ),
      null,
      EnginePhase.layout,
    );

    renderImage = key.currentContext.findRenderObject() as RenderImage;
    expect(renderImage.image, isNotNull);
  });

  testWidgets('Verify ImageProvider configuration inheritance', (WidgetTester tester) async {
    final GlobalKey mediaQueryKey1 = GlobalKey(debugLabel: 'mediaQueryKey1');
    final GlobalKey mediaQueryKey2 = GlobalKey(debugLabel: 'mediaQueryKey2');
    final GlobalKey imageKey = GlobalKey(debugLabel: 'image');
    final ConfigurationKeyedTestImageProvider imageProvider = ConfigurationKeyedTestImageProvider();
    final Set<Object> seenKeys = <Object>{};
    final DebouncingImageProvider debouncingProvider = DebouncingImageProvider(imageProvider, seenKeys);

    // Of the two nested MediaQuery objects, the innermost one,
    // mediaQuery2, should define the configuration of the imageProvider.
    await tester.pumpWidget(
      MediaQuery(
        key: mediaQueryKey1,
        data: const MediaQueryData(
          devicePixelRatio: 10.0,
          padding: EdgeInsets.zero,
        ),
        child: MediaQuery(
          key: mediaQueryKey2,
          data: const MediaQueryData(
            devicePixelRatio: 5.0,
            padding: EdgeInsets.zero,
          ),
          child: Image(
            excludeFromSemantics: true,
            key: imageKey,
            image: debouncingProvider,
          ),
        ),
      ),
    );

    expect(imageProvider._lastResolvedConfiguration.devicePixelRatio, 5.0);

    // This is the same widget hierarchy as before except that the
    // two MediaQuery objects have exchanged places. The imageProvider
    // should be resolved again, with the new innermost MediaQuery.
    await tester.pumpWidget(
      MediaQuery(
        key: mediaQueryKey2,
        data: const MediaQueryData(
          devicePixelRatio: 5.0,
          padding: EdgeInsets.zero,
        ),
        child: MediaQuery(
          key: mediaQueryKey1,
          data: const MediaQueryData(
            devicePixelRatio: 10.0,
            padding: EdgeInsets.zero,
          ),
          child: Image(
            excludeFromSemantics: true,
            key: imageKey,
            image: debouncingProvider,
          ),
        ),
      ),
    );

    expect(imageProvider._lastResolvedConfiguration.devicePixelRatio, 10.0);
  });

  testWidgets('Verify ImageProvider configuration inheritance again', (WidgetTester tester) async {
    final GlobalKey mediaQueryKey1 = GlobalKey(debugLabel: 'mediaQueryKey1');
    final GlobalKey mediaQueryKey2 = GlobalKey(debugLabel: 'mediaQueryKey2');
    final GlobalKey imageKey = GlobalKey(debugLabel: 'image');
    final ConfigurationKeyedTestImageProvider imageProvider = ConfigurationKeyedTestImageProvider();
    final Set<Object> seenKeys = <Object>{};
    final DebouncingImageProvider debouncingProvider = DebouncingImageProvider(imageProvider, seenKeys);

    // This is just a variation on the previous test. In this version the location
    // of the Image changes and the MediaQuery widgets do not.
    await tester.pumpWidget(
      Row(
        textDirection: TextDirection.ltr,
        children: <Widget> [
          MediaQuery(
            key: mediaQueryKey2,
            data: const MediaQueryData(
              devicePixelRatio: 5.0,
              padding: EdgeInsets.zero,
            ),
            child: Image(
              excludeFromSemantics: true,
              key: imageKey,
              image: debouncingProvider,
            ),
          ),
          MediaQuery(
            key: mediaQueryKey1,
            data: const MediaQueryData(
              devicePixelRatio: 10.0,
              padding: EdgeInsets.zero,
            ),
            child: Container(width: 100.0),
          ),
        ],
      ),
    );

    expect(imageProvider._lastResolvedConfiguration.devicePixelRatio, 5.0);

    await tester.pumpWidget(
      Row(
        textDirection: TextDirection.ltr,
        children: <Widget> [
          MediaQuery(
            key: mediaQueryKey2,
            data: const MediaQueryData(
              devicePixelRatio: 5.0,
              padding: EdgeInsets.zero,
            ),
            child: Container(width: 100.0),
          ),
          MediaQuery(
            key: mediaQueryKey1,
            data: const MediaQueryData(
              devicePixelRatio: 10.0,
              padding: EdgeInsets.zero,
            ),
            child: Image(
              excludeFromSemantics: true,
              key: imageKey,
              image: debouncingProvider,
            ),
          ),
        ],
      ),
    );

    expect(imageProvider._lastResolvedConfiguration.devicePixelRatio, 10.0);
  });

  testWidgets('Verify ImageProvider does not inherit configuration when it does not key to it', (WidgetTester tester) async {
    final GlobalKey mediaQueryKey1 = GlobalKey(debugLabel: 'mediaQueryKey1');
    final GlobalKey mediaQueryKey2 = GlobalKey(debugLabel: 'mediaQueryKey2');
    final GlobalKey imageKey = GlobalKey(debugLabel: 'image');
    final TestImageProvider imageProvider = TestImageProvider();
    final Set<Object> seenKeys = <Object>{};
    final DebouncingImageProvider debouncingProvider = DebouncingImageProvider(imageProvider, seenKeys);

    // Of the two nested MediaQuery objects, the innermost one,
    // mediaQuery2, should define the configuration of the imageProvider.
    await tester.pumpWidget(
      MediaQuery(
        key: mediaQueryKey1,
        data: const MediaQueryData(
          devicePixelRatio: 10.0,
          padding: EdgeInsets.zero,
        ),
        child: MediaQuery(
          key: mediaQueryKey2,
          data: const MediaQueryData(
            devicePixelRatio: 5.0,
            padding: EdgeInsets.zero,
          ),
          child: Image(
            excludeFromSemantics: true,
            key: imageKey,
            image: debouncingProvider,
          ),
        ),
      ),
    );

    expect(imageProvider._lastResolvedConfiguration.devicePixelRatio, 5.0);

    // This is the same widget hierarchy as before except that the
    // two MediaQuery objects have exchanged places. The imageProvider
    // should not be resolved again, because it does not key to configuration.
    await tester.pumpWidget(
      MediaQuery(
        key: mediaQueryKey2,
        data: const MediaQueryData(
          devicePixelRatio: 5.0,
          padding: EdgeInsets.zero,
        ),
        child: MediaQuery(
          key: mediaQueryKey1,
          data: const MediaQueryData(
            devicePixelRatio: 10.0,
            padding: EdgeInsets.zero,
          ),
          child: Image(
            excludeFromSemantics: true,
            key: imageKey,
            image: debouncingProvider,
          ),
        ),
      ),
    );

    expect(imageProvider._lastResolvedConfiguration.devicePixelRatio, 5.0);
  });

  testWidgets('Verify ImageProvider does not inherit configuration when it does not key to it again', (WidgetTester tester) async {
    final GlobalKey mediaQueryKey1 = GlobalKey(debugLabel: 'mediaQueryKey1');
    final GlobalKey mediaQueryKey2 = GlobalKey(debugLabel: 'mediaQueryKey2');
    final GlobalKey imageKey = GlobalKey(debugLabel: 'image');
    final TestImageProvider imageProvider = TestImageProvider();
    final Set<Object> seenKeys = <Object>{};
    final DebouncingImageProvider debouncingProvider = DebouncingImageProvider(imageProvider, seenKeys);

    // This is just a variation on the previous test. In this version the location
    // of the Image changes and the MediaQuery widgets do not.
    await tester.pumpWidget(
      Row(
        textDirection: TextDirection.ltr,
        children: <Widget> [
          MediaQuery(
            key: mediaQueryKey2,
            data: const MediaQueryData(
              devicePixelRatio: 5.0,
              padding: EdgeInsets.zero,
            ),
            child: Image(
              excludeFromSemantics: true,
              key: imageKey,
              image: debouncingProvider,
            ),
          ),
          MediaQuery(
            key: mediaQueryKey1,
            data: const MediaQueryData(
              devicePixelRatio: 10.0,
              padding: EdgeInsets.zero,
            ),
            child: Container(width: 100.0),
          ),
        ],
      ),
    );

    expect(imageProvider._lastResolvedConfiguration.devicePixelRatio, 5.0);

    await tester.pumpWidget(
      Row(
        textDirection: TextDirection.ltr,
        children: <Widget> [
          MediaQuery(
            key: mediaQueryKey2,
            data: const MediaQueryData(
              devicePixelRatio: 5.0,
              padding: EdgeInsets.zero,
            ),
            child: Container(width: 100.0),
          ),
          MediaQuery(
            key: mediaQueryKey1,
            data: const MediaQueryData(
              devicePixelRatio: 10.0,
              padding: EdgeInsets.zero,
            ),
            child: Image(
              excludeFromSemantics: true,
              key: imageKey,
              image: debouncingProvider,
            ),
          ),
        ],
      ),
    );

    expect(imageProvider._lastResolvedConfiguration.devicePixelRatio, 5.0);
  });

  testWidgets('Verify Image stops listening to ImageStream', (WidgetTester tester) async {
    final ui.Image image100x100 = await tester.runAsync(() async => createTestImage(width: 100, height: 100));
    // Web does not override the toString, whereas VM does
    final String imageString = image100x100.toString();

    final TestImageProvider imageProvider = TestImageProvider();
    await tester.pumpWidget(Image(image: imageProvider, excludeFromSemantics: true));
    final State<Image> image = tester.state/*State<Image>*/(find.byType(Image));
    expect(image.toString(), equalsIgnoringHashCodes('_ImageState#00000(stream: ImageStream#00000(OneFrameImageStreamCompleter#00000, unresolved, 2 listeners), pixels: null, loadingProgress: null, frameNumber: null, wasSynchronouslyLoaded: false)'));
    imageProvider.complete(image100x100);
    await tester.pump();
    expect(image.toString(), equalsIgnoringHashCodes('_ImageState#00000(stream: ImageStream#00000(OneFrameImageStreamCompleter#00000, $imageString @ 1.0x, 1 listener), pixels: $imageString @ 1.0x, loadingProgress: null, frameNumber: 0, wasSynchronouslyLoaded: false)'));
    await tester.pumpWidget(Container());
    expect(image.toString(), equalsIgnoringHashCodes('_ImageState#00000(lifecycle state: defunct, not mounted, stream: ImageStream#00000(OneFrameImageStreamCompleter#00000, $imageString @ 1.0x, 0 listeners), pixels: null, loadingProgress: null, frameNumber: 0, wasSynchronouslyLoaded: false)'));
  });

  testWidgets('Stream completer errors can be listened to by attaching before resolving', (WidgetTester tester) async {
    dynamic capturedException;
    StackTrace capturedStackTrace;
    ImageInfo capturedImage;
    final ImageErrorListener errorListener = (dynamic exception, StackTrace stackTrace) {
      capturedException = exception;
      capturedStackTrace = stackTrace;
    };
    final ImageListener listener = (ImageInfo info, bool synchronous) {
      capturedImage = info;
    };

    final Exception testException = Exception('cannot resolve host');
    final StackTrace testStack = StackTrace.current;
    final TestImageProvider imageProvider = TestImageProvider();
    imageProvider._streamCompleter.addListener(ImageStreamListener(listener, onError: errorListener));
    ImageConfiguration configuration;
    await tester.pumpWidget(
      Builder(
        builder: (BuildContext context) {
          configuration = createLocalImageConfiguration(context);
          return Container();
        },
      ),
    );
    imageProvider.resolve(configuration);
    imageProvider.fail(testException, testStack);

    expect(tester.binding.microtaskCount, 1);
    await tester.idle(); // Let the failed completer's future hit the stream completer.
    expect(tester.binding.microtaskCount, 0);

    expect(capturedImage, isNull); // The image stream listeners should never be called.
    // The image stream error handler should have the original exception.
    expect(capturedException, testException);
    expect(capturedStackTrace, testStack);
    // If there is an error listener, there should be no FlutterError reported.
    expect(tester.takeException(), isNull);
  });

  testWidgets('Stream completer errors can be listened to by attaching after resolving', (WidgetTester tester) async {
    dynamic capturedException;
    StackTrace capturedStackTrace;
    dynamic reportedException;
    StackTrace reportedStackTrace;
    ImageInfo capturedImage;
    final ImageErrorListener errorListener = (dynamic exception, StackTrace stackTrace) {
      capturedException = exception;
      capturedStackTrace = stackTrace;
    };
    final ImageListener listener = (ImageInfo info, bool synchronous) {
      capturedImage = info;
    };
    FlutterError.onError = (FlutterErrorDetails flutterError) {
      reportedException = flutterError.exception;
      reportedStackTrace = flutterError.stack;
    };

    final Exception testException = Exception('cannot resolve host');
    final StackTrace testStack = StackTrace.current;
    final TestImageProvider imageProvider = TestImageProvider();
    ImageConfiguration configuration;
    await tester.pumpWidget(
      Builder(
        builder: (BuildContext context) {
          configuration = createLocalImageConfiguration(context);
          return Container();
        },
      ),
    );
    final ImageStream streamUnderTest = imageProvider.resolve(configuration);

    imageProvider.fail(testException, testStack);

    expect(tester.binding.microtaskCount, 1);
    await tester.idle(); // Let the failed completer's future hit the stream completer.
    expect(tester.binding.microtaskCount, 0);

    // Since there's no listeners attached yet, report error up via
    // FlutterError.
    expect(reportedException, testException);
    expect(reportedStackTrace, testStack);

    streamUnderTest.addListener(ImageStreamListener(listener, onError: errorListener));

    expect(capturedImage, isNull); // The image stream listeners should never be called.
    // The image stream error handler should have the original exception.
    expect(capturedException, testException);
    expect(capturedStackTrace, testStack);
  });

  testWidgets('Duplicate listener registration does not affect error listeners', (WidgetTester tester) async {
    dynamic capturedException;
    StackTrace capturedStackTrace;
    ImageInfo capturedImage;
    final ImageErrorListener errorListener = (dynamic exception, StackTrace stackTrace) {
      capturedException = exception;
      capturedStackTrace = stackTrace;
    };
    final ImageListener listener = (ImageInfo info, bool synchronous) {
      capturedImage = info;
    };

    final Exception testException = Exception('cannot resolve host');
    final StackTrace testStack = StackTrace.current;
    final TestImageProvider imageProvider = TestImageProvider();
    imageProvider._streamCompleter.addListener(ImageStreamListener(listener, onError: errorListener));
    // Add the exact same listener a second time without the errorListener.
    imageProvider._streamCompleter.addListener(ImageStreamListener(listener));
    ImageConfiguration configuration;
    await tester.pumpWidget(
      Builder(
        builder: (BuildContext context) {
          configuration = createLocalImageConfiguration(context);
          return Container();
        },
      ),
    );
    imageProvider.resolve(configuration);
    imageProvider.fail(testException, testStack);

    expect(tester.binding.microtaskCount, 1);
    await tester.idle(); // Let the failed completer's future hit the stream completer.
    expect(tester.binding.microtaskCount, 0);

    expect(capturedImage, isNull); // The image stream listeners should never be called.
    // The image stream error handler should have the original exception.
    expect(capturedException, testException);
    expect(capturedStackTrace, testStack);
    // If there is an error listener, there should be no FlutterError reported.
    expect(tester.takeException(), isNull);
  });

  testWidgets('Duplicate error listeners are all called', (WidgetTester tester) async {
    dynamic capturedException;
    StackTrace capturedStackTrace;
    ImageInfo capturedImage;
    int errorListenerCalled = 0;
    final ImageErrorListener errorListener = (dynamic exception, StackTrace stackTrace) {
      capturedException = exception;
      capturedStackTrace = stackTrace;
      errorListenerCalled++;
    };
    final ImageListener listener = (ImageInfo info, bool synchronous) {
      capturedImage = info;
    };

    final Exception testException = Exception('cannot resolve host');
    final StackTrace testStack = StackTrace.current;
    final TestImageProvider imageProvider = TestImageProvider();
    imageProvider._streamCompleter.addListener(ImageStreamListener(listener, onError: errorListener));
    // Add the exact same errorListener a second time.
    imageProvider._streamCompleter.addListener(ImageStreamListener(listener, onError: errorListener));
    ImageConfiguration configuration;
    await tester.pumpWidget(
      Builder(
        builder: (BuildContext context) {
          configuration = createLocalImageConfiguration(context);
          return Container();
        },
      ),
    );
    imageProvider.resolve(configuration);
    imageProvider.fail(testException, testStack);

    expect(tester.binding.microtaskCount, 1);
    await tester.idle(); // Let the failed completer's future hit the stream completer.
    expect(tester.binding.microtaskCount, 0);

    expect(capturedImage, isNull); // The image stream listeners should never be called.
    // The image stream error handler should have the original exception.
    expect(capturedException, testException);
    expect(capturedStackTrace, testStack);
    expect(errorListenerCalled, 2);
    // If there is an error listener, there should be no FlutterError reported.
    expect(tester.takeException(), isNull);
  });

  testWidgets('Listeners are only removed if callback tuple matches', (WidgetTester tester) async {
    bool errorListenerCalled = false;
    dynamic reportedException;
    StackTrace reportedStackTrace;
    ImageInfo capturedImage;
    final ImageErrorListener errorListener = (dynamic exception, StackTrace stackTrace) {
      errorListenerCalled = true;
      reportedException = exception;
      reportedStackTrace = stackTrace;
    };
    final ImageListener listener = (ImageInfo info, bool synchronous) {
      capturedImage = info;
    };

    final Exception testException = Exception('cannot resolve host');
    final StackTrace testStack = StackTrace.current;
    final TestImageProvider imageProvider = TestImageProvider();
    imageProvider._streamCompleter.addListener(ImageStreamListener(listener, onError: errorListener));
    // Now remove the listener the error listener is attached to.
    // Don't explicitly remove the error listener.
    imageProvider._streamCompleter.removeListener(ImageStreamListener(listener));
    ImageConfiguration configuration;
    await tester.pumpWidget(
      Builder(
        builder: (BuildContext context) {
          configuration = createLocalImageConfiguration(context);
          return Container();
        },
      ),
    );
    imageProvider.resolve(configuration);

    imageProvider.fail(testException, testStack);

    expect(tester.binding.microtaskCount, 1);
    await tester.idle(); // Let the failed completer's future hit the stream completer.
    expect(tester.binding.microtaskCount, 0);

    expect(errorListenerCalled, true);
    expect(reportedException, testException);
    expect(reportedStackTrace, testStack);
    expect(capturedImage, isNull); // The image stream listeners should never be called.
  });

  testWidgets('Removing listener removes one listener and error listener', (WidgetTester tester) async {
    int errorListenerCalled = 0;
    ImageInfo capturedImage;
    final ImageErrorListener errorListener = (dynamic exception, StackTrace stackTrace) {
      errorListenerCalled++;
    };
    final ImageListener listener = (ImageInfo info, bool synchronous) {
      capturedImage = info;
    };

    final Exception testException = Exception('cannot resolve host');
    final StackTrace testStack = StackTrace.current;
    final TestImageProvider imageProvider = TestImageProvider();
    imageProvider._streamCompleter.addListener(ImageStreamListener(listener, onError: errorListener));
    // Duplicates the same set of listener and errorListener.
    imageProvider._streamCompleter.addListener(ImageStreamListener(listener, onError: errorListener));
    // Now remove one entry of the specified listener and associated error listener.
    // Don't explicitly remove the error listener.
    imageProvider._streamCompleter.removeListener(ImageStreamListener(listener, onError: errorListener));
    ImageConfiguration configuration;
    await tester.pumpWidget(
      Builder(
        builder: (BuildContext context) {
          configuration = createLocalImageConfiguration(context);
          return Container();
        },
      ),
    );
    imageProvider.resolve(configuration);

    imageProvider.fail(testException, testStack);

    expect(tester.binding.microtaskCount, 1);
    await tester.idle(); // Let the failed completer's future hit the stream completer.
    expect(tester.binding.microtaskCount, 0);

    expect(errorListenerCalled, 1);
    expect(capturedImage, isNull); // The image stream listeners should never be called.
  });

  testWidgets('Image.memory control test', (WidgetTester tester) async {
    await tester.pumpWidget(Image.memory(Uint8List.fromList(kTransparentImage), excludeFromSemantics: true,));
  });

  testWidgets('Image color and colorBlend parameters', (WidgetTester tester) async {
    await tester.pumpWidget(
      Image(
        excludeFromSemantics: true,
        image: TestImageProvider(),
        color: const Color(0xFF00FF00),
        colorBlendMode: BlendMode.clear,
      ),
    );
    final RenderImage renderer = tester.renderObject<RenderImage>(find.byType(Image));
    expect(renderer.color, const Color(0xFF00FF00));
    expect(renderer.colorBlendMode, BlendMode.clear);
  });

  testWidgets('Precache', (WidgetTester tester) async {
    final TestImageProvider provider = TestImageProvider();
    Future<void> precache;
    await tester.pumpWidget(
      Builder(
        builder: (BuildContext context) {
          precache = precacheImage(provider, context);
          return Container();
        }
      )
    );
    provider.complete(image10x10);
    await precache;
    expect(provider._lastResolvedConfiguration, isNotNull);

    // Check that a second resolve of the same image is synchronous.
    final ImageStream stream = provider.resolve(provider._lastResolvedConfiguration);
    bool isSync;
    stream.addListener(ImageStreamListener((ImageInfo image, bool sync) { isSync = sync; }));
    expect(isSync, isTrue);
  });

  testWidgets('Precache removes original listener immediately after future completes, does not crash on successive calls #25143', (WidgetTester tester) async {
    final TestImageStreamCompleter imageStreamCompleter = TestImageStreamCompleter();
    final TestImageProvider provider = TestImageProvider(streamCompleter: imageStreamCompleter);

    await tester.pumpWidget(
      Builder(
        builder: (BuildContext context) {
          precacheImage(provider, context);
          return Container();
        }
      )
    );

    // Two listeners - one is the listener added by precacheImage, the other by the ImageCache.
    final List<ImageStreamListener> listeners = imageStreamCompleter.listeners.toList();
    expect(listeners.length, 2);

    // Make sure the first listener can be called re-entrantly
    listeners[1].onImage(null, false);
    listeners[1].onImage(null, false);

    // Make sure the second listener can be called re-entrantly.
    listeners[0].onImage(null, false);
    listeners[0].onImage(null, false);
  });

  testWidgets('Precache completes with onError on error', (WidgetTester tester) async {
    dynamic capturedException;
    StackTrace capturedStackTrace;
    final ImageErrorListener errorListener = (dynamic exception, StackTrace stackTrace) {
      capturedException = exception;
      capturedStackTrace = stackTrace;
    };

    final Exception testException = Exception('cannot resolve host');
    final StackTrace testStack = StackTrace.current;
    final TestImageProvider imageProvider = TestImageProvider();
    Future<void> precache;
    await tester.pumpWidget(
      Builder(
        builder: (BuildContext context) {
          precache = precacheImage(imageProvider, context, onError: errorListener);
          return Container();
        }
      )
    );
    imageProvider.fail(testException, testStack);
    await precache;

    // The image stream error handler should have the original exception.
    expect(capturedException, testException);
    expect(capturedStackTrace, testStack);
    // If there is an error listener, there should be no FlutterError reported.
    expect(tester.takeException(), isNull);
  });

  testWidgets('TickerMode controls stream registration', (WidgetTester tester) async {
    final TestImageStreamCompleter imageStreamCompleter = TestImageStreamCompleter();
    final Image image = Image(
      excludeFromSemantics: true,
      image: TestImageProvider(streamCompleter: imageStreamCompleter),
    );
    await tester.pumpWidget(
      TickerMode(
        enabled: true,
        child: image,
      ),
    );
    expect(imageStreamCompleter.listeners.length, 2);
    await tester.pumpWidget(
      TickerMode(
        enabled: false,
        child: image,
      ),
    );
    expect(imageStreamCompleter.listeners.length, 1);
  });

  testWidgets('Verify Image shows correct RenderImage when changing to an already completed provider', (WidgetTester tester) async {
    final GlobalKey key = GlobalKey();

    final TestImageProvider imageProvider1 = TestImageProvider();
    final TestImageProvider imageProvider2 = TestImageProvider();
    final ui.Image image100x100 = await tester.runAsync(() async => createTestImage(width: 100, height: 100));

    await tester.pumpWidget(
        Container(
            key: key,
            child: Image(
                excludeFromSemantics: true,
                image: imageProvider1,
            ),
        ),
        null,
        EnginePhase.layout,
    );
    RenderImage renderImage = key.currentContext.findRenderObject() as RenderImage;
    expect(renderImage.image, isNull);

    imageProvider1.complete(image10x10);
    imageProvider2.complete(image100x100);
    await tester.idle(); // resolve the future from the image provider
    await tester.pump(null, EnginePhase.layout);

    renderImage = key.currentContext.findRenderObject() as RenderImage;
    expect(renderImage.image, isNotNull);

    final ui.Image oldImage = renderImage.image;

    await tester.pumpWidget(
        Container(
            key: key,
            child: Image(
              excludeFromSemantics: true,
              image: imageProvider2,
            ),
        ),
        null,
        EnginePhase.layout,
    );

    renderImage = key.currentContext.findRenderObject() as RenderImage;
    expect(renderImage.image, isNotNull);
    expect(renderImage.image, isNot(equals(oldImage)));
  });

  testWidgets('Image State can be reconfigured to use another image', (WidgetTester tester) async {
    final Image image1 = Image(image: TestImageProvider()..complete(image10x10.clone()), width: 10.0, excludeFromSemantics: true);
    final Image image2 = Image(image: TestImageProvider()..complete(image10x10.clone()), width: 20.0, excludeFromSemantics: true);

    final Column column = Column(children: <Widget>[image1, image2]);
    await tester.pumpWidget(column, null, EnginePhase.layout);

    final Column columnSwapped = Column(children: <Widget>[image2, image1]);
    await tester.pumpWidget(columnSwapped, null, EnginePhase.layout);

    final List<RenderImage> renderObjects = tester.renderObjectList<RenderImage>(find.byType(Image)).toList();
    expect(renderObjects, hasLength(2));
    expect(renderObjects[0].image, isNotNull);
    expect(renderObjects[0].width, 20.0);
    expect(renderObjects[1].image, isNotNull);
    expect(renderObjects[1].width, 10.0);
  });

  testWidgets('Image contributes semantics', (WidgetTester tester) async {
    final SemanticsTester semantics = SemanticsTester(tester);
    await tester.pumpWidget(
      Directionality(
        textDirection: TextDirection.ltr,
        child: Row(
          children: <Widget>[
            Image(
              image: TestImageProvider(),
              width: 100.0,
              height: 100.0,
              semanticLabel: 'test',
            ),
          ],
        ),
      ),
    );

    expect(semantics, hasSemantics(TestSemantics.root(
      children: <TestSemantics>[
        TestSemantics.rootChild(
          id: 1,
          label: 'test',
          rect: const Rect.fromLTWH(0.0, 0.0, 100.0, 100.0),
          textDirection: TextDirection.ltr,
          flags: <SemanticsFlag>[SemanticsFlag.isImage],
        ),
      ],
    ), ignoreTransform: true));
    semantics.dispose();
  });

  testWidgets('Image can exclude semantics', (WidgetTester tester) async {
    final SemanticsTester semantics = SemanticsTester(tester);
    await tester.pumpWidget(
      Directionality(
        textDirection: TextDirection.ltr,
        child: Image(
          image: TestImageProvider(),
          width: 100.0,
          height: 100.0,
          excludeFromSemantics: true,
        ),
      ),
    );

    expect(semantics, hasSemantics(TestSemantics.root(
      children: <TestSemantics>[]
    )));
    semantics.dispose();
  });

  testWidgets('Image invokes frameBuilder with correct frameNumber argument', (WidgetTester tester) async {
    final ui.Codec codec = await tester.runAsync(() {
      return ui.instantiateImageCodec(Uint8List.fromList(kAnimatedGif));
    });

    Future<ui.Image> nextFrame() async {
      final ui.FrameInfo frameInfo = await tester.runAsync(codec.getNextFrame);
      return frameInfo.image;
    }

    final TestImageStreamCompleter streamCompleter = TestImageStreamCompleter();
    final TestImageProvider imageProvider = TestImageProvider(streamCompleter: streamCompleter);
    int lastFrame;

    await tester.pumpWidget(
      Image(
        image: imageProvider,
        frameBuilder: (BuildContext context, Widget child, int frame, bool wasSynchronouslyLoaded) {
          lastFrame = frame;
          return Center(child: child);
        },
      ),
    );

    expect(lastFrame, isNull);
    expect(find.byType(Center), findsOneWidget);
    expect(find.byType(RawImage), findsOneWidget);
    streamCompleter.setData(imageInfo: ImageInfo(image: await nextFrame()));
    await tester.pump();
    expect(lastFrame, 0);
    expect(find.byType(Center), findsOneWidget);
    expect(find.byType(RawImage), findsOneWidget);
    streamCompleter.setData(imageInfo: ImageInfo(image: await nextFrame()));
    await tester.pump();
    expect(lastFrame, 1);
    expect(find.byType(Center), findsOneWidget);
    expect(find.byType(RawImage), findsOneWidget);
  });

  testWidgets('Image invokes frameBuilder with correct wasSynchronouslyLoaded=false', (WidgetTester tester) async {
    final TestImageStreamCompleter streamCompleter = TestImageStreamCompleter();
    final TestImageProvider imageProvider = TestImageProvider(streamCompleter: streamCompleter);
    int lastFrame;
    bool lastFrameWasSync;

    await tester.pumpWidget(
      Image(
        image: imageProvider,
        frameBuilder: (BuildContext context, Widget child, int frame, bool wasSynchronouslyLoaded) {
          lastFrame = frame;
          lastFrameWasSync = wasSynchronouslyLoaded;
          return child;
        },
      ),
    );

    expect(lastFrame, isNull);
    expect(lastFrameWasSync, isFalse);
    expect(find.byType(RawImage), findsOneWidget);
    streamCompleter.setData(imageInfo: ImageInfo(image: image10x10));
    await tester.pump();
    expect(lastFrame, 0);
    expect(lastFrameWasSync, isFalse);
  });

  testWidgets('Image invokes frameBuilder with correct wasSynchronouslyLoaded=true', (WidgetTester tester) async {
    final TestImageStreamCompleter streamCompleter = TestImageStreamCompleter(ImageInfo(image: image10x10.clone()));
    final TestImageProvider imageProvider = TestImageProvider(streamCompleter: streamCompleter);
    int lastFrame;
    bool lastFrameWasSync;

    await tester.pumpWidget(
      Image(
        image: imageProvider,
        frameBuilder: (BuildContext context, Widget child, int frame, bool wasSynchronouslyLoaded) {
          lastFrame = frame;
          lastFrameWasSync = wasSynchronouslyLoaded;
          return child;
        },
      ),
    );

    expect(lastFrame, 0);
    expect(lastFrameWasSync, isTrue);
    expect(find.byType(RawImage), findsOneWidget);
    streamCompleter.setData(imageInfo: ImageInfo(image: image10x10.clone()));
    await tester.pump();
    expect(lastFrame, 1);
    expect(lastFrameWasSync, isTrue);
  });

  testWidgets('Image state handles frameBuilder update', (WidgetTester tester) async {
    final TestImageStreamCompleter streamCompleter = TestImageStreamCompleter();
    final TestImageProvider imageProvider = TestImageProvider(streamCompleter: streamCompleter);

    await tester.pumpWidget(
      Image(
        image: imageProvider,
        frameBuilder: (BuildContext context, Widget child, int frame, bool wasSynchronouslyLoaded) {
          return Center(child: child);
        },
      ),
    );

    expect(find.byType(Center), findsOneWidget);
    expect(find.byType(RawImage), findsOneWidget);
    final State<Image> state = tester.state(find.byType(Image));

    await tester.pumpWidget(
      Image(
        image: imageProvider,
        frameBuilder: (BuildContext context, Widget child, int frame, bool wasSynchronouslyLoaded) {
          return Padding(padding: const EdgeInsets.all(1), child: child);
        },
      ),
    );

    expect(find.byType(Center), findsNothing);
    expect(find.byType(Padding), findsOneWidget);
    expect(find.byType(RawImage), findsOneWidget);
    expect(tester.state(find.byType(Image)), same(state));
  });

  testWidgets('Image state handles enabling and disabling of tickers', (WidgetTester tester) async {
    final ui.Codec codec = await tester.runAsync(() {
      return ui.instantiateImageCodec(Uint8List.fromList(kAnimatedGif));
    });

    Future<ui.Image> nextFrame() async {
      final ui.FrameInfo frameInfo = await tester.runAsync(codec.getNextFrame);
      return frameInfo.image;
    }

    final TestImageStreamCompleter streamCompleter = TestImageStreamCompleter();
    final TestImageProvider imageProvider = TestImageProvider(streamCompleter: streamCompleter);
    int lastFrame;
    int buildCount = 0;

    Widget buildFrame(BuildContext context, Widget child, int frame, bool wasSynchronouslyLoaded) {
      lastFrame = frame;
      buildCount++;
      return child;
    }

    await tester.pumpWidget(
      TickerMode(
        enabled: true,
        child: Image(
          image: imageProvider,
          frameBuilder: buildFrame,
        ),
      ),
    );

    final State<Image> state = tester.state(find.byType(Image));
    expect(lastFrame, isNull);
    expect(buildCount, 1);
    streamCompleter.setData(imageInfo: ImageInfo(image: await nextFrame()));
    await tester.pump();
    expect(lastFrame, 0);
    expect(buildCount, 2);

    await tester.pumpWidget(
      TickerMode(
        enabled: false,
        child: Image(
          image: imageProvider,
          frameBuilder: buildFrame,
        ),
      ),
    );

    expect(tester.state(find.byType(Image)), same(state));
    expect(lastFrame, 0);
    expect(buildCount, 3);
    streamCompleter.setData(imageInfo: ImageInfo(image: await nextFrame()));
    streamCompleter.setData(imageInfo: ImageInfo(image: await nextFrame()));
    await tester.pump();
    expect(lastFrame, 0);
    expect(buildCount, 3);

    await tester.pumpWidget(
      TickerMode(
        enabled: true,
        child: Image(
          image: imageProvider,
          frameBuilder: buildFrame,
        ),
      ),
    );

    expect(tester.state(find.byType(Image)), same(state));
    expect(lastFrame, 1); // missed a frame because we weren't animating at the time
    expect(buildCount, 4);
  });

  testWidgets('Image invokes loadingBuilder on chunk event notification', (WidgetTester tester) async {
    final TestImageStreamCompleter streamCompleter = TestImageStreamCompleter();
    final TestImageProvider imageProvider = TestImageProvider(streamCompleter: streamCompleter);
    final List<ImageChunkEvent> chunkEvents = <ImageChunkEvent>[];

    await tester.pumpWidget(
      Image(
        image: imageProvider,
        loadingBuilder: (BuildContext context, Widget child, ImageChunkEvent loadingProgress) {
          chunkEvents.add(loadingProgress);
          if (loadingProgress == null)
            return child;
          return Directionality(
            textDirection: TextDirection.ltr,
            child: Text('loading ${loadingProgress.cumulativeBytesLoaded} / ${loadingProgress.expectedTotalBytes}'),
          );
        },
      ),
    );

    expect(chunkEvents.length, 1);
    expect(chunkEvents.first, isNull);
    expect(tester.binding.hasScheduledFrame, isFalse);
    streamCompleter.setData(chunkEvent: const ImageChunkEvent(cumulativeBytesLoaded: 10, expectedTotalBytes: 100));
    expect(tester.binding.hasScheduledFrame, isTrue);
    await tester.pump();
    expect(chunkEvents.length, 2);
    expect(find.text('loading 10 / 100'), findsOneWidget);
    expect(find.byType(RawImage), findsNothing);
    streamCompleter.setData(chunkEvent: const ImageChunkEvent(cumulativeBytesLoaded: 30, expectedTotalBytes: 100));
    expect(tester.binding.hasScheduledFrame, isTrue);
    await tester.pump();
    expect(chunkEvents.length, 3);
    expect(find.text('loading 30 / 100'), findsOneWidget);
    expect(find.byType(RawImage), findsNothing);
    streamCompleter.setData(imageInfo: ImageInfo(image: image10x10));
    await tester.pump();
    expect(chunkEvents.length, 4);
    expect(find.byType(Text), findsNothing);
    expect(find.byType(RawImage), findsOneWidget);
  });

  testWidgets("Image doesn't rebuild on chunk events if loadingBuilder is null", (WidgetTester tester) async {
    final TestImageStreamCompleter streamCompleter = TestImageStreamCompleter();
    final TestImageProvider imageProvider = TestImageProvider(streamCompleter: streamCompleter);

    await tester.pumpWidget(
      Image(
        image: imageProvider,
        excludeFromSemantics: true,
      ),
    );

    expect(tester.binding.hasScheduledFrame, isFalse);
    streamCompleter.setData(chunkEvent: const ImageChunkEvent(cumulativeBytesLoaded: 10, expectedTotalBytes: 100));
    expect(tester.binding.hasScheduledFrame, isFalse);
    streamCompleter.setData(imageInfo: ImageInfo(image: image10x10));
    expect(tester.binding.hasScheduledFrame, isTrue);
    await tester.pump();
    streamCompleter.setData(chunkEvent: const ImageChunkEvent(cumulativeBytesLoaded: 10, expectedTotalBytes: 100));
    expect(tester.binding.hasScheduledFrame, isFalse);
    expect(find.byType(RawImage), findsOneWidget);
  });

  testWidgets('Image chains the results of frameBuilder and loadingBuilder', (WidgetTester tester) async {
    final TestImageStreamCompleter streamCompleter = TestImageStreamCompleter();
    final TestImageProvider imageProvider = TestImageProvider(streamCompleter: streamCompleter);

    await tester.pumpWidget(
      Image(
        image: imageProvider,
        excludeFromSemantics: true,
        frameBuilder: (BuildContext context, Widget child, int frame, bool wasSynchronouslyLoaded) {
          return Padding(padding: const EdgeInsets.all(1), child: child);
        },
        loadingBuilder: (BuildContext context, Widget child, ImageChunkEvent loadingProgress) {
          return Center(child: child);
        },
      ),
    );

    expect(find.byType(Center), findsOneWidget);
    expect(find.byType(Padding), findsOneWidget);
    expect(find.byType(RawImage), findsOneWidget);
    expect(tester.widget<Padding>(find.byType(Padding)).child, isA<RawImage>());
    streamCompleter.setData(chunkEvent: const ImageChunkEvent(cumulativeBytesLoaded: 10, expectedTotalBytes: 100));
    await tester.pump();
    expect(find.byType(Center), findsOneWidget);
    expect(find.byType(Padding), findsOneWidget);
    expect(find.byType(RawImage), findsOneWidget);
    expect(tester.widget<Center>(find.byType(Center)).child, isA<Padding>());
    expect(tester.widget<Padding>(find.byType(Padding)).child, isA<RawImage>());
  });

  testWidgets('Image state handles loadingBuilder update from null to non-null', (WidgetTester tester) async {
    final TestImageStreamCompleter streamCompleter = TestImageStreamCompleter();
    final TestImageProvider imageProvider = TestImageProvider(streamCompleter: streamCompleter);

    await tester.pumpWidget(
      Image(image: imageProvider),
    );

    expect(find.byType(RawImage), findsOneWidget);
    streamCompleter.setData(chunkEvent: const ImageChunkEvent(cumulativeBytesLoaded: 10, expectedTotalBytes: 100));
    expect(tester.binding.hasScheduledFrame, isFalse);
    final State<Image> state = tester.state(find.byType(Image));

    await tester.pumpWidget(
      Image(
        image: imageProvider,
        loadingBuilder: (BuildContext context, Widget child, ImageChunkEvent loadingProgress) {
          return Center(child: child);
        },
      ),
    );

    expect(find.byType(Center), findsOneWidget);
    expect(find.byType(RawImage), findsOneWidget);
    expect(tester.state(find.byType(Image)), same(state));
    streamCompleter.setData(chunkEvent: const ImageChunkEvent(cumulativeBytesLoaded: 10, expectedTotalBytes: 100));
    expect(tester.binding.hasScheduledFrame, isTrue);
    await tester.pump();
    expect(find.byType(Center), findsOneWidget);
    expect(find.byType(RawImage), findsOneWidget);
  });

  testWidgets('Image state handles loadingBuilder update from non-null to null', (WidgetTester tester) async {
    final TestImageStreamCompleter streamCompleter = TestImageStreamCompleter();
    final TestImageProvider imageProvider = TestImageProvider(streamCompleter: streamCompleter);

    await tester.pumpWidget(
      Image(
        image: imageProvider,
        loadingBuilder: (BuildContext context, Widget child, ImageChunkEvent loadingProgress) {
          return Center(child: child);
        },
      ),
    );

    expect(find.byType(Center), findsOneWidget);
    expect(find.byType(RawImage), findsOneWidget);
    streamCompleter.setData(chunkEvent: const ImageChunkEvent(cumulativeBytesLoaded: 10, expectedTotalBytes: 100));
    expect(tester.binding.hasScheduledFrame, isTrue);
    await tester.pump();
    expect(find.byType(Center), findsOneWidget);
    expect(find.byType(RawImage), findsOneWidget);
    final State<Image> state = tester.state(find.byType(Image));

    await tester.pumpWidget(
      Image(image: imageProvider),
    );

    expect(find.byType(Center), findsNothing);
    expect(find.byType(RawImage), findsOneWidget);
    expect(tester.state(find.byType(Image)), same(state));
    streamCompleter.setData(chunkEvent: const ImageChunkEvent(cumulativeBytesLoaded: 10, expectedTotalBytes: 100));
    expect(tester.binding.hasScheduledFrame, isFalse);
  });

  testWidgets('Verify Image resets its ImageListeners', (WidgetTester tester) async {
    final GlobalKey key = GlobalKey();
    final TestImageStreamCompleter imageStreamCompleter = TestImageStreamCompleter();
    final TestImageProvider imageProvider1 = TestImageProvider(streamCompleter: imageStreamCompleter);
    await tester.pumpWidget(
      Container(
        key: key,
        child: Image(
          image: imageProvider1,
        ),
      ),
    );
    // listener from resolveStreamForKey is always added.
    expect(imageStreamCompleter.listeners.length, 2);


    final TestImageProvider imageProvider2 = TestImageProvider();
    await tester.pumpWidget(
      Container(
        key: key,
        child: Image(
          image: imageProvider2,
          excludeFromSemantics: true,
        ),
      ),
      null,
      EnginePhase.layout,
    );

    // only listener from resolveStreamForKey is left.
    expect(imageStreamCompleter.listeners.length, 1);
  });

  testWidgets('Verify Image resets its ErrorListeners', (WidgetTester tester) async {
    final GlobalKey key = GlobalKey();
    final TestImageStreamCompleter imageStreamCompleter = TestImageStreamCompleter();
    final TestImageProvider imageProvider1 = TestImageProvider(streamCompleter: imageStreamCompleter);
    await tester.pumpWidget(
      Container(
        key: key,
        child: Image(
          image: imageProvider1,
          errorBuilder: (_,__,___) => Container(),
        ),
      ),
    );
    // listener from resolveStreamForKey is always added.
    expect(imageStreamCompleter.listeners.length, 2);


    final TestImageProvider imageProvider2 = TestImageProvider();
    await tester.pumpWidget(
      Container(
        key: key,
        child: Image(
          image: imageProvider2,
          excludeFromSemantics: true,
        ),
      ),
      null,
      EnginePhase.layout,
    );

    // only listener from resolveStreamForKey is left.
    expect(imageStreamCompleter.listeners.length, 1);
  });

  testWidgets('Image defers loading while fast scrolling', (WidgetTester tester) async {
    const int gridCells = 1000;
    final List<TestImageProvider> imageProviders = <TestImageProvider>[];
    final ScrollController controller = ScrollController();
    await tester.pumpWidget(Directionality(
      textDirection: TextDirection.ltr,
      child: GridView.builder(
        controller: controller,
        gridDelegate: const SliverGridDelegateWithFixedCrossAxisCount(crossAxisCount: 3),
        itemCount: gridCells,
        itemBuilder: (_, int index) {
          final TestImageProvider provider = TestImageProvider();
          imageProviders.add(provider);
          return SizedBox(
            height: 250,
            width: 250,
            child: Image(
              image: provider,
              semanticLabel: index.toString(),
            ),
          );
        },
      ),
    ));

    final bool Function(TestImageProvider) loadCalled = (TestImageProvider provider) => provider.loadCalled;
    final bool Function(TestImageProvider) loadNotCalled = (TestImageProvider provider) => !provider.loadCalled;

    expect(find.bySemanticsLabel('5'), findsOneWidget);
    expect(imageProviders.length, 12);
    expect(imageProviders.every(loadCalled), true);

    imageProviders.clear();

    // Simulate a very fast fling.
    controller.animateTo(
      30000,
      duration: const Duration(seconds: 2),
      curve: Curves.linear,
    );
    await tester.pumpAndSettle();
    // The last 15 images on screen have loaded because the scrolling settled there.
    // The rest have not loaded.
    expect(imageProviders.length, 309);
    expect(imageProviders.skip(309 - 15).every(loadCalled), true);
    expect(imageProviders.take(309 - 15).every(loadNotCalled), true);
  });

  testWidgets('Same image provider in multiple parts of the tree, no cache room left', (WidgetTester tester) async {
    imageCache.maximumSize = 0;

    final TestImageProvider provider1 = TestImageProvider();
    final TestImageProvider provider2 = TestImageProvider();

    expect(provider1.loadCallCount, 0);
    expect(provider2.loadCallCount, 0);
    expect(imageCache.liveImageCount, 0);

    await tester.pumpWidget(Column(
      children: <Widget>[
        Image(image: provider1),
        Image(image: provider2),
        Image(image: provider1),
        Image(image: provider1),
        Image(image: provider2),
      ],
    ));

    expect(imageCache.liveImageCount, 2);
    expect(imageCache.statusForKey(provider1).live, true);
    expect(imageCache.statusForKey(provider1).pending, false);
    expect(imageCache.statusForKey(provider1).keepAlive, false);
    expect(imageCache.statusForKey(provider2).live, true);
    expect(imageCache.statusForKey(provider2).pending, false);
    expect(imageCache.statusForKey(provider2).keepAlive, false);

    expect(provider1.loadCallCount, 1);
    expect(provider2.loadCallCount, 1);

    provider1.complete(image10x10.clone());
    await tester.idle();

    provider2.complete(image10x10.clone());
    await tester.idle();

    expect(imageCache.liveImageCount, 2);
    expect(imageCache.currentSize, 0);

    await tester.pumpWidget(Image(image: provider2));
    await tester.idle();
    expect(imageCache.statusForKey(provider1).untracked, true);
    expect(imageCache.statusForKey(provider2).live, true);
    expect(imageCache.statusForKey(provider2).pending, false);
    expect(imageCache.statusForKey(provider2).keepAlive, false);
    expect(imageCache.liveImageCount, 1);

    await tester.pumpWidget(const SizedBox());
    await tester.idle();
    expect(provider1.loadCallCount, 1);
    expect(provider2.loadCallCount, 1);
    expect(imageCache.liveImageCount, 0);
  });

  testWidgets('precacheImage does not hold weak ref for more than a frame', (WidgetTester tester) async {
    imageCache.maximumSize = 0;
    final TestImageProvider provider = TestImageProvider();
    Future<void> precache;
    await tester.pumpWidget(
      Builder(
        builder: (BuildContext context) {
          precache = precacheImage(provider, context);
          return Container();
        }
      )
    );
    provider.complete(image10x10);
    await precache;

    // Should have ended up with only a weak ref, not in cache because cache size is 0
    expect(imageCache.liveImageCount, 1);
    expect(imageCache.containsKey(provider), false);

    final ImageCacheStatus providerLocation = await provider.obtainCacheStatus(configuration: ImageConfiguration.empty);

    expect(providerLocation, isNotNull);
    expect(providerLocation.live, true);
    expect(providerLocation.keepAlive, false);
    expect(providerLocation.pending, false);

    // Check that a second resolve of the same image is synchronous.
    expect(provider._lastResolvedConfiguration, isNotNull);
    final ImageStream stream = provider.resolve(provider._lastResolvedConfiguration);
    bool isSync;
    final ImageStreamListener listener = ImageStreamListener((ImageInfo image, bool syncCall) { isSync = syncCall; });

    // Still have live ref because frame has not pumped yet.
    await tester.pump();
    expect(imageCache.liveImageCount, 1);

    SchedulerBinding.instance.scheduleFrame();
    await tester.pump();
    // Live ref should be gone - we didn't listen to the stream.
    expect(imageCache.liveImageCount, 0);
    expect(imageCache.currentSize, 0);

    stream.addListener(listener);
    expect(isSync, true); // because the stream still has the image.

    expect(imageCache.liveImageCount, 0);
    expect(imageCache.currentSize, 0);

    expect(provider.loadCallCount, 1);
  });

  testWidgets('precacheImage allows time to take over weak reference', (WidgetTester tester) async {
    final TestImageProvider provider = TestImageProvider();
    Future<void> precache;
    await tester.pumpWidget(
      Builder(
        builder: (BuildContext context) {
          precache = precacheImage(provider, context);
          return Container();
        }
      )
    );
    provider.complete(image10x10);
    await precache;

    // Should have ended up in the cache and have a weak reference.
    expect(imageCache.liveImageCount, 1);
    expect(imageCache.currentSize, 1);
    expect(imageCache.containsKey(provider), true);

    // Check that a second resolve of the same image is synchronous.
    expect(provider._lastResolvedConfiguration, isNotNull);
    final ImageStream stream = provider.resolve(provider._lastResolvedConfiguration);
    bool isSync;
    final ImageStreamListener listener = ImageStreamListener((ImageInfo image, bool syncCall) { isSync = syncCall; });

    // Should have ended up in the cache and still have a weak reference.
    expect(imageCache.liveImageCount, 1);
    expect(imageCache.currentSize, 1);
    expect(imageCache.containsKey(provider), true);

    stream.addListener(listener);
    expect(isSync, true);

    expect(imageCache.liveImageCount, 1);
    expect(imageCache.currentSize, 1);
    expect(imageCache.containsKey(provider), true);

    SchedulerBinding.instance.scheduleFrame();
    await tester.pump();

    expect(imageCache.liveImageCount, 1);
    expect(imageCache.currentSize, 1);
    expect(imageCache.containsKey(provider), true);
    stream.removeListener(listener);

    expect(imageCache.liveImageCount, 0);
    expect(imageCache.currentSize, 1);
    expect(imageCache.containsKey(provider), true);
    expect(provider.loadCallCount, 1);
  });

  testWidgets('evict an image during precache', (WidgetTester tester) async {
    // This test checks that the live image tracking does not hold on to a
    // pending image that will never complete because it has been evicted from
    // the cache.
    // The scenario may arise in a test harness that is trying to load real
    // images using `tester.runAsync()`, and wants to make sure that widgets
    // under test have not also tried to resolve the image in a FakeAsync zone.
    // The image loaded in the FakeAsync zone will never complete, and the
    // runAsync call wants to make sure it gets a load attempt from the correct
    // zone.
    final Uint8List bytes = Uint8List.fromList(kTransparentImage);
    final MemoryImage provider = MemoryImage(bytes);

    await tester.runAsync(() async {
      final List<Future<void>> futures = <Future<void>>[];
      await tester.pumpWidget(Builder(builder: (BuildContext context) {
        futures.add(precacheImage(provider, context));
        imageCache.evict(provider);
        futures.add(precacheImage(provider, context));
        return const SizedBox.expand();
      }));
      await Future.wait<void>(futures);
      expect(imageCache.statusForKey(provider).keepAlive, true);
      expect(imageCache.statusForKey(provider).live, true);

      // Schedule a frame to get precacheImage to stop listening.
      SchedulerBinding.instance.scheduleFrame();
      await tester.pump();
      expect(imageCache.statusForKey(provider).keepAlive, true);
      expect(imageCache.statusForKey(provider).live, false);
    });
  });

  testWidgets('errorBuilder - fails on key', (WidgetTester tester) async {
    final UniqueKey errorKey = UniqueKey();
    Object caughtException;
    await tester.pumpWidget(
      Image(
        image: FailingImageProvider(failOnObtainKey: true, throws: 'threw', image: image10x10),
        errorBuilder: (BuildContext context, Object error, StackTrace stackTrace) {
          caughtException = error;
          return SizedBox.expand(key: errorKey);
        },
      ),
    );

    await tester.pump();

    expect(find.byKey(errorKey), findsOneWidget);
    expect(caughtException.toString(), 'threw');
    expect(tester.takeException(), isNull);
  });

  testWidgets('errorBuilder - fails on load', (WidgetTester tester) async {
    final UniqueKey errorKey = UniqueKey();
    Object caughtException;
    await tester.pumpWidget(
      Image(
        image: FailingImageProvider(failOnLoad: true, throws: 'threw', image: image10x10),
        errorBuilder: (BuildContext context, Object error, StackTrace stackTrace) {
          caughtException = error;
          return SizedBox.expand(key: errorKey);
        },
      ),
    );

    await tester.pump();

    expect(find.byKey(errorKey), findsOneWidget);
    expect(caughtException.toString(), 'threw');
    expect(tester.takeException(), isNull);
  });

  testWidgets('no errorBuilder - failure reported to FlutterError', (WidgetTester tester) async {
    await tester.pumpWidget(
      Image(
        image: FailingImageProvider(failOnLoad: true, throws: 'threw', image: image10x10),
      ),
    );

    await tester.pump();

    expect(tester.takeException(), 'threw');
  });

  Future<void> _testRotatedImage(WidgetTester tester, bool isAntiAlias) async {
    final Key key = UniqueKey();
    await tester.pumpWidget(RepaintBoundary(
      key: key,
      child: Transform.rotate(
        angle: math.pi / 180,
        child: Image.memory(Uint8List.fromList(kBlueRectPng), isAntiAlias: isAntiAlias),
      ),
    ));

    // precacheImage is needed, or the image in the golden file will be empty.
    if (!kIsWeb) {
      final Finder allImages = find.byType(Image);
      for (final Element e in allImages.evaluate()) {
        await tester.runAsync(() async {
          final Image image = e.widget as Image;
          await precacheImage(image.image, e);
        });
      }
      await tester.pumpAndSettle();
    }

    await expectLater(
      find.byKey(key),
      matchesGoldenFile('rotated_image_${isAntiAlias ? 'aa' : 'noaa'}.png'),
    );
  }

  testWidgets(
    'Rotated images',
    (WidgetTester tester) async {
      await _testRotatedImage(tester, true);
      await _testRotatedImage(tester, false);
    },
    skip: kIsWeb, // https://github.com/flutter/flutter/issues/54292.
  );

  testWidgets('Reports image size when painted', (WidgetTester tester) async {
    ImageSizeInfo imageSizeInfo;
    int count = 0;
    debugOnPaintImage = (ImageSizeInfo info) {
      count += 1;
      imageSizeInfo = info;
    };

    final ui.Image image = await tester.runAsync(() => createTestImage(width: 100, height: 100));
    final TestImageStreamCompleter streamCompleter = TestImageStreamCompleter(
      ImageInfo(
        image: image,
        scale: 1.0,
        debugLabel: 'test.png',
      ),
    );
    final TestImageProvider imageProvider = TestImageProvider(streamCompleter: streamCompleter);

    await tester.pumpWidget(
      Center(
        child: SizedBox(
          height: 50,
          width: 50,
          child: Image(image: imageProvider),
        ),
      ),
    );

    expect(count, 1);
    expect(
      imageSizeInfo,
      const ImageSizeInfo(
        source: 'test.png',
        imageSize: Size(100, 100),
        displaySize: Size(50, 50),
      ),
    );

    debugOnPaintImage = null;
  });

<<<<<<< HEAD
  testWidgets('Disposes image handle when disposed', (WidgetTester tester) async {
    final ui.Image image = await tester.runAsync(() => createTestImage(width: 1, height: 1, cache: false));

    expect(image.debugGetOpenHandleStackTraces().length, 1);

    final ImageProvider provider = TestImageProvider(
      streamCompleter: OneFrameImageStreamCompleter(
        Future<ImageInfo>.value(
          ImageInfo(
            image: image,
            scale: 1.0,
            debugLabel: 'TestImage',
          ),
        ),
      ),
    );

    // creating the provider should not have changed anything, and the provider
    // now owns the handle.
    expect(image.debugGetOpenHandleStackTraces().length, 1);

    await tester.pumpWidget(Image(image: provider));

    // Image widget + 1, render object + 1
    expect(image.debugGetOpenHandleStackTraces().length, 3);

    await tester.pumpWidget(const SizedBox());

    // Image widget and render object go away
    expect(image.debugGetOpenHandleStackTraces().length, 1);

    await provider.evict();

    tester.binding.scheduleFrame();
    await tester.pump();

    // Image cache listener go away and Image stream listeners go away.
    // Image is now at zero.
    expect(image.debugGetOpenHandleStackTraces().length, 0);
  }, skip: kIsWeb); // Web does not care about image handle/disposal.

  testWidgets('Keeps stream alive when ticker mode is disabled',  (WidgetTester tester) async {
    imageCache.maximumSize = 0;
    final ui.Image image = await tester.runAsync(() => createTestImage(width: 1, height: 1, cache: false));
    final TestImageProvider provider = TestImageProvider();
    provider.complete(image);

    await tester.pumpWidget(
      TickerMode(
        enabled: true,
        child: Image(image: provider),
      ),
    );
    expect(find.byType(Image), findsOneWidget);

    await tester.pumpWidget(TickerMode(
        enabled: false,
        child: Image(image: provider),
      ),
    );
    expect(find.byType(Image), findsOneWidget);

    await tester.pumpWidget(TickerMode(
        enabled: true,
        child: Image(image: provider),
      ),
    );
    expect(find.byType(Image), findsOneWidget);
=======
  testWidgets('Load a good image after a bad image was loaded should not call errorBuilder', (WidgetTester tester) async {
    final UniqueKey errorKey = UniqueKey();
    final ui.Image image = await tester.runAsync(() => createTestImage());
    final TestImageStreamCompleter streamCompleter = TestImageStreamCompleter();
    final TestImageProvider imageProvider = TestImageProvider(streamCompleter: streamCompleter);

    await tester.pumpWidget(
      Center(
        child: SizedBox(
          height: 50,
          width: 50,
          child: Image(
            image: imageProvider,
            excludeFromSemantics: true,
            errorBuilder: (BuildContext context, Object error, StackTrace stackTrace) {
              return Container(key: errorKey);
            },
            frameBuilder: (BuildContext context, Widget child, int frame, bool wasSynchronouslyLoaded) {
              return Padding(padding: const EdgeInsets.all(1), child: child);
            },
          ),
        ),
      ),
    );

    // No error widget before loading a invalid image.
    expect(find.byKey(errorKey), findsNothing);

    // Loading good image succeed
    streamCompleter.setData(chunkEvent: const ImageChunkEvent(cumulativeBytesLoaded: 10, expectedTotalBytes: 100));
    await tester.pump();
    expect(find.byType(Padding), findsOneWidget);

    // Loading bad image shows the error widget.
    streamCompleter.setError(exception: 'thrown');
    await tester.pump();
    expect(find.byKey(errorKey), findsOneWidget);

    // Loading good image shows the image widget instead of the error widget.
    streamCompleter.setData(imageInfo: ImageInfo(image: image));
    await tester.pump();
    expect(find.byType(Padding), findsOneWidget);
    expect(tester.widget<Padding>(find.byType(Padding)).child, isA<RawImage>());
    expect(find.byKey(errorKey), findsNothing);
>>>>>>> becaf491
  });
}

class ImagePainter extends CustomPainter {
  ImagePainter(this.image);

  @override
  void paint(ui.Canvas canvas, ui.Size size) {
    canvas.drawImage(image, Offset.zero, Paint());
  }

  @override
  bool shouldRepaint(CustomPainter oldDelegate) {
    return false;
  }

  final ui.Image image;
}

@immutable
class ConfigurationAwareKey {
  const ConfigurationAwareKey(this.provider, this.configuration)
    : assert(provider != null),
      assert(configuration != null);

  final ImageProvider provider;
  final ImageConfiguration configuration;

  @override
  bool operator ==(Object other) {
    if (other.runtimeType != runtimeType) {
      return false;
    }
    return other is ConfigurationAwareKey
        && other.provider == provider
        && other.configuration == configuration;
  }

  @override
  int get hashCode => hashValues(provider, configuration);
}

class ConfigurationKeyedTestImageProvider extends TestImageProvider {
  @override
  Future<ConfigurationAwareKey> obtainKey(ImageConfiguration configuration) {
    return SynchronousFuture<ConfigurationAwareKey>(ConfigurationAwareKey(this, configuration));
  }
}

class TestImageProvider extends ImageProvider<Object> {
  TestImageProvider({ImageStreamCompleter streamCompleter}) {
    _streamCompleter = streamCompleter
      ?? OneFrameImageStreamCompleter(_completer.future);
  }

  final Completer<ImageInfo> _completer = Completer<ImageInfo>();
  ImageStreamCompleter _streamCompleter;
  ImageConfiguration _lastResolvedConfiguration;

  bool get loadCalled => _loadCallCount > 0;
  int get loadCallCount => _loadCallCount;
  int _loadCallCount = 0;

  @override
  Future<Object> obtainKey(ImageConfiguration configuration) {
    return SynchronousFuture<TestImageProvider>(this);
  }

  @override
  void resolveStreamForKey(ImageConfiguration configuration, ImageStream stream, Object key, ImageErrorListener handleError) {
    _lastResolvedConfiguration = configuration;
    super.resolveStreamForKey(configuration, stream, key, handleError);
  }

  @override
  ImageStreamCompleter load(Object key, DecoderCallback decode) {
    _loadCallCount += 1;
    return _streamCompleter;
  }

  void complete(ui.Image image) {
    _completer.complete(ImageInfo(image: image));
  }

  void fail(dynamic exception, StackTrace stackTrace) {
    _completer.completeError(exception, stackTrace);
  }

  @override
  String toString() => '${describeIdentity(this)}()';
}

class SimpleTestImageStreamCompleter extends ImageStreamCompleter {
  void testSetImage(ui.Image image) {
    setImage(ImageInfo(image: image, scale: 1.0));
  }
}

class TestImageStreamCompleter extends ImageStreamCompleter {
  TestImageStreamCompleter([this._currentImage]);

  ImageInfo _currentImage;
  final Set<ImageStreamListener> listeners = <ImageStreamListener>{};

  @override
  void addListener(ImageStreamListener listener) {
    listeners.add(listener);
    if (_currentImage != null) {
      listener.onImage(_currentImage.clone(), true);
    }
  }

  @override
  void removeListener(ImageStreamListener listener) {
    listeners.remove(listener);
  }

  void setData({
    ImageInfo imageInfo,
    ImageChunkEvent chunkEvent,
  }) {
    if (imageInfo != null) {
      _currentImage?.image?.dispose();
      _currentImage = imageInfo;
    }
    final List<ImageStreamListener> localListeners = listeners.toList();
    for (final ImageStreamListener listener in localListeners) {
      if (imageInfo != null) {
        listener.onImage(imageInfo.clone(), false);
      }
      if (chunkEvent != null && listener.onChunk != null) {
        listener.onChunk(chunkEvent);
      }
    }
  }

  void setError({
    dynamic exception,
    StackTrace stackTrace,
  }) {
    assert(exception != null, 'exception must not be null.');

    final List<ImageStreamListener> localListeners = listeners.toList();
    for (final ImageStreamListener listener in localListeners) {
      if (listener.onError != null) {
        listener.onError(exception, stackTrace);
      }
    }
  }
}

class DebouncingImageProvider extends ImageProvider<Object> {
  DebouncingImageProvider(this.imageProvider, this.seenKeys);

  /// A set of keys that will only get resolved the _first_ time they are seen.
  ///
  /// If an ImageProvider produces the same key for two different image
  /// configurations, it should only actually resolve once using this provider.
  /// However, if it does care about image configuration, it should make the
  /// property or properties it cares about part of the key material it
  /// produces.
  final Set<Object> seenKeys;
  final ImageProvider<Object> imageProvider;

  @override
  void resolveStreamForKey(ImageConfiguration configuration, ImageStream stream, Object key, ImageErrorListener handleError) {
    if (seenKeys.add(key)) {
      imageProvider.resolveStreamForKey(configuration, stream, key, handleError);
    }
  }

  @override
  Future<Object> obtainKey(ImageConfiguration configuration) => imageProvider.obtainKey(configuration);

  @override
  ImageStreamCompleter load(Object key, DecoderCallback decode) => imageProvider.load(key, decode);
}

class FailingImageProvider extends ImageProvider<int> {
  const FailingImageProvider({
    this.failOnObtainKey = false,
    this.failOnLoad = false,
    @required this.throws,
    @required this.image,
  }) : assert(failOnLoad != null),
       assert(failOnObtainKey != null),
       assert(failOnLoad == true || failOnObtainKey == true),
       assert(throws != null),
       assert(image != null);

  final bool failOnObtainKey;
  final bool failOnLoad;
  final Object throws;
  final ui.Image image;

  @override
  Future<int> obtainKey(ImageConfiguration configuration) {
    if (failOnObtainKey) {
      throw throws;
    }
    return SynchronousFuture<int>(hashCode);
  }

  @override
  ImageStreamCompleter load(int key, DecoderCallback decode) {
    if (failOnLoad) {
      throw throws;
    }
    return OneFrameImageStreamCompleter(
      Future<ImageInfo>.value(
        ImageInfo(
          image: image,
          scale: 0,
        ),
      ),
    );
  }
}<|MERGE_RESOLUTION|>--- conflicted
+++ resolved
@@ -1763,7 +1763,6 @@
     debugOnPaintImage = null;
   });
 
-<<<<<<< HEAD
   testWidgets('Disposes image handle when disposed', (WidgetTester tester) async {
     final ui.Image image = await tester.runAsync(() => createTestImage(width: 1, height: 1, cache: false));
 
@@ -1832,7 +1831,8 @@
       ),
     );
     expect(find.byType(Image), findsOneWidget);
-=======
+  });
+
   testWidgets('Load a good image after a bad image was loaded should not call errorBuilder', (WidgetTester tester) async {
     final UniqueKey errorKey = UniqueKey();
     final ui.Image image = await tester.runAsync(() => createTestImage());
@@ -1877,7 +1877,6 @@
     expect(find.byType(Padding), findsOneWidget);
     expect(tester.widget<Padding>(find.byType(Padding)).child, isA<RawImage>());
     expect(find.byKey(errorKey), findsNothing);
->>>>>>> becaf491
   });
 }
 
