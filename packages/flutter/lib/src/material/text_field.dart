// Copyright 2014 The Flutter Authors. All rights reserved.
// Use of this source code is governed by a BSD-style license that can be
// found in the LICENSE file.

import 'dart:ui' as ui show BoxHeightStyle, BoxWidthStyle;

import 'package:flutter/cupertino.dart';
import 'package:flutter/foundation.dart';
import 'package:flutter/gestures.dart';
import 'package:flutter/rendering.dart';
import 'package:flutter/services.dart';

import 'colors.dart';
import 'debug.dart';
import 'desktop_text_selection.dart';
import 'feedback.dart';
import 'input_decorator.dart';
import 'magnifier.dart';
import 'material_localizations.dart';
import 'material_state.dart';
import 'selectable_text.dart' show iOSHorizontalOffset;
import 'text_selection.dart';
import 'theme.dart';

export 'package:flutter/services.dart' show SmartDashesType, SmartQuotesType, TextCapitalization, TextInputAction, TextInputType;

// Examples can assume:
// late BuildContext context;
// late FocusNode myFocusNode;

/// Signature for the [TextField.buildCounter] callback.
typedef InputCounterWidgetBuilder = Widget? Function(
  /// The build context for the TextField.
  BuildContext context, {
  /// The length of the string currently in the input.
  required int currentLength,
  /// The maximum string length that can be entered into the TextField.
  required int? maxLength,
  /// Whether or not the TextField is currently focused. Mainly provided for
  /// the [liveRegion] parameter in the [Semantics] widget for accessibility.
  required bool isFocused,
});

class _TextFieldSelectionGestureDetectorBuilder extends TextSelectionGestureDetectorBuilder {
  _TextFieldSelectionGestureDetectorBuilder({
    required _TextFieldState state,
  }) : _state = state,
       super(delegate: state);

  final _TextFieldState _state;

  @override
  void onForcePressStart(ForcePressDetails details) {
    super.onForcePressStart(details);
    if (delegate.selectionEnabled && shouldShowSelectionToolbar) {
      editableText.showToolbar();
    }
  }

  @override
  void onForcePressEnd(ForcePressDetails details) {
    // Not required.
  }

  @override
  void onSingleLongTapMoveUpdate(LongPressMoveUpdateDetails details) {
    if (delegate.selectionEnabled) {
      final TargetPlatform targetPlatform = Theme.of(_state.context).platform;

      switch (targetPlatform) {
        case TargetPlatform.iOS:
        case TargetPlatform.macOS:
          renderEditable.selectPositionAt(
            from: details.globalPosition,
            cause: SelectionChangedCause.longPress,
          );
          break;
        case TargetPlatform.android:
        case TargetPlatform.fuchsia:
        case TargetPlatform.linux:
        case TargetPlatform.windows:
          renderEditable.selectWordsInRange(
            from: details.globalPosition - details.offsetFromOrigin,
            to: details.globalPosition,
            cause: SelectionChangedCause.longPress,
          );
          break;
      }

      switch (targetPlatform) {
        case TargetPlatform.android:
        case TargetPlatform.iOS:
          editableText.showMagnifier(details.globalPosition);
          break;
        case TargetPlatform.fuchsia:
        case TargetPlatform.linux:
        case TargetPlatform.macOS:
        case TargetPlatform.windows:
          break;
      }
    }
  }

  @override
  void onSingleTapUp(TapUpDetails details) {
    editableText.hideToolbar();
    super.onSingleTapUp(details);
    _state._requestKeyboard();
    _state.widget.onTap?.call();
  }

  @override
  void onSingleLongTapStart(LongPressStartDetails details) {
    if (delegate.selectionEnabled) {
      final TargetPlatform targetPlatform = Theme.of(_state.context).platform;

      switch (targetPlatform) {
        case TargetPlatform.iOS:
        case TargetPlatform.macOS:
          renderEditable.selectPositionAt(
            from: details.globalPosition,
            cause: SelectionChangedCause.longPress,
          );
          break;
        case TargetPlatform.android:
        case TargetPlatform.fuchsia:
        case TargetPlatform.linux:
        case TargetPlatform.windows:
          renderEditable.selectWord(cause: SelectionChangedCause.longPress);
          Feedback.forLongPress(_state.context);
          break;
      }

      switch (targetPlatform) {
        case TargetPlatform.android:
        case TargetPlatform.iOS:
          editableText.showMagnifier(details.globalPosition);
          break;
        case TargetPlatform.fuchsia:
        case TargetPlatform.linux:
        case TargetPlatform.macOS:
        case TargetPlatform.windows:
          break;
      }
    }
  }
}

/// A Material Design text field.
///
/// A text field lets the user enter text, either with hardware keyboard or with
/// an onscreen keyboard.
///
/// The text field calls the [onChanged] callback whenever the user changes the
/// text in the field. If the user indicates that they are done typing in the
/// field (e.g., by pressing a button on the soft keyboard), the text field
/// calls the [onSubmitted] callback.
///
/// To control the text that is displayed in the text field, use the
/// [controller]. For example, to set the initial value of the text field, use
/// a [controller] that already contains some text. The [controller] can also
/// control the selection and composing region (and to observe changes to the
/// text, selection, and composing region).
///
/// By default, a text field has a [decoration] that draws a divider below the
/// text field. You can use the [decoration] property to control the decoration,
/// for example by adding a label or an icon. If you set the [decoration]
/// property to null, the decoration will be removed entirely, including the
/// extra padding introduced by the decoration to save space for the labels.
///
/// If [decoration] is non-null (which is the default), the text field requires
/// one of its ancestors to be a [Material] widget.
///
/// To integrate the [TextField] into a [Form] with other [FormField] widgets,
/// consider using [TextFormField].
///
/// {@template flutter.material.textfield.wantKeepAlive}
/// When the widget has focus, it will prevent itself from disposing via its
/// underlying [EditableText]'s [AutomaticKeepAliveClientMixin.wantKeepAlive] in
/// order to avoid losing the selection. Removing the focus will allow it to be
/// disposed.
/// {@endtemplate}
///
/// Remember to call [TextEditingController.dispose] of the [TextEditingController]
/// when it is no longer needed. This will ensure we discard any resources used
/// by the object.
///
/// {@tool snippet}
/// This example shows how to create a [TextField] that will obscure input. The
/// [InputDecoration] surrounds the field in a border using [OutlineInputBorder]
/// and adds a label.
///
/// ![](https://flutter.github.io/assets-for-api-docs/assets/material/text_field.png)
///
/// ```dart
/// const TextField(
///   obscureText: true,
///   decoration: InputDecoration(
///     border: OutlineInputBorder(),
///     labelText: 'Password',
///   ),
/// )
/// ```
/// {@end-tool}
///
/// ## Reading values
///
/// A common way to read a value from a TextField is to use the [onSubmitted]
/// callback. This callback is applied to the text field's current value when
/// the user finishes editing.
///
/// {@tool dartpad}
/// This sample shows how to get a value from a TextField via the [onSubmitted]
/// callback.
///
/// ** See code in examples/api/lib/material/text_field/text_field.1.dart **
/// {@end-tool}
///
/// {@macro flutter.widgets.EditableText.lifeCycle}
///
/// For most applications the [onSubmitted] callback will be sufficient for
/// reacting to user input.
///
/// The [onEditingComplete] callback also runs when the user finishes editing.
/// It's different from [onSubmitted] because it has a default value which
/// updates the text controller and yields the keyboard focus. Applications that
/// require different behavior can override the default [onEditingComplete]
/// callback.
///
/// Keep in mind you can also always read the current string from a TextField's
/// [TextEditingController] using [TextEditingController.text].
///
/// ## Handling emojis and other complex characters
/// {@macro flutter.widgets.EditableText.onChanged}
///
/// In the live Dartpad example above, try typing the emoji 👨‍👩‍👦
/// into the field and submitting. Because the example code measures the length
/// with `value.characters.length`, the emoji is correctly counted as a single
/// character.
///
/// {@macro flutter.widgets.editableText.showCaretOnScreen}
///
/// {@macro flutter.widgets.editableText.accessibility}
///
/// See also:
///
///  * [TextFormField], which integrates with the [Form] widget.
///  * [InputDecorator], which shows the labels and other visual elements that
///    surround the actual text editing widget.
///  * [EditableText], which is the raw text editing control at the heart of a
///    [TextField]. The [EditableText] widget is rarely used directly unless
///    you are implementing an entirely different design language, such as
///    Cupertino.
///  * <https://material.io/design/components/text-fields.html>
///  * Cookbook: [Create and style a text field](https://flutter.dev/docs/cookbook/forms/text-input)
///  * Cookbook: [Handle changes to a text field](https://flutter.dev/docs/cookbook/forms/text-field-changes)
///  * Cookbook: [Retrieve the value of a text field](https://flutter.dev/docs/cookbook/forms/retrieve-input)
///  * Cookbook: [Focus and text fields](https://flutter.dev/docs/cookbook/forms/focus)
class TextField extends StatefulWidget {
  /// Creates a Material Design text field.
  ///
  /// If [decoration] is non-null (which is the default), the text field requires
  /// one of its ancestors to be a [Material] widget.
  ///
  /// To remove the decoration entirely (including the extra padding introduced
  /// by the decoration to save space for the labels), set the [decoration] to
  /// null.
  ///
  /// The [maxLines] property can be set to null to remove the restriction on
  /// the number of lines. By default, it is one, meaning this is a single-line
  /// text field. [maxLines] must not be zero.
  ///
  /// The [maxLength] property is set to null by default, which means the
  /// number of characters allowed in the text field is not restricted. If
  /// [maxLength] is set a character counter will be displayed below the
  /// field showing how many characters have been entered. If the value is
  /// set to a positive integer it will also display the maximum allowed
  /// number of characters to be entered. If the value is set to
  /// [TextField.noMaxLength] then only the current length is displayed.
  ///
  /// After [maxLength] characters have been input, additional input
  /// is ignored, unless [maxLengthEnforcement] is set to
  /// [MaxLengthEnforcement.none].
  /// The text field enforces the length with a [LengthLimitingTextInputFormatter],
  /// which is evaluated after the supplied [inputFormatters], if any.
  /// The [maxLength] value must be either null or greater than zero.
  ///
  /// If [maxLengthEnforcement] is set to [MaxLengthEnforcement.none], then more
  /// than [maxLength] characters may be entered, and the error counter and
  /// divider will switch to the [decoration].errorStyle when the limit is
  /// exceeded.
  ///
  /// The text cursor is not shown if [showCursor] is false or if [showCursor]
  /// is null (the default) and [readOnly] is true.
  ///
  /// The [selectionHeightStyle] and [selectionWidthStyle] properties allow
  /// changing the shape of the selection highlighting. These properties default
  /// to [ui.BoxHeightStyle.tight] and [ui.BoxWidthStyle.tight] respectively and
  /// must not be null.
  ///
  /// The [textAlign], [autofocus], [obscureText], [readOnly], [autocorrect],
  /// [scrollPadding], [maxLines], [maxLength], [selectionHeightStyle],
  /// [selectionWidthStyle], [enableSuggestions], and
  /// [enableIMEPersonalizedLearning] arguments must not be null.
  ///
  /// See also:
  ///
  ///  * [maxLength], which discusses the precise meaning of "number of
  ///    characters" and how it may differ from the intuitive meaning.
  const TextField({
    super.key,
    this.controller,
    this.focusNode,
    this.decoration = const InputDecoration(),
    TextInputType? keyboardType,
    this.textInputAction,
    this.textCapitalization = TextCapitalization.none,
    this.style,
    this.strutStyle,
    this.textAlign = TextAlign.start,
    this.textAlignVertical,
    this.textDirection,
    this.readOnly = false,
    ToolbarOptions? toolbarOptions,
    this.showCursor,
    this.autofocus = false,
    this.obscuringCharacter = '•',
    this.obscureText = false,
    this.autocorrect = true,
    SmartDashesType? smartDashesType,
    SmartQuotesType? smartQuotesType,
    this.enableSuggestions = true,
    this.maxLines = 1,
    this.minLines,
    this.expands = false,
    this.maxLength,
    this.maxLengthEnforcement,
    this.onChanged,
    this.onEditingComplete,
    this.onSubmitted,
    this.onAppPrivateCommand,
    this.inputFormatters,
    this.enabled,
    this.cursorWidth = 2.0,
    this.cursorHeight,
    this.cursorRadius,
    this.cursorColor,
    this.selectionHeightStyle = ui.BoxHeightStyle.tight,
    this.selectionWidthStyle = ui.BoxWidthStyle.tight,
    this.keyboardAppearance,
    this.scrollPadding = const EdgeInsets.all(20.0),
    this.dragStartBehavior = DragStartBehavior.start,
    bool? enableInteractiveSelection,
    this.selectionControls,
    this.onTap,
    this.onTapOutside,
    this.mouseCursor,
    this.buildCounter,
    this.scrollController,
    this.scrollPhysics,
    this.autofillHints = const <String>[],
    this.clipBehavior = Clip.hardEdge,
    this.restorationId,
    this.scribbleEnabled = true,
    this.enableIMEPersonalizedLearning = true,
    this.spellCheckConfiguration,
    this.magnifierConfiguration,
  }) : assert(textAlign != null),
       assert(readOnly != null),
       assert(autofocus != null),
       assert(obscuringCharacter != null && obscuringCharacter.length == 1),
       assert(obscureText != null),
       assert(autocorrect != null),
       smartDashesType = smartDashesType ?? (obscureText ? SmartDashesType.disabled : SmartDashesType.enabled),
       smartQuotesType = smartQuotesType ?? (obscureText ? SmartQuotesType.disabled : SmartQuotesType.enabled),
       assert(enableSuggestions != null),
       assert(scrollPadding != null),
       assert(dragStartBehavior != null),
       assert(selectionHeightStyle != null),
       assert(selectionWidthStyle != null),
       assert(maxLines == null || maxLines > 0),
       assert(minLines == null || minLines > 0),
       assert(
         (maxLines == null) || (minLines == null) || (maxLines >= minLines),
         "minLines can't be greater than maxLines",
       ),
       assert(expands != null),
       assert(
         !expands || (maxLines == null && minLines == null),
         'minLines and maxLines must be null when expands is true.',
       ),
       assert(!obscureText || maxLines == 1, 'Obscured fields cannot be multiline.'),
       assert(maxLength == null || maxLength == TextField.noMaxLength || maxLength > 0),
       // Assert the following instead of setting it directly to avoid surprising the user by silently changing the value they set.
       assert(
         !identical(textInputAction, TextInputAction.newline) ||
         maxLines == 1 ||
         !identical(keyboardType, TextInputType.text),
         'Use keyboardType TextInputType.multiline when using TextInputAction.newline on a multiline TextField.',
       ),
       assert(clipBehavior != null),
       assert(enableIMEPersonalizedLearning != null),
       keyboardType = keyboardType ?? (maxLines == 1 ? TextInputType.text : TextInputType.multiline),
       enableInteractiveSelection = enableInteractiveSelection ?? (!readOnly || !obscureText),
       toolbarOptions = toolbarOptions ??
           (obscureText
               ? (readOnly
                   // No point in even offering "Select All" in a read-only obscured
                   // field.
                   ? const ToolbarOptions()
                   // Writable, but obscured.
                   : const ToolbarOptions(
                       selectAll: true,
                       paste: true,
                     ))
               : (readOnly
                   // Read-only, not obscured.
                   ? const ToolbarOptions(
                       selectAll: true,
                       copy: true,
                     )
                   // Writable, not obscured.
                   : const ToolbarOptions(
                       copy: true,
                       cut: true,
                       selectAll: true,
                       paste: true,
                     )));

  /// {@macro flutter.widgets.magnifier.TextMagnifierConfiguration.intro}
  ///
  /// {@macro flutter.widgets.magnifier.intro}
  ///
  /// {@macro flutter.widgets.magnifier.TextMagnifierConfiguration.details}
  ///
<<<<<<< HEAD
  /// By default, builds a [CupertinoTextMagnifier] on iOS and [TextMagnifier] on
  /// Android, and builds nothing on all other platforms. If it is desired to supress
  /// the magnifier, consider passing [TextMagnifierConfiguration.disabled].
  ///
  /// {@tool dartpad}
  /// This sample demonstrates how to customize the magnifier that this text field uses.
  ///
  /// ** See code in examples/api/lib/widgets/text_magnifier/text_magnifier.0.dart **
  /// {@end-tool}
=======
  /// By default, builds a [CupertinoTextMagnifier] on iOS and [TextMagnifier]
  /// on Android, and builds nothing on all other platforms. If it is desired to
  /// suppress the magnifier, consider passing [TextMagnifierConfiguration.disabled].
>>>>>>> 15dcc90a
  final TextMagnifierConfiguration? magnifierConfiguration;

  /// Controls the text being edited.
  ///
  /// If null, this widget will create its own [TextEditingController].
  final TextEditingController? controller;

  /// Defines the keyboard focus for this widget.
  ///
  /// The [focusNode] is a long-lived object that's typically managed by a
  /// [StatefulWidget] parent. See [FocusNode] for more information.
  ///
  /// To give the keyboard focus to this widget, provide a [focusNode] and then
  /// use the current [FocusScope] to request the focus:
  ///
  /// ```dart
  /// FocusScope.of(context).requestFocus(myFocusNode);
  /// ```
  ///
  /// This happens automatically when the widget is tapped.
  ///
  /// To be notified when the widget gains or loses the focus, add a listener
  /// to the [focusNode]:
  ///
  /// ```dart
  /// myFocusNode.addListener(() { print(myFocusNode.hasFocus); });
  /// ```
  ///
  /// If null, this widget will create its own [FocusNode].
  ///
  /// ## Keyboard
  ///
  /// Requesting the focus will typically cause the keyboard to be shown
  /// if it's not showing already.
  ///
  /// On Android, the user can hide the keyboard - without changing the focus -
  /// with the system back button. They can restore the keyboard's visibility
  /// by tapping on a text field. The user might hide the keyboard and
  /// switch to a physical keyboard, or they might just need to get it
  /// out of the way for a moment, to expose something it's
  /// obscuring. In this case requesting the focus again will not
  /// cause the focus to change, and will not make the keyboard visible.
  ///
  /// This widget builds an [EditableText] and will ensure that the keyboard is
  /// showing when it is tapped by calling [EditableTextState.requestKeyboard()].
  final FocusNode? focusNode;

  /// The decoration to show around the text field.
  ///
  /// By default, draws a horizontal line under the text field but can be
  /// configured to show an icon, label, hint text, and error text.
  ///
  /// Specify null to remove the decoration entirely (including the
  /// extra padding introduced by the decoration to save space for the labels).
  final InputDecoration? decoration;

  /// {@macro flutter.widgets.editableText.keyboardType}
  final TextInputType keyboardType;

  /// The type of action button to use for the keyboard.
  ///
  /// Defaults to [TextInputAction.newline] if [keyboardType] is
  /// [TextInputType.multiline] and [TextInputAction.done] otherwise.
  final TextInputAction? textInputAction;

  /// {@macro flutter.widgets.editableText.textCapitalization}
  final TextCapitalization textCapitalization;

  /// The style to use for the text being edited.
  ///
  /// This text style is also used as the base style for the [decoration].
  ///
  /// If null, defaults to the `titleMedium` text style from the current [Theme].
  final TextStyle? style;

  /// {@macro flutter.widgets.editableText.strutStyle}
  final StrutStyle? strutStyle;

  /// {@macro flutter.widgets.editableText.textAlign}
  final TextAlign textAlign;

  /// {@macro flutter.material.InputDecorator.textAlignVertical}
  final TextAlignVertical? textAlignVertical;

  /// {@macro flutter.widgets.editableText.textDirection}
  final TextDirection? textDirection;

  /// {@macro flutter.widgets.editableText.autofocus}
  final bool autofocus;

  /// {@macro flutter.widgets.editableText.obscuringCharacter}
  final String obscuringCharacter;

  /// {@macro flutter.widgets.editableText.obscureText}
  final bool obscureText;

  /// {@macro flutter.widgets.editableText.autocorrect}
  final bool autocorrect;

  /// {@macro flutter.services.TextInputConfiguration.smartDashesType}
  final SmartDashesType smartDashesType;

  /// {@macro flutter.services.TextInputConfiguration.smartQuotesType}
  final SmartQuotesType smartQuotesType;

  /// {@macro flutter.services.TextInputConfiguration.enableSuggestions}
  final bool enableSuggestions;

  /// {@macro flutter.widgets.editableText.maxLines}
  ///  * [expands], which determines whether the field should fill the height of
  ///    its parent.
  final int? maxLines;

  /// {@macro flutter.widgets.editableText.minLines}
  ///  * [expands], which determines whether the field should fill the height of
  ///    its parent.
  final int? minLines;

  /// {@macro flutter.widgets.editableText.expands}
  final bool expands;

  /// {@macro flutter.widgets.editableText.readOnly}
  final bool readOnly;

  /// Configuration of toolbar options.
  ///
  /// If not set, select all and paste will default to be enabled. Copy and cut
  /// will be disabled if [obscureText] is true. If [readOnly] is true,
  /// paste and cut will be disabled regardless.
  final ToolbarOptions toolbarOptions;

  /// {@macro flutter.widgets.editableText.showCursor}
  final bool? showCursor;

  /// If [maxLength] is set to this value, only the "current input length"
  /// part of the character counter is shown.
  static const int noMaxLength = -1;

  /// The maximum number of characters (Unicode grapheme clusters) to allow in
  /// the text field.
  ///
  /// If set, a character counter will be displayed below the
  /// field showing how many characters have been entered. If set to a number
  /// greater than 0, it will also display the maximum number allowed. If set
  /// to [TextField.noMaxLength] then only the current character count is displayed.
  ///
  /// After [maxLength] characters have been input, additional input
  /// is ignored, unless [maxLengthEnforcement] is set to
  /// [MaxLengthEnforcement.none].
  ///
  /// The text field enforces the length with a [LengthLimitingTextInputFormatter],
  /// which is evaluated after the supplied [inputFormatters], if any.
  ///
  /// This value must be either null, [TextField.noMaxLength], or greater than 0.
  /// If null (the default) then there is no limit to the number of characters
  /// that can be entered. If set to [TextField.noMaxLength], then no limit will
  /// be enforced, but the number of characters entered will still be displayed.
  ///
  /// Whitespace characters (e.g. newline, space, tab) are included in the
  /// character count.
  ///
  /// If [maxLengthEnforcement] is [MaxLengthEnforcement.none], then more than
  /// [maxLength] characters may be entered, but the error counter and divider
  /// will switch to the [decoration]'s [InputDecoration.errorStyle] when the
  /// limit is exceeded.
  ///
  /// {@macro flutter.services.lengthLimitingTextInputFormatter.maxLength}
  final int? maxLength;

  /// Determines how the [maxLength] limit should be enforced.
  ///
  /// {@macro flutter.services.textFormatter.effectiveMaxLengthEnforcement}
  ///
  /// {@macro flutter.services.textFormatter.maxLengthEnforcement}
  final MaxLengthEnforcement? maxLengthEnforcement;

  /// {@macro flutter.widgets.editableText.onChanged}
  ///
  /// See also:
  ///
  ///  * [inputFormatters], which are called before [onChanged]
  ///    runs and can validate and change ("format") the input value.
  ///  * [onEditingComplete], [onSubmitted]:
  ///    which are more specialized input change notifications.
  final ValueChanged<String>? onChanged;

  /// {@macro flutter.widgets.editableText.onEditingComplete}
  final VoidCallback? onEditingComplete;

  /// {@macro flutter.widgets.editableText.onSubmitted}
  ///
  /// See also:
  ///
  ///  * [TextInputAction.next] and [TextInputAction.previous], which
  ///    automatically shift the focus to the next/previous focusable item when
  ///    the user is done editing.
  final ValueChanged<String>? onSubmitted;

  /// {@macro flutter.widgets.editableText.onAppPrivateCommand}
  final AppPrivateCommandCallback? onAppPrivateCommand;

  /// {@macro flutter.widgets.editableText.inputFormatters}
  final List<TextInputFormatter>? inputFormatters;

  /// If false the text field is "disabled": it ignores taps and its
  /// [decoration] is rendered in grey.
  ///
  /// If non-null this property overrides the [decoration]'s
  /// [InputDecoration.enabled] property.
  final bool? enabled;

  /// {@macro flutter.widgets.editableText.cursorWidth}
  final double cursorWidth;

  /// {@macro flutter.widgets.editableText.cursorHeight}
  final double? cursorHeight;

  /// {@macro flutter.widgets.editableText.cursorRadius}
  final Radius? cursorRadius;

  /// The color of the cursor.
  ///
  /// The cursor indicates the current location of text insertion point in
  /// the field.
  ///
  /// If this is null it will default to the ambient
  /// [DefaultSelectionStyle.cursorColor]. If that is null, and the
  /// [ThemeData.platform] is [TargetPlatform.iOS] or [TargetPlatform.macOS]
  /// it will use [CupertinoThemeData.primaryColor]. Otherwise it will use
  /// the value of [ColorScheme.primary] of [ThemeData.colorScheme].
  final Color? cursorColor;

  /// Controls how tall the selection highlight boxes are computed to be.
  ///
  /// See [ui.BoxHeightStyle] for details on available styles.
  final ui.BoxHeightStyle selectionHeightStyle;

  /// Controls how wide the selection highlight boxes are computed to be.
  ///
  /// See [ui.BoxWidthStyle] for details on available styles.
  final ui.BoxWidthStyle selectionWidthStyle;

  /// The appearance of the keyboard.
  ///
  /// This setting is only honored on iOS devices.
  ///
  /// If unset, defaults to [ThemeData.brightness].
  final Brightness? keyboardAppearance;

  /// {@macro flutter.widgets.editableText.scrollPadding}
  final EdgeInsets scrollPadding;

  /// {@macro flutter.widgets.editableText.enableInteractiveSelection}
  final bool enableInteractiveSelection;

  /// {@macro flutter.widgets.editableText.selectionControls}
  final TextSelectionControls? selectionControls;

  /// {@macro flutter.widgets.scrollable.dragStartBehavior}
  final DragStartBehavior dragStartBehavior;

  /// {@macro flutter.widgets.editableText.selectionEnabled}
  bool get selectionEnabled => enableInteractiveSelection;

  /// {@template flutter.material.textfield.onTap}
  /// Called for each distinct tap except for every second tap of a double tap.
  ///
  /// The text field builds a [GestureDetector] to handle input events like tap,
  /// to trigger focus requests, to move the caret, adjust the selection, etc.
  /// Handling some of those events by wrapping the text field with a competing
  /// GestureDetector is problematic.
  ///
  /// To unconditionally handle taps, without interfering with the text field's
  /// internal gesture detector, provide this callback.
  ///
  /// If the text field is created with [enabled] false, taps will not be
  /// recognized.
  ///
  /// To be notified when the text field gains or loses the focus, provide a
  /// [focusNode] and add a listener to that.
  ///
  /// To listen to arbitrary pointer events without competing with the
  /// text field's internal gesture detector, use a [Listener].
  /// {@endtemplate}
  final GestureTapCallback? onTap;

  /// {@macro flutter.widgets.editableText.onTapOutside}
  ///
  /// {@tool dartpad}
  /// This example shows how to use a `TextFieldTapRegion` to wrap a set of
  /// "spinner" buttons that increment and decrement a value in the [TextField]
  /// without causing the text field to lose keyboard focus.
  ///
  /// This example includes a generic `SpinnerField<T>` class that you can copy
  /// into your own project and customize.
  ///
  /// ** See code in examples/api/lib/widgets/tap_region/text_field_tap_region.0.dart **
  /// {@end-tool}
  ///
  /// See also:
  ///
  ///  * [TapRegion] for how the region group is determined.
  final TapRegionCallback? onTapOutside;

  /// The cursor for a mouse pointer when it enters or is hovering over the
  /// widget.
  ///
  /// If [mouseCursor] is a [MaterialStateProperty<MouseCursor>],
  /// [MaterialStateProperty.resolve] is used for the following [MaterialState]s:
  ///
  ///  * [MaterialState.error].
  ///  * [MaterialState.hovered].
  ///  * [MaterialState.focused].
  ///  * [MaterialState.disabled].
  ///
  /// If this property is null, [MaterialStateMouseCursor.textable] will be used.
  ///
  /// The [mouseCursor] is the only property of [TextField] that controls the
  /// appearance of the mouse pointer. All other properties related to "cursor"
  /// stand for the text cursor, which is usually a blinking vertical line at
  /// the editing position.
  final MouseCursor? mouseCursor;

  /// Callback that generates a custom [InputDecoration.counter] widget.
  ///
  /// See [InputCounterWidgetBuilder] for an explanation of the passed in
  /// arguments. The returned widget will be placed below the line in place of
  /// the default widget built when [InputDecoration.counterText] is specified.
  ///
  /// The returned widget will be wrapped in a [Semantics] widget for
  /// accessibility, but it also needs to be accessible itself. For example,
  /// if returning a Text widget, set the [Text.semanticsLabel] property.
  ///
  /// {@tool snippet}
  /// ```dart
  /// Widget counter(
  ///   BuildContext context,
  ///   {
  ///     required int currentLength,
  ///     required int? maxLength,
  ///     required bool isFocused,
  ///   }
  /// ) {
  ///   return Text(
  ///     '$currentLength of $maxLength characters',
  ///     semanticsLabel: 'character count',
  ///   );
  /// }
  /// ```
  /// {@end-tool}
  ///
  /// If buildCounter returns null, then no counter and no Semantics widget will
  /// be created at all.
  final InputCounterWidgetBuilder? buildCounter;

  /// {@macro flutter.widgets.editableText.scrollPhysics}
  final ScrollPhysics? scrollPhysics;

  /// {@macro flutter.widgets.editableText.scrollController}
  final ScrollController? scrollController;

  /// {@macro flutter.widgets.editableText.autofillHints}
  /// {@macro flutter.services.AutofillConfiguration.autofillHints}
  final Iterable<String>? autofillHints;

  /// {@macro flutter.material.Material.clipBehavior}
  ///
  /// Defaults to [Clip.hardEdge].
  final Clip clipBehavior;

  /// {@template flutter.material.textfield.restorationId}
  /// Restoration ID to save and restore the state of the text field.
  ///
  /// If non-null, the text field will persist and restore its current scroll
  /// offset and - if no [controller] has been provided - the content of the
  /// text field. If a [controller] has been provided, it is the responsibility
  /// of the owner of that controller to persist and restore it, e.g. by using
  /// a [RestorableTextEditingController].
  ///
  /// The state of this widget is persisted in a [RestorationBucket] claimed
  /// from the surrounding [RestorationScope] using the provided restoration ID.
  ///
  /// See also:
  ///
  ///  * [RestorationManager], which explains how state restoration works in
  ///    Flutter.
  /// {@endtemplate}
  final String? restorationId;

  /// {@macro flutter.widgets.editableText.scribbleEnabled}
  final bool scribbleEnabled;

  /// {@macro flutter.services.TextInputConfiguration.enableIMEPersonalizedLearning}
  final bool enableIMEPersonalizedLearning;

  /// {@macro flutter.widgets.EditableText.spellCheckConfiguration}
  ///
  /// If [SpellCheckConfiguration.misspelledTextStyle] is not specified in this
  /// configuration, then [materialMisspelledTextStyle] is used by default.
  final SpellCheckConfiguration? spellCheckConfiguration;

  /// The [TextStyle] used to indicate misspelled words in the Material style.
  ///
  /// See also:
  ///  * [SpellCheckConfiguration.misspelledTextStyle], the style configured to
  ///    mark misspelled words with.
  ///  * [CupertinoTextField.cupertinoMisspelledTextStyle], the style configured
  ///    to mark misspelled words with in the Cupertino style.
  static const TextStyle materialMisspelledTextStyle =
    TextStyle(
      decoration: TextDecoration.underline,
      decorationColor: Colors.red,
      decorationStyle: TextDecorationStyle.wavy,
  );

  @override
  State<TextField> createState() => _TextFieldState();

  @override
  void debugFillProperties(DiagnosticPropertiesBuilder properties) {
    super.debugFillProperties(properties);
    properties.add(DiagnosticsProperty<TextEditingController>('controller', controller, defaultValue: null));
    properties.add(DiagnosticsProperty<FocusNode>('focusNode', focusNode, defaultValue: null));
    properties.add(DiagnosticsProperty<bool>('enabled', enabled, defaultValue: null));
    properties.add(DiagnosticsProperty<InputDecoration>('decoration', decoration, defaultValue: const InputDecoration()));
    properties.add(DiagnosticsProperty<TextInputType>('keyboardType', keyboardType, defaultValue: TextInputType.text));
    properties.add(DiagnosticsProperty<TextStyle>('style', style, defaultValue: null));
    properties.add(DiagnosticsProperty<bool>('autofocus', autofocus, defaultValue: false));
    properties.add(DiagnosticsProperty<String>('obscuringCharacter', obscuringCharacter, defaultValue: '•'));
    properties.add(DiagnosticsProperty<bool>('obscureText', obscureText, defaultValue: false));
    properties.add(DiagnosticsProperty<bool>('autocorrect', autocorrect, defaultValue: true));
    properties.add(EnumProperty<SmartDashesType>('smartDashesType', smartDashesType, defaultValue: obscureText ? SmartDashesType.disabled : SmartDashesType.enabled));
    properties.add(EnumProperty<SmartQuotesType>('smartQuotesType', smartQuotesType, defaultValue: obscureText ? SmartQuotesType.disabled : SmartQuotesType.enabled));
    properties.add(DiagnosticsProperty<bool>('enableSuggestions', enableSuggestions, defaultValue: true));
    properties.add(IntProperty('maxLines', maxLines, defaultValue: 1));
    properties.add(IntProperty('minLines', minLines, defaultValue: null));
    properties.add(DiagnosticsProperty<bool>('expands', expands, defaultValue: false));
    properties.add(IntProperty('maxLength', maxLength, defaultValue: null));
    properties.add(EnumProperty<MaxLengthEnforcement>('maxLengthEnforcement', maxLengthEnforcement, defaultValue: null));
    properties.add(EnumProperty<TextInputAction>('textInputAction', textInputAction, defaultValue: null));
    properties.add(EnumProperty<TextCapitalization>('textCapitalization', textCapitalization, defaultValue: TextCapitalization.none));
    properties.add(EnumProperty<TextAlign>('textAlign', textAlign, defaultValue: TextAlign.start));
    properties.add(DiagnosticsProperty<TextAlignVertical>('textAlignVertical', textAlignVertical, defaultValue: null));
    properties.add(EnumProperty<TextDirection>('textDirection', textDirection, defaultValue: null));
    properties.add(DoubleProperty('cursorWidth', cursorWidth, defaultValue: 2.0));
    properties.add(DoubleProperty('cursorHeight', cursorHeight, defaultValue: null));
    properties.add(DiagnosticsProperty<Radius>('cursorRadius', cursorRadius, defaultValue: null));
    properties.add(ColorProperty('cursorColor', cursorColor, defaultValue: null));
    properties.add(DiagnosticsProperty<Brightness>('keyboardAppearance', keyboardAppearance, defaultValue: null));
    properties.add(DiagnosticsProperty<EdgeInsetsGeometry>('scrollPadding', scrollPadding, defaultValue: const EdgeInsets.all(20.0)));
    properties.add(FlagProperty('selectionEnabled', value: selectionEnabled, defaultValue: true, ifFalse: 'selection disabled'));
    properties.add(DiagnosticsProperty<TextSelectionControls>('selectionControls', selectionControls, defaultValue: null));
    properties.add(DiagnosticsProperty<ScrollController>('scrollController', scrollController, defaultValue: null));
    properties.add(DiagnosticsProperty<ScrollPhysics>('scrollPhysics', scrollPhysics, defaultValue: null));
    properties.add(DiagnosticsProperty<Clip>('clipBehavior', clipBehavior, defaultValue: Clip.hardEdge));
    properties.add(DiagnosticsProperty<bool>('scribbleEnabled', scribbleEnabled, defaultValue: true));
    properties.add(DiagnosticsProperty<bool>('enableIMEPersonalizedLearning', enableIMEPersonalizedLearning, defaultValue: true));
    properties.add(DiagnosticsProperty<SpellCheckConfiguration>('spellCheckConfiguration', spellCheckConfiguration, defaultValue: null));
  }
}

class _TextFieldState extends State<TextField> with RestorationMixin implements TextSelectionGestureDetectorBuilderDelegate, AutofillClient {
  RestorableTextEditingController? _controller;
  TextEditingController get _effectiveController => widget.controller ?? _controller!.value;

  FocusNode? _focusNode;
  FocusNode get _effectiveFocusNode => widget.focusNode ?? (_focusNode ??= FocusNode());

  MaxLengthEnforcement get _effectiveMaxLengthEnforcement => widget.maxLengthEnforcement
    ?? LengthLimitingTextInputFormatter.getDefaultMaxLengthEnforcement(Theme.of(context).platform);

  bool _isHovering = false;

  bool get needsCounter => widget.maxLength != null
    && widget.decoration != null
    && widget.decoration!.counterText == null;

  bool _showSelectionHandles = false;

  late _TextFieldSelectionGestureDetectorBuilder _selectionGestureDetectorBuilder;

  // API for TextSelectionGestureDetectorBuilderDelegate.
  @override
  late bool forcePressEnabled;

  @override
  final GlobalKey<EditableTextState> editableTextKey = GlobalKey<EditableTextState>();

  @override
  bool get selectionEnabled => widget.selectionEnabled;
  // End of API for TextSelectionGestureDetectorBuilderDelegate.

  bool get _isEnabled =>  widget.enabled ?? widget.decoration?.enabled ?? true;

  int get _currentLength => _effectiveController.value.text.characters.length;

  bool get _hasIntrinsicError => widget.maxLength != null && widget.maxLength! > 0 && _effectiveController.value.text.characters.length > widget.maxLength!;

  bool get _hasError => widget.decoration?.errorText != null || _hasIntrinsicError;

  InputDecoration _getEffectiveDecoration() {
    final MaterialLocalizations localizations = MaterialLocalizations.of(context);
    final ThemeData themeData = Theme.of(context);
    final InputDecoration effectiveDecoration = (widget.decoration ?? const InputDecoration())
      .applyDefaults(themeData.inputDecorationTheme)
      .copyWith(
        enabled: _isEnabled,
        hintMaxLines: widget.decoration?.hintMaxLines ?? widget.maxLines,
      );

    // No need to build anything if counter or counterText were given directly.
    if (effectiveDecoration.counter != null || effectiveDecoration.counterText != null) {
      return effectiveDecoration;
    }

    // If buildCounter was provided, use it to generate a counter widget.
    Widget? counter;
    final int currentLength = _currentLength;
    if (effectiveDecoration.counter == null
        && effectiveDecoration.counterText == null
        && widget.buildCounter != null) {
      final bool isFocused = _effectiveFocusNode.hasFocus;
      final Widget? builtCounter = widget.buildCounter!(
        context,
        currentLength: currentLength,
        maxLength: widget.maxLength,
        isFocused: isFocused,
      );
      // If buildCounter returns null, don't add a counter widget to the field.
      if (builtCounter != null) {
        counter = Semantics(
          container: true,
          liveRegion: isFocused,
          child: builtCounter,
        );
      }
      return effectiveDecoration.copyWith(counter: counter);
    }

    if (widget.maxLength == null) {
      return effectiveDecoration;
    } // No counter widget

    String counterText = '$currentLength';
    String semanticCounterText = '';

    // Handle a real maxLength (positive number)
    if (widget.maxLength! > 0) {
      // Show the maxLength in the counter
      counterText += '/${widget.maxLength}';
      final int remaining = (widget.maxLength! - currentLength).clamp(0, widget.maxLength!); // ignore_clamp_double_lint
      semanticCounterText = localizations.remainingTextFieldCharacterCount(remaining);
    }

    if (_hasIntrinsicError) {
      return effectiveDecoration.copyWith(
        errorText: effectiveDecoration.errorText ?? '',
        counterStyle: effectiveDecoration.errorStyle
          ?? (themeData.useMaterial3 ? _m3CounterErrorStyle(context): _m2CounterErrorStyle(context)),
        counterText: counterText,
        semanticCounterText: semanticCounterText,
      );
    }

    return effectiveDecoration.copyWith(
      counterText: counterText,
      semanticCounterText: semanticCounterText,
    );
  }

  @override
  void initState() {
    super.initState();
    _selectionGestureDetectorBuilder = _TextFieldSelectionGestureDetectorBuilder(state: this);
    if (widget.controller == null) {
      _createLocalController();
    }
    _effectiveFocusNode.canRequestFocus = _isEnabled;
    _effectiveFocusNode.addListener(_handleFocusChanged);
  }

  bool get _canRequestFocus {
    final NavigationMode mode = MediaQuery.maybeOf(context)?.navigationMode ?? NavigationMode.traditional;
    switch (mode) {
      case NavigationMode.traditional:
        return _isEnabled;
      case NavigationMode.directional:
        return true;
    }
  }

  @override
  void didChangeDependencies() {
    super.didChangeDependencies();
    _effectiveFocusNode.canRequestFocus = _canRequestFocus;
  }

  @override
  void didUpdateWidget(TextField oldWidget) {
    super.didUpdateWidget(oldWidget);
    if (widget.controller == null && oldWidget.controller != null) {
      _createLocalController(oldWidget.controller!.value);
    } else if (widget.controller != null && oldWidget.controller == null) {
      unregisterFromRestoration(_controller!);
      _controller!.dispose();
      _controller = null;
    }

    if (widget.focusNode != oldWidget.focusNode) {
      (oldWidget.focusNode ?? _focusNode)?.removeListener(_handleFocusChanged);
      (widget.focusNode ?? _focusNode)?.addListener(_handleFocusChanged);
    }

    _effectiveFocusNode.canRequestFocus = _canRequestFocus;

    if (_effectiveFocusNode.hasFocus && widget.readOnly != oldWidget.readOnly && _isEnabled) {
      if(_effectiveController.selection.isCollapsed) {
        _showSelectionHandles = !widget.readOnly;
      }
    }
  }

  @override
  void restoreState(RestorationBucket? oldBucket, bool initialRestore) {
    if (_controller != null) {
      _registerController();
    }
  }

  void _registerController() {
    assert(_controller != null);
    registerForRestoration(_controller!, 'controller');
  }

  void _createLocalController([TextEditingValue? value]) {
    assert(_controller == null);
    _controller = value == null
        ? RestorableTextEditingController()
        : RestorableTextEditingController.fromValue(value);
    if (!restorePending) {
      _registerController();
    }
  }

  @override
  String? get restorationId => widget.restorationId;

  @override
  void dispose() {
    _effectiveFocusNode.removeListener(_handleFocusChanged);
    _focusNode?.dispose();
    _controller?.dispose();
    super.dispose();
  }

  EditableTextState? get _editableText => editableTextKey.currentState;

  void _requestKeyboard() {
    _editableText?.requestKeyboard();
  }

  bool _shouldShowSelectionHandles(SelectionChangedCause? cause) {
    // When the text field is activated by something that doesn't trigger the
    // selection overlay, we shouldn't show the handles either.
    if (!_selectionGestureDetectorBuilder.shouldShowSelectionToolbar) {
      return false;
    }

    if (cause == SelectionChangedCause.keyboard) {
      return false;
    }

    if (widget.readOnly && _effectiveController.selection.isCollapsed) {
      return false;
    }

    if (!_isEnabled) {
      return false;
    }

    if (cause == SelectionChangedCause.longPress || cause == SelectionChangedCause.scribble) {
      return true;
    }

    if (_effectiveController.text.isNotEmpty) {
      return true;
    }

    return false;
  }

  void _handleFocusChanged() {
    setState(() {
      // Rebuild the widget on focus change to show/hide the text selection
      // highlight.
    });
  }

  void _handleSelectionChanged(TextSelection selection, SelectionChangedCause? cause) {
    final bool willShowSelectionHandles = _shouldShowSelectionHandles(cause);
    if (willShowSelectionHandles != _showSelectionHandles) {
      setState(() {
        _showSelectionHandles = willShowSelectionHandles;
      });
    }

    switch (Theme.of(context).platform) {
      case TargetPlatform.iOS:
      case TargetPlatform.macOS:
        if (cause == SelectionChangedCause.longPress
            || cause == SelectionChangedCause.drag) {
          _editableText?.bringIntoView(selection.extent);
        }
        break;
      case TargetPlatform.linux:
      case TargetPlatform.windows:
      case TargetPlatform.fuchsia:
      case TargetPlatform.android:
        if (cause == SelectionChangedCause.drag) {
          _editableText?.bringIntoView(selection.extent);
        }
        break;
    }

    switch (Theme.of(context).platform) {
      case TargetPlatform.iOS:
      case TargetPlatform.fuchsia:
      case TargetPlatform.android:
        break;
      case TargetPlatform.macOS:
      case TargetPlatform.linux:
      case TargetPlatform.windows:
        if (cause == SelectionChangedCause.drag) {
          _editableText?.hideToolbar();
        }
        break;
    }
  }

  /// Toggle the toolbar when a selection handle is tapped.
  void _handleSelectionHandleTapped() {
    if (_effectiveController.selection.isCollapsed) {
      _editableText!.toggleToolbar();
    }
  }

  void _handleHover(bool hovering) {
    if (hovering != _isHovering) {
      setState(() {
        _isHovering = hovering;
      });
    }
  }

  // AutofillClient implementation start.
  @override
  String get autofillId => _editableText!.autofillId;

  @override
  void autofill(TextEditingValue newEditingValue) => _editableText!.autofill(newEditingValue);

  @override
  TextInputConfiguration get textInputConfiguration {
    final List<String>? autofillHints = widget.autofillHints?.toList(growable: false);
    final AutofillConfiguration autofillConfiguration = autofillHints != null
      ? AutofillConfiguration(
          uniqueIdentifier: autofillId,
          autofillHints: autofillHints,
          currentEditingValue: _effectiveController.value,
          hintText: (widget.decoration ?? const InputDecoration()).hintText,
        )
      : AutofillConfiguration.disabled;

    return _editableText!.textInputConfiguration.copyWith(autofillConfiguration: autofillConfiguration);
  }
  // AutofillClient implementation end.

  @override
  Widget build(BuildContext context) {
    assert(debugCheckHasMaterial(context));
    assert(debugCheckHasMaterialLocalizations(context));
    assert(debugCheckHasDirectionality(context));
    assert(
      !(widget.style != null && widget.style!.inherit == false &&
        (widget.style!.fontSize == null || widget.style!.textBaseline == null)),
      'inherit false style must supply fontSize and textBaseline',
    );

    final ThemeData theme = Theme.of(context);
    final DefaultSelectionStyle selectionStyle = DefaultSelectionStyle.of(context);
    final TextStyle style = (theme.useMaterial3 ? _m3InputStyle(context) : theme.textTheme.titleMedium!).merge(widget.style);
    final Brightness keyboardAppearance = widget.keyboardAppearance ?? theme.brightness;
    final TextEditingController controller = _effectiveController;
    final FocusNode focusNode = _effectiveFocusNode;
    final List<TextInputFormatter> formatters = <TextInputFormatter>[
      ...?widget.inputFormatters,
      if (widget.maxLength != null)
        LengthLimitingTextInputFormatter(
          widget.maxLength,
          maxLengthEnforcement: _effectiveMaxLengthEnforcement,
        ),
    ];

    // Set configuration as disabled if not otherwise specified. If specified,
    // ensure that configuration uses Material text style for misspelled words
    // unless a custom style is specified.
    final SpellCheckConfiguration spellCheckConfiguration =
      widget.spellCheckConfiguration != null &&
      widget.spellCheckConfiguration != const SpellCheckConfiguration.disabled()
        ? widget.spellCheckConfiguration!.copyWith(
            misspelledTextStyle: widget.spellCheckConfiguration!.misspelledTextStyle
              ?? TextField.materialMisspelledTextStyle)
        : const SpellCheckConfiguration.disabled();

    TextSelectionControls? textSelectionControls = widget.selectionControls;
    final bool paintCursorAboveText;
    final bool cursorOpacityAnimates;
    Offset? cursorOffset;
    final Color cursorColor;
    final Color selectionColor;
    Color? autocorrectionTextRectColor;
    Radius? cursorRadius = widget.cursorRadius;
    VoidCallback? handleDidGainAccessibilityFocus;

    switch (theme.platform) {
      case TargetPlatform.iOS:
        final CupertinoThemeData cupertinoTheme = CupertinoTheme.of(context);
        forcePressEnabled = true;
        textSelectionControls ??= cupertinoTextSelectionControls;
        paintCursorAboveText = true;
        cursorOpacityAnimates = true;
        cursorColor = widget.cursorColor ?? selectionStyle.cursorColor ?? cupertinoTheme.primaryColor;
        selectionColor = selectionStyle.selectionColor ?? cupertinoTheme.primaryColor.withOpacity(0.40);
        cursorRadius ??= const Radius.circular(2.0);
        cursorOffset = Offset(iOSHorizontalOffset / MediaQuery.of(context).devicePixelRatio, 0);
        autocorrectionTextRectColor = selectionColor;
        break;

      case TargetPlatform.macOS:
        final CupertinoThemeData cupertinoTheme = CupertinoTheme.of(context);
        forcePressEnabled = false;
        textSelectionControls ??= cupertinoDesktopTextSelectionControls;
        paintCursorAboveText = true;
        cursorOpacityAnimates = false;
        cursorColor = widget.cursorColor ?? selectionStyle.cursorColor ?? cupertinoTheme.primaryColor;
        selectionColor = selectionStyle.selectionColor ?? cupertinoTheme.primaryColor.withOpacity(0.40);
        cursorRadius ??= const Radius.circular(2.0);
        cursorOffset = Offset(iOSHorizontalOffset / MediaQuery.of(context).devicePixelRatio, 0);
        handleDidGainAccessibilityFocus = () {
          // Automatically activate the TextField when it receives accessibility focus.
          if (!_effectiveFocusNode.hasFocus && _effectiveFocusNode.canRequestFocus) {
            _effectiveFocusNode.requestFocus();
          }
        };
        break;

      case TargetPlatform.android:
      case TargetPlatform.fuchsia:
        forcePressEnabled = false;
        textSelectionControls ??= materialTextSelectionControls;
        paintCursorAboveText = false;
        cursorOpacityAnimates = false;
        cursorColor = widget.cursorColor ?? selectionStyle.cursorColor ?? theme.colorScheme.primary;
        selectionColor = selectionStyle.selectionColor ?? theme.colorScheme.primary.withOpacity(0.40);
        break;

      case TargetPlatform.linux:
        forcePressEnabled = false;
        textSelectionControls ??= desktopTextSelectionControls;
        paintCursorAboveText = false;
        cursorOpacityAnimates = false;
        cursorColor = widget.cursorColor ?? selectionStyle.cursorColor ?? theme.colorScheme.primary;
        selectionColor = selectionStyle.selectionColor ?? theme.colorScheme.primary.withOpacity(0.40);
        break;

      case TargetPlatform.windows:
        forcePressEnabled = false;
        textSelectionControls ??= desktopTextSelectionControls;
        paintCursorAboveText = false;
        cursorOpacityAnimates = false;
        cursorColor = widget.cursorColor ?? selectionStyle.cursorColor ?? theme.colorScheme.primary;
        selectionColor = selectionStyle.selectionColor ?? theme.colorScheme.primary.withOpacity(0.40);
        handleDidGainAccessibilityFocus = () {
          // Automatically activate the TextField when it receives accessibility focus.
          if (!_effectiveFocusNode.hasFocus && _effectiveFocusNode.canRequestFocus) {
            _effectiveFocusNode.requestFocus();
          }
        };
        break;
    }

    Widget child = RepaintBoundary(
      child: UnmanagedRestorationScope(
        bucket: bucket,
        child: EditableText(
          key: editableTextKey,
          readOnly: widget.readOnly || !_isEnabled,
          toolbarOptions: widget.toolbarOptions,
          showCursor: widget.showCursor,
          showSelectionHandles: _showSelectionHandles,
          controller: controller,
          focusNode: focusNode,
          keyboardType: widget.keyboardType,
          textInputAction: widget.textInputAction,
          textCapitalization: widget.textCapitalization,
          style: style,
          strutStyle: widget.strutStyle,
          textAlign: widget.textAlign,
          textDirection: widget.textDirection,
          autofocus: widget.autofocus,
          obscuringCharacter: widget.obscuringCharacter,
          obscureText: widget.obscureText,
          autocorrect: widget.autocorrect,
          smartDashesType: widget.smartDashesType,
          smartQuotesType: widget.smartQuotesType,
          enableSuggestions: widget.enableSuggestions,
          maxLines: widget.maxLines,
          minLines: widget.minLines,
          expands: widget.expands,
          // Only show the selection highlight when the text field is focused.
          selectionColor: focusNode.hasFocus ? selectionColor : null,
          selectionControls: widget.selectionEnabled ? textSelectionControls : null,
          onChanged: widget.onChanged,
          onSelectionChanged: _handleSelectionChanged,
          onEditingComplete: widget.onEditingComplete,
          onSubmitted: widget.onSubmitted,
          onAppPrivateCommand: widget.onAppPrivateCommand,
          onSelectionHandleTapped: _handleSelectionHandleTapped,
          onTapOutside: widget.onTapOutside,
          inputFormatters: formatters,
          rendererIgnoresPointer: true,
          mouseCursor: MouseCursor.defer, // TextField will handle the cursor
          cursorWidth: widget.cursorWidth,
          cursorHeight: widget.cursorHeight,
          cursorRadius: cursorRadius,
          cursorColor: cursorColor,
          selectionHeightStyle: widget.selectionHeightStyle,
          selectionWidthStyle: widget.selectionWidthStyle,
          cursorOpacityAnimates: cursorOpacityAnimates,
          cursorOffset: cursorOffset,
          paintCursorAboveText: paintCursorAboveText,
          backgroundCursorColor: CupertinoColors.inactiveGray,
          scrollPadding: widget.scrollPadding,
          keyboardAppearance: keyboardAppearance,
          enableInteractiveSelection: widget.enableInteractiveSelection,
          dragStartBehavior: widget.dragStartBehavior,
          scrollController: widget.scrollController,
          scrollPhysics: widget.scrollPhysics,
          autofillClient: this,
          autocorrectionTextRectColor: autocorrectionTextRectColor,
          clipBehavior: widget.clipBehavior,
          restorationId: 'editable',
          scribbleEnabled: widget.scribbleEnabled,
          enableIMEPersonalizedLearning: widget.enableIMEPersonalizedLearning,
          spellCheckConfiguration: spellCheckConfiguration,
          magnifierConfiguration: widget.magnifierConfiguration ?? TextMagnifier.adaptiveMagnifierConfiguration,
        ),
      ),
    );

    if (widget.decoration != null) {
      child = AnimatedBuilder(
        animation: Listenable.merge(<Listenable>[ focusNode, controller ]),
        builder: (BuildContext context, Widget? child) {
          return InputDecorator(
            decoration: _getEffectiveDecoration(),
            baseStyle: widget.style,
            textAlign: widget.textAlign,
            textAlignVertical: widget.textAlignVertical,
            isHovering: _isHovering,
            isFocused: focusNode.hasFocus,
            isEmpty: controller.value.text.isEmpty,
            expands: widget.expands,
            child: child,
          );
        },
        child: child,
      );
    }
    final MouseCursor effectiveMouseCursor = MaterialStateProperty.resolveAs<MouseCursor>(
      widget.mouseCursor ?? MaterialStateMouseCursor.textable,
      <MaterialState>{
        if (!_isEnabled) MaterialState.disabled,
        if (_isHovering) MaterialState.hovered,
        if (focusNode.hasFocus) MaterialState.focused,
        if (_hasError) MaterialState.error,
      },
    );

    final int? semanticsMaxValueLength;
    if (_effectiveMaxLengthEnforcement != MaxLengthEnforcement.none &&
      widget.maxLength != null &&
      widget.maxLength! > 0) {
      semanticsMaxValueLength = widget.maxLength;
    } else {
      semanticsMaxValueLength = null;
    }

    return MouseRegion(
      cursor: effectiveMouseCursor,
      onEnter: (PointerEnterEvent event) => _handleHover(true),
      onExit: (PointerExitEvent event) => _handleHover(false),
      child: TextFieldTapRegion(
        child: IgnorePointer(
          ignoring: !_isEnabled,
          child: AnimatedBuilder(
            animation: controller, // changes the _currentLength
            builder: (BuildContext context, Widget? child) {
              return Semantics(
                maxValueLength: semanticsMaxValueLength,
                currentValueLength: _currentLength,
                onTap: widget.readOnly ? null : () {
                  if (!_effectiveController.selection.isValid) {
                    _effectiveController.selection = TextSelection.collapsed(offset: _effectiveController.text.length);
                  }
                  _requestKeyboard();
                },
                onDidGainAccessibilityFocus: handleDidGainAccessibilityFocus,
                child: child,
              );
            },
            child: _selectionGestureDetectorBuilder.buildGestureDetector(
              behavior: HitTestBehavior.translucent,
              child: child,
            ),
          ),
        ),
      ),
    );
  }
}

TextStyle _m2CounterErrorStyle(BuildContext context) =>
  Theme.of(context).textTheme.bodySmall!.copyWith(color: Theme.of(context).colorScheme.error);

// BEGIN GENERATED TOKEN PROPERTIES - TextField

// Do not edit by hand. The code between the "BEGIN GENERATED" and
// "END GENERATED" comments are generated from data in the Material
// Design token database by the script:
//   dev/tools/gen_defaults/bin/gen_defaults.dart.

// Token database version: v0_127

// Generated version v0_127

TextStyle _m3InputStyle(BuildContext context) => Theme.of(context).textTheme.bodyLarge!;

TextStyle _m3CounterErrorStyle(BuildContext context) =>
  Theme.of(context).textTheme.bodySmall!.copyWith(color:Theme.of(context).colorScheme.error);

// END GENERATED TOKEN PROPERTIES - TextField<|MERGE_RESOLUTION|>--- conflicted
+++ resolved
@@ -433,21 +433,15 @@
   ///
   /// {@macro flutter.widgets.magnifier.TextMagnifierConfiguration.details}
   ///
-<<<<<<< HEAD
-  /// By default, builds a [CupertinoTextMagnifier] on iOS and [TextMagnifier] on
-  /// Android, and builds nothing on all other platforms. If it is desired to supress
-  /// the magnifier, consider passing [TextMagnifierConfiguration.disabled].
-  ///
-  /// {@tool dartpad}
-  /// This sample demonstrates how to customize the magnifier that this text field uses.
-  ///
-  /// ** See code in examples/api/lib/widgets/text_magnifier/text_magnifier.0.dart **
-  /// {@end-tool}
-=======
   /// By default, builds a [CupertinoTextMagnifier] on iOS and [TextMagnifier]
   /// on Android, and builds nothing on all other platforms. If it is desired to
   /// suppress the magnifier, consider passing [TextMagnifierConfiguration.disabled].
->>>>>>> 15dcc90a
+  ///
+  /// {@tool dartpad}
+  /// This sample demonstrates how to customize the magnifier that this text field uses.
+  ///
+  /// ** See code in examples/api/lib/widgets/text_magnifier/text_magnifier.0.dart **
+  /// {@end-tool}
   final TextMagnifierConfiguration? magnifierConfiguration;
 
   /// Controls the text being edited.
