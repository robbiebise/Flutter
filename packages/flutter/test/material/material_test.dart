// Copyright 2016 The Chromium Authors. All rights reserved.
// Use of this source code is governed by a BSD-style license that can be
// found in the LICENSE file.

import 'package:flutter/material.dart';
import 'package:flutter/painting.dart';
import 'package:flutter/rendering.dart';
import 'package:flutter_test/flutter_test.dart';

import '../rendering/mock_canvas.dart';
import '../widgets/test_border.dart' show TestBorder;

class NotifyMaterial extends StatelessWidget {
  @override
  Widget build(BuildContext context) {
    LayoutChangedNotification().dispatch(context);
    return Container();
  }
}

Widget buildMaterial({
  double elevation = 0.0,
  Color shadowColor = const Color(0xFF00FF00),
}) {
  return Center(
    child: SizedBox(
      height: 100.0,
      width: 100.0,
      child: Material(
        shadowColor: shadowColor,
        elevation: elevation,
        shape: const CircleBorder(),
      ),
    ),
  );
}

RenderPhysicalShape getShadow(WidgetTester tester) {
  return tester.renderObject(find.byType(PhysicalShape));
}

class PaintRecorder extends CustomPainter {
  PaintRecorder(this.log);

  final List<Size> log;

  @override
  void paint(Canvas canvas, Size size) {
    log.add(size);
    final Paint paint = Paint()..color = const Color(0xFF0000FF);
    canvas.drawRect(Offset.zero & size, paint);
  }

  @override
  bool shouldRepaint(PaintRecorder oldDelegate) => false;
}

void main() {
  testWidgets('default Material debugFillProperties', (WidgetTester tester) async {
    final DiagnosticPropertiesBuilder builder = DiagnosticPropertiesBuilder();
    const Material().debugFillProperties(builder);

    final List<String> description = builder.properties
      .where((DiagnosticsNode node) => !node.isFiltered(DiagnosticLevel.info))
      .map((DiagnosticsNode node) => node.toString())
      .toList();

    expect(description, <String>['type: canvas']);
  });

  testWidgets('Material implements debugFillProperties', (WidgetTester tester) async {
    final DiagnosticPropertiesBuilder builder = DiagnosticPropertiesBuilder();
    const Material(
      type: MaterialType.canvas,
      color: Color(0xFFFFFFFF),
      textStyle: TextStyle(color: Color(0xff00ff00)),
      borderRadius: BorderRadiusDirectional.all(Radius.circular(10)),
    ).debugFillProperties(builder);

    final List<String> description = builder.properties
      .where((DiagnosticsNode node) => !node.isFiltered(DiagnosticLevel.info))
      .map((DiagnosticsNode node) => node.toString())
      .toList();

    expect(description, <String>[
      'type: canvas',
      'color: Color(0xffffffff)',
      'textStyle.inherit: true',
      'textStyle.color: Color(0xff00ff00)',
      'borderRadius: BorderRadiusDirectional.circular(10.0)',
    ]);
  });

  testWidgets('LayoutChangedNotification test', (WidgetTester tester) async {
    await tester.pumpWidget(
      Material(
        child: NotifyMaterial(),
      ),
    );
  });

  testWidgets('ListView scroll does not repaint', (WidgetTester tester) async {
    final List<Size> log = <Size>[];

    await tester.pumpWidget(
      Directionality(
        textDirection: TextDirection.ltr,
        child: Column(
          children: <Widget>[
            SizedBox(
              width: 150.0,
              height: 150.0,
              child: CustomPaint(
                painter: PaintRecorder(log),
              ),
            ),
            Expanded(
              child: Material(
                child: Column(
                  children: <Widget>[
                    Expanded(
                      child: ListView(
                        children: <Widget>[
                          Container(
                            height: 2000.0,
                            color: const Color(0xFF00FF00),
                          ),
                        ],
                      ),
                    ),
                    SizedBox(
                      width: 100.0,
                      height: 100.0,
                      child: CustomPaint(
                        painter: PaintRecorder(log),
                      ),
                    ),
                  ],
                ),
              ),
            ),
          ],
        ),
      ),
    );

    // We paint twice because we have two CustomPaint widgets in the tree above
    // to test repainting both inside and outside the Material widget.
    expect(log, equals(<Size>[
      const Size(150.0, 150.0),
      const Size(100.0, 100.0),
    ]));
    log.clear();

    await tester.drag(find.byType(ListView), const Offset(0.0, -300.0));
    await tester.pump();

    expect(log, isEmpty);
  });

  testWidgets('Shadows animate smoothly', (WidgetTester tester) async {
    // This code verifies that the PhysicalModel's elevation animates over
    // a kThemeChangeDuration time interval.

    await tester.pumpWidget(buildMaterial(elevation: 0.0));
    final RenderPhysicalShape modelA = getShadow(tester);
    expect(modelA.elevation, equals(0.0));

    await tester.pumpWidget(buildMaterial(elevation: 9.0));
    final RenderPhysicalShape modelB = getShadow(tester);
    expect(modelB.elevation, equals(0.0));

    await tester.pump(const Duration(milliseconds: 1));
    final RenderPhysicalShape modelC = getShadow(tester);
    expect(modelC.elevation, closeTo(0.0, 0.001));

    await tester.pump(kThemeChangeDuration ~/ 2);
    final RenderPhysicalShape modelD = getShadow(tester);
    expect(modelD.elevation, isNot(closeTo(0.0, 0.001)));

    await tester.pump(kThemeChangeDuration);
    final RenderPhysicalShape modelE = getShadow(tester);
    expect(modelE.elevation, equals(9.0));
  });

  testWidgets('Shadow colors animate smoothly', (WidgetTester tester) async {
    // This code verifies that the PhysicalModel's shadowColor animates over
    // a kThemeChangeDuration time interval.

    await tester.pumpWidget(buildMaterial(shadowColor: const Color(0xFF00FF00)));
    final RenderPhysicalShape modelA = getShadow(tester);
    expect(modelA.shadowColor, equals(const Color(0xFF00FF00)));

    await tester.pumpWidget(buildMaterial(shadowColor: const Color(0xFFFF0000)));
    final RenderPhysicalShape modelB = getShadow(tester);
    expect(modelB.shadowColor, equals(const Color(0xFF00FF00)));

    await tester.pump(const Duration(milliseconds: 1));
    final RenderPhysicalShape modelC = getShadow(tester);
    expect(modelC.shadowColor, within<Color>(distance: 1, from: const Color(0xFF00FF00)));

    await tester.pump(kThemeChangeDuration ~/ 2);
    final RenderPhysicalShape modelD = getShadow(tester);
    expect(modelD.shadowColor, isNot(within<Color>(distance: 1, from: const Color(0xFF00FF00))));

    await tester.pump(kThemeChangeDuration);
    final RenderPhysicalShape modelE = getShadow(tester);
    expect(modelE.shadowColor, equals(const Color(0xFFFF0000)));
  });

  group('Transparency clipping', () {
    testWidgets('No clip by default', (WidgetTester tester) async {
      final GlobalKey materialKey = GlobalKey();
      await tester.pumpWidget(
          Material(
            key: materialKey,
            type: MaterialType.transparency,
            child: const SizedBox(width: 100.0, height: 100.0),
          )
      );

      expect(find.byKey(materialKey), hasNoImmediateClip);
    });

    testWidgets('clips to bounding rect by default given Clip.antiAlias', (WidgetTester tester) async {
      final GlobalKey materialKey = GlobalKey();
      await tester.pumpWidget(
        Material(
          key: materialKey,
          type: MaterialType.transparency,
          child: const SizedBox(width: 100.0, height: 100.0),
          clipBehavior: Clip.antiAlias,
        )
      );

      expect(find.byKey(materialKey), clipsWithBoundingRect);
    });

    testWidgets('clips to rounded rect when borderRadius provided given Clip.antiAlias', (WidgetTester tester) async {
      final GlobalKey materialKey = GlobalKey();
      await tester.pumpWidget(
        Material(
          key: materialKey,
          type: MaterialType.transparency,
          borderRadius: const BorderRadius.all(Radius.circular(10.0)),
          child: const SizedBox(width: 100.0, height: 100.0),
          clipBehavior: Clip.antiAlias,
        )
      );

      expect(
        find.byKey(materialKey),
        clipsWithBoundingRRect(
          borderRadius: const BorderRadius.all(Radius.circular(10.0))
        ),
      );
    });

    testWidgets('clips to shape when provided given Clip.antiAlias', (WidgetTester tester) async {
      final GlobalKey materialKey = GlobalKey();
      await tester.pumpWidget(
        Material(
          key: materialKey,
          type: MaterialType.transparency,
          shape: const StadiumBorder(),
          child: const SizedBox(width: 100.0, height: 100.0),
          clipBehavior: Clip.antiAlias,
        )
      );

      expect(
        find.byKey(materialKey),
        clipsWithShapeBorder(
          shape: const StadiumBorder(),
        ),
      );
    });

    testWidgets('supports directional clips', (WidgetTester tester) async {
      final List<String> logs = <String>[];
      final ShapeBorder shape = TestBorder((String message) { logs.add(message); });
      Widget buildMaterial() {
        return Material(
          type: MaterialType.transparency,
          shape: shape,
          child: const SizedBox(width: 100.0, height: 100.0),
          clipBehavior: Clip.antiAlias,
        );
      }
      final Widget material = buildMaterial();
      // verify that a regular clip works as one would expect
      logs.add('--0');
      await tester.pumpWidget(material);
      // verify that pumping again doesn't recompute the clip
      // even though the widget itself is new (the shape doesn't change identity)
      logs.add('--1');
      await tester.pumpWidget(buildMaterial());
      // verify that Material passes the TextDirection on to its shape when it's transparent
      logs.add('--2');
      await tester.pumpWidget(Directionality(
        textDirection: TextDirection.ltr,
        child: material,
      ));
      // verify that changing the text direction from LTR to RTL has an effect
      // even though the widget itself is identical
      logs.add('--3');
      await tester.pumpWidget(Directionality(
        textDirection: TextDirection.rtl,
        child: material,
      ));
      // verify that pumping again with a text direction has no effect
      logs.add('--4');
      await tester.pumpWidget(Directionality(
        textDirection: TextDirection.rtl,
        child: buildMaterial(),
      ));
      logs.add('--5');
      // verify that changing the text direction and the widget at the same time
      // works as expected
      await tester.pumpWidget(Directionality(
        textDirection: TextDirection.ltr,
        child: material,
      ));
      expect(logs, <String>[
        '--0',
        'getOuterPath Rect.fromLTRB(0.0, 0.0, 800.0, 600.0) null',
        'paint Rect.fromLTRB(0.0, 0.0, 800.0, 600.0) null',
        '--1',
        '--2',
        'getOuterPath Rect.fromLTRB(0.0, 0.0, 800.0, 600.0) TextDirection.ltr',
        'paint Rect.fromLTRB(0.0, 0.0, 800.0, 600.0) TextDirection.ltr',
        '--3',
        'getOuterPath Rect.fromLTRB(0.0, 0.0, 800.0, 600.0) TextDirection.rtl',
        'paint Rect.fromLTRB(0.0, 0.0, 800.0, 600.0) TextDirection.rtl',
        '--4',
        '--5',
        'getOuterPath Rect.fromLTRB(0.0, 0.0, 800.0, 600.0) TextDirection.ltr',
        'paint Rect.fromLTRB(0.0, 0.0, 800.0, 600.0) TextDirection.ltr',
      ]);
    });
  });

  group('PhysicalModels', () {
    testWidgets('canvas', (WidgetTester tester) async {
      final GlobalKey materialKey = GlobalKey();
      await tester.pumpWidget(
        Material(
          key: materialKey,
          type: MaterialType.canvas,
          child: const SizedBox(width: 100.0, height: 100.0),
        )
      );

      expect(find.byKey(materialKey), rendersOnPhysicalModel(
          shape: BoxShape.rectangle,
          borderRadius: BorderRadius.zero,
          elevation: 0.0,
      ));
    });

    testWidgets('canvas with borderRadius and elevation', (WidgetTester tester) async {
      final GlobalKey materialKey = GlobalKey();
      await tester.pumpWidget(
        Material(
          key: materialKey,
          type: MaterialType.canvas,
          borderRadius: const BorderRadius.all(Radius.circular(5.0)),
          child: const SizedBox(width: 100.0, height: 100.0),
          elevation: 1.0,
        )
      );

      expect(find.byKey(materialKey), rendersOnPhysicalModel(
          shape: BoxShape.rectangle,
          borderRadius: const BorderRadius.all(Radius.circular(5.0)),
          elevation: 1.0,
      ));
    });

    testWidgets('canvas with shape and elevation', (WidgetTester tester) async {
      final GlobalKey materialKey = GlobalKey();
      await tester.pumpWidget(
        Material(
          key: materialKey,
          type: MaterialType.canvas,
          shape: const StadiumBorder(),
          child: const SizedBox(width: 100.0, height: 100.0),
          elevation: 1.0,
        )
      );

      expect(find.byKey(materialKey), rendersOnPhysicalShape(
          shape: const StadiumBorder(),
          elevation: 1.0,
      ));
    });

    testWidgets('card', (WidgetTester tester) async {
      final GlobalKey materialKey = GlobalKey();
      await tester.pumpWidget(
        Material(
          key: materialKey,
          type: MaterialType.card,
          child: const SizedBox(width: 100.0, height: 100.0),
        )
      );

      expect(find.byKey(materialKey), rendersOnPhysicalModel(
          shape: BoxShape.rectangle,
          borderRadius: const BorderRadius.all(Radius.circular(2.0)),
          elevation: 0.0,
      ));
    });

    testWidgets('card with borderRadius and elevation', (WidgetTester tester) async {
      final GlobalKey materialKey = GlobalKey();
      await tester.pumpWidget(
        Material(
          key: materialKey,
          type: MaterialType.card,
          borderRadius: const BorderRadius.all(Radius.circular(5.0)),
          elevation: 5.0,
          child: const SizedBox(width: 100.0, height: 100.0),
        )
      );

      expect(find.byKey(materialKey), rendersOnPhysicalModel(
          shape: BoxShape.rectangle,
          borderRadius: const BorderRadius.all(Radius.circular(5.0)),
          elevation: 5.0,
      ));
    });

    testWidgets('card with shape and elevation', (WidgetTester tester) async {
      final GlobalKey materialKey = GlobalKey();
      await tester.pumpWidget(
        Material(
          key: materialKey,
          type: MaterialType.card,
          shape: const StadiumBorder(),
          elevation: 5.0,
          child: const SizedBox(width: 100.0, height: 100.0),
        )
      );

      expect(find.byKey(materialKey), rendersOnPhysicalShape(
          shape: const StadiumBorder(),
          elevation: 5.0,
      ));
    });

    testWidgets('circle', (WidgetTester tester) async {
      final GlobalKey materialKey = GlobalKey();
      await tester.pumpWidget(
        Material(
          key: materialKey,
          type: MaterialType.circle,
          child: const SizedBox(width: 100.0, height: 100.0),
          color: const Color(0xFF0000FF),
        )
      );

      expect(find.byKey(materialKey), rendersOnPhysicalModel(
          shape: BoxShape.circle,
          elevation: 0.0,
      ));
    });

    testWidgets('button', (WidgetTester tester) async {
      final GlobalKey materialKey = GlobalKey();
      await tester.pumpWidget(
        Material(
          key: materialKey,
          type: MaterialType.button,
          child: const SizedBox(width: 100.0, height: 100.0),
          color: const Color(0xFF0000FF),
        )
      );

      expect(find.byKey(materialKey), rendersOnPhysicalModel(
          shape: BoxShape.rectangle,
          borderRadius: const BorderRadius.all(Radius.circular(2.0)),
          elevation: 0.0,
      ));
    });

    testWidgets('button with elevation and borderRadius', (WidgetTester tester) async {
      final GlobalKey materialKey = GlobalKey();
      await tester.pumpWidget(
        Material(
          key: materialKey,
          type: MaterialType.button,
          child: const SizedBox(width: 100.0, height: 100.0),
          color: const Color(0xFF0000FF),
          borderRadius: const BorderRadius.all(Radius.circular(6.0)),
          elevation: 4.0,
        )
      );

      expect(find.byKey(materialKey), rendersOnPhysicalModel(
          shape: BoxShape.rectangle,
          borderRadius: const BorderRadius.all(Radius.circular(6.0)),
          elevation: 4.0,
      ));
    });

    testWidgets('button with elevation and shape', (WidgetTester tester) async {
      final GlobalKey materialKey = GlobalKey();
      await tester.pumpWidget(
        Material(
          key: materialKey,
          type: MaterialType.button,
          child: const SizedBox(width: 100.0, height: 100.0),
          color: const Color(0xFF0000FF),
          shape: const StadiumBorder(),
          elevation: 4.0,
        )
      );

      expect(find.byKey(materialKey), rendersOnPhysicalShape(
          shape: const StadiumBorder(),
          elevation: 4.0,
      ));
    });
  });

  group('Border painting', () {
    testWidgets('border is painted on physical layers', (WidgetTester tester) async {
      final GlobalKey materialKey = GlobalKey();
      await tester.pumpWidget(
        Material(
          key: materialKey,
          type: MaterialType.button,
          child: const SizedBox(width: 100.0, height: 100.0),
          color: const Color(0xFF0000FF),
          shape: const CircleBorder(
            side: BorderSide(
              width: 2.0,
              color: Color(0xFF0000FF),
            ),
          ),
        )
      );

      final RenderBox box = tester.renderObject(find.byKey(materialKey));
      expect(box, paints..circle());
    });

    testWidgets('border is painted for transparent material', (WidgetTester tester) async {
      final GlobalKey materialKey = GlobalKey();
      await tester.pumpWidget(
        Material(
          key: materialKey,
          type: MaterialType.transparency,
          child: const SizedBox(width: 100.0, height: 100.0),
          shape: const CircleBorder(
            side: BorderSide(
              width: 2.0,
              color: Color(0xFF0000FF),
            ),
          ),
        )
      );

      final RenderBox box = tester.renderObject(find.byKey(materialKey));
      expect(box, paints..circle());
    });

    testWidgets('border is not painted for when border side is none', (WidgetTester tester) async {
      final GlobalKey materialKey = GlobalKey();
      await tester.pumpWidget(
        Material(
          key: materialKey,
          type: MaterialType.transparency,
          child: const SizedBox(width: 100.0, height: 100.0),
          shape: const CircleBorder(),
        )
      );

      final RenderBox box = tester.renderObject(find.byKey(materialKey));
      expect(box, isNot(paints..circle()));
    });

    testWidgets('border is painted above child by default', (WidgetTester tester) async {
      final Key painterKey = UniqueKey();

      await tester.pumpWidget(MaterialApp(
        home: Scaffold(
          body: RepaintBoundary(
            key: painterKey,
            child: Card(
              child: SizedBox(
                width: 200,
                height: 300,
                child: Material(
                  clipBehavior: Clip.hardEdge,
                  elevation: 0,
                  shape: RoundedRectangleBorder(
                    side: const BorderSide(color: Colors.grey, width: 6),
                    borderRadius: BorderRadius.circular(8),
                  ),
                  child: Column(
                    children: <Widget>[
                      Container(
                        color: Colors.green,
                        height: 150,
                      ),
                    ],
                  ),
                ),
              ),
            ),
          ),
        ),
      ));

      await expectLater(
        find.byKey(painterKey),
<<<<<<< HEAD
        matchesGoldenFile('material.border_paint_above.png'),
=======
        matchesGoldenFile(
          'material.border_paint_above.png',
          version: null,
        ),
        skip: !isLinux,
>>>>>>> 7d95e8e0
      );
    }, skip: isBrowser);

    testWidgets('border is painted below child when specified', (WidgetTester tester) async {
      final Key painterKey = UniqueKey();

      await tester.pumpWidget(MaterialApp(
        home: Scaffold(
          body: RepaintBoundary(
            key: painterKey,
            child: Card(
              child: SizedBox(
                width: 200,
                height: 300,
                child: Material(
                  clipBehavior: Clip.hardEdge,
                  elevation: 0,
                  shape: RoundedRectangleBorder(
                    side: const BorderSide(color: Colors.grey, width: 6),
                    borderRadius: BorderRadius.circular(8),
                  ),
                  borderOnForeground: false,
                  child: Column(
                    children: <Widget>[
                      Container(
                        color: Colors.green,
                        height: 150,
                      ),
                    ],
                  ),
                ),
              ),
            ),
          ),
        ),
      ));

      await expectLater(
        find.byKey(painterKey),
<<<<<<< HEAD
        matchesGoldenFile('material.border_paint_below.png'),
=======
        matchesGoldenFile(
          'material.border_paint_below.png',
          version: null,
        ),
        skip: !isLinux,
>>>>>>> 7d95e8e0
      );
    }, skip: isBrowser);
  });
}<|MERGE_RESOLUTION|>--- conflicted
+++ resolved
@@ -616,15 +616,10 @@
 
       await expectLater(
         find.byKey(painterKey),
-<<<<<<< HEAD
-        matchesGoldenFile('material.border_paint_above.png'),
-=======
         matchesGoldenFile(
           'material.border_paint_above.png',
           version: null,
         ),
-        skip: !isLinux,
->>>>>>> 7d95e8e0
       );
     }, skip: isBrowser);
 
@@ -664,15 +659,10 @@
 
       await expectLater(
         find.byKey(painterKey),
-<<<<<<< HEAD
-        matchesGoldenFile('material.border_paint_below.png'),
-=======
         matchesGoldenFile(
           'material.border_paint_below.png',
           version: null,
         ),
-        skip: !isLinux,
->>>>>>> 7d95e8e0
       );
     }, skip: isBrowser);
   });
