--- conflicted
+++ resolved
@@ -17,22 +17,6 @@
 
 version: 1
 transforms:
-<<<<<<< HEAD
-  # Changes made in https://github.com/flutter/flutter/pull/94156
-  - title: "Migrate to 'ColorScheme.background'"
-    date: 2021-11-26
-    element:
-      uris: [ 'material.dart' ]
-      field: 'backgroundColor'
-      inClass: 'ThemeData'
-    changes:
-      - kind: 'rename'
-        newName: 'colorScheme.background'
-
-  # Changes made in https://github.com/flutter/flutter/pull/94156
-  - title: "Migrate to 'ColorScheme.background'"
-    date: 2021-11-26
-=======
   # Changes made in https://github.com/flutter/flutter/pull/109817
   - title: "Rename to 'displayLarge'"
     date: 2022-08-18
@@ -275,80 +259,10 @@
   # Changes made in https://github.com/flutter/flutter/pull/109070
   - title: "Remove 'selectedRowColor'"
     date: 2022-08-05
->>>>>>> c8569b6e
     element:
       uris: [ 'material.dart' ]
       method: 'copyWith'
       inClass: 'ThemeData'
-<<<<<<< HEAD
-    oneOf:
-    - if: "backgroundColor != '' && primarySwatch == '' && colorScheme == ''"
-      changes:
-      - kind: 'addParameter'
-        index: 56
-        name: 'colorScheme'
-        style: optional_named
-        argumentValue:
-          expression: 'ColorScheme.fromSwatch().copyWith(background: {% backgroundColor %})'
-          requiredIf: "backgroundColor != '' && primarySwatch == '' && colorScheme ==''"
-      - kind: 'removeParameter'
-        name: 'backgroundColor'
-    - if: "backgroundColor != '' && primarySwatch != '' && colorScheme == ''"
-      changes:
-      - kind: 'addParameter'
-        index: 56
-        name: 'colorScheme'
-        style: optional_named
-        argumentValue:
-          expression: 'ColorScheme.fromSwatch(primarySwatch: {% primarySwatch %}).copyWith(background: {% backgroundColor %})'
-          requiredIf: "backgroundColor != '' && primarySwatch != '' && colorScheme == ''"
-      - kind: 'removeParameter'
-        name: 'backgroundColor'
-      - kind: 'removeParameter'
-        name: 'primarySwatch'
-    - if: "backgroundColor != '' && primarySwatch == '' && colorScheme != ''"
-      changes:
-      - kind: 'removeParameter'
-        name: 'colorScheme' # Remove to add back with modification
-      - kind: 'addParameter'
-        index: 56
-        name: 'colorScheme'
-        style: optional_named
-        argumentValue:
-          expression: '{% colorScheme %}.copyWith(background: {% backgroundColor %})'
-          requiredIf: "backgroundColor != '' && primarySwatch == '' && colorScheme != ''"
-      - kind: 'removeParameter'
-        name: 'backgroundColor'
-    - if: "backgroundColor != '' && primarySwatch != '' && colorScheme != ''"
-      changes:
-      - kind: 'removeParameter'
-        name: 'colorScheme' # Remove to add back with modification
-      - kind: 'addParameter'
-        index: 56
-        name: 'colorScheme'
-        style: optional_named
-        argumentValue:
-          expression: '{% colorScheme %}.copyWith(primarySwatch: {% primarySwatch %}, background: {% backgroundColor %})'
-          requiredIf: "backgroundColor != '' && primarySwatch != '' && colorScheme != ''"
-      - kind: 'removeParameter'
-        name: 'backgroundColor'
-      - kind: 'removeParameter'
-        name: 'primarySwatch'
-    variables:
-      backgroundColor:
-        kind: 'fragment'
-        value: 'arguments[backgroundColor]'
-      primarySwatch:
-        kind: 'fragment'
-        value: 'arguments[primarySwatch]'
-      colorScheme:
-        kind: 'fragment'
-        value: 'arguments[colorScheme]'
-
-  # Changes made in https://github.com/flutter/flutter/pull/94156
-  - title: "Migrate to 'ColorScheme.background'"
-    date: 2021-11-26
-=======
     changes:
       - kind: 'removeParameter'
         name: 'selectedRowColor'
@@ -356,371 +270,10 @@
   # Changes made in https://github.com/flutter/flutter/pull/109070
   - title: "Remove 'selectedRowColor'"
     date: 2022-08-05
->>>>>>> c8569b6e
     element:
       uris: [ 'material.dart' ]
       constructor: 'raw'
       inClass: 'ThemeData'
-<<<<<<< HEAD
-    oneOf:
-    - if: "backgroundColor != '' && primarySwatch == '' && colorScheme == ''"
-      changes:
-      - kind: 'addParameter'
-        index: 56
-        name: 'colorScheme'
-        style: optional_named
-        argumentValue:
-          expression: 'ColorScheme.fromSwatch().copyWith(background: {% backgroundColor %})'
-          requiredIf: "backgroundColor != '' && primarySwatch == '' && colorScheme ==''"
-      - kind: 'removeParameter'
-        name: 'backgroundColor'
-    - if: "backgroundColor != '' && primarySwatch != '' && colorScheme == ''"
-      changes:
-      - kind: 'addParameter'
-        index: 56
-        name: 'colorScheme'
-        style: optional_named
-        argumentValue:
-          expression: 'ColorScheme.fromSwatch(primarySwatch: {% primarySwatch %}).copyWith(background: {% backgroundColor %})'
-          requiredIf: "backgroundColor != '' && primarySwatch != '' && colorScheme == ''"
-      - kind: 'removeParameter'
-        name: 'backgroundColor'
-      - kind: 'removeParameter'
-        name: 'primarySwatch'
-    - if: "backgroundColor != '' && primarySwatch == '' && colorScheme != ''"
-      changes:
-      - kind: 'removeParameter'
-        name: 'colorScheme' # Remove to add back with modification
-      - kind: 'addParameter'
-        index: 56
-        name: 'colorScheme'
-        style: optional_named
-        argumentValue:
-          expression: '{% colorScheme %}.copyWith(background: {% backgroundColor %})'
-          requiredIf: "backgroundColor != '' && primarySwatch == '' && colorScheme != ''"
-      - kind: 'removeParameter'
-        name: 'backgroundColor'
-    - if: "backgroundColor != '' && primarySwatch != '' && colorScheme != ''"
-      changes:
-      - kind: 'removeParameter'
-        name: 'colorScheme' # Remove to add back with modification
-      - kind: 'addParameter'
-        index: 56
-        name: 'colorScheme'
-        style: optional_named
-        argumentValue:
-          expression: '{% colorScheme %}.copyWith(primarySwatch: {% primarySwatch %}, background: {% backgroundColor %})'
-          requiredIf: "backgroundColor != '' && primarySwatch != '' && colorScheme != ''"
-      - kind: 'removeParameter'
-        name: 'backgroundColor'
-      - kind: 'removeParameter'
-        name: 'primarySwatch'
-    variables:
-      backgroundColor:
-        kind: 'fragment'
-        value: 'arguments[backgroundColor]'
-      primarySwatch:
-        kind: 'fragment'
-        value: 'arguments[primarySwatch]'
-      colorScheme:
-        kind: 'fragment'
-        value: 'arguments[colorScheme]'
-
-  # Changes made in https://github.com/flutter/flutter/pull/94156
-  - title: "Migrate to 'ColorScheme.background'"
-    date: 2021-11-26
-    element:
-      uris: [ 'material.dart' ]
-      constructor: ''
-      inClass: 'ThemeData'
-    oneOf:
-    - if: "backgroundColor != '' && primarySwatch == '' && colorScheme == ''"
-      changes:
-        - kind: 'addParameter'
-          index: 56
-          name: 'colorScheme'
-          style: optional_named
-          argumentValue:
-            expression: 'ColorScheme.fromSwatch().copyWith(background: {% backgroundColor %})'
-            requiredIf: "backgroundColor != '' && primarySwatch == '' && colorScheme ==''"
-        - kind: 'removeParameter'
-          name: 'backgroundColor'
-    - if: "backgroundColor != '' && primarySwatch != '' && colorScheme == ''"
-      changes:
-      - kind: 'addParameter'
-        index: 56
-        name: 'colorScheme'
-        style: optional_named
-        argumentValue:
-          expression: 'ColorScheme.fromSwatch(primarySwatch: {% primarySwatch %}).copyWith(background: {% backgroundColor %})'
-          requiredIf: "backgroundColor != '' && primarySwatch != '' && colorScheme == ''"
-      - kind: 'removeParameter'
-        name: 'backgroundColor'
-      - kind: 'removeParameter'
-        name: 'primarySwatch'
-    - if: "backgroundColor != '' && primarySwatch == '' && colorScheme != ''"
-      changes:
-      - kind: 'removeParameter'
-        name: 'colorScheme' # Remove to add back with modification
-      - kind: 'addParameter'
-        index: 56
-        name: 'colorScheme'
-        style: optional_named
-        argumentValue:
-          expression: '{% colorScheme %}.copyWith(background: {% backgroundColor %})'
-          requiredIf: "backgroundColor != '' && primarySwatch == '' && colorScheme != ''"
-      - kind: 'removeParameter'
-        name: 'backgroundColor'
-    - if: "backgroundColor != '' && primarySwatch != '' && colorScheme != ''"
-      changes:
-      - kind: 'removeParameter'
-        name: 'colorScheme' # Remove to add back with modification
-      - kind: 'addParameter'
-        index: 56
-        name: 'colorScheme'
-        style: optional_named
-        argumentValue:
-          expression: '{% colorScheme %}.copyWith(primarySwatch: {% primarySwatch %}, background: {% backgroundColor %})'
-          requiredIf: "backgroundColor != '' && primarySwatch != '' && colorScheme != ''"
-      - kind: 'removeParameter'
-        name: 'backgroundColor'
-      - kind: 'removeParameter'
-        name: 'primarySwatch'
-    variables:
-      backgroundColor:
-        kind: 'fragment'
-        value: 'arguments[backgroundColor]'
-      primarySwatch:
-        kind: 'fragment'
-        value: 'arguments[primarySwatch]'
-      colorScheme:
-        kind: 'fragment'
-        value: 'arguments[colorScheme]'
-
-  # Changes made in https://github.com/flutter/flutter/pull/94156
-  - title: "Migrate to 'ColorScheme.error'"
-    date: 2021-11-26
-    element:
-      uris: [ 'material.dart' ]
-      field: 'errorColor'
-      inClass: 'ThemeData'
-    changes:
-      - kind: 'rename'
-        newName: 'colorScheme.error'
-
-  # Changes made in https://github.com/flutter/flutter/pull/94156
-  - title: "Migrate to 'ColorScheme.error'"
-    date: 2021-11-26
-    element:
-      uris: [ 'material.dart' ]
-      method: 'copyWith'
-      inClass: 'ThemeData'
-    oneOf:
-    - if: "errorColor != '' && primarySwatch == '' && colorScheme == ''"
-      changes:
-      - kind: 'addParameter'
-        index: 56
-        name: 'colorScheme'
-        style: optional_named
-        argumentValue:
-          expression: 'ColorScheme.fromSwatch().copyWith(error: {% errorColor %})'
-          requiredIf: "errorColor != '' && primarySwatch == '' && colorScheme ==''"
-      - kind: 'removeParameter'
-        name: 'errorColor'
-    - if: "errorColor != '' && primarySwatch != '' && colorScheme == ''"
-      changes:
-      - kind: 'addParameter'
-        index: 56
-        name: 'colorScheme'
-        style: optional_named
-        argumentValue:
-          expression: 'ColorScheme.fromSwatch(primarySwatch: {% primarySwatch %}).copyWith(error: {% errorColor %})'
-          requiredIf: "errorColor != '' && primarySwatch != '' && colorScheme == ''"
-      - kind: 'removeParameter'
-        name: 'errorColor'
-      - kind: 'removeParameter'
-        name: 'primarySwatch'
-    - if: "errorColor != '' && primarySwatch == '' && colorScheme != ''"
-      changes:
-      - kind: 'removeParameter'
-        name: 'colorScheme' # Remove to add back with modification
-      - kind: 'addParameter'
-        index: 56
-        name: 'colorScheme'
-        style: optional_named
-        argumentValue:
-          expression: '{% colorScheme %}.copyWith(error: {% errorColor %})'
-          requiredIf: "errorColor != '' && primarySwatch == '' && colorScheme != ''"
-      - kind: 'removeParameter'
-        name: 'errorColor'
-    - if: "errorColor != '' && primarySwatch != '' && colorScheme != ''"
-      changes:
-      - kind: 'removeParameter'
-        name: 'colorScheme' # Remove to add back with modification
-      - kind: 'addParameter'
-        index: 56
-        name: 'colorScheme'
-        style: optional_named
-        argumentValue:
-          expression: '{% colorScheme %}.copyWith(primarySwatch: {% primarySwatch %}, error: {% errorColor %})'
-          requiredIf: "errorColor != '' && primarySwatch != '' && colorScheme != ''"
-      - kind: 'removeParameter'
-        name: 'errorColor'
-      - kind: 'removeParameter'
-        name: 'primarySwatch'
-    variables:
-      errorColor:
-        kind: 'fragment'
-        value: 'arguments[errorColor]'
-      primarySwatch:
-        kind: 'fragment'
-        value: 'arguments[primarySwatch]'
-      colorScheme:
-        kind: 'fragment'
-        value: 'arguments[colorScheme]'
-
-  # Changes made in https://github.com/flutter/flutter/pull/94156
-  - title: "Migrate to 'ColorScheme.error'"
-    date: 2021-11-26
-    element:
-      uris: [ 'material.dart' ]
-      constructor: 'raw'
-      inClass: 'ThemeData'
-    oneOf:
-    - if: "errorColor != '' && primarySwatch == '' && colorScheme == ''"
-      changes:
-      - kind: 'addParameter'
-        index: 56
-        name: 'colorScheme'
-        style: optional_named
-        argumentValue:
-          expression: 'ColorScheme.fromSwatch().copyWith(error: {% errorColor %})'
-          requiredIf: "errorColor != '' && primarySwatch == '' && colorScheme ==''"
-      - kind: 'removeParameter'
-        name: 'errorColor'
-    - if: "errorColor != '' && primarySwatch != '' && colorScheme == ''"
-      changes:
-      - kind: 'addParameter'
-        index: 56
-        name: 'colorScheme'
-        style: optional_named
-        argumentValue:
-          expression: 'ColorScheme.fromSwatch(primarySwatch: {% primarySwatch %}).copyWith(error: {% errorColor %})'
-          requiredIf: "errorColor != '' && primarySwatch != '' && colorScheme == ''"
-      - kind: 'removeParameter'
-        name: 'errorColor'
-      - kind: 'removeParameter'
-        name: 'primarySwatch'
-    - if: "errorColor != '' && primarySwatch == '' && colorScheme != ''"
-      changes:
-      - kind: 'removeParameter'
-        name: 'colorScheme' # Remove to add back with modification
-      - kind: 'addParameter'
-        index: 56
-        name: 'colorScheme'
-        style: optional_named
-        argumentValue:
-          expression: '{% colorScheme %}.copyWith(error: {% errorColor %})'
-          requiredIf: "errorColor != '' && primarySwatch == '' && colorScheme != ''"
-      - kind: 'removeParameter'
-        name: 'errorColor'
-    - if: "errorColor != '' && primarySwatch != '' && colorScheme != ''"
-      changes:
-      - kind: 'removeParameter'
-        name: 'colorScheme' # Remove to add back with modification
-      - kind: 'addParameter'
-        index: 56
-        name: 'colorScheme'
-        style: optional_named
-        argumentValue:
-          expression: '{% colorScheme %}.copyWith(primarySwatch: {% primarySwatch %}, error: {% errorColor %})'
-          requiredIf: "errorColor != '' && primarySwatch != '' && colorScheme != ''"
-      - kind: 'removeParameter'
-        name: 'errorColor'
-      - kind: 'removeParameter'
-        name: 'primarySwatch'
-    variables:
-      errorColor:
-        kind: 'fragment'
-        value: 'arguments[errorColor]'
-      primarySwatch:
-        kind: 'fragment'
-        value: 'arguments[primarySwatch]'
-      colorScheme:
-        kind: 'fragment'
-        value: 'arguments[colorScheme]'
-
-  # Changes made in https://github.com/flutter/flutter/pull/94156
-  - title: "Migrate to 'ColorScheme.error'"
-    date: 2021-11-26
-    element:
-      uris: [ 'material.dart' ]
-      constructor: ''
-      inClass: 'ThemeData'
-    oneOf:
-    - if: "errorColor != '' && primarySwatch == '' && colorScheme == ''"
-      changes:
-        - kind: 'addParameter'
-          index: 56
-          name: 'colorScheme'
-          style: optional_named
-          argumentValue:
-            expression: 'ColorScheme.fromSwatch().copyWith(error: {% errorColor %})'
-            requiredIf: "errorColor != '' && primarySwatch == '' && colorScheme ==''"
-        - kind: 'removeParameter'
-          name: 'errorColor'
-    - if: "errorColor != '' && primarySwatch != '' && colorScheme == ''"
-      changes:
-      - kind: 'addParameter'
-        index: 56
-        name: 'colorScheme'
-        style: optional_named
-        argumentValue:
-          expression: 'ColorScheme.fromSwatch(primarySwatch: {% primarySwatch %}).copyWith(error: {% errorColor %})'
-          requiredIf: "errorColor != '' && primarySwatch != '' && colorScheme == ''"
-      - kind: 'removeParameter'
-        name: 'errorColor'
-      - kind: 'removeParameter'
-        name: 'primarySwatch'
-    - if: "errorColor != '' && primarySwatch == '' && colorScheme != ''"
-      changes:
-      - kind: 'removeParameter'
-        name: 'colorScheme' # Remove to add back with modification
-      - kind: 'addParameter'
-        index: 56
-        name: 'colorScheme'
-        style: optional_named
-        argumentValue:
-          expression: '{% colorScheme %}.copyWith(error: {% errorColor %})'
-          requiredIf: "errorColor != '' && primarySwatch == '' && colorScheme != ''"
-      - kind: 'removeParameter'
-        name: 'errorColor'
-    - if: "errorColor != '' && primarySwatch != '' && colorScheme != ''"
-      changes:
-      - kind: 'removeParameter'
-        name: 'colorScheme' # Remove to add back with modification
-      - kind: 'addParameter'
-        index: 56
-        name: 'colorScheme'
-        style: optional_named
-        argumentValue:
-          expression: '{% colorScheme %}.copyWith(primarySwatch: {% primarySwatch %}, error: {% errorColor %})'
-          requiredIf: "errorColor != '' && primarySwatch != '' && colorScheme != ''"
-      - kind: 'removeParameter'
-        name: 'errorColor'
-      - kind: 'removeParameter'
-        name: 'primarySwatch'
-    variables:
-      errorColor:
-        kind: 'fragment'
-        value: 'arguments[errorColor]'
-      primarySwatch:
-        kind: 'fragment'
-        value: 'arguments[primarySwatch]'
-      colorScheme:
-        kind: 'fragment'
-        value: 'arguments[colorScheme]'
-=======
     changes:
       - kind: 'removeParameter'
         name: 'selectedRowColor'
@@ -1555,7 +1108,6 @@
         oldName: 'isAlwaysShown'
         newName: 'thumbVisibility'
 
->>>>>>> c8569b6e
   # Changes made in https://github.com/flutter/flutter/pull/96115
   - title: "Migrate 'Icons.pie_chart_outlined' to 'Icons.pie_chart_outline'"
     date: 2022-01-04
