// Copyright 2014 The Flutter Authors. All rights reserved.
// Use of this source code is governed by a BSD-style license that can be
// found in the LICENSE file.

import 'dart:math' as math;

import 'package:flutter/foundation.dart';
import 'package:flutter/rendering.dart';
import 'package:flutter/scheduler.dart';
import 'package:flutter/services.dart';
import 'package:flutter/widgets.dart';

import 'button_style.dart';
import 'button_style_button.dart';
import 'checkbox.dart';
import 'color_scheme.dart';
import 'colors.dart';
import 'constants.dart';
import 'icons.dart';
import 'ink_well.dart';
import 'material.dart';
import 'material_localizations.dart';
import 'material_state.dart';
import 'menu_bar_theme.dart';
import 'menu_button_theme.dart';
import 'menu_style.dart';
import 'menu_theme.dart';
import 'radio.dart';
import 'scrollbar.dart';
import 'text_button.dart';
import 'text_theme.dart';
import 'theme.dart';
import 'theme_data.dart';

// Examples can assume:
// bool _throwShotAway = false;
// late BuildContext context;
// enum SingingCharacter { lafayette }
// late SingingCharacter? _character;
// late StateSetter setState;

// Enable if you want verbose logging about menu changes.
const bool _kDebugMenus = false;

// The default size of the arrow in _MenuItemLabel that indicates that a menu
// has a submenu.
const double _kDefaultSubmenuIconSize = 24;

// The default spacing between the leading icon, label, trailing icon, and
// shortcut label in a _MenuItemLabel.
const double _kLabelItemDefaultSpacing = 12;

// The minimum spacing between the leading icon, label, trailing icon, and
// shortcut label in a _MenuItemLabel.
const double _kLabelItemMinSpacing = 4;

// Navigation shortcuts that we need to make sure are active when menus are
// open.
const Map<ShortcutActivator, Intent> _kMenuTraversalShortcuts =
    <ShortcutActivator, Intent>{
  SingleActivator(LogicalKeyboardKey.gameButtonA): ActivateIntent(),
  SingleActivator(LogicalKeyboardKey.escape): DismissIntent(),
  SingleActivator(LogicalKeyboardKey.tab): NextFocusIntent(),
  SingleActivator(LogicalKeyboardKey.tab, shift: true): PreviousFocusIntent(),
  SingleActivator(LogicalKeyboardKey.arrowDown):
      DirectionalFocusIntent(TraversalDirection.down),
  SingleActivator(LogicalKeyboardKey.arrowUp):
      DirectionalFocusIntent(TraversalDirection.up),
  SingleActivator(LogicalKeyboardKey.arrowLeft):
      DirectionalFocusIntent(TraversalDirection.left),
  SingleActivator(LogicalKeyboardKey.arrowRight):
      DirectionalFocusIntent(TraversalDirection.right),
};

// The minimum vertical spacing on the outside of menus.
const double _kMenuVerticalMinPadding = 8;

// How close to the edge of the safe area the menu will be placed.
const double _kMenuViewPadding = 8;

// The minimum horizontal spacing on the outside of the top level menu.
const double _kTopLevelMenuHorizontalMinPadding = 4;

/// The type of builder function used by [MenuAnchor.builder] to build the
/// widget that the [MenuAnchor] surrounds.
///
/// The `context` is the context that the widget is being built in.
///
/// The `controller` is the [MenuController] that can be used to open and close
/// the menu with.
///
/// The `child` is an optional child supplied as the [MenuAnchor.child]
/// attribute. The child is intended to be incorporated in the result of the
/// function.
typedef MenuAnchorChildBuilder = Widget Function(
  BuildContext context,
  MenuController controller,
  Widget? child,
);

/// A widget used to mark the "anchor" for a set of submenus, defining the
/// rectangle used to position the menu, which can be done either with an
/// explicit location, or with an alignment.
///
/// When creating a menu with [MenuBar] or a [SubmenuButton], a [MenuAnchor] is
/// not needed, since they provide their own internally.
///
/// The [MenuAnchor] is meant to be a slightly lower level interface than
/// [MenuBar], used in situations where a [MenuBar] isn't appropriate, or to
/// construct widgets or screen regions that have submenus.
///
/// {@tool dartpad}
/// This example shows how to use a [MenuAnchor] to wrap a button and open a
/// cascading menu from the button.
///
/// ** See code in examples/api/lib/material/menu_anchor/menu_anchor.0.dart **
/// {@end-tool}
///
/// {@tool dartpad}
/// This example shows how to use a [MenuAnchor] to create a cascading context
/// menu in a region of the view, positioned where the user clicks the mouse
/// with Ctrl pressed. The [anchorTapClosesMenu] attribute is set to true so
/// that clicks on the [MenuAnchor] area will cause the menus to be closed.
///
/// ** See code in examples/api/lib/material/menu_anchor/menu_anchor.1.dart **
/// {@end-tool}
///
/// {@tool dartpad}
/// This example demonstrates a simple cascading menu using the [MenuAnchor]
/// widget.
/// An [IconButton] (with a "more_vert" icon) triggers the menu, which contains
/// options like "Revert," "Setting," and "Send Feedback."
///
/// ** See code in examples/api/lib/material/menu_anchor/menu_anchor.3.dart **
/// {@end-tool}
<<<<<<< HEAD
=======

>>>>>>> e364882f
class MenuAnchor extends StatefulWidget {
  /// Creates a const [MenuAnchor].
  ///
  /// The [menuChildren] argument is required.
  const MenuAnchor({
    super.key,
    this.controller,
    this.childFocusNode,
    this.style,
    this.alignmentOffset = Offset.zero,
    this.clipBehavior = Clip.hardEdge,
    @Deprecated(
      'Use consumeOutsideTap instead. '
      'This feature was deprecated after v3.16.0-8.0.pre.',
    )
    this.anchorTapClosesMenu = false,
    this.consumeOutsideTap = false,
    this.onOpen,
    this.onClose,
    this.crossAxisUnconstrained = true,
    required this.menuChildren,
    this.builder,
    this.child,
  });

  /// An optional controller that allows opening and closing of the menu from
  /// other widgets.
  final MenuController? controller;

  /// The [childFocusNode] attribute is the optional [FocusNode] also associated
  /// the [child] or [builder] widget that opens the menu.
  ///
  /// The focus node should be attached to the widget that should receive focus
  /// if keyboard focus traversal moves the focus off of the submenu with the
  /// arrow keys.
  ///
  /// If not supplied, then keyboard traversal from the menu back to the
  /// controlling button when the menu is open is disabled.
  final FocusNode? childFocusNode;

  /// The [MenuStyle] that defines the visual attributes of the menu bar.
  ///
  /// Colors and sizing of the menus is controllable via the [MenuStyle].
  ///
  /// Defaults to the ambient [MenuThemeData.style].
  final MenuStyle? style;

  /// The offset of the menu relative to the alignment origin determined by
  /// [MenuStyle.alignment] on the [style] attribute and the ambient
  /// [Directionality].
  ///
  /// Use this for adjustments of the menu placement.
  ///
  /// Increasing [Offset.dy] values of [alignmentOffset] move the menu position
  /// down.
  ///
  /// If the [MenuStyle.alignment] from [style] is not an [AlignmentDirectional]
  /// (e.g. [Alignment]), then increasing [Offset.dx] values of
  /// [alignmentOffset] move the menu position to the right.
  ///
  /// If the [MenuStyle.alignment] from [style] is an [AlignmentDirectional],
  /// then in a [TextDirection.ltr] [Directionality], increasing [Offset.dx]
  /// values of [alignmentOffset] move the menu position to the right. In a
  /// [TextDirection.rtl] directionality, increasing [Offset.dx] values of
  /// [alignmentOffset] move the menu position to the left.
  ///
  /// Defaults to [Offset.zero].
  final Offset? alignmentOffset;

  /// {@macro flutter.material.Material.clipBehavior}
  ///
  /// Defaults to [Clip.hardEdge].
  final Clip clipBehavior;

  /// Whether the menus will be closed if the anchor area is tapped.
  ///
  /// For menus opened by buttons that toggle the menu, if the button is tapped
  /// when the menu is open, the button should close the menu. But if
  /// [anchorTapClosesMenu] is true, then the menu will close, and
  /// (surprisingly) immediately re-open. This is because tapping on the button
  /// closes the menu before the `onPressed` or `onTap` handler is called
  /// because of it being considered to be "outside" the menu system, and then
  /// the button (seeing that the menu is closed) immediately reopens the menu.
  /// The result is that the user thinks that tapping on the button does
  /// nothing. So, for button-initiated menus, this value is typically false so
  /// that the menu anchor area is considered "inside" of the menu system and
  /// doesn't cause it to close unless [MenuController.close] is called.
  ///
  /// For menus that are positioned using [MenuController.open]'s `position`
  /// parameter, it is often desirable that clicking on the anchor always closes
  /// the menu since the anchor area isn't usually considered part of the menu
  /// system by the user. In this case [anchorTapClosesMenu] should be true.
  ///
  /// Defaults to false.
  @Deprecated(
    'Use consumeOutsideTap instead. '
    'This feature was deprecated after v3.16.0-8.0.pre.',
  )
  final bool anchorTapClosesMenu;

  /// Whether or not a tap event that closes the menu will be permitted to
  /// continue on to the gesture arena.
  ///
  /// If false, then tapping outside of a menu when the menu is open will both
  /// close the menu, and allow the tap to participate in the gesture arena. If
  /// true, then it will only close the menu, and the tap event will be
  /// consumed.
  ///
  /// Defaults to false.
  final bool consumeOutsideTap;

  /// A callback that is invoked when the menu is opened.
  final VoidCallback? onOpen;

  /// A callback that is invoked when the menu is closed.
  final VoidCallback? onClose;

  /// Determine if the menu panel can be wrapped by a [UnconstrainedBox] which allows
  /// the panel to render at its "natural" size.
  ///
  /// Defaults to true as it allows developers to render the menu panel at the
  /// size it should be. When it is set to false, it can be useful when the menu should
  /// be constrained in both main axis and cross axis, such as a [DropdownMenu].
  final bool crossAxisUnconstrained;

  /// A list of children containing the menu items that are the contents of the
  /// menu surrounded by this [MenuAnchor].
  ///
  /// {@macro flutter.material.MenuBar.shortcuts_note}
  final List<Widget> menuChildren;

  /// The widget that this [MenuAnchor] surrounds.
  ///
  /// Typically this is a button used to open the menu by calling
  /// [MenuController.open] on the `controller` passed to the builder.
  ///
  /// If not supplied, then the [MenuAnchor] will be the size that its parent
  /// allocates for it.
  final MenuAnchorChildBuilder? builder;

  /// The optional child to be passed to the [builder].
  ///
  /// Supply this child if there is a portion of the widget tree built in
  /// [builder] that doesn't depend on the `controller` or `context` supplied to
  /// the [builder]. It will be more efficient, since Flutter doesn't then need
  /// to rebuild this child when those change.
  final Widget? child;

  @override
  State<MenuAnchor> createState() => _MenuAnchorState();

  @override
  List<DiagnosticsNode> debugDescribeChildren() {
    return menuChildren
        .map<DiagnosticsNode>((Widget child) => child.toDiagnosticsNode())
        .toList();
  }

  @override
  void debugFillProperties(DiagnosticPropertiesBuilder properties) {
    super.debugFillProperties(properties);
    properties.add(FlagProperty('anchorTapClosesMenu',
        value: anchorTapClosesMenu, ifTrue: 'AUTO-CLOSE'));
    properties
        .add(DiagnosticsProperty<FocusNode?>('focusNode', childFocusNode));
    properties.add(DiagnosticsProperty<MenuStyle?>('style', style));
    properties.add(EnumProperty<Clip>('clipBehavior', clipBehavior));
    properties
        .add(DiagnosticsProperty<Offset?>('alignmentOffset', alignmentOffset));
  }
}

class _MenuAnchorState extends State<MenuAnchor> {
  // This is the global key that is used later to determine the bounding rect
  // for the anchor's region that the CustomSingleChildLayout's delegate
  // uses to determine where to place the menu on the screen and to avoid the
  // view's edges.
  final GlobalKey<_MenuAnchorState> _anchorKey = GlobalKey<_MenuAnchorState>(
      debugLabel: kReleaseMode ? null : 'MenuAnchor');
  _MenuAnchorState? _parent;
  late final FocusScopeNode _menuScopeNode;
  MenuController? _internalMenuController;
  final List<_MenuAnchorState> _anchorChildren = <_MenuAnchorState>[];
  ScrollPosition? _scrollPosition;
  Size? _viewSize;
  final OverlayPortalController _overlayController = OverlayPortalController(
      debugLabel: kReleaseMode ? null : 'MenuAnchor controller');
  Offset? _menuPosition;
  Axis get _orientation => Axis.vertical;
  bool get _isOpen => _overlayController.isShowing;
  bool get _isRoot => _parent == null;
  bool get _isTopLevel => _parent?._isRoot ?? false;
  MenuController get _menuController =>
      widget.controller ?? _internalMenuController!;

  @override
  void initState() {
    super.initState();
    _menuScopeNode = FocusScopeNode(
        debugLabel: kReleaseMode ? null : '${describeIdentity(this)} Sub Menu');
    if (widget.controller == null) {
      _internalMenuController = MenuController();
    }
    _menuController._attach(this);
  }

  @override
  void dispose() {
    assert(_debugMenuInfo('Disposing of $this'));
    if (_isOpen) {
      _close(inDispose: true);
      _parent?._removeChild(this);
    }
    _anchorChildren.clear();
    _menuController._detach(this);
    _internalMenuController = null;
    _menuScopeNode.dispose();
    super.dispose();
  }

  @override
  void didChangeDependencies() {
    super.didChangeDependencies();
    final _MenuAnchorState? newParent = _MenuAnchorState._maybeOf(context);
    if (newParent != _parent) {
      _parent?._removeChild(this);
      _parent = newParent;
      _parent?._addChild(this);
    }
    _scrollPosition?.isScrollingNotifier.removeListener(_handleScroll);
    _scrollPosition = Scrollable.maybeOf(context)?.position;
    _scrollPosition?.isScrollingNotifier.addListener(_handleScroll);
    final Size newSize = MediaQuery.sizeOf(context);
    if (_viewSize != null && newSize != _viewSize) {
      // Close the menus if the view changes size.
      _root._close();
    }
    _viewSize = newSize;
  }

  @override
  void didUpdateWidget(MenuAnchor oldWidget) {
    super.didUpdateWidget(oldWidget);
    if (oldWidget.controller != widget.controller) {
      oldWidget.controller?._detach(this);
      if (widget.controller != null) {
        _internalMenuController?._detach(this);
        _internalMenuController = null;
        widget.controller?._attach(this);
      } else {
        assert(_internalMenuController == null);
        _internalMenuController = MenuController().._attach(this);
      }
    }
    assert(_menuController._anchor == this);
  }

  @override
  Widget build(BuildContext context) {
    Widget child = OverlayPortal(
      controller: _overlayController,
      overlayChildBuilder: (BuildContext context) {
        return _Submenu(
          anchor: this,
          menuStyle: widget.style,
          alignmentOffset: widget.alignmentOffset ?? Offset.zero,
          menuPosition: _menuPosition,
          clipBehavior: widget.clipBehavior,
          menuChildren: widget.menuChildren,
          crossAxisUnconstrained: widget.crossAxisUnconstrained,
        );
      },
      child: _buildContents(context),
    );

    if (!widget.anchorTapClosesMenu) {
      child = TapRegion(
        groupId: _root,
        consumeOutsideTaps: _root._isOpen && widget.consumeOutsideTap,
        onTapOutside: (PointerDownEvent event) {
          assert(_debugMenuInfo('Tapped Outside ${widget.controller}'));
          _closeChildren();
        },
        child: child,
      );
    }

    return _MenuAnchorScope(
      anchorKey: _anchorKey,
      anchor: this,
      isOpen: _isOpen,
      child: child,
    );
  }

  Widget _buildContents(BuildContext context) {
    return Actions(
      actions: <Type, Action<Intent>>{
        DirectionalFocusIntent: _MenuDirectionalFocusAction(),
        PreviousFocusIntent: _MenuPreviousFocusAction(),
        NextFocusIntent: _MenuNextFocusAction(),
        DismissIntent: DismissMenuAction(controller: _menuController),
      },
      child: Builder(
        key: _anchorKey,
        builder: (BuildContext context) {
          return widget.builder?.call(context, _menuController, widget.child) ??
              widget.child ??
              const SizedBox();
        },
      ),
    );
  }

  // Returns the first focusable item in the submenu, where "first" is
  // determined by the focus traversal policy.
  FocusNode? get _firstItemFocusNode {
    if (_menuScopeNode.context == null) {
      return null;
    }
    final FocusTraversalPolicy policy =
        FocusTraversalGroup.maybeOf(_menuScopeNode.context!) ??
            ReadingOrderTraversalPolicy();
    return policy.findFirstFocus(_menuScopeNode, ignoreCurrentFocus: true);
  }

  void _addChild(_MenuAnchorState child) {
    assert(_isRoot || _debugMenuInfo('Added root child: $child'));
    assert(!_anchorChildren.contains(child));
    _anchorChildren.add(child);
    assert(_debugMenuInfo('Added:\n${child.widget.toStringDeep()}'));
    assert(_debugMenuInfo('Tree:\n${widget.toStringDeep()}'));
  }

  void _removeChild(_MenuAnchorState child) {
    assert(_isRoot || _debugMenuInfo('Removed root child: $child'));
    assert(_anchorChildren.contains(child));
    assert(_debugMenuInfo('Removing:\n${child.widget.toStringDeep()}'));
    _anchorChildren.remove(child);
    assert(_debugMenuInfo('Tree:\n${widget.toStringDeep()}'));
  }

  List<_MenuAnchorState> _getFocusableChildren() {
    if (_parent == null) {
      return <_MenuAnchorState>[];
    }
    return _parent!._anchorChildren.where(
      (_MenuAnchorState menu) {
        return menu.widget.childFocusNode?.canRequestFocus ?? false;
      },
    ).toList();
  }

  _MenuAnchorState? get _nextFocusableSibling {
    final List<_MenuAnchorState> focusable = _getFocusableChildren();
    if (focusable.isEmpty) {
      return null;
    }
    return focusable[(focusable.indexOf(this) + 1) % focusable.length];
  }

  _MenuAnchorState? get _previousFocusableSibling {
    final List<_MenuAnchorState> focusable = _getFocusableChildren();
    if (focusable.isEmpty) {
      return null;
    }
    return focusable[
        (focusable.indexOf(this) - 1 + focusable.length) % focusable.length];
  }

  _MenuAnchorState get _root {
    _MenuAnchorState anchor = this;
    while (anchor._parent != null) {
      anchor = anchor._parent!;
    }
    return anchor;
  }

  _MenuAnchorState get _topLevel {
    _MenuAnchorState handle = this;
    while (handle._parent != null && !handle._parent!._isTopLevel) {
      handle = handle._parent!;
    }
    return handle;
  }

  void _childChangedOpenState() {
    _parent?._childChangedOpenState();
    assert(mounted);
    if (SchedulerBinding.instance.schedulerPhase !=
        SchedulerPhase.persistentCallbacks) {
      setState(() {
        // Mark dirty now, but only if not in a build.
      });
    } else {
      SchedulerBinding.instance.addPostFrameCallback((Duration _) {
        setState(() {
          // Mark dirty after this frame, but only if in a build.
        });
      });
    }
  }

  void _focusButton() {
    if (widget.childFocusNode == null) {
      return;
    }
    assert(_debugMenuInfo('Requesting focus for ${widget.childFocusNode}'));
    widget.childFocusNode!.requestFocus();
  }

  void _handleScroll() {
    // If an ancestor scrolls, and we're a root anchor, then close the menus.
    // Don't just close it on *any* scroll, since we want to be able to scroll
    // menus themselves if they're too big for the view.
    if (_isRoot) {
      _close();
    }
  }

  KeyEventResult _checkForEscape(KeyEvent event) {
    if (event is KeyDownEvent &&
        event.logicalKey == LogicalKeyboardKey.escape) {
      _close();
      return KeyEventResult.handled;
    }
    return KeyEventResult.ignored;
  }

  /// Open the menu, optionally at a position relative to the [MenuAnchor].
  ///
  /// Call this when the menu should be shown to the user.
  ///
  /// The optional `position` argument will specify the location of the menu in
  /// the local coordinates of the [MenuAnchor], ignoring any
  /// [MenuStyle.alignment] and/or [MenuAnchor.alignmentOffset] that were
  /// specified.
  void _open({Offset? position}) {
    assert(_menuController._anchor == this);
    if (_isOpen && position == null) {
      assert(_debugMenuInfo("Not opening $this because it's already open"));
      return;
    }
    if (_isOpen && position != null) {
      // The menu is already open, but we need to move to another location, so
      // close it first.
      _close();
    }
    assert(_debugMenuInfo(
        'Opening $this at ${position ?? Offset.zero} with alignment offset ${widget.alignmentOffset ?? Offset.zero}'));
    _parent?._closeChildren(); // Close all siblings.
    assert(!_overlayController.isShowing);

    _parent?._childChangedOpenState();
    _menuPosition = position;
    _overlayController.show();

    widget.onOpen?.call();
  }

  /// Close the menu.
  ///
  /// Call this when the menu should be closed. Has no effect if the menu is
  /// already closed.
  void _close({bool inDispose = false}) {
    assert(_debugMenuInfo('Closing $this'));
    if (!_isOpen) {
      return;
    }
    if (_isRoot) {
      FocusManager.instance.removeEarlyKeyEventHandler(_checkForEscape);
    }
    _closeChildren(inDispose: inDispose);
    // Don't hide if we're in the middle of a build.
    if (SchedulerBinding.instance.schedulerPhase !=
        SchedulerPhase.persistentCallbacks) {
      _overlayController.hide();
    } else if (!inDispose) {
      SchedulerBinding.instance.addPostFrameCallback((_) {
        _overlayController.hide();
      }, debugLabel: 'MenuAnchor.hide');
    }
    if (!inDispose) {
      // Notify that _childIsOpen changed state, but only if not
      // currently disposing.
      _parent?._childChangedOpenState();
      widget.onClose?.call();
      if (mounted &&
          SchedulerBinding.instance.schedulerPhase !=
              SchedulerPhase.persistentCallbacks) {
        setState(() {
          // Mark dirty, but only if mounted and not in a build.
        });
      }
    }
  }

  void _closeChildren({bool inDispose = false}) {
    assert(_debugMenuInfo(
        'Closing children of $this${inDispose ? ' (dispose)' : ''}'));
    for (final _MenuAnchorState child
        in List<_MenuAnchorState>.from(_anchorChildren)) {
      child._close(inDispose: inDispose);
    }
  }

  // Returns the active anchor in the given context, if any, and creates a
  // dependency relationship that will rebuild the context when the node
  // changes.
  static _MenuAnchorState? _maybeOf(BuildContext context) {
    return context
        .dependOnInheritedWidgetOfExactType<_MenuAnchorScope>()
        ?.anchor;
  }

  @override
  String toString({DiagnosticLevel minLevel = DiagnosticLevel.debug}) {
    return describeIdentity(this);
  }
}

/// A controller to manage a menu created by a [MenuBar] or [MenuAnchor].
///
/// A [MenuController] is used to control and interrogate a menu after it has
/// been created, with methods such as [open] and [close], and state accessors
/// like [isOpen].
///
/// See also:
///
/// * [MenuAnchor], a widget that defines a region that has submenu.
/// * [MenuBar], a widget that creates a menu bar, that can take an optional
///   [MenuController].
/// * [SubmenuButton], a widget that has a button that manages a submenu.
class MenuController {
  /// The anchor that this controller controls.
  ///
  /// This is set automatically when a [MenuController] is given to the anchor
  /// it controls.
  _MenuAnchorState? _anchor;

  /// Whether or not the associated menu is currently open.
  bool get isOpen {
    assert(_anchor != null);
    return _anchor!._isOpen;
  }

  /// Close the menu that this menu controller is associated with.
  ///
  /// Associating with a menu is done by passing a [MenuController] to a
  /// [MenuAnchor]. A [MenuController] is also be received by the
  /// [MenuAnchor.builder] when invoked.
  ///
  /// If the menu's anchor point (either a [MenuBar] or a [MenuAnchor]) is
  /// scrolled by an ancestor, or the view changes size, then any open menu will
  /// automatically close.
  void close() {
    assert(_anchor != null);
    _anchor!._close();
  }

  /// Opens the menu that this menu controller is associated with.
  ///
  /// If `position` is given, then the menu will open at the position given, in
  /// the coordinate space of the [MenuAnchor] this controller is attached to.
  ///
  /// If given, the `position` will override the [MenuAnchor.alignmentOffset]
  /// given to the [MenuAnchor].
  ///
  /// If the menu's anchor point (either a [MenuBar] or a [MenuAnchor]) is
  /// scrolled by an ancestor, or the view changes size, then any open menu will
  /// automatically close.
  void open({Offset? position}) {
    assert(_anchor != null);
    _anchor!._open(position: position);
  }

  // ignore: use_setters_to_change_properties
  void _attach(_MenuAnchorState anchor) {
    _anchor = anchor;
  }

  void _detach(_MenuAnchorState anchor) {
    if (_anchor == anchor) {
      _anchor = null;
    }
  }
}

/// A menu bar that manages cascading child menus.
///
/// This is a Material Design menu bar that typically resides above the main
/// body of an application (but can go anywhere) that defines a menu system for
/// invoking callbacks in response to user selection of a menu item.
///
/// The menus can be opened with a click or tap. Once a menu is opened, it can
/// be navigated by using the arrow and tab keys or via mouse hover. Selecting a
/// menu item can be done by pressing enter, or by clicking or tapping on the
/// menu item. Clicking or tapping on any part of the user interface that isn't
/// part of the menu system controlled by the same controller will cause all of
/// the menus controlled by that controller to close, as will pressing the
/// escape key.
///
/// When a menu item with a submenu is clicked on, it toggles the visibility of
/// the submenu. When the menu item is hovered over, the submenu will open, and
/// hovering over other items will close the previous menu and open the newly
/// hovered one. When those open/close transitions occur,
/// [SubmenuButton.onOpen], and [SubmenuButton.onClose] are called on the
/// corresponding [SubmenuButton] child of the menu bar.
///
/// {@template flutter.material.MenuBar.shortcuts_note}
/// Menus using [MenuItemButton] can have a [SingleActivator] or
/// [CharacterActivator] assigned to them as their [MenuItemButton.shortcut],
/// which will display an appropriate shortcut hint. Even though the shortcut
/// labels are displayed in the menu, shortcuts are not automatically handled.
/// They must be available in whatever context they are appropriate, and handled
/// via another mechanism.
///
/// If shortcuts should be generally enabled, but are not easily defined in a
/// context surrounding the menu bar, consider registering them with a
/// [ShortcutRegistry] (one is already included in the [WidgetsApp], and thus
/// also [MaterialApp] and [CupertinoApp]), as shown in the example below. To be
/// sure that selecting a menu item and triggering the shortcut do the same
/// thing, it is recommended that they call the same callback.
///
/// {@tool dartpad} This example shows a [MenuBar] that contains a single top
/// level menu, containing three items: "About", a checkbox menu item for
/// showing a message, and "Quit". The items are identified with an enum value,
/// and the shortcuts are registered globally with the [ShortcutRegistry].
///
/// ** See code in examples/api/lib/material/menu_anchor/menu_bar.0.dart **
/// {@end-tool}
/// {@endtemplate}
///
/// {@macro flutter.material.MenuAcceleratorLabel.accelerator_sample}
///
/// See also:
///
/// * [MenuAnchor], a widget that creates a region with a submenu and shows it
///   when requested.
/// * [SubmenuButton], a menu item which manages a submenu.
/// * [MenuItemButton], a leaf menu item which displays the label, an optional
///   shortcut label, and optional leading and trailing icons.
/// * [PlatformMenuBar], which creates a menu bar that is rendered by the host
///   platform instead of by Flutter (on macOS, for example).
/// * [ShortcutRegistry], a registry of shortcuts that apply for the entire
///   application.
/// * [VoidCallbackIntent], to define intents that will call a [VoidCallback] and
///   work with the [Actions] and [Shortcuts] system.
/// * [CallbackShortcuts], to define shortcuts that call a callback without
///   involving [Actions].
class MenuBar extends StatelessWidget {
  /// Creates a const [MenuBar].
  ///
  /// The [children] argument is required.
  const MenuBar({
    super.key,
    this.style,
    this.clipBehavior = Clip.none,
    this.controller,
    required this.children,
  });

  /// The [MenuStyle] that defines the visual attributes of the menu bar.
  ///
  /// Colors and sizing of the menus is controllable via the [MenuStyle].
  ///
  /// Defaults to the ambient [MenuThemeData.style].
  final MenuStyle? style;

  /// {@macro flutter.material.Material.clipBehavior}
  ///
  /// Defaults to [Clip.none].
  final Clip clipBehavior;

  /// The [MenuController] to use for this menu bar.
  final MenuController? controller;

  /// The list of menu items that are the top level children of the [MenuBar].
  ///
  /// A Widget in Flutter is immutable, so directly modifying the [children]
  /// with [List] APIs such as `someMenuBarWidget.menus.add(...)` will result in
  /// incorrect behaviors. Whenever the menus list is modified, a new list
  /// object must be provided.
  ///
  /// {@macro flutter.material.MenuBar.shortcuts_note}
  final List<Widget> children;

  @override
  Widget build(BuildContext context) {
    assert(debugCheckHasOverlay(context));
    return _MenuBarAnchor(
      controller: controller,
      clipBehavior: clipBehavior,
      style: style,
      menuChildren: children,
    );
  }

  @override
  List<DiagnosticsNode> debugDescribeChildren() {
    return <DiagnosticsNode>[
      ...children.map<DiagnosticsNode>(
        (Widget item) => item.toDiagnosticsNode(),
      ),
    ];
  }

  @override
  void debugFillProperties(DiagnosticPropertiesBuilder properties) {
    super.debugFillProperties(properties);
    properties.add(
        DiagnosticsProperty<MenuStyle?>('style', style, defaultValue: null));
    properties.add(DiagnosticsProperty<Clip>('clipBehavior', clipBehavior,
        defaultValue: null));
  }
}

/// A button for use in a [MenuBar], in a menu created with [MenuAnchor], or on
/// its own, that can be activated by click or keyboard navigation.
///
/// This widget represents a leaf entry in a menu hierarchy that is typically
/// part of a [MenuBar], but may be used independently, or as part of a menu
/// created with a [MenuAnchor].
///
/// {@macro flutter.material.MenuBar.shortcuts_note}
///
/// See also:
///
/// * [MenuBar], a class that creates a top level menu bar in a Material Design
///   style.
/// * [MenuAnchor], a widget that creates a region with a submenu and shows it
///   when requested.
/// * [SubmenuButton], a menu item similar to this one which manages a submenu.
/// * [PlatformMenuBar], which creates a menu bar that is rendered by the host
///   platform instead of by Flutter (on macOS, for example).
/// * [ShortcutRegistry], a registry of shortcuts that apply for the entire
///   application.
/// * [VoidCallbackIntent], to define intents that will call a [VoidCallback] and
///   work with the [Actions] and [Shortcuts] system.
/// * [CallbackShortcuts] to define shortcuts that call a callback without
///   involving [Actions].
class MenuItemButton extends StatefulWidget {
  /// Creates a const [MenuItemButton].
  ///
  /// The [child] attribute is required.
  const MenuItemButton({
    super.key,
    this.onPressed,
    this.onHover,
    this.requestFocusOnHover = true,
    this.onFocusChange,
    this.focusNode,
    this.shortcut,
    this.semanticsLabel,
    this.style,
    this.statesController,
    this.clipBehavior = Clip.none,
    this.leadingIcon,
    this.trailingIcon,
    this.closeOnActivate = true,
    this.overflowAxis = Axis.horizontal,
    this.child,
  });

  /// Called when the button is tapped or otherwise activated.
  ///
  /// If this callback is null, then the button will be disabled.
  ///
  /// See also:
  ///
  ///  * [enabled], which is true if the button is enabled.
  final VoidCallback? onPressed;

  /// Called when a pointer enters or exits the button response area.
  ///
  /// The value passed to the callback is true if a pointer has entered button
  /// area and false if a pointer has exited.
  final ValueChanged<bool>? onHover;

  /// Determine if hovering can request focus.
  ///
  /// Defaults to true.
  final bool requestFocusOnHover;

  /// Handler called when the focus changes.
  ///
  /// Called with true if this widget's node gains focus, and false if it loses
  /// focus.
  final ValueChanged<bool>? onFocusChange;

  /// {@macro flutter.widgets.Focus.focusNode}
  final FocusNode? focusNode;

  /// The optional shortcut that selects this [MenuItemButton].
  ///
  /// {@macro flutter.material.MenuBar.shortcuts_note}
  final MenuSerializableShortcut? shortcut;

  /// An optional Semantics label, applied to the entire [MenuItemButton].
  ///
  /// A screen reader will default to reading the derived text on the
  /// [MenuItemButton] itself, which is not guaranteed to be readable.
  /// (For some shortcuts, such as comma, semicolon, and other
  /// punctuation, screen readers read silence)
  ///
  /// Setting this label overwrites the semantics properties of the entire
  /// Widget, including its children. Consider wrapping this widget in
  /// [Semantics] if you want to customize other properties besides just
  /// the label.
  ///
  /// Null by default.
  final String? semanticsLabel;

  /// Customizes this button's appearance.
  ///
  /// Non-null properties of this style override the corresponding properties in
  /// [themeStyleOf] and [defaultStyleOf]. [MaterialStateProperty]s that resolve
  /// to non-null values will similarly override the corresponding
  /// [MaterialStateProperty]s in [themeStyleOf] and [defaultStyleOf].
  ///
  /// Null by default.
  final ButtonStyle? style;

  /// {@macro flutter.material.inkwell.statesController}
  final MaterialStatesController? statesController;

  /// {@macro flutter.material.Material.clipBehavior}
  ///
  /// Defaults to [Clip.none].
  final Clip clipBehavior;

  /// An optional icon to display before the [child] label.
  final Widget? leadingIcon;

  /// An optional icon to display after the [child] label.
  final Widget? trailingIcon;

  /// {@template flutter.material.menu_anchor.closeOnActivate}
  /// Determines if the menu will be closed when a [MenuItemButton]
  /// is pressed.
  ///
  /// Defaults to true.
  /// {@endtemplate}
  final bool closeOnActivate;

  /// The direction in which the menu item expands.
  ///
  /// If the menu item button is a descendent of [MenuAnchor] or [MenuBar], then
  /// this property is ignored.
  ///
  /// If [overflowAxis] is [Axis.vertical], the menu will be expanded vertically.
  /// If [overflowAxis] is [Axis.horizontal], then the menu  will be
  /// expanded horizontally.
  ///
  /// Defaults to [Axis.horizontal].
  final Axis overflowAxis;

  /// The widget displayed in the center of this button.
  ///
  /// Typically this is the button's label, using a [Text] widget.
  ///
  /// {@macro flutter.widgets.ProxyWidget.child}
  final Widget? child;

  /// Whether the button is enabled or disabled.
  ///
  /// To enable a button, set its [onPressed] property to a non-null value.
  bool get enabled => onPressed != null;

  @override
  State<MenuItemButton> createState() => _MenuItemButtonState();

  /// Defines the button's default appearance.
  ///
  /// {@macro flutter.material.text_button.default_style_of}
  ///
  /// {@macro flutter.material.text_button.material3_defaults}
  ButtonStyle defaultStyleOf(BuildContext context) {
    return _MenuButtonDefaultsM3(context);
  }

  /// Returns the [MenuButtonThemeData.style] of the closest
  /// [MenuButtonTheme] ancestor.
  ButtonStyle? themeStyleOf(BuildContext context) {
    return MenuButtonTheme.of(context).style;
  }

  /// A static convenience method that constructs a [MenuItemButton]'s
  /// [ButtonStyle] given simple values.
  ///
  /// The [foregroundColor] color is used to create a [MaterialStateProperty]
  /// [ButtonStyle.foregroundColor] value. Specify a value for [foregroundColor]
  /// to specify the color of the button's icons. Use [backgroundColor] for the
  /// button's background fill color. Use [disabledForegroundColor] and
  /// [disabledBackgroundColor] to specify the button's disabled icon and fill
  /// color.
  ///
  /// All of the other parameters are either used directly or used to create a
  /// [MaterialStateProperty] with a single value for all states.
  ///
  /// All parameters default to null, by default this method returns a
  /// [ButtonStyle] that doesn't override anything.
  ///
  /// For example, to override the default foreground color for a
  /// [MenuItemButton], as well as its overlay color, with all of the standard
  /// opacity adjustments for the pressed, focused, and hovered states, one
  /// could write:
  ///
  /// ```dart
  /// MenuItemButton(
  ///   leadingIcon: const Icon(Icons.pets),
  ///   style: MenuItemButton.styleFrom(foregroundColor: Colors.green),
  ///   onPressed: () {
  ///     // ...
  ///   },
  ///   child: const Text('Button Label'),
  /// ),
  /// ```
  static ButtonStyle styleFrom({
    Color? foregroundColor,
    Color? backgroundColor,
    Color? disabledForegroundColor,
    Color? disabledBackgroundColor,
    Color? shadowColor,
    Color? surfaceTintColor,
    Color? iconColor,
    TextStyle? textStyle,
    Color? overlayColor,
    double? elevation,
    EdgeInsetsGeometry? padding,
    Size? minimumSize,
    Size? fixedSize,
    Size? maximumSize,
    MouseCursor? enabledMouseCursor,
    MouseCursor? disabledMouseCursor,
    BorderSide? side,
    OutlinedBorder? shape,
    VisualDensity? visualDensity,
    MaterialTapTargetSize? tapTargetSize,
    Duration? animationDuration,
    bool? enableFeedback,
    AlignmentGeometry? alignment,
    InteractiveInkFeatureFactory? splashFactory,
  }) {
    return TextButton.styleFrom(
      foregroundColor: foregroundColor,
      backgroundColor: backgroundColor,
      disabledBackgroundColor: disabledBackgroundColor,
      disabledForegroundColor: disabledForegroundColor,
      shadowColor: shadowColor,
      surfaceTintColor: surfaceTintColor,
      iconColor: iconColor,
      textStyle: textStyle,
      overlayColor: overlayColor,
      elevation: elevation,
      padding: padding,
      minimumSize: minimumSize,
      fixedSize: fixedSize,
      maximumSize: maximumSize,
      enabledMouseCursor: enabledMouseCursor,
      disabledMouseCursor: disabledMouseCursor,
      side: side,
      shape: shape,
      visualDensity: visualDensity,
      tapTargetSize: tapTargetSize,
      animationDuration: animationDuration,
      enableFeedback: enableFeedback,
      alignment: alignment,
      splashFactory: splashFactory,
    );
  }

  @override
  void debugFillProperties(DiagnosticPropertiesBuilder properties) {
    super.debugFillProperties(properties);
    properties.add(
        FlagProperty('enabled', value: onPressed != null, ifFalse: 'DISABLED'));
    properties.add(
        DiagnosticsProperty<ButtonStyle?>('style', style, defaultValue: null));
    properties.add(DiagnosticsProperty<MenuSerializableShortcut?>(
        'shortcut', shortcut,
        defaultValue: null));
    properties.add(DiagnosticsProperty<FocusNode?>('focusNode', focusNode,
        defaultValue: null));
    properties.add(EnumProperty<Clip>('clipBehavior', clipBehavior,
        defaultValue: Clip.none));
    properties.add(DiagnosticsProperty<MaterialStatesController?>(
        'statesController', statesController,
        defaultValue: null));
  }
}

class _MenuItemButtonState extends State<MenuItemButton> {
  // If a focus node isn't given to the widget, then we have to manage our own.
  FocusNode? _internalFocusNode;
  FocusNode get _focusNode => widget.focusNode ?? _internalFocusNode!;
  _MenuAnchorState? get _anchor => _MenuAnchorState._maybeOf(context);

  @override
  void initState() {
    super.initState();
    _createInternalFocusNodeIfNeeded();
    _focusNode.addListener(_handleFocusChange);
  }

  @override
  void dispose() {
    _focusNode.removeListener(_handleFocusChange);
    _internalFocusNode?.dispose();
    _internalFocusNode = null;
    super.dispose();
  }

  @override
  void didUpdateWidget(MenuItemButton oldWidget) {
    if (widget.focusNode != oldWidget.focusNode) {
      (oldWidget.focusNode ?? _internalFocusNode)
          ?.removeListener(_handleFocusChange);
      if (widget.focusNode != null) {
        _internalFocusNode?.dispose();
        _internalFocusNode = null;
      }
      _createInternalFocusNodeIfNeeded();
      _focusNode.addListener(_handleFocusChange);
    }
    super.didUpdateWidget(oldWidget);
  }

  @override
  Widget build(BuildContext context) {
    // Since we don't want to use the theme style or default style from the
    // TextButton, we merge the styles, merging them in the right order when
    // each type of style exists. Each "*StyleOf" function is only called once.
    ButtonStyle mergedStyle =
        widget.themeStyleOf(context)?.merge(widget.defaultStyleOf(context)) ??
            widget.defaultStyleOf(context);
    if (widget.style != null) {
      mergedStyle = widget.style!.merge(mergedStyle);
    }

    Widget child = TextButton(
      onPressed: widget.enabled ? _handleSelect : null,
      onHover: widget.enabled ? _handleHover : null,
      onFocusChange: widget.enabled ? widget.onFocusChange : null,
      focusNode: _focusNode,
      style: mergedStyle,
      statesController: widget.statesController,
      clipBehavior: widget.clipBehavior,
      isSemanticButton: null,
      child: _MenuItemLabel(
        leadingIcon: widget.leadingIcon,
        shortcut: widget.shortcut,
        semanticsLabel: widget.semanticsLabel,
        trailingIcon: widget.trailingIcon,
        hasSubmenu: false,
        overflowAxis: _anchor?._orientation ?? widget.overflowAxis,
        child: widget.child,
      ),
    );

    if (_platformSupportsAccelerators && widget.enabled) {
      child = MenuAcceleratorCallbackBinding(
        onInvoke: _handleSelect,
        child: child,
      );
    }

    return MergeSemantics(child: child);
  }

  void _handleFocusChange() {
    if (!_focusNode.hasPrimaryFocus) {
      // Close any child menus of this button's menu.
      _MenuAnchorState._maybeOf(context)?._closeChildren();
    }
  }

  void _handleHover(bool hovering) {
    widget.onHover?.call(hovering);
    if (hovering && widget.requestFocusOnHover) {
      assert(_debugMenuInfo('Requesting focus for $_focusNode from hover'));
      _focusNode.requestFocus();
    }
  }

  void _handleSelect() {
    assert(_debugMenuInfo('Selected ${widget.child} menu'));
    if (widget.closeOnActivate) {
      _MenuAnchorState._maybeOf(context)?._root._close();
    }
    // Delay the call to onPressed until post-frame so that the focus is
    // restored to what it was before the menu was opened before the action is
    // executed.
    SchedulerBinding.instance.addPostFrameCallback((Duration _) {
      FocusManager.instance.applyFocusChangesIfNeeded();
      widget.onPressed?.call();
    }, debugLabel: 'MenuAnchor.onPressed');
  }

  void _createInternalFocusNodeIfNeeded() {
    if (widget.focusNode == null) {
      _internalFocusNode = FocusNode();
      assert(() {
        if (_internalFocusNode != null) {
          _internalFocusNode!.debugLabel = '$MenuItemButton(${widget.child})';
        }
        return true;
      }());
    }
  }
}

/// A menu item that combines a [Checkbox] widget with a [MenuItemButton].
///
/// To style the checkbox separately from the button, add a [CheckboxTheme]
/// ancestor.
///
/// {@tool dartpad}
/// This example shows a menu with a checkbox that shows a message in the body
/// of the app if checked.
///
/// ** See code in examples/api/lib/material/menu_anchor/checkbox_menu_button.0.dart **
/// {@end-tool}
///
/// See also:
///
/// - [MenuBar], a widget that creates a menu bar of cascading menu items.
/// - [MenuAnchor], a widget that defines a region which can host a cascading
///   menu.
class CheckboxMenuButton extends StatelessWidget {
  /// Creates a const [CheckboxMenuButton].
  ///
  /// The [child], [value], and [onChanged] attributes are required.
  const CheckboxMenuButton({
    super.key,
    required this.value,
    this.tristate = false,
    this.isError = false,
    required this.onChanged,
    this.onHover,
    this.onFocusChange,
    this.focusNode,
    this.shortcut,
    this.style,
    this.statesController,
    this.clipBehavior = Clip.none,
    this.trailingIcon,
    this.closeOnActivate = true,
    required this.child,
  });

  /// Whether this checkbox is checked.
  ///
  /// When [tristate] is true, a value of null corresponds to the mixed state.
  /// When [tristate] is false, this value must not be null.
  final bool? value;

  /// If true, then the checkbox's [value] can be true, false, or null.
  ///
  /// [CheckboxMenuButton] displays a dash when its value is null.
  ///
  /// When a tri-state checkbox ([tristate] is true) is tapped, its [onChanged]
  /// callback will be applied to true if the current value is false, to null if
  /// value is true, and to false if value is null (i.e. it cycles through false
  /// => true => null => false when tapped).
  ///
  /// If tristate is false (the default), [value] must not be null.
  final bool tristate;

  /// True if this checkbox wants to show an error state.
  ///
  /// The checkbox will have different default container color and check color when
  /// this is true. This is only used when [ThemeData.useMaterial3] is set to true.
  ///
  /// Defaults to false.
  final bool isError;

  /// Called when the value of the checkbox should change.
  ///
  /// The checkbox passes the new value to the callback but does not actually
  /// change state until the parent widget rebuilds the checkbox with the new
  /// value.
  ///
  /// If this callback is null, the menu item will be displayed as disabled
  /// and will not respond to input gestures.
  ///
  /// When the checkbox is tapped, if [tristate] is false (the default) then the
  /// [onChanged] callback will be applied to `!value`. If [tristate] is true
  /// this callback cycle from false to true to null and then back to false
  /// again.
  ///
  /// The callback provided to [onChanged] should update the state of the parent
  /// [StatefulWidget] using the [State.setState] method, so that the parent
  /// gets rebuilt; for example:
  ///
  /// ```dart
  /// CheckboxMenuButton(
  ///   value: _throwShotAway,
  ///   child: const Text('THROW'),
  ///   onChanged: (bool? newValue) {
  ///     setState(() {
  ///       _throwShotAway = newValue!;
  ///     });
  ///   },
  /// )
  /// ```
  final ValueChanged<bool?>? onChanged;

  /// Called when a pointer enters or exits the button response area.
  ///
  /// The value passed to the callback is true if a pointer has entered button
  /// area and false if a pointer has exited.
  final ValueChanged<bool>? onHover;

  /// Handler called when the focus changes.
  ///
  /// Called with true if this widget's node gains focus, and false if it loses
  /// focus.
  final ValueChanged<bool>? onFocusChange;

  /// {@macro flutter.widgets.Focus.focusNode}
  final FocusNode? focusNode;

  /// The optional shortcut that selects this [MenuItemButton].
  ///
  /// {@macro flutter.material.MenuBar.shortcuts_note}
  final MenuSerializableShortcut? shortcut;

  /// Customizes this button's appearance.
  ///
  /// Non-null properties of this style override the corresponding properties in
  /// [MenuItemButton.themeStyleOf] and [MenuItemButton.defaultStyleOf].
  /// [MaterialStateProperty]s that resolve to non-null values will similarly
  /// override the corresponding [MaterialStateProperty]s in
  /// [MenuItemButton.themeStyleOf] and [MenuItemButton.defaultStyleOf].
  ///
  /// Null by default.
  final ButtonStyle? style;

  /// {@macro flutter.material.inkwell.statesController}
  final MaterialStatesController? statesController;

  /// {@macro flutter.material.Material.clipBehavior}
  ///
  /// Defaults to [Clip.none].
  final Clip clipBehavior;

  /// An optional icon to display after the [child] label.
  final Widget? trailingIcon;

  /// {@macro flutter.material.menu_anchor.closeOnActivate}
  final bool closeOnActivate;

  /// The widget displayed in the center of this button.
  ///
  /// Typically this is the button's label, using a [Text] widget.
  ///
  /// {@macro flutter.widgets.ProxyWidget.child}
  final Widget? child;

  /// Whether the button is enabled or disabled.
  ///
  /// To enable a button, set its [onChanged] property to a non-null value.
  bool get enabled => onChanged != null;

  @override
  Widget build(BuildContext context) {
    return MenuItemButton(
      key: key,
      onPressed: onChanged == null
          ? null
          : () {
              switch (value) {
                case false:
                  onChanged!.call(true);
                case true:
                  onChanged!.call(tristate ? null : false);
                case null:
                  onChanged!.call(false);
              }
            },
      onHover: onHover,
      onFocusChange: onFocusChange,
      focusNode: focusNode,
      style: style,
      shortcut: shortcut,
      statesController: statesController,
      leadingIcon: ExcludeFocus(
        child: IgnorePointer(
          child: ConstrainedBox(
            constraints: const BoxConstraints(
              maxHeight: Checkbox.width,
              maxWidth: Checkbox.width,
            ),
            child: Checkbox(
              tristate: tristate,
              value: value,
              onChanged: onChanged,
              isError: isError,
            ),
          ),
        ),
      ),
      clipBehavior: clipBehavior,
      trailingIcon: trailingIcon,
      closeOnActivate: closeOnActivate,
      child: child,
    );
  }
}

/// A menu item that combines a [Radio] widget with a [MenuItemButton].
///
/// To style the radio button separately from the overall button, add a
/// [RadioTheme] ancestor.
///
/// {@tool dartpad}
/// This example shows a menu with three radio buttons with shortcuts that
/// changes the background color of the body when the buttons are selected.
///
/// ** See code in examples/api/lib/material/menu_anchor/radio_menu_button.0.dart **
/// {@end-tool}
///
/// See also:
///
/// - [MenuBar], a widget that creates a menu bar of cascading menu items.
/// - [MenuAnchor], a widget that defines a region which can host a cascading
///   menu.
class RadioMenuButton<T> extends StatelessWidget {
  /// Creates a const [RadioMenuButton].
  ///
  /// The [child] attribute is required.
  const RadioMenuButton({
    super.key,
    required this.value,
    required this.groupValue,
    required this.onChanged,
    this.toggleable = false,
    this.onHover,
    this.onFocusChange,
    this.focusNode,
    this.shortcut,
    this.style,
    this.statesController,
    this.clipBehavior = Clip.none,
    this.trailingIcon,
    this.closeOnActivate = true,
    required this.child,
  });

  /// The value represented by this radio button.
  ///
  /// This radio button is considered selected if its [value] matches the
  /// [groupValue].
  final T value;

  /// The currently selected value for a group of radio buttons.
  ///
  /// This radio button is considered selected if its [value] matches the
  /// [groupValue].
  final T? groupValue;

  /// Set to true if this radio button is allowed to be returned to an
  /// indeterminate state by selecting it again when selected.
  ///
  /// To indicate returning to an indeterminate state, [onChanged] will be
  /// called with null.
  ///
  /// If true, [onChanged] can be called with [value] when selected while
  /// [groupValue] != [value], or with null when selected again while
  /// [groupValue] == [value].
  ///
  /// If false, [onChanged] will be called with [value] when it is selected
  /// while [groupValue] != [value], and only by selecting another radio button
  /// in the group (i.e. changing the value of [groupValue]) can this radio
  /// button be unselected.
  ///
  /// The default is false.
  final bool toggleable;

  /// Called when the user selects this radio button.
  ///
  /// The radio button passes [value] as a parameter to this callback. The radio
  /// button does not actually change state until the parent widget rebuilds the
  /// radio button with the new [groupValue].
  ///
  /// If null, the radio button will be displayed as disabled.
  ///
  /// The provided callback will not be invoked if this radio button is already
  /// selected.
  ///
  /// The callback provided to [onChanged] should update the state of the parent
  /// [StatefulWidget] using the [State.setState] method, so that the parent
  /// gets rebuilt; for example:
  ///
  /// ```dart
  /// RadioMenuButton<SingingCharacter>(
  ///   value: SingingCharacter.lafayette,
  ///   groupValue: _character,
  ///   onChanged: (SingingCharacter? newValue) {
  ///     setState(() {
  ///       _character = newValue;
  ///     });
  ///   },
  ///   child: const Text('Lafayette'),
  /// )
  /// ```
  final ValueChanged<T?>? onChanged;

  /// Called when a pointer enters or exits the button response area.
  ///
  /// The value passed to the callback is true if a pointer has entered button
  /// area and false if a pointer has exited.
  final ValueChanged<bool>? onHover;

  /// Handler called when the focus changes.
  ///
  /// Called with true if this widget's node gains focus, and false if it loses
  /// focus.
  final ValueChanged<bool>? onFocusChange;

  /// {@macro flutter.widgets.Focus.focusNode}
  final FocusNode? focusNode;

  /// The optional shortcut that selects this [MenuItemButton].
  ///
  /// {@macro flutter.material.MenuBar.shortcuts_note}
  final MenuSerializableShortcut? shortcut;

  /// Customizes this button's appearance.
  ///
  /// Non-null properties of this style override the corresponding properties in
  /// [MenuItemButton.themeStyleOf] and [MenuItemButton.defaultStyleOf].
  /// [MaterialStateProperty]s that resolve to non-null values will similarly
  /// override the corresponding [MaterialStateProperty]s in
  /// [MenuItemButton.themeStyleOf] and [MenuItemButton.defaultStyleOf].
  ///
  /// Null by default.
  final ButtonStyle? style;

  /// {@macro flutter.material.inkwell.statesController}
  final MaterialStatesController? statesController;

  /// {@macro flutter.material.Material.clipBehavior}
  ///
  /// Defaults to [Clip.none].
  final Clip clipBehavior;

  /// An optional icon to display after the [child] label.
  final Widget? trailingIcon;

  /// {@macro flutter.material.menu_anchor.closeOnActivate}
  final bool closeOnActivate;

  /// The widget displayed in the center of this button.
  ///
  /// Typically this is the button's label, using a [Text] widget.
  ///
  /// {@macro flutter.widgets.ProxyWidget.child}
  final Widget? child;

  /// Whether the button is enabled or disabled.
  ///
  /// To enable a button, set its [onChanged] property to a non-null value.
  bool get enabled => onChanged != null;

  @override
  Widget build(BuildContext context) {
    return MenuItemButton(
      key: key,
      onPressed: onChanged == null
          ? null
          : () {
              if (toggleable && groupValue == value) {
                onChanged!.call(null);
                return;
              }
              onChanged!.call(value);
            },
      onHover: onHover,
      onFocusChange: onFocusChange,
      focusNode: focusNode,
      style: style,
      shortcut: shortcut,
      statesController: statesController,
      leadingIcon: ExcludeFocus(
        child: IgnorePointer(
          child: ConstrainedBox(
            constraints: const BoxConstraints(
              maxHeight: Checkbox.width,
              maxWidth: Checkbox.width,
            ),
            child: Radio<T>(
              value: value,
              groupValue: groupValue,
              onChanged: onChanged,
              toggleable: toggleable,
            ),
          ),
        ),
      ),
      clipBehavior: clipBehavior,
      trailingIcon: trailingIcon,
      closeOnActivate: closeOnActivate,
      child: child,
    );
  }
}

/// A menu button that displays a cascading menu.
///
/// It can be used as part of a [MenuBar], or as a standalone widget.
///
/// This widget represents a menu item that has a submenu. Like the leaf
/// [MenuItemButton], it shows a label with an optional leading or trailing
/// icon, but additionally shows an arrow icon showing that it has a submenu.
///
/// By default the submenu will appear to the side of the controlling button.
/// The alignment and offset of the submenu can be controlled by setting
/// [MenuStyle.alignment] on the [style] and the [alignmentOffset] argument,
/// respectively.
///
/// When activated (by being clicked, through keyboard navigation, or via
/// hovering with a mouse), it will open a submenu containing the
/// [menuChildren].
///
/// If [menuChildren] is empty, then this menu item will appear disabled.
///
/// See also:
///
/// * [MenuItemButton], a widget that represents a leaf menu item that does not
///   host a submenu.
/// * [MenuBar], a widget that renders menu items in a row in a Material Design
///   style.
/// * [MenuAnchor], a widget that creates a region with a submenu and shows it
///   when requested.
/// * [PlatformMenuBar], a widget that renders similar menu bar items from a
///   [PlatformMenuItem] using platform-native APIs instead of Flutter.
class SubmenuButton extends StatefulWidget {
  /// Creates a const [SubmenuButton].
  ///
  /// The [child] and [menuChildren] attributes are required.
  const SubmenuButton({
    super.key,
    this.onHover,
    this.onFocusChange,
    this.onOpen,
    this.onClose,
    this.controller,
    this.style,
    this.menuStyle,
    this.alignmentOffset,
    this.clipBehavior = Clip.hardEdge,
    this.focusNode,
    this.statesController,
    this.leadingIcon,
    this.trailingIcon,
    required this.menuChildren,
    required this.child,
  });

  /// Called when a pointer enters or exits the button response area.
  ///
  /// The value passed to the callback is true if a pointer has entered this
  /// part of the button and false if a pointer has exited.
  final ValueChanged<bool>? onHover;

  /// Handler called when the focus changes.
  ///
  /// Called with true if this widget's [focusNode] gains focus, and false if it
  /// loses focus.
  final ValueChanged<bool>? onFocusChange;

  /// A callback that is invoked when the menu is opened.
  final VoidCallback? onOpen;

  /// A callback that is invoked when the menu is closed.
  final VoidCallback? onClose;

  /// An optional [MenuController] for this submenu.
  final MenuController? controller;

  /// Customizes this button's appearance.
  ///
  /// Non-null properties of this style override the corresponding properties in
  /// [themeStyleOf] and [defaultStyleOf]. [MaterialStateProperty]s that resolve
  /// to non-null values will similarly override the corresponding
  /// [MaterialStateProperty]s in [themeStyleOf] and [defaultStyleOf].
  ///
  /// Null by default.
  final ButtonStyle? style;

  /// The [MenuStyle] of the menu specified by [menuChildren].
  ///
  /// Defaults to the value of [MenuThemeData.style] of the ambient [MenuTheme].
  final MenuStyle? menuStyle;

  /// The offset of the menu relative to the alignment origin determined by
  /// [MenuStyle.alignment] on the [style] attribute.
  ///
  /// Use this for fine adjustments of the menu placement.
  ///
  /// Defaults to an offset that takes into account the padding of the menu so
  /// that the top starting corner of the first menu item is aligned with the
  /// top of the [MenuAnchor] region.
  final Offset? alignmentOffset;

  /// {@macro flutter.material.Material.clipBehavior}
  ///
  /// Defaults to [Clip.hardEdge].
  final Clip clipBehavior;

  /// {@macro flutter.widgets.Focus.focusNode}
  final FocusNode? focusNode;

  /// {@macro flutter.material.inkwell.statesController}
  final MaterialStatesController? statesController;

  /// An optional icon to display before the [child].
  final Widget? leadingIcon;

  /// An optional icon to display after the [child].
  final Widget? trailingIcon;

  /// The list of widgets that appear in the menu when it is opened.
  ///
  /// These can be any widget, but are typically either [MenuItemButton] or
  /// [SubmenuButton] widgets.
  ///
  /// If [menuChildren] is empty, then the button for this menu item will be
  /// disabled.
  final List<Widget> menuChildren;

  /// The widget displayed in the middle portion of this button.
  ///
  /// Typically this is the button's label, using a [Text] widget.
  ///
  /// {@macro flutter.widgets.ProxyWidget.child}
  final Widget? child;

  @override
  State<SubmenuButton> createState() => _SubmenuButtonState();

  /// Defines the button's default appearance.
  ///
  /// {@macro flutter.material.text_button.default_style_of}
  ///
  /// {@macro flutter.material.text_button.material3_defaults}
  ButtonStyle defaultStyleOf(BuildContext context) {
    return _MenuButtonDefaultsM3(context);
  }

  /// Returns the [MenuButtonThemeData.style] of the closest [MenuButtonTheme]
  /// ancestor.
  ButtonStyle? themeStyleOf(BuildContext context) {
    return MenuButtonTheme.of(context).style;
  }

  /// A static convenience method that constructs a [SubmenuButton]'s
  /// [ButtonStyle] given simple values.
  ///
  /// The [foregroundColor] color is used to create a [MaterialStateProperty]
  /// [ButtonStyle.foregroundColor] value. Specify a value for [foregroundColor]
  /// to specify the color of the button's icons. Use [backgroundColor] for the
  /// button's background fill color. Use [disabledForegroundColor] and
  /// [disabledBackgroundColor] to specify the button's disabled icon and fill
  /// color.
  ///
  /// All of the other parameters are either used directly or used to create a
  /// [MaterialStateProperty] with a single value for all states.
  ///
  /// All parameters default to null, by default this method returns a
  /// [ButtonStyle] that doesn't override anything.
  ///
  /// For example, to override the default foreground color for a
  /// [SubmenuButton], as well as its overlay color, with all of the standard
  /// opacity adjustments for the pressed, focused, and hovered states, one
  /// could write:
  ///
  /// ```dart
  /// SubmenuButton(
  ///   leadingIcon: const Icon(Icons.pets),
  ///   style: SubmenuButton.styleFrom(foregroundColor: Colors.green),
  ///   menuChildren: const <Widget>[ /* ... */ ],
  ///   child: const Text('Button Label'),
  /// ),
  /// ```
  static ButtonStyle styleFrom({
    Color? foregroundColor,
    Color? backgroundColor,
    Color? disabledForegroundColor,
    Color? disabledBackgroundColor,
    Color? shadowColor,
    Color? surfaceTintColor,
    Color? iconColor,
    TextStyle? textStyle,
    Color? overlayColor,
    double? elevation,
    EdgeInsetsGeometry? padding,
    Size? minimumSize,
    Size? fixedSize,
    Size? maximumSize,
    MouseCursor? enabledMouseCursor,
    MouseCursor? disabledMouseCursor,
    BorderSide? side,
    OutlinedBorder? shape,
    VisualDensity? visualDensity,
    MaterialTapTargetSize? tapTargetSize,
    Duration? animationDuration,
    bool? enableFeedback,
    AlignmentGeometry? alignment,
    InteractiveInkFeatureFactory? splashFactory,
  }) {
    return TextButton.styleFrom(
      foregroundColor: foregroundColor,
      backgroundColor: backgroundColor,
      disabledBackgroundColor: disabledBackgroundColor,
      disabledForegroundColor: disabledForegroundColor,
      shadowColor: shadowColor,
      surfaceTintColor: surfaceTintColor,
      iconColor: iconColor,
      textStyle: textStyle,
      overlayColor: overlayColor,
      elevation: elevation,
      padding: padding,
      minimumSize: minimumSize,
      fixedSize: fixedSize,
      maximumSize: maximumSize,
      enabledMouseCursor: enabledMouseCursor,
      disabledMouseCursor: disabledMouseCursor,
      side: side,
      shape: shape,
      visualDensity: visualDensity,
      tapTargetSize: tapTargetSize,
      animationDuration: animationDuration,
      enableFeedback: enableFeedback,
      alignment: alignment,
      splashFactory: splashFactory,
    );
  }

  @override
  List<DiagnosticsNode> debugDescribeChildren() {
    return <DiagnosticsNode>[
      ...menuChildren.map<DiagnosticsNode>((Widget child) {
        return child.toDiagnosticsNode();
      })
    ];
  }

  @override
  void debugFillProperties(DiagnosticPropertiesBuilder properties) {
    super.debugFillProperties(properties);
    properties.add(DiagnosticsProperty<FocusNode?>('focusNode', focusNode));
    properties.add(DiagnosticsProperty<MenuStyle>('menuStyle', menuStyle,
        defaultValue: null));
    properties
        .add(DiagnosticsProperty<Offset>('alignmentOffset', alignmentOffset));
    properties.add(EnumProperty<Clip>('clipBehavior', clipBehavior));
  }
}

class _SubmenuButtonState extends State<SubmenuButton> {
  FocusNode? _internalFocusNode;
  bool _waitingToFocusMenu = false;
  MenuController? _internalMenuController;
  MenuController get _menuController =>
      widget.controller ?? _internalMenuController!;
  _MenuAnchorState? get _anchor => _MenuAnchorState._maybeOf(context);
  FocusNode get _buttonFocusNode => widget.focusNode ?? _internalFocusNode!;
  bool get _enabled => widget.menuChildren.isNotEmpty;

  @override
  void initState() {
    super.initState();
    if (widget.focusNode == null) {
      _internalFocusNode = FocusNode();
      assert(() {
        if (_internalFocusNode != null) {
          _internalFocusNode!.debugLabel = '$SubmenuButton(${widget.child})';
        }
        return true;
      }());
    }
    if (widget.controller == null) {
      _internalMenuController = MenuController();
    }
    _buttonFocusNode.addListener(_handleFocusChange);
  }

  @override
  void dispose() {
    _buttonFocusNode.removeListener(_handleFocusChange);
    _internalFocusNode?.dispose();
    _internalFocusNode = null;
    super.dispose();
  }

  @override
  void didUpdateWidget(SubmenuButton oldWidget) {
    super.didUpdateWidget(oldWidget);
    if (widget.focusNode != oldWidget.focusNode) {
      if (oldWidget.focusNode == null) {
        _internalFocusNode?.removeListener(_handleFocusChange);
        _internalFocusNode?.dispose();
        _internalFocusNode = null;
      } else {
        oldWidget.focusNode!.removeListener(_handleFocusChange);
      }
      if (widget.focusNode == null) {
        _internalFocusNode ??= FocusNode();
        assert(() {
          if (_internalFocusNode != null) {
            _internalFocusNode!.debugLabel = '$SubmenuButton(${widget.child})';
          }
          return true;
        }());
      }
      _buttonFocusNode.addListener(_handleFocusChange);
    }
    if (widget.controller != oldWidget.controller) {
      _internalMenuController =
          (oldWidget.controller == null) ? null : MenuController();
    }
  }

  @override
  Widget build(BuildContext context) {
    Offset menuPaddingOffset = widget.alignmentOffset ?? Offset.zero;
    final EdgeInsets menuPadding = _computeMenuPadding(context);
    final Axis orientation = _anchor?._orientation ?? Axis.vertical;
    // Move the submenu over by the size of the menu padding, so that
    // the first menu item aligns with the submenu button that opens it.
    menuPaddingOffset += switch ((orientation, Directionality.of(context))) {
      (Axis.horizontal, TextDirection.rtl) => Offset(menuPadding.right, 0),
      (Axis.horizontal, TextDirection.ltr) => Offset(-menuPadding.left, 0),
      (Axis.vertical, TextDirection.rtl) => Offset(0, -menuPadding.top),
      (Axis.vertical, TextDirection.ltr) => Offset(0, -menuPadding.top),
    };

    return MenuAnchor(
      controller: _menuController,
      childFocusNode: _buttonFocusNode,
      alignmentOffset: menuPaddingOffset,
      clipBehavior: widget.clipBehavior,
      onClose: widget.onClose,
      onOpen: () {
        if (!_waitingToFocusMenu) {
          SchedulerBinding.instance.addPostFrameCallback((_) {
            _menuController._anchor?._focusButton();
            _waitingToFocusMenu = false;
          }, debugLabel: 'MenuAnchor.focus');
          _waitingToFocusMenu = true;
        }
        setState(() {/* Rebuild with updated controller.isOpen value */});
        widget.onOpen?.call();
      },
      style: widget.menuStyle,
      builder:
          (BuildContext context, MenuController controller, Widget? child) {
        // Since we don't want to use the theme style or default style from the
        // TextButton, we merge the styles, merging them in the right order when
        // each type of style exists. Each "*StyleOf" function is only called
        // once.
        ButtonStyle mergedStyle = widget
                .themeStyleOf(context)
                ?.merge(widget.defaultStyleOf(context)) ??
            widget.defaultStyleOf(context);
        mergedStyle = widget.style?.merge(mergedStyle) ?? mergedStyle;

        void toggleShowMenu(BuildContext context) {
          if (controller._anchor == null) {
            return;
          }
          if (controller.isOpen) {
            controller.close();
          } else {
            controller.open();
          }
        }

        // Called when the pointer is hovering over the menu button.
        void handleHover(bool hovering, BuildContext context) {
          widget.onHover?.call(hovering);
          // Don't open the root menu bar menus on hover unless something else
          // is already open. This means that the user has to first click to
          // open a menu on the menu bar before hovering allows them to traverse
          // it.
          if (controller._anchor!._root._orientation == Axis.horizontal &&
              !controller._anchor!._root._isOpen) {
            return;
          }

          if (hovering) {
            controller.open();
            controller._anchor!._focusButton();
          }
        }

        child = MergeSemantics(
          child: Semantics(
            expanded: _enabled && controller.isOpen,
            child: TextButton(
              style: mergedStyle,
              focusNode: _buttonFocusNode,
              onFocusChange: _enabled ? widget.onFocusChange : null,
              onHover: _enabled
                  ? (bool hovering) => handleHover(hovering, context)
                  : null,
              onPressed: _enabled ? () => toggleShowMenu(context) : null,
              isSemanticButton: null,
              child: _MenuItemLabel(
                leadingIcon: widget.leadingIcon,
                trailingIcon: widget.trailingIcon,
                hasSubmenu: true,
                showDecoration: (controller._anchor!._parent?._orientation ??
                        Axis.horizontal) ==
                    Axis.vertical,
                child: child,
              ),
            ),
          ),
        );

        if (_enabled && _platformSupportsAccelerators) {
          return MenuAcceleratorCallbackBinding(
            onInvoke: () => toggleShowMenu(context),
            hasSubmenu: true,
            child: child,
          );
        }
        return child;
      },
      menuChildren: widget.menuChildren,
      child: widget.child,
    );
  }

  EdgeInsets _computeMenuPadding(BuildContext context) {
    final MaterialStateProperty<EdgeInsetsGeometry?> insets =
        widget.menuStyle?.padding ??
            MenuTheme.of(context).style?.padding ??
            _MenuDefaultsM3(context).padding!;
    return insets
        .resolve(widget.statesController?.value ?? const <MaterialState>{})!
        .resolve(Directionality.of(context));
  }

  void _handleFocusChange() {
    if (_buttonFocusNode.hasPrimaryFocus) {
      if (!_menuController.isOpen) {
        _menuController.open();
      }
    } else {
      if (!_menuController._anchor!._menuScopeNode.hasFocus &&
          _menuController.isOpen) {
        _menuController.close();
      }
    }
  }
}

/// An action that closes all the menus associated with the given
/// [MenuController].
///
/// See also:
///
///  * [MenuAnchor], a widget that hosts a cascading submenu.
///  * [MenuBar], a widget that defines a menu bar with cascading submenus.
class DismissMenuAction extends DismissAction {
  /// Creates a [DismissMenuAction].
  DismissMenuAction({required this.controller});

  /// The [MenuController] associated with the menus that should be closed.
  final MenuController controller;

  @override
  void invoke(DismissIntent intent) {
    assert(_debugMenuInfo('$runtimeType: Dismissing all open menus.'));
    controller._anchor!._root._close();
  }

  @override
  bool isEnabled(DismissIntent intent) {
    return controller.isOpen;
  }
}

/// A helper class used to generate shortcut labels for a
/// [MenuSerializableShortcut] (a subset of the subclasses of
/// [ShortcutActivator]).
///
/// This helper class is typically used by the [MenuItemButton] and
/// [SubmenuButton] classes to display a label for their assigned shortcuts.
///
/// Call [getShortcutLabel] with the [MenuSerializableShortcut] to get a label
/// for it.
///
/// For instance, calling [getShortcutLabel] with `SingleActivator(trigger:
/// LogicalKeyboardKey.keyA, control: true)` would return "⌃ A" on macOS, "Ctrl
/// A" in an US English locale, and "Strg A" in a German locale.
class _LocalizedShortcutLabeler {
  _LocalizedShortcutLabeler._();

  static _LocalizedShortcutLabeler? _instance;

  static final Map<LogicalKeyboardKey, String> _shortcutGraphicEquivalents =
      <LogicalKeyboardKey, String>{
    LogicalKeyboardKey.arrowLeft: '←',
    LogicalKeyboardKey.arrowRight: '→',
    LogicalKeyboardKey.arrowUp: '↑',
    LogicalKeyboardKey.arrowDown: '↓',
    LogicalKeyboardKey.enter: '↵',
  };

  static final Set<LogicalKeyboardKey> _modifiers = <LogicalKeyboardKey>{
    LogicalKeyboardKey.alt,
    LogicalKeyboardKey.control,
    LogicalKeyboardKey.meta,
    LogicalKeyboardKey.shift,
    LogicalKeyboardKey.altLeft,
    LogicalKeyboardKey.controlLeft,
    LogicalKeyboardKey.metaLeft,
    LogicalKeyboardKey.shiftLeft,
    LogicalKeyboardKey.altRight,
    LogicalKeyboardKey.controlRight,
    LogicalKeyboardKey.metaRight,
    LogicalKeyboardKey.shiftRight,
  };

  /// Return the instance for this singleton.
  static _LocalizedShortcutLabeler get instance {
    return _instance ??= _LocalizedShortcutLabeler._();
  }

  // Caches the created shortcut key maps so that creating one of these isn't
  // expensive after the first time for each unique localizations object.
  final Map<MaterialLocalizations, Map<LogicalKeyboardKey, String>>
      _cachedShortcutKeys =
      <MaterialLocalizations, Map<LogicalKeyboardKey, String>>{};

  /// Returns the label to be shown to the user in the UI when a
  /// [MenuSerializableShortcut] is used as a keyboard shortcut.
  ///
  /// When [defaultTargetPlatform] is [TargetPlatform.macOS] or
  /// [TargetPlatform.iOS], this will return graphical key representations when
  /// it can. For instance, the default [LogicalKeyboardKey.shift] will return
  /// '⇧', and the arrow keys will return arrows. The key
  /// [LogicalKeyboardKey.meta] will show as '⌘', [LogicalKeyboardKey.control]
  /// will show as '˄', and [LogicalKeyboardKey.alt] will show as '⌥'.
  ///
  /// The keys are joined by spaces on macOS and iOS, and by "+" on other
  /// platforms.
  String getShortcutLabel(
      MenuSerializableShortcut shortcut, MaterialLocalizations localizations) {
    final ShortcutSerialization serialized = shortcut.serializeForMenu();
    final String keySeparator;
    if (_usesSymbolicModifiers) {
      // Use "⌃ ⇧ A" style on macOS and iOS.
      keySeparator = ' ';
    } else {
      // Use "Ctrl+Shift+A" style.
      keySeparator = '+';
    }
    if (serialized.trigger != null) {
      final LogicalKeyboardKey trigger = serialized.trigger!;
      final List<String> modifiers = <String>[
        if (_usesSymbolicModifiers) ...<String>[
          // MacOS/iOS platform convention uses this ordering, with ⌘ always last.
          if (serialized.control!)
            _getModifierLabel(LogicalKeyboardKey.control, localizations),
          if (serialized.alt!)
            _getModifierLabel(LogicalKeyboardKey.alt, localizations),
          if (serialized.shift!)
            _getModifierLabel(LogicalKeyboardKey.shift, localizations),
          if (serialized.meta!)
            _getModifierLabel(LogicalKeyboardKey.meta, localizations),
        ] else ...<String>[
          // This order matches the LogicalKeySet version.
          if (serialized.alt!)
            _getModifierLabel(LogicalKeyboardKey.alt, localizations),
          if (serialized.control!)
            _getModifierLabel(LogicalKeyboardKey.control, localizations),
          if (serialized.meta!)
            _getModifierLabel(LogicalKeyboardKey.meta, localizations),
          if (serialized.shift!)
            _getModifierLabel(LogicalKeyboardKey.shift, localizations),
        ],
      ];
      String? shortcutTrigger;
      final int logicalKeyId = trigger.keyId;
      if (_shortcutGraphicEquivalents.containsKey(trigger)) {
        shortcutTrigger = _shortcutGraphicEquivalents[trigger];
      } else {
        // Otherwise, look it up, and if we don't have a translation for it,
        // then fall back to the key label.
        shortcutTrigger = _getLocalizedName(trigger, localizations);
        if (shortcutTrigger == null &&
            logicalKeyId & LogicalKeyboardKey.planeMask == 0x0) {
          // If the trigger is a Unicode-character-producing key, then use the
          // character.
          shortcutTrigger =
              String.fromCharCode(logicalKeyId & LogicalKeyboardKey.valueMask)
                  .toUpperCase();
        }
        // Fall back to the key label if all else fails.
        shortcutTrigger ??= trigger.keyLabel;
      }
      return <String>[
        ...modifiers,
        if (shortcutTrigger != null && shortcutTrigger.isNotEmpty)
          shortcutTrigger,
      ].join(keySeparator);
    } else if (serialized.character != null) {
      return serialized.character!;
    }
    throw UnimplementedError(
        'Shortcut labels for ShortcutActivators that do not implement '
        'MenuSerializableShortcut (e.g. ShortcutActivators other than SingleActivator or '
        'CharacterActivator) are not supported.');
  }

  // Tries to look up the key in an internal table, and if it can't find it,
  // then fall back to the key's keyLabel.
  String? _getLocalizedName(
      LogicalKeyboardKey key, MaterialLocalizations localizations) {
    // Since this is an expensive table to build, we cache it based on the
    // localization object. There's currently no way to clear the cache, but
    // it's unlikely that more than one or two will be cached for each run, and
    // they're not huge.
    _cachedShortcutKeys[localizations] ??= <LogicalKeyboardKey, String>{
      LogicalKeyboardKey.altGraph: localizations.keyboardKeyAltGraph,
      LogicalKeyboardKey.backspace: localizations.keyboardKeyBackspace,
      LogicalKeyboardKey.capsLock: localizations.keyboardKeyCapsLock,
      LogicalKeyboardKey.channelDown: localizations.keyboardKeyChannelDown,
      LogicalKeyboardKey.channelUp: localizations.keyboardKeyChannelUp,
      LogicalKeyboardKey.delete: localizations.keyboardKeyDelete,
      LogicalKeyboardKey.eject: localizations.keyboardKeyEject,
      LogicalKeyboardKey.end: localizations.keyboardKeyEnd,
      LogicalKeyboardKey.escape: localizations.keyboardKeyEscape,
      LogicalKeyboardKey.fn: localizations.keyboardKeyFn,
      LogicalKeyboardKey.home: localizations.keyboardKeyHome,
      LogicalKeyboardKey.insert: localizations.keyboardKeyInsert,
      LogicalKeyboardKey.numLock: localizations.keyboardKeyNumLock,
      LogicalKeyboardKey.numpad1: localizations.keyboardKeyNumpad1,
      LogicalKeyboardKey.numpad2: localizations.keyboardKeyNumpad2,
      LogicalKeyboardKey.numpad3: localizations.keyboardKeyNumpad3,
      LogicalKeyboardKey.numpad4: localizations.keyboardKeyNumpad4,
      LogicalKeyboardKey.numpad5: localizations.keyboardKeyNumpad5,
      LogicalKeyboardKey.numpad6: localizations.keyboardKeyNumpad6,
      LogicalKeyboardKey.numpad7: localizations.keyboardKeyNumpad7,
      LogicalKeyboardKey.numpad8: localizations.keyboardKeyNumpad8,
      LogicalKeyboardKey.numpad9: localizations.keyboardKeyNumpad9,
      LogicalKeyboardKey.numpad0: localizations.keyboardKeyNumpad0,
      LogicalKeyboardKey.numpadAdd: localizations.keyboardKeyNumpadAdd,
      LogicalKeyboardKey.numpadComma: localizations.keyboardKeyNumpadComma,
      LogicalKeyboardKey.numpadDecimal: localizations.keyboardKeyNumpadDecimal,
      LogicalKeyboardKey.numpadDivide: localizations.keyboardKeyNumpadDivide,
      LogicalKeyboardKey.numpadEnter: localizations.keyboardKeyNumpadEnter,
      LogicalKeyboardKey.numpadEqual: localizations.keyboardKeyNumpadEqual,
      LogicalKeyboardKey.numpadMultiply:
          localizations.keyboardKeyNumpadMultiply,
      LogicalKeyboardKey.numpadParenLeft:
          localizations.keyboardKeyNumpadParenLeft,
      LogicalKeyboardKey.numpadParenRight:
          localizations.keyboardKeyNumpadParenRight,
      LogicalKeyboardKey.numpadSubtract:
          localizations.keyboardKeyNumpadSubtract,
      LogicalKeyboardKey.pageDown: localizations.keyboardKeyPageDown,
      LogicalKeyboardKey.pageUp: localizations.keyboardKeyPageUp,
      LogicalKeyboardKey.power: localizations.keyboardKeyPower,
      LogicalKeyboardKey.powerOff: localizations.keyboardKeyPowerOff,
      LogicalKeyboardKey.printScreen: localizations.keyboardKeyPrintScreen,
      LogicalKeyboardKey.scrollLock: localizations.keyboardKeyScrollLock,
      LogicalKeyboardKey.select: localizations.keyboardKeySelect,
      LogicalKeyboardKey.space: localizations.keyboardKeySpace,
    };
    return _cachedShortcutKeys[localizations]![key];
  }

  String _getModifierLabel(
      LogicalKeyboardKey modifier, MaterialLocalizations localizations) {
    assert(_modifiers.contains(modifier),
        '${modifier.keyLabel} is not a modifier key');
    if (modifier == LogicalKeyboardKey.meta ||
        modifier == LogicalKeyboardKey.metaLeft ||
        modifier == LogicalKeyboardKey.metaRight) {
      switch (defaultTargetPlatform) {
        case TargetPlatform.android:
        case TargetPlatform.fuchsia:
        case TargetPlatform.linux:
          return localizations.keyboardKeyMeta;
        case TargetPlatform.windows:
          return localizations.keyboardKeyMetaWindows;
        case TargetPlatform.iOS:
        case TargetPlatform.macOS:
          return '⌘';
      }
    }
    if (modifier == LogicalKeyboardKey.alt ||
        modifier == LogicalKeyboardKey.altLeft ||
        modifier == LogicalKeyboardKey.altRight) {
      switch (defaultTargetPlatform) {
        case TargetPlatform.android:
        case TargetPlatform.fuchsia:
        case TargetPlatform.linux:
        case TargetPlatform.windows:
          return localizations.keyboardKeyAlt;
        case TargetPlatform.iOS:
        case TargetPlatform.macOS:
          return '⌥';
      }
    }
    if (modifier == LogicalKeyboardKey.control ||
        modifier == LogicalKeyboardKey.controlLeft ||
        modifier == LogicalKeyboardKey.controlRight) {
      // '⎈' (a boat helm wheel, not an asterisk) is apparently the standard
      // icon for "control", but only seems to appear on the French Canadian
      // keyboard. A '✲' (an open center asterisk) appears on some Microsoft
      // keyboards. For all but macOS (which has standardized on "⌃", it seems),
      // we just return the local translation of "Ctrl".
      switch (defaultTargetPlatform) {
        case TargetPlatform.android:
        case TargetPlatform.fuchsia:
        case TargetPlatform.linux:
        case TargetPlatform.windows:
          return localizations.keyboardKeyControl;
        case TargetPlatform.iOS:
        case TargetPlatform.macOS:
          return '⌃';
      }
    }
    if (modifier == LogicalKeyboardKey.shift ||
        modifier == LogicalKeyboardKey.shiftLeft ||
        modifier == LogicalKeyboardKey.shiftRight) {
      switch (defaultTargetPlatform) {
        case TargetPlatform.android:
        case TargetPlatform.fuchsia:
        case TargetPlatform.linux:
        case TargetPlatform.windows:
          return localizations.keyboardKeyShift;
        case TargetPlatform.iOS:
        case TargetPlatform.macOS:
          return '⇧';
      }
    }
    throw ArgumentError('Keyboard key ${modifier.keyLabel} is not a modifier.');
  }
}

class _MenuAnchorScope extends InheritedWidget {
  const _MenuAnchorScope({
    required super.child,
    required this.anchorKey,
    required this.anchor,
    required this.isOpen,
  });

  final GlobalKey anchorKey;
  final _MenuAnchorState anchor;
  final bool isOpen;

  @override
  bool updateShouldNotify(_MenuAnchorScope oldWidget) {
    return anchorKey != oldWidget.anchorKey ||
        anchor != oldWidget.anchor ||
        isOpen != oldWidget.isOpen;
  }
}

/// MenuBar-specific private specialization of [MenuAnchor] so that it can act
/// differently in regards to orientation, how open works, and what gets built.
class _MenuBarAnchor extends MenuAnchor {
  const _MenuBarAnchor({
    required super.menuChildren,
    super.controller,
    super.clipBehavior,
    super.style,
  });

  @override
  State<MenuAnchor> createState() => _MenuBarAnchorState();
}

class _MenuBarAnchorState extends _MenuAnchorState {
  @override
  bool get _isOpen {
    // If it's a bar, then it's "open" if any of its children are open.
    for (final _MenuAnchorState child in _anchorChildren) {
      if (child._isOpen) {
        return true;
      }
    }
    return false;
  }

  @override
  Axis get _orientation => Axis.horizontal;

  @override
  Widget _buildContents(BuildContext context) {
    final bool isOpen = _isOpen;
    return FocusScope(
      node: _menuScopeNode,
      skipTraversal: !isOpen,
      canRequestFocus: isOpen,
      child: ExcludeFocus(
        excluding: !isOpen,
        child: Shortcuts(
          shortcuts: _kMenuTraversalShortcuts,
          child: Actions(
            actions: <Type, Action<Intent>>{
              DirectionalFocusIntent: _MenuDirectionalFocusAction(),
              PreviousFocusIntent: _MenuPreviousFocusAction(),
              NextFocusIntent: _MenuNextFocusAction(),
              DismissIntent: DismissMenuAction(controller: _menuController),
            },
            child: Builder(builder: (BuildContext context) {
              return _MenuPanel(
                menuStyle: widget.style,
                clipBehavior: widget.clipBehavior,
                orientation: Axis.horizontal,
                children: widget.menuChildren,
              );
            }),
          ),
        ),
      ),
    );
  }

  @override
  void _open({Offset? position}) {
    assert(_menuController._anchor == this);
    // Menu bars can't be opened, because they're already always open.
    return;
  }
}

class _MenuPreviousFocusAction extends PreviousFocusAction {
  @override
  bool invoke(PreviousFocusIntent intent) {
    assert(_debugMenuInfo('_MenuNextFocusAction invoked with $intent'));
    final BuildContext? context = FocusManager.instance.primaryFocus?.context;
    if (context == null) {
      return super.invoke(intent);
    }
    final _MenuAnchorState? anchor = _MenuAnchorState._maybeOf(context);
    if (anchor == null || !anchor._root._isOpen) {
      return super.invoke(intent);
    }

    return _moveToPreviousFocusable(anchor);
  }

  static bool _moveToPreviousFocusable(_MenuAnchorState currentMenu) {
    final _MenuAnchorState? sibling = currentMenu._previousFocusableSibling;
    sibling?._focusButton();
    return true;
  }
}

class _MenuNextFocusAction extends NextFocusAction {
  @override
  bool invoke(NextFocusIntent intent) {
    assert(_debugMenuInfo('_MenuNextFocusAction invoked with $intent'));
    final BuildContext? context = FocusManager.instance.primaryFocus?.context;
    if (context == null) {
      return super.invoke(intent);
    }
    final _MenuAnchorState? anchor = _MenuAnchorState._maybeOf(context);
    if (anchor == null || !anchor._root._isOpen) {
      return super.invoke(intent);
    }

    return _moveToNextFocusable(anchor);
  }

  static bool _moveToNextFocusable(_MenuAnchorState currentMenu) {
    final _MenuAnchorState? sibling = currentMenu._nextFocusableSibling;
    sibling?._focusButton();
    return true;
  }
}

class _MenuDirectionalFocusAction extends DirectionalFocusAction {
  /// Creates a [DirectionalFocusAction].
  _MenuDirectionalFocusAction();

  @override
  void invoke(DirectionalFocusIntent intent) {
    assert(_debugMenuInfo('_MenuDirectionalFocusAction invoked with $intent'));
    final BuildContext? context = FocusManager.instance.primaryFocus?.context;
    if (context == null) {
      super.invoke(intent);
      return;
    }
    final _MenuAnchorState? anchor = _MenuAnchorState._maybeOf(context);
    if (anchor == null || !anchor._root._isOpen) {
      super.invoke(intent);
      return;
    }
    final bool buttonIsFocused =
        anchor.widget.childFocusNode?.hasPrimaryFocus ?? false;
    final Axis? parentOrientation = anchor._parent?._orientation;
    final Axis orientation =
        (buttonIsFocused ? parentOrientation : null) ?? anchor._orientation;
    final bool differentParent = orientation != parentOrientation;
    final bool firstItemIsFocused =
        anchor._firstItemFocusNode?.hasPrimaryFocus ?? false;
    final bool rtl = switch (Directionality.of(context)) {
      TextDirection.rtl => true,
      TextDirection.ltr => false,
    };

    assert(_debugMenuInfo(
        'In _MenuDirectionalFocusAction, current node is ${anchor.widget.childFocusNode?.debugLabel}, '
        'button is${buttonIsFocused ? '' : ' not'} focused. Assuming ${orientation.name} orientation.'));

    final bool Function(_MenuAnchorState) traversal =
        switch ((intent.direction, orientation)) {
      (TraversalDirection.up, Axis.horizontal) => _moveToParent,
      (TraversalDirection.up, Axis.vertical) =>
        firstItemIsFocused ? _moveToParent : _moveToPrevious,
      (TraversalDirection.down, Axis.horizontal) => _moveToSubmenu,
      (TraversalDirection.down, Axis.vertical) => _moveToNext,
      (TraversalDirection.left, Axis.horizontal) =>
        rtl ? _moveToNext : _moveToPrevious,
      (TraversalDirection.right, Axis.horizontal) =>
        rtl ? _moveToPrevious : _moveToNext,
      (TraversalDirection.left, Axis.vertical) when rtl =>
        buttonIsFocused ? _moveToSubmenu : _moveToNextFocusableTopLevel,
      (TraversalDirection.left, Axis.vertical) when differentParent =>
        _moveToPreviousFocusableTopLevel,
      (TraversalDirection.left, Axis.vertical) =>
        buttonIsFocused ? _moveToPreviousFocusableTopLevel : _moveToParent,
      (TraversalDirection.right, Axis.vertical) when !rtl =>
        buttonIsFocused ? _moveToSubmenu : _moveToNextFocusableTopLevel,
      (TraversalDirection.right, Axis.vertical) when differentParent =>
        _moveToPreviousFocusableTopLevel,
      (TraversalDirection.right, Axis.vertical) =>
        buttonIsFocused ? _moveToPreviousFocusableTopLevel : _moveToParent,
    };
    if (!traversal(anchor)) {
      super.invoke(intent);
    }
  }

  bool _moveToNext(_MenuAnchorState currentMenu) {
    assert(_debugMenuInfo('Moving focus to next item in menu'));
    // Need to invalidate the scope data because we're switching scopes, and
    // otherwise the anti-hysteresis code will interfere with moving to the
    // correct node.
    if (currentMenu.widget.childFocusNode != null) {
      if (currentMenu.widget.childFocusNode!.nearestScope != null) {
        final FocusTraversalPolicy? policy =
            FocusTraversalGroup.maybeOf(primaryFocus!.context!);
        policy?.invalidateScopeData(
            currentMenu.widget.childFocusNode!.nearestScope!);
      }
    }
    return false;
  }

  bool _moveToNextFocusableTopLevel(_MenuAnchorState currentMenu) {
    final _MenuAnchorState? sibling =
        currentMenu._topLevel._nextFocusableSibling;
    sibling?._focusButton();
    return true;
  }

  bool _moveToParent(_MenuAnchorState currentMenu) {
    assert(_debugMenuInfo('Moving focus to parent menu button'));
    if (!(currentMenu.widget.childFocusNode?.hasPrimaryFocus ?? true)) {
      currentMenu._focusButton();
    }
    return true;
  }

  bool _moveToPrevious(_MenuAnchorState currentMenu) {
    assert(_debugMenuInfo('Moving focus to previous item in menu'));
    // Need to invalidate the scope data because we're switching scopes, and
    // otherwise the anti-hysteresis code will interfere with moving to the
    // correct node.
    if (currentMenu.widget.childFocusNode != null) {
      if (currentMenu.widget.childFocusNode!.nearestScope != null) {
        final FocusTraversalPolicy? policy =
            FocusTraversalGroup.maybeOf(primaryFocus!.context!);
        policy?.invalidateScopeData(
            currentMenu.widget.childFocusNode!.nearestScope!);
      }
    }
    return false;
  }

  bool _moveToPreviousFocusableTopLevel(_MenuAnchorState currentMenu) {
    final _MenuAnchorState? sibling =
        currentMenu._topLevel._previousFocusableSibling;
    sibling?._focusButton();
    return true;
  }

  bool _moveToSubmenu(_MenuAnchorState currentMenu) {
    assert(_debugMenuInfo('Opening submenu'));
    if (!currentMenu._isOpen) {
      // If no submenu is open, then an arrow opens the submenu.
      currentMenu._open();
      return true;
    } else {
      final FocusNode? firstNode = currentMenu._firstItemFocusNode;
      if (firstNode != null && firstNode.nearestScope != firstNode) {
        // Don't request focus if the "first" found node is a focus scope, since
        // that means that nothing else in the submenu is focusable.
        firstNode.requestFocus();
      }
      return true;
    }
  }
}

/// An [InheritedWidget] that provides a descendant [MenuAcceleratorLabel] with
/// the function to invoke when the accelerator is pressed.
///
/// This is used when creating your own custom menu item for use with
/// [MenuAnchor] or [MenuBar]. Provided menu items such as [MenuItemButton] and
/// [SubmenuButton] already supply this wrapper internally.
class MenuAcceleratorCallbackBinding extends InheritedWidget {
  /// Create a const [MenuAcceleratorCallbackBinding].
  ///
  /// The [child] parameter is required.
  const MenuAcceleratorCallbackBinding({
    super.key,
    this.onInvoke,
    this.hasSubmenu = false,
    required super.child,
  });

  /// The function that pressing the accelerator defined in a descendant
  /// [MenuAcceleratorLabel] will invoke.
  ///
  /// If set to null, then the accelerator won't be enabled.
  final VoidCallback? onInvoke;

  /// Whether or not the associated label will host its own submenu or not.
  ///
  /// This setting determines when accelerators are active, since accelerators
  /// for menu items that open submenus shouldn't be active when the submenu is
  /// open.
  final bool hasSubmenu;

  @override
  bool updateShouldNotify(MenuAcceleratorCallbackBinding oldWidget) {
    return onInvoke != oldWidget.onInvoke || hasSubmenu != oldWidget.hasSubmenu;
  }

  /// Returns the active [MenuAcceleratorCallbackBinding] in the given context, if any,
  /// and creates a dependency relationship that will rebuild the context when
  /// [onInvoke] changes.
  ///
  /// If no [MenuAcceleratorCallbackBinding] is found, returns null.
  ///
  /// See also:
  ///
  /// * [of], which is similar, but asserts if no [MenuAcceleratorCallbackBinding]
  ///   is found.
  static MenuAcceleratorCallbackBinding? maybeOf(BuildContext context) {
    return context
        .dependOnInheritedWidgetOfExactType<MenuAcceleratorCallbackBinding>();
  }

  /// Returns the active [MenuAcceleratorCallbackBinding] in the given context, and
  /// creates a dependency relationship that will rebuild the context when
  /// [onInvoke] changes.
  ///
  /// If no [MenuAcceleratorCallbackBinding] is found, returns will assert in debug mode
  /// and throw an exception in release mode.
  ///
  /// See also:
  ///
  /// * [maybeOf], which is similar, but returns null if no
  ///   [MenuAcceleratorCallbackBinding] is found.
  static MenuAcceleratorCallbackBinding of(BuildContext context) {
    final MenuAcceleratorCallbackBinding? result = maybeOf(context);
    assert(() {
      if (result == null) {
        throw FlutterError(
          'MenuAcceleratorWrapper.of() was called with a context that does not '
          'contain a MenuAcceleratorWrapper in the given context.\n'
          'No MenuAcceleratorWrapper ancestor could be found in the context that '
          'was passed to MenuAcceleratorWrapper.of(). This can happen because '
          'you are using a widget that looks for a MenuAcceleratorWrapper '
          'ancestor, and do not have a MenuAcceleratorWrapper widget ancestor.\n'
          'The context used was:\n'
          '  $context',
        );
      }
      return true;
    }());
    return result!;
  }
}

/// The type of builder function used for building a [MenuAcceleratorLabel]'s
/// [MenuAcceleratorLabel.builder] function.
///
/// {@template flutter.material.menu_anchor.menu_accelerator_child_builder.args}
/// The arguments to the function are as follows:
///
/// * The `context` supplies the [BuildContext] to use.
/// * The `label` is the [MenuAcceleratorLabel.label] attribute for the relevant
///   [MenuAcceleratorLabel] with the accelerator markers stripped out of it.
/// * The `index` is the index of the accelerator character within the
///   `label.characters` that applies to this accelerator. If it is -1, then the
///   accelerator should not be highlighted. Otherwise, the given character
///   should be highlighted somehow in the rendered label (typically with an
///   underscore). Importantly, `index` is not an index into the [String]
///   `label`, it is an index into the [Characters] iterable returned by
///   `label.characters`, so that it is in terms of user-visible characters
///   (a.k.a. grapheme clusters), not Unicode code points.
/// {@endtemplate}
///
/// See also:
///
/// * [MenuAcceleratorLabel.defaultLabelBuilder], which is the implementation
///   used as the default value for [MenuAcceleratorLabel.builder].
typedef MenuAcceleratorChildBuilder = Widget Function(
  BuildContext context,
  String label,
  int index,
);

/// A widget that draws the label text for a menu item (typically a
/// [MenuItemButton] or [SubmenuButton]) and renders its child with information
/// about the currently active keyboard accelerator.
///
/// On platforms other than macOS and iOS, this widget listens for the Alt key
/// to be pressed, and when it is down, will update the label by calling the
/// builder again with the position of the accelerator in the label string.
/// While the Alt key is pressed, it registers a shortcut with the
/// [ShortcutRegistry] mapped to a [VoidCallbackIntent] containing the callback
/// defined by the nearest [MenuAcceleratorCallbackBinding].
///
/// Because the accelerators are registered with the [ShortcutRegistry], any
/// other shortcuts in the widget tree between the [primaryFocus] and the
/// [ShortcutRegistry] that define Alt-based shortcuts using the same keys will
/// take precedence over the accelerators.
///
/// Because accelerators aren't used on macOS and iOS, the label ignores the Alt
/// key on those platforms, and the [builder] is always given -1 as an
/// accelerator index. Accelerator labels are still stripped of their
/// accelerator markers.
///
/// The built-in menu items [MenuItemButton] and [SubmenuButton] already provide
/// the appropriate [MenuAcceleratorCallbackBinding], so unless you are creating
/// your own custom menu item type that takes a [MenuAcceleratorLabel], it is
/// not necessary to provide one.
///
/// {@template flutter.material.MenuAcceleratorLabel.accelerator_sample}
/// {@tool dartpad} This example shows a [MenuBar] that handles keyboard
/// accelerators using [MenuAcceleratorLabel]. To use the accelerators, press
/// the Alt key to see which letters are underlined in the menu bar, and then
/// press the appropriate letter. Accelerators are not supported on macOS or iOS
/// since those platforms don't support them natively, so this demo will only
/// show a regular Material menu bar on those platforms.
///
/// ** See code in examples/api/lib/material/menu_anchor/menu_accelerator_label.0.dart **
/// {@end-tool}
/// {@endtemplate}
class MenuAcceleratorLabel extends StatefulWidget {
  /// Creates a const [MenuAcceleratorLabel].
  ///
  /// The [label] parameter is required.
  const MenuAcceleratorLabel(
    this.label, {
    super.key,
    this.builder = defaultLabelBuilder,
  });

  /// The label string that should be displayed.
  ///
  /// The label string provides the label text, as well as the possible
  /// characters which could be used as accelerators in the menu system.
  ///
  /// {@template flutter.material.menu_anchor.menu_accelerator_label.label}
  /// To indicate which letters in the label are to be used as accelerators, add
  /// an "&" character before the character in the string. If more than one
  /// character has an "&" in front of it, then the characters appearing earlier
  /// in the string are preferred. To represent a literal "&", insert "&&" into
  /// the string. All other ampersands will be removed from the string before
  /// calling [MenuAcceleratorLabel.builder]. Bare ampersands at the end of the
  /// string or before whitespace are stripped and ignored.
  /// {@endtemplate}
  ///
  /// See also:
  ///
  /// * [displayLabel], which returns the [label] with all of the ampersands
  ///   stripped out of it, and double ampersands converted to ampersands.
  /// * [stripAcceleratorMarkers], which returns the supplied string with all of
  ///   the ampersands stripped out of it, and double ampersands converted to
  ///   ampersands, and optionally calls a callback with the index of the
  ///   accelerator character found.
  final String label;

  /// Returns the [label] with any accelerator markers removed.
  ///
  /// This getter just calls [stripAcceleratorMarkers] with the [label].
  String get displayLabel => stripAcceleratorMarkers(label);

  /// The optional [MenuAcceleratorChildBuilder] which is used to build the
  /// widget that displays the label itself.
  ///
  /// The [defaultLabelBuilder] function serves as the default value for
  /// [builder], rendering the label as a [RichText] widget with appropriate
  /// [TextSpan]s for rendering the label with an underscore under the selected
  /// accelerator for the label when accelerators have been activated.
  ///
  /// {@macro flutter.material.menu_anchor.menu_accelerator_child_builder.args}
  ///
  /// When writing the builder function, it's not necessary to take the current
  /// platform into account. On platforms which don't support accelerators (e.g.
  /// macOS and iOS), the passed accelerator index will always be -1, and the
  /// accelerator markers will already be stripped.
  final MenuAcceleratorChildBuilder builder;

  /// Whether [label] contains an accelerator definition.
  ///
  /// {@macro flutter.material.menu_anchor.menu_accelerator_label.label}
  bool get hasAccelerator => RegExp(r'&(?!([&\s]|$))').hasMatch(label);

  /// Serves as the default value for [builder], rendering the label as a
  /// [RichText] widget with appropriate [TextSpan]s for rendering the label
  /// with an underscore under the selected accelerator for the label when the
  /// [index] is non-negative, and a [Text] widget when the [index] is negative.
  ///
  /// {@macro flutter.material.menu_anchor.menu_accelerator_child_builder.args}
  static Widget defaultLabelBuilder(
    BuildContext context,
    String label,
    int index,
  ) {
    if (index < 0) {
      return Text(label);
    }
    final TextStyle defaultStyle = DefaultTextStyle.of(context).style;
    final Characters characters = label.characters;
    return RichText(
      text: TextSpan(
        children: <TextSpan>[
          if (index > 0)
            TextSpan(
                text: characters.getRange(0, index).toString(),
                style: defaultStyle),
          TextSpan(
            text: characters.getRange(index, index + 1).toString(),
            style: defaultStyle.copyWith(decoration: TextDecoration.underline),
          ),
          if (index < characters.length - 1)
            TextSpan(
                text: characters.getRange(index + 1).toString(),
                style: defaultStyle),
        ],
      ),
    );
  }

  /// Strips out any accelerator markers from the given [label], and unescapes
  /// any escaped ampersands.
  ///
  /// If [setIndex] is supplied, it will be called before this function returns
  /// with the index in the returned string of the accelerator character.
  ///
  /// {@macro flutter.material.menu_anchor.menu_accelerator_label.label}
  static String stripAcceleratorMarkers(String label,
      {void Function(int index)? setIndex}) {
    int quotedAmpersands = 0;
    final StringBuffer displayLabel = StringBuffer();
    int acceleratorIndex = -1;
    // Use characters so that we don't split up surrogate pairs and interpret
    // them incorrectly.
    final Characters labelChars = label.characters;
    final Characters ampersand = '&'.characters;
    bool lastWasAmpersand = false;
    for (int i = 0; i < labelChars.length; i += 1) {
      // Stop looking one before the end, since a single ampersand at the end is
      // just treated as a quoted ampersand.
      final Characters character = labelChars.characterAt(i);
      if (lastWasAmpersand) {
        lastWasAmpersand = false;
        displayLabel.write(character);
        continue;
      }
      if (character != ampersand) {
        displayLabel.write(character);
        continue;
      }
      if (i == labelChars.length - 1) {
        // Strip bare ampersands at the end of a string.
        break;
      }
      lastWasAmpersand = true;
      final Characters acceleratorCharacter = labelChars.characterAt(i + 1);
      if (acceleratorIndex == -1 &&
          acceleratorCharacter != ampersand &&
          acceleratorCharacter.toString().trim().isNotEmpty) {
        // Don't set the accelerator index if the character is an ampersand,
        // or whitespace.
        acceleratorIndex = i - quotedAmpersands;
      }
      // As we encounter '&<character>' pairs, the following indices must be
      // adjusted so that they correspond with indices in the stripped string.
      quotedAmpersands += 1;
    }
    setIndex?.call(acceleratorIndex);
    return displayLabel.toString();
  }

  @override
  State<MenuAcceleratorLabel> createState() => _MenuAcceleratorLabelState();

  @override
  String toString({DiagnosticLevel minLevel = DiagnosticLevel.info}) {
    return '$MenuAcceleratorLabel("$label")';
  }

  @override
  void debugFillProperties(DiagnosticPropertiesBuilder properties) {
    super.debugFillProperties(properties);
    properties.add(StringProperty('label', label));
  }
}

class _MenuAcceleratorLabelState extends State<MenuAcceleratorLabel> {
  late String _displayLabel;
  int _acceleratorIndex = -1;
  MenuAcceleratorCallbackBinding? _binding;
  _MenuAnchorState? _anchor;
  ShortcutRegistry? _shortcutRegistry;
  ShortcutRegistryEntry? _shortcutRegistryEntry;
  bool _showAccelerators = false;

  @override
  void initState() {
    super.initState();
    if (_platformSupportsAccelerators) {
      _showAccelerators = _altIsPressed();
      HardwareKeyboard.instance.addHandler(_listenToKeyEvent);
    }
    _updateDisplayLabel();
  }

  @override
  void dispose() {
    assert(_platformSupportsAccelerators || _shortcutRegistryEntry == null);
    _displayLabel = '';
    if (_platformSupportsAccelerators) {
      _shortcutRegistryEntry?.dispose();
      _shortcutRegistryEntry = null;
      _shortcutRegistry = null;
      _anchor = null;
      HardwareKeyboard.instance.removeHandler(_listenToKeyEvent);
    }
    super.dispose();
  }

  @override
  void didChangeDependencies() {
    super.didChangeDependencies();
    if (!_platformSupportsAccelerators) {
      return;
    }
    _binding = MenuAcceleratorCallbackBinding.maybeOf(context);
    _anchor = _MenuAnchorState._maybeOf(context);
    _shortcutRegistry = ShortcutRegistry.maybeOf(context);
    _updateAcceleratorShortcut();
  }

  @override
  void didUpdateWidget(MenuAcceleratorLabel oldWidget) {
    super.didUpdateWidget(oldWidget);
    if (widget.label != oldWidget.label) {
      _updateDisplayLabel();
    }
  }

  static bool _altIsPressed() {
    return HardwareKeyboard.instance.logicalKeysPressed.intersection(
      <LogicalKeyboardKey>{
        LogicalKeyboardKey.altLeft,
        LogicalKeyboardKey.altRight,
        LogicalKeyboardKey.alt,
      },
    ).isNotEmpty;
  }

  bool _listenToKeyEvent(KeyEvent event) {
    assert(_platformSupportsAccelerators);
    setState(() {
      _showAccelerators = _altIsPressed();
      _updateAcceleratorShortcut();
    });
    // Just listening, so it doesn't ever handle a key.
    return false;
  }

  void _updateAcceleratorShortcut() {
    assert(_platformSupportsAccelerators);
    _shortcutRegistryEntry?.dispose();
    _shortcutRegistryEntry = null;
    // Before registering an accelerator as a shortcut it should meet these
    // conditions:
    //
    // 1) Is showing accelerators (i.e. Alt key is down).
    // 2) Has an accelerator marker in the label.
    // 3) Has an associated action callback for the label (from the
    //    MenuAcceleratorCallbackBinding).
    // 4) Is part of an anchor that either doesn't have a submenu, or doesn't
    //    have any submenus currently open (only the "deepest" open menu should
    //    have accelerator shortcuts registered).
    if (_showAccelerators &&
        _acceleratorIndex != -1 &&
        _binding?.onInvoke != null &&
        (!_binding!.hasSubmenu || !(_anchor?._isOpen ?? false))) {
      final String acceleratorCharacter =
          _displayLabel[_acceleratorIndex].toLowerCase();
      _shortcutRegistryEntry = _shortcutRegistry?.addAll(
        <ShortcutActivator, Intent>{
          CharacterActivator(acceleratorCharacter, alt: true):
              VoidCallbackIntent(_binding!.onInvoke!),
        },
      );
    }
  }

  void _updateDisplayLabel() {
    _displayLabel = MenuAcceleratorLabel.stripAcceleratorMarkers(
      widget.label,
      setIndex: (int index) {
        _acceleratorIndex = index;
      },
    );
  }

  @override
  Widget build(BuildContext context) {
    final int index = _showAccelerators ? _acceleratorIndex : -1;
    return widget.builder(context, _displayLabel, index);
  }
}

/// A label widget that is used as the label for a [MenuItemButton] or
/// [SubmenuButton].
///
/// It not only shows the [SubmenuButton.child] or [MenuItemButton.child], but if
/// there is a shortcut associated with the [MenuItemButton], it will display a
/// mnemonic for the shortcut. For [SubmenuButton]s, it will display a visual
/// indicator that there is a submenu.
class _MenuItemLabel extends StatelessWidget {
  /// Creates a const [_MenuItemLabel].
  ///
  /// The [child] and [hasSubmenu] arguments are required.
  const _MenuItemLabel({
    required this.hasSubmenu,
    this.showDecoration = true,
    this.leadingIcon,
    this.trailingIcon,
    this.shortcut,
    this.semanticsLabel,
    this.overflowAxis = Axis.vertical,
    this.child,
  });

  /// Whether or not this menu has a submenu.
  ///
  /// Determines whether the submenu arrow is shown or not.
  final bool hasSubmenu;

  /// Whether or not this item should show decorations like shortcut labels or
  /// submenu arrows. Items in a [MenuBar] don't show these decorations when
  /// they are laid out horizontally.
  final bool showDecoration;

  /// The optional icon that comes before the [child].
  final Widget? leadingIcon;

  /// The optional icon that comes after the [child].
  final Widget? trailingIcon;

  /// The shortcut for this label, so that it can generate a string describing
  /// the shortcut.
  final MenuSerializableShortcut? shortcut;

  /// An optional Semantics label, which replaces the generated string when
  /// read by a screen reader.
  final String? semanticsLabel;

  /// The direction in which the menu item expands.
  final Axis overflowAxis;

  /// An optional child widget that is displayed in the label.
  final Widget? child;

  @override
  Widget build(BuildContext context) {
    final VisualDensity density = Theme.of(context).visualDensity;
    final double horizontalPadding = math.max(
      _kLabelItemMinSpacing,
      _kLabelItemDefaultSpacing + density.horizontal * 2,
    );
    Widget leadings;
    if (overflowAxis == Axis.vertical) {
      leadings = Expanded(
        child: ClipRect(
          child: Row(
            mainAxisSize: MainAxisSize.min,
            children: <Widget>[
              if (leadingIcon != null) leadingIcon!,
              if (child != null)
                Expanded(
                  child: ClipRect(
                    child: Padding(
                      padding: leadingIcon != null
                          ? EdgeInsetsDirectional.only(start: horizontalPadding)
                          : EdgeInsets.zero,
                      child: child,
                    ),
                  ),
                ),
            ],
          ),
        ),
      );
    } else {
      leadings = Row(
        mainAxisSize: MainAxisSize.min,
        children: <Widget>[
          if (leadingIcon != null) leadingIcon!,
          if (child != null)
            Padding(
              padding: leadingIcon != null
                  ? EdgeInsetsDirectional.only(start: horizontalPadding)
                  : EdgeInsets.zero,
              child: child,
            ),
        ],
      );
    }

    Widget menuItemLabel = Row(
      mainAxisAlignment: MainAxisAlignment.spaceBetween,
      children: <Widget>[
        leadings,
        if (trailingIcon != null)
          Padding(
            padding: EdgeInsetsDirectional.only(start: horizontalPadding),
            child: trailingIcon,
          ),
        if (showDecoration && shortcut != null)
          Padding(
            padding: EdgeInsetsDirectional.only(start: horizontalPadding),
            child: Text(
              _LocalizedShortcutLabeler.instance.getShortcutLabel(
                shortcut!,
                MaterialLocalizations.of(context),
              ),
            ),
          ),
        if (showDecoration && hasSubmenu)
          Padding(
            padding: EdgeInsetsDirectional.only(start: horizontalPadding),
            child: const Icon(
              Icons.arrow_right, // Automatically switches with text direction.
              size: _kDefaultSubmenuIconSize,
            ),
          ),
      ],
    );
    if (semanticsLabel != null) {
      menuItemLabel = Semantics(
          label: semanticsLabel, excludeSemantics: true, child: menuItemLabel);
    }
    return menuItemLabel;
  }

  @override
  void debugFillProperties(DiagnosticPropertiesBuilder properties) {
    super.debugFillProperties(properties);
    properties.add(DiagnosticsProperty<MenuSerializableShortcut>(
        'shortcut', shortcut,
        defaultValue: null));
    properties.add(DiagnosticsProperty<bool>('hasSubmenu', hasSubmenu));
    properties.add(DiagnosticsProperty<bool>('showDecoration', showDecoration));
  }
}

// Positions the menu in the view while trying to keep as much as possible
// visible in the view.
class _MenuLayout extends SingleChildLayoutDelegate {
  const _MenuLayout({
    required this.anchorRect,
    required this.textDirection,
    required this.alignment,
    required this.alignmentOffset,
    required this.menuPosition,
    required this.menuPadding,
    required this.avoidBounds,
    required this.orientation,
    required this.parentOrientation,
  });

  // Rectangle of underlying button, relative to the overlay's dimensions.
  final Rect anchorRect;

  // Whether to prefer going to the left or to the right.
  final TextDirection textDirection;

  // The alignment to use when finding the ideal location for the menu.
  final AlignmentGeometry alignment;

  // The offset from the alignment position to find the ideal location for the
  // menu.
  final Offset alignmentOffset;

  // The position passed to the open method, if any.
  final Offset? menuPosition;

  // The padding on the inside of the menu, so it can be accounted for when
  // positioning.
  final EdgeInsetsGeometry menuPadding;

  // List of rectangles that we should avoid overlapping. Unusable screen area.
  final Set<Rect> avoidBounds;

  // The orientation of this menu
  final Axis orientation;

  // The orientation of this menu's parent.
  final Axis parentOrientation;

  @override
  BoxConstraints getConstraintsForChild(BoxConstraints constraints) {
    // The menu can be at most the size of the overlay minus _kMenuViewPadding
    // pixels in each direction.
    return BoxConstraints.loose(constraints.biggest).deflate(
      const EdgeInsets.all(_kMenuViewPadding),
    );
  }

  @override
  Offset getPositionForChild(Size size, Size childSize) {
    // size: The size of the overlay.
    // childSize: The size of the menu, when fully open, as determined by
    // getConstraintsForChild.
    final Rect overlayRect = Offset.zero & size;
    double x;
    double y;
    if (menuPosition == null) {
      Offset desiredPosition =
          alignment.resolve(textDirection).withinRect(anchorRect);
      final Offset directionalOffset;
      if (alignment is AlignmentDirectional) {
        directionalOffset = switch (textDirection) {
          TextDirection.rtl => Offset(-alignmentOffset.dx, alignmentOffset.dy),
          TextDirection.ltr => alignmentOffset,
        };
      } else {
        directionalOffset = alignmentOffset;
      }
      desiredPosition += directionalOffset;
      x = desiredPosition.dx;
      y = desiredPosition.dy;
      switch (textDirection) {
        case TextDirection.rtl:
          x -= childSize.width;
        case TextDirection.ltr:
          break;
      }
    } else {
      final Offset adjustedPosition = menuPosition! + anchorRect.topLeft;
      x = adjustedPosition.dx;
      y = adjustedPosition.dy;
    }

    final Iterable<Rect> subScreens =
        DisplayFeatureSubScreen.subScreensInBounds(overlayRect, avoidBounds);
    final Rect allowedRect = _closestScreen(subScreens, anchorRect.center);
    bool offLeftSide(double x) => x < allowedRect.left;
    bool offRightSide(double x) => x + childSize.width > allowedRect.right;
    bool offTop(double y) => y < allowedRect.top;
    bool offBottom(double y) => y + childSize.height > allowedRect.bottom;
    // Avoid going outside an area defined as the rectangle offset from the
    // edge of the screen by the button padding. If the menu is off of the screen,
    // move the menu to the other side of the button first, and then if it
    // doesn't fit there, then just move it over as much as needed to make it
    // fit.
    if (childSize.width >= allowedRect.width) {
      // It just doesn't fit, so put as much on the screen as possible.
      x = allowedRect.left;
    } else {
      if (offLeftSide(x)) {
        // If the parent is a different orientation than the current one, then
        // just push it over instead of trying the other side.
        if (parentOrientation != orientation) {
          x = allowedRect.left;
        } else {
          final double newX = anchorRect.right + alignmentOffset.dx;
          if (!offRightSide(newX)) {
            x = newX;
          } else {
            x = allowedRect.left;
          }
        }
      } else if (offRightSide(x)) {
        if (parentOrientation != orientation) {
          x = allowedRect.right - childSize.width;
        } else {
          final double newX =
              anchorRect.left - childSize.width - alignmentOffset.dx;
          if (!offLeftSide(newX)) {
            x = newX;
          } else {
            x = allowedRect.right - childSize.width;
          }
        }
      }
    }
    if (childSize.height >= allowedRect.height) {
      // Too tall to fit, fit as much on as possible.
      y = allowedRect.top;
    } else {
      if (offTop(y)) {
        final double newY = anchorRect.bottom;
        if (!offBottom(newY)) {
          y = newY;
        } else {
          y = allowedRect.top;
        }
      } else if (offBottom(y)) {
        final double newY = anchorRect.top - childSize.height;
        if (!offTop(newY)) {
          // Only move the menu up if its parent is horizontal (MenuAnchor/MenuBar).
          if (parentOrientation == Axis.horizontal) {
            y = newY - alignmentOffset.dy;
          } else {
            y = newY;
          }
        } else {
          y = allowedRect.bottom - childSize.height;
        }
      }
    }
    return Offset(x, y);
  }

  @override
  bool shouldRelayout(_MenuLayout oldDelegate) {
    return anchorRect != oldDelegate.anchorRect ||
        textDirection != oldDelegate.textDirection ||
        alignment != oldDelegate.alignment ||
        alignmentOffset != oldDelegate.alignmentOffset ||
        menuPosition != oldDelegate.menuPosition ||
        menuPadding != oldDelegate.menuPadding ||
        orientation != oldDelegate.orientation ||
        parentOrientation != oldDelegate.parentOrientation ||
        !setEquals(avoidBounds, oldDelegate.avoidBounds);
  }

  Rect _closestScreen(Iterable<Rect> screens, Offset point) {
    Rect closest = screens.first;
    for (final Rect screen in screens) {
      if ((screen.center - point).distance <
          (closest.center - point).distance) {
        closest = screen;
      }
    }
    return closest;
  }
}

/// A widget that manages a list of menu buttons in a menu.
///
/// It sizes itself to the widest/tallest item it contains, and then sizes all
/// the other entries to match.
class _MenuPanel extends StatefulWidget {
  const _MenuPanel({
    required this.menuStyle,
    this.clipBehavior = Clip.none,
    required this.orientation,
    this.crossAxisUnconstrained = true,
    required this.children,
  });

  /// The menu style that has all the attributes for this menu panel.
  final MenuStyle? menuStyle;

  /// {@macro flutter.material.Material.clipBehavior}
  ///
  /// Defaults to [Clip.none].
  final Clip clipBehavior;

  /// Determine if a [UnconstrainedBox] can be applied to the menu panel to allow it to render
  /// at its "natural" size.
  ///
  /// Defaults to true. When it is set to false, it can be useful when the menu should
  /// be constrained in both main-axis and cross-axis, such as a [DropdownMenu].
  final bool crossAxisUnconstrained;

  /// The layout orientation of this panel.
  final Axis orientation;

  /// The list of widgets to use as children of this menu bar.
  ///
  /// These are the top level [SubmenuButton]s.
  final List<Widget> children;

  @override
  State<_MenuPanel> createState() => _MenuPanelState();
}

class _MenuPanelState extends State<_MenuPanel> {
  ScrollController scrollController = ScrollController();

  @override
  void dispose() {
    scrollController.dispose();
    super.dispose();
  }

  @override
  Widget build(BuildContext context) {
    final (MenuStyle? themeStyle, MenuStyle defaultStyle) =
        switch (widget.orientation) {
      Axis.horizontal => (
          MenuBarTheme.of(context).style,
          _MenuBarDefaultsM3(context)
        ),
      Axis.vertical => (MenuTheme.of(context).style, _MenuDefaultsM3(context)),
    };
    final MenuStyle? widgetStyle = widget.menuStyle;

    T? effectiveValue<T>(T? Function(MenuStyle? style) getProperty) {
      return getProperty(widgetStyle) ??
          getProperty(themeStyle) ??
          getProperty(defaultStyle);
    }

    T? resolve<T>(
        MaterialStateProperty<T>? Function(MenuStyle? style) getProperty) {
      return effectiveValue(
        (MenuStyle? style) {
          return getProperty(style)?.resolve(<MaterialState>{});
        },
      );
    }

    final Color? backgroundColor =
        resolve<Color?>((MenuStyle? style) => style?.backgroundColor);
    final Color? shadowColor =
        resolve<Color?>((MenuStyle? style) => style?.shadowColor);
    final Color? surfaceTintColor =
        resolve<Color?>((MenuStyle? style) => style?.surfaceTintColor);
    final double elevation =
        resolve<double?>((MenuStyle? style) => style?.elevation) ?? 0;
    final Size? minimumSize =
        resolve<Size?>((MenuStyle? style) => style?.minimumSize);
    final Size? fixedSize =
        resolve<Size?>((MenuStyle? style) => style?.fixedSize);
    final Size? maximumSize =
        resolve<Size?>((MenuStyle? style) => style?.maximumSize);
    final BorderSide? side =
        resolve<BorderSide?>((MenuStyle? style) => style?.side);
    final OutlinedBorder shape =
        resolve<OutlinedBorder?>((MenuStyle? style) => style?.shape)!
            .copyWith(side: side);
    final VisualDensity visualDensity =
        effectiveValue((MenuStyle? style) => style?.visualDensity) ??
            VisualDensity.standard;
    final EdgeInsetsGeometry padding =
        resolve<EdgeInsetsGeometry?>((MenuStyle? style) => style?.padding) ??
            EdgeInsets.zero;
    final Offset densityAdjustment = visualDensity.baseSizeAdjustment;
    // Per the Material Design team: don't allow the VisualDensity
    // adjustment to reduce the width of the left/right padding. If we
    // did, VisualDensity.compact, the default for desktop/web, would
    // reduce the horizontal padding to zero.
    final double dy = densityAdjustment.dy;
    final double dx = math.max(0, densityAdjustment.dx);
    final EdgeInsetsGeometry resolvedPadding = padding
        .add(EdgeInsets.symmetric(horizontal: dx, vertical: dy))
        .clamp(EdgeInsets.zero, EdgeInsetsGeometry.infinity);

    BoxConstraints effectiveConstraints = visualDensity.effectiveConstraints(
      BoxConstraints(
        minWidth: minimumSize?.width ?? 0,
        minHeight: minimumSize?.height ?? 0,
        maxWidth: maximumSize?.width ?? double.infinity,
        maxHeight: maximumSize?.height ?? double.infinity,
      ),
    );
    if (fixedSize != null) {
      final Size size = effectiveConstraints.constrain(fixedSize);
      if (size.width.isFinite) {
        effectiveConstraints = effectiveConstraints.copyWith(
          minWidth: size.width,
          maxWidth: size.width,
        );
      }
      if (size.height.isFinite) {
        effectiveConstraints = effectiveConstraints.copyWith(
          minHeight: size.height,
          maxHeight: size.height,
        );
      }
    }

    // If the menu panel is horizontal, then the children should be wrapped in
    // an IntrinsicWidth widget to ensure that the children are as wide as the
    // widest child.
    List<Widget> children = widget.children;
    if (widget.orientation == Axis.horizontal) {
      children = children.map<Widget>((Widget child) {
        return IntrinsicWidth(child: child);
      }).toList();
    }

    Widget menuPanel = _intrinsicCrossSize(
      child: Material(
        elevation: elevation,
        shape: shape,
        color: backgroundColor,
        shadowColor: shadowColor,
        surfaceTintColor: surfaceTintColor,
        type: backgroundColor == null
            ? MaterialType.transparency
            : MaterialType.canvas,
        clipBehavior: widget.clipBehavior,
        child: Padding(
          padding: resolvedPadding,
          child: ScrollConfiguration(
            behavior: ScrollConfiguration.of(context).copyWith(
              scrollbars: false,
              overscroll: false,
              physics: const ClampingScrollPhysics(),
            ),
            child: PrimaryScrollController(
              controller: scrollController,
              child: Scrollbar(
                thumbVisibility: true,
                child: SingleChildScrollView(
                  controller: scrollController,
                  scrollDirection: widget.orientation,
                  child: Flex(
                    crossAxisAlignment: CrossAxisAlignment.start,
                    textDirection: Directionality.of(context),
                    direction: widget.orientation,
                    mainAxisSize: MainAxisSize.min,
                    children: children,
                  ),
                ),
              ),
            ),
          ),
        ),
      ),
    );

    if (widget.crossAxisUnconstrained) {
      menuPanel = UnconstrainedBox(
        constrainedAxis: widget.orientation,
        clipBehavior: Clip.hardEdge,
        alignment: AlignmentDirectional.centerStart,
        child: menuPanel,
      );
    }

    return ConstrainedBox(
      constraints: effectiveConstraints,
      child: menuPanel,
    );
  }

  Widget _intrinsicCrossSize({required Widget child}) {
    return switch (widget.orientation) {
      Axis.horizontal => IntrinsicHeight(child: child),
      Axis.vertical => IntrinsicWidth(child: child),
    };
  }
}

// A widget that defines the menu drawn in the overlay.
class _Submenu extends StatelessWidget {
  const _Submenu({
    required this.anchor,
    required this.menuStyle,
    required this.menuPosition,
    required this.alignmentOffset,
    required this.clipBehavior,
    this.crossAxisUnconstrained = true,
    required this.menuChildren,
  });

  final _MenuAnchorState anchor;
  final MenuStyle? menuStyle;
  final Offset? menuPosition;
  final Offset alignmentOffset;
  final Clip clipBehavior;
  final bool crossAxisUnconstrained;
  final List<Widget> menuChildren;

  @override
  Widget build(BuildContext context) {
    // Use the text direction of the context where the button is.
    final TextDirection textDirection = Directionality.of(context);
    final (MenuStyle? themeStyle, MenuStyle defaultStyle) =
        switch (anchor._parent?._orientation) {
      Axis.horizontal || null => (
          MenuBarTheme.of(context).style,
          _MenuBarDefaultsM3(context)
        ),
      Axis.vertical => (MenuTheme.of(context).style, _MenuDefaultsM3(context)),
    };
    T? effectiveValue<T>(T? Function(MenuStyle? style) getProperty) {
      return getProperty(menuStyle) ??
          getProperty(themeStyle) ??
          getProperty(defaultStyle);
    }

    T? resolve<T>(
        MaterialStateProperty<T>? Function(MenuStyle? style) getProperty) {
      return effectiveValue(
        (MenuStyle? style) {
          return getProperty(style)?.resolve(<MaterialState>{});
        },
      );
    }

    final MaterialStateMouseCursor mouseCursor = _MouseCursor(
      (Set<MaterialState> states) => effectiveValue(
          (MenuStyle? style) => style?.mouseCursor?.resolve(states)),
    );

    final VisualDensity visualDensity =
        effectiveValue((MenuStyle? style) => style?.visualDensity) ??
            Theme.of(context).visualDensity;
    final AlignmentGeometry alignment =
        effectiveValue((MenuStyle? style) => style?.alignment)!;
    final BuildContext anchorContext = anchor._anchorKey.currentContext!;
    final RenderBox overlay =
        Overlay.of(anchorContext).context.findRenderObject()! as RenderBox;
    final RenderBox anchorBox = anchorContext.findRenderObject()! as RenderBox;
    final Offset upperLeft =
        anchorBox.localToGlobal(Offset.zero, ancestor: overlay);
    final Offset bottomRight = anchorBox
        .localToGlobal(anchorBox.paintBounds.bottomRight, ancestor: overlay);
    final Rect anchorRect = Rect.fromPoints(upperLeft, bottomRight);
    final EdgeInsetsGeometry padding =
        resolve<EdgeInsetsGeometry?>((MenuStyle? style) => style?.padding) ??
            EdgeInsets.zero;
    final Offset densityAdjustment = visualDensity.baseSizeAdjustment;
    // Per the Material Design team: don't allow the VisualDensity
    // adjustment to reduce the width of the left/right padding. If we
    // did, VisualDensity.compact, the default for desktop/web, would
    // reduce the horizontal padding to zero.
    final double dy = densityAdjustment.dy;
    final double dx = math.max(0, densityAdjustment.dx);
    final EdgeInsetsGeometry resolvedPadding = padding
        .add(EdgeInsets.fromLTRB(dx, dy, dx, dy))
        .clamp(EdgeInsets.zero, EdgeInsetsGeometry.infinity);

    return Theme(
      data: Theme.of(context).copyWith(
        visualDensity: visualDensity,
      ),
      child: ConstrainedBox(
        constraints: BoxConstraints.loose(overlay.paintBounds.size),
        child: CustomSingleChildLayout(
          delegate: _MenuLayout(
            anchorRect: anchorRect,
            textDirection: textDirection,
            avoidBounds:
                DisplayFeatureSubScreen.avoidBounds(MediaQuery.of(context))
                    .toSet(),
            menuPadding: resolvedPadding,
            alignment: alignment,
            alignmentOffset: alignmentOffset,
            menuPosition: menuPosition,
            orientation: anchor._orientation,
            parentOrientation: anchor._parent?._orientation ?? Axis.horizontal,
          ),
          child: TapRegion(
            groupId: anchor._root,
            consumeOutsideTaps:
                anchor._root._isOpen && anchor.widget.consumeOutsideTap,
            onTapOutside: (PointerDownEvent event) {
              anchor._close();
            },
            child: MouseRegion(
              cursor: mouseCursor,
              hitTestBehavior: HitTestBehavior.deferToChild,
              child: FocusScope(
                node: anchor._menuScopeNode,
                skipTraversal: true,
                child: Actions(
                  actions: <Type, Action<Intent>>{
                    DirectionalFocusIntent: _MenuDirectionalFocusAction(),
                    DismissIntent:
                        DismissMenuAction(controller: anchor._menuController),
                  },
                  child: Shortcuts(
                    shortcuts: _kMenuTraversalShortcuts,
                    child: _MenuPanel(
                      menuStyle: menuStyle,
                      clipBehavior: clipBehavior,
                      orientation: anchor._orientation,
                      crossAxisUnconstrained: crossAxisUnconstrained,
                      children: menuChildren,
                    ),
                  ),
                ),
              ),
            ),
          ),
        ),
      ),
    );
  }
}

/// Wraps the [MaterialStateMouseCursor] so that it can default to
/// [MouseCursor.uncontrolled] if none is set.
class _MouseCursor extends MaterialStateMouseCursor {
  const _MouseCursor(this.resolveCallback);

  final MaterialPropertyResolver<MouseCursor?> resolveCallback;

  @override
  MouseCursor resolve(Set<MaterialState> states) =>
      resolveCallback(states) ?? MouseCursor.uncontrolled;

  @override
  String get debugDescription => 'Menu_MouseCursor';
}

/// A debug print function, which should only be called within an assert, like
/// so:
///
///   assert(_debugMenuInfo('Debug Message'));
///
/// so that the call is entirely removed in release builds.
///
/// Enable debug printing by setting [_kDebugMenus] to true at the top of the
/// file.
bool _debugMenuInfo(String message, [Iterable<String>? details]) {
  assert(() {
    if (_kDebugMenus) {
      debugPrint('MENU: $message');
      if (details != null && details.isNotEmpty) {
        for (final String detail in details) {
          debugPrint('    $detail');
        }
      }
    }
    return true;
  }());
  // Return true so that it can be easily used inside of an assert.
  return true;
}

/// Whether [defaultTargetPlatform] is an Apple platform (Mac or iOS).
bool get _isCupertino {
  switch (defaultTargetPlatform) {
    case TargetPlatform.iOS:
    case TargetPlatform.macOS:
      return true;
    case TargetPlatform.android:
    case TargetPlatform.fuchsia:
    case TargetPlatform.linux:
    case TargetPlatform.windows:
      return false;
  }
}

/// Whether [defaultTargetPlatform] is one that uses symbolic shortcuts.
///
/// Mac and iOS use special symbols for modifier keys instead of their names,
/// render them in a particular order defined by Apple's human interface
/// guidelines, and format them so that the modifier keys always align.
bool get _usesSymbolicModifiers {
  return _isCupertino;
}

bool get _platformSupportsAccelerators {
  // On iOS and macOS, pressing the Option key (a.k.a. the Alt key) causes a
  // different set of characters to be generated, and the native menus don't
  // support accelerators anyhow, so we just disable accelerators on these
  // platforms.
  return !_isCupertino;
}

// BEGIN GENERATED TOKEN PROPERTIES - Menu

// Do not edit by hand. The code between the "BEGIN GENERATED" and
// "END GENERATED" comments are generated from data in the Material
// Design token database by the script:
//   dev/tools/gen_defaults/bin/gen_defaults.dart.

class _MenuBarDefaultsM3 extends MenuStyle {
  _MenuBarDefaultsM3(this.context)
      : super(
          elevation: const MaterialStatePropertyAll<double?>(3.0),
          shape: const MaterialStatePropertyAll<OutlinedBorder>(
              _defaultMenuBorder),
          alignment: AlignmentDirectional.bottomStart,
        );

  static const RoundedRectangleBorder _defaultMenuBorder =
      RoundedRectangleBorder(
          borderRadius: BorderRadius.all(Radius.circular(4.0)));

  final BuildContext context;

  late final ColorScheme _colors = Theme.of(context).colorScheme;

  @override
  MaterialStateProperty<Color?> get backgroundColor {
    return MaterialStatePropertyAll<Color?>(_colors.surfaceContainer);
  }

  @override
  MaterialStateProperty<Color?>? get shadowColor {
    return MaterialStatePropertyAll<Color?>(_colors.shadow);
  }

  @override
  MaterialStateProperty<Color?>? get surfaceTintColor {
    return const MaterialStatePropertyAll<Color?>(Colors.transparent);
  }

  @override
  MaterialStateProperty<EdgeInsetsGeometry?>? get padding {
    return const MaterialStatePropertyAll<EdgeInsetsGeometry>(
      EdgeInsetsDirectional.symmetric(
          horizontal: _kTopLevelMenuHorizontalMinPadding),
    );
  }

  @override
  VisualDensity get visualDensity => Theme.of(context).visualDensity;
}

class _MenuButtonDefaultsM3 extends ButtonStyle {
  _MenuButtonDefaultsM3(this.context)
      : super(
          animationDuration: kThemeChangeDuration,
          enableFeedback: true,
          alignment: AlignmentDirectional.centerStart,
        );

  final BuildContext context;

  late final ColorScheme _colors = Theme.of(context).colorScheme;
  late final TextTheme _textTheme = Theme.of(context).textTheme;

  @override
  MaterialStateProperty<Color?>? get backgroundColor {
    return ButtonStyleButton.allOrNull<Color>(Colors.transparent);
  }

  // No default shadow color

  // No default surface tint color

  @override
  MaterialStateProperty<double>? get elevation {
    return ButtonStyleButton.allOrNull<double>(0.0);
  }

  @override
  MaterialStateProperty<Color?>? get foregroundColor {
    return MaterialStateProperty.resolveWith((Set<MaterialState> states) {
      if (states.contains(MaterialState.disabled)) {
        return _colors.onSurface.withOpacity(0.38);
      }
      if (states.contains(MaterialState.pressed)) {
        return _colors.onSurface;
      }
      if (states.contains(MaterialState.hovered)) {
        return _colors.onSurface;
      }
      if (states.contains(MaterialState.focused)) {
        return _colors.onSurface;
      }
      return _colors.onSurface;
    });
  }

  @override
  MaterialStateProperty<Color?>? get iconColor {
    return MaterialStateProperty.resolveWith((Set<MaterialState> states) {
      if (states.contains(MaterialState.disabled)) {
        return _colors.onSurface.withOpacity(0.38);
      }
      if (states.contains(MaterialState.pressed)) {
        return _colors.onSurfaceVariant;
      }
      if (states.contains(MaterialState.hovered)) {
        return _colors.onSurfaceVariant;
      }
      if (states.contains(MaterialState.focused)) {
        return _colors.onSurfaceVariant;
      }
      return _colors.onSurfaceVariant;
    });
  }

  // No default fixedSize

  @override
  MaterialStateProperty<Size>? get maximumSize {
    return ButtonStyleButton.allOrNull<Size>(Size.infinite);
  }

  @override
  MaterialStateProperty<Size>? get minimumSize {
    return ButtonStyleButton.allOrNull<Size>(const Size(64.0, 48.0));
  }

  @override
  MaterialStateProperty<MouseCursor?>? get mouseCursor {
    return MaterialStateProperty.resolveWith(
      (Set<MaterialState> states) {
        if (states.contains(MaterialState.disabled)) {
          return SystemMouseCursors.basic;
        }
        return SystemMouseCursors.click;
      },
    );
  }

  @override
  MaterialStateProperty<Color?>? get overlayColor {
    return MaterialStateProperty.resolveWith(
      (Set<MaterialState> states) {
        if (states.contains(MaterialState.pressed)) {
          return _colors.onSurface.withOpacity(0.1);
        }
        if (states.contains(MaterialState.hovered)) {
          return _colors.onSurface.withOpacity(0.08);
        }
        if (states.contains(MaterialState.focused)) {
          return _colors.onSurface.withOpacity(0.1);
        }
        return Colors.transparent;
      },
    );
  }

  @override
  MaterialStateProperty<EdgeInsetsGeometry>? get padding {
    return ButtonStyleButton.allOrNull<EdgeInsetsGeometry>(
        _scaledPadding(context));
  }

  // No default side

  @override
  MaterialStateProperty<OutlinedBorder>? get shape {
    return ButtonStyleButton.allOrNull<OutlinedBorder>(
        const RoundedRectangleBorder());
  }

  @override
  InteractiveInkFeatureFactory? get splashFactory =>
      Theme.of(context).splashFactory;

  @override
  MaterialTapTargetSize? get tapTargetSize =>
      Theme.of(context).materialTapTargetSize;

  @override
  MaterialStateProperty<TextStyle?> get textStyle {
    // TODO(tahatesser): This is taken from https://m3.material.io/components/menus/specs
    // Update this when the token is available.
    return MaterialStatePropertyAll<TextStyle?>(_textTheme.labelLarge);
  }

  @override
  VisualDensity? get visualDensity => Theme.of(context).visualDensity;

  // The horizontal padding number comes from the spec.
  EdgeInsetsGeometry _scaledPadding(BuildContext context) {
    VisualDensity visualDensity = Theme.of(context).visualDensity;
    // When horizontal VisualDensity is greater than zero, set it to zero
    // because the [ButtonStyleButton] has already handle the padding based on the density.
    // However, the [ButtonStyleButton] doesn't allow the [VisualDensity] adjustment
    // to reduce the width of the left/right padding, so we need to handle it here if
    // the density is less than zero, such as on desktop platforms.
    if (visualDensity.horizontal > 0) {
      visualDensity = VisualDensity(vertical: visualDensity.vertical);
    }
    // Since the threshold paddings used below are empirical values determined
    // at a font size of 14.0, 14.0 is used as the base value for scaling the
    // padding.
    final double fontSize =
        Theme.of(context).textTheme.labelLarge?.fontSize ?? 14.0;
    final double fontSizeRatio =
        MediaQuery.textScalerOf(context).scale(fontSize) / 14.0;
    return ButtonStyleButton.scaledPadding(
      EdgeInsets.symmetric(
          horizontal: math.max(
        _kMenuViewPadding,
        _kLabelItemDefaultSpacing + visualDensity.baseSizeAdjustment.dx,
      )),
      EdgeInsets.symmetric(
          horizontal: math.max(
        _kMenuViewPadding,
        8 + visualDensity.baseSizeAdjustment.dx,
      )),
      const EdgeInsets.symmetric(horizontal: _kMenuViewPadding),
      fontSizeRatio,
    );
  }
}

class _MenuDefaultsM3 extends MenuStyle {
  _MenuDefaultsM3(this.context)
      : super(
          elevation: const MaterialStatePropertyAll<double?>(3.0),
          shape: const MaterialStatePropertyAll<OutlinedBorder>(
              _defaultMenuBorder),
          alignment: AlignmentDirectional.topEnd,
        );

  static const RoundedRectangleBorder _defaultMenuBorder =
      RoundedRectangleBorder(
          borderRadius: BorderRadius.all(Radius.circular(4.0)));

  final BuildContext context;

  late final ColorScheme _colors = Theme.of(context).colorScheme;

  @override
  MaterialStateProperty<Color?> get backgroundColor {
    return MaterialStatePropertyAll<Color?>(_colors.surfaceContainer);
  }

  @override
  MaterialStateProperty<Color?>? get surfaceTintColor {
    return const MaterialStatePropertyAll<Color?>(Colors.transparent);
  }

  @override
  MaterialStateProperty<Color?>? get shadowColor {
    return MaterialStatePropertyAll<Color?>(_colors.shadow);
  }

  @override
  MaterialStateProperty<EdgeInsetsGeometry?>? get padding {
    return const MaterialStatePropertyAll<EdgeInsetsGeometry>(
      EdgeInsetsDirectional.symmetric(vertical: _kMenuVerticalMinPadding),
    );
  }

  @override
  VisualDensity get visualDensity => Theme.of(context).visualDensity;
}

// END GENERATED TOKEN PROPERTIES - Menu<|MERGE_RESOLUTION|>--- conflicted
+++ resolved
@@ -133,10 +133,7 @@
 ///
 /// ** See code in examples/api/lib/material/menu_anchor/menu_anchor.3.dart **
 /// {@end-tool}
-<<<<<<< HEAD
-=======
-
->>>>>>> e364882f
+
 class MenuAnchor extends StatefulWidget {
   /// Creates a const [MenuAnchor].
   ///
