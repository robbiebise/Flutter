--- conflicted
+++ resolved
@@ -28,7 +28,7 @@
   "continueButtonLabel": "Fortsett",
   "copyButtonLabel": "Kopiér",
   "cutButtonLabel": "Klipp ut",
-  "scanTextButtonLabel": "Skann tekst",
+  "scanTextButtonLabel": "Scan tekst",
   "okButtonLabel": "OK",
   "pasteButtonLabel": "Lim inn",
   "selectAllButtonLabel": "Velg alle",
@@ -134,16 +134,6 @@
   "bottomSheetLabel": "Felt nederst",
   "scrimOnTapHint": "Lukk $modalRouteContentName",
   "keyboardKeyShift": "Shift",
-<<<<<<< HEAD
-  "expansionTileExpandedHint": "dobbelttrykk for å skjule",
-  "expansionTileCollapsedHint": "dobbelttrykk for å vise",
-  "expansionTileExpandedTapHint": "Skjul",
-  "expansionTileCollapsedTapHint": "Vis for å se mer informasjon",
-  "expandedHint": "Skjules",
-  "collapsedHint": "Vises",
-  "menuDismissLabel": "Lukk menyen",
-  "lookUpButtonLabel": "Look Up"
-=======
   "expansionTileExpandedHint": "double tap to collapse'",
   "expansionTileCollapsedHint": "double tap to expand",
   "expansionTileExpandedTapHint": "Collapse",
@@ -153,5 +143,4 @@
   "menuDismissLabel": "Dismiss menu",
   "lookUpButtonLabel": "Look Up",
   "searchWebButtonLabel": "Search Web"
->>>>>>> f10a6ef7
 }