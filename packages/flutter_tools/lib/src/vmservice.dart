// Copyright 2014 The Flutter Authors. All rights reserved.
// Use of this source code is governed by a BSD-style license that can be
// found in the LICENSE file.

import 'dart:async';

import 'package:meta/meta.dart' show visibleForTesting;
import 'package:vm_service/vm_service.dart' as vm_service;

import 'android/android_app_link_settings.dart';
import 'base/common.dart';
import 'base/context.dart';
import 'base/io.dart' as io;
import 'base/logger.dart';
import 'base/utils.dart';
import 'cache.dart';
import 'convert.dart';
import 'device.dart';
import 'globals.dart' as globals;
import 'ios/xcodeproj.dart';
import 'project.dart';
import 'version.dart';

const String kResultType = 'type';
const String kResultTypeSuccess = 'Success';

const String kGetSkSLsMethod = '_flutter.getSkSLs';
const String kSetAssetBundlePathMethod = '_flutter.setAssetBundlePath';
const String kFlushUIThreadTasksMethod = '_flutter.flushUIThreadTasks';
const String kRunInViewMethod = '_flutter.runInView';
const String kListViewsMethod = '_flutter.listViews';
const String kScreenshotSkpMethod = '_flutter.screenshotSkp';
const String kScreenshotMethod = '_flutter.screenshot';
const String kRenderFrameWithRasterStatsMethod = '_flutter.renderFrameWithRasterStats';
const String kReloadAssetFonts = '_flutter.reloadAssetFonts';

const String kFlutterToolAlias = 'Flutter Tools';

const String kReloadSourcesServiceName = 'reloadSources';
const String kHotRestartServiceName = 'hotRestart';
const String kFlutterVersionServiceName = 'flutterVersion';
const String kCompileExpressionServiceName = 'compileExpression';
const String kFlutterMemoryInfoServiceName = 'flutterMemoryInfo';
const String kFlutterGetSkSLServiceName = 'flutterGetSkSL';
const String kFlutterGetIOSBuildOptionsServiceName = 'flutterGetIOSBuildOptions';
const String kFlutterGetAndroidBuildVariantsServiceName = 'flutterGetAndroidBuildVariants';
<<<<<<< HEAD
=======
const String kFlutterGetIOSUniversalLinkSettingsServiceName = 'flutterGetIOSUniversalLinkSettings';
const String kFlutterGetAndroidAppLinkSettingsName = 'flutterGetAndroidAppLinkSettings';
>>>>>>> 12fccda5

/// The error response code from an unrecoverable compilation failure.
const int kIsolateReloadBarred = 1005;

/// Override `WebSocketConnector` in [context] to use a different constructor
/// for [WebSocket]s (used by tests).
typedef WebSocketConnector = Future<io.WebSocket> Function(String url, {io.CompressionOptions compression, required Logger logger});

typedef PrintStructuredErrorLogMethod = void Function(vm_service.Event);

WebSocketConnector _openChannel = _defaultOpenChannel;

/// A testing only override of the WebSocket connector.
///
/// Provide a `null` value to restore the original connector.
@visibleForTesting
set openChannelForTesting(WebSocketConnector? connector) {
  _openChannel = connector ?? _defaultOpenChannel;
}

/// The error codes for the JSON-RPC standard, including VM service specific
/// error codes.
///
/// See also: https://www.jsonrpc.org/specification#error_object
abstract class RPCErrorCodes {
  /// The method does not exist or is not available.
  static const int kMethodNotFound = -32601;

  /// Invalid method parameter(s), such as a mismatched type.
  static const int kInvalidParams = -32602;

  /// Internal JSON-RPC error.
  static const int kInternalError = -32603;

  /// Application specific error codes.
  static const int kServerError = -32000;

  /// Non-standard JSON-RPC error codes:

  /// The VM service or extension service has disappeared.
  static const int kServiceDisappeared = 112;
}

/// A function that reacts to the invocation of the 'reloadSources' service.
///
/// The VM Service Protocol allows clients to register custom services that
/// can be invoked by other clients through the service protocol itself.
///
/// Clients like VmService use external 'reloadSources' services,
/// when available, instead of the VM internal one. This allows these clients to
/// invoke Flutter HotReload when connected to a Flutter Application started in
/// hot mode.
///
/// See: https://github.com/dart-lang/sdk/issues/30023
typedef ReloadSources = Future<void> Function(
  String isolateId, {
  bool force,
  bool pause,
});

typedef Restart = Future<void> Function({ bool pause });

typedef CompileExpression = Future<String> Function(
  String isolateId,
  String expression,
  List<String> definitions,
  List<String> definitionTypes,
  List<String> typeDefinitions,
  List<String> typeBounds,
  List<String> typeDefaults,
  String libraryUri,
  String? klass,
  String? method,
  bool isStatic,
);

/// A method that pulls an SkSL shader from the device and writes it to a file.
///
/// The name of the file returned as a result.
typedef GetSkSLMethod = Future<String?> Function();

Future<io.WebSocket> _defaultOpenChannel(String url, {
  io.CompressionOptions compression = io.CompressionOptions.compressionDefault,
  required Logger logger,
}) async {
  Duration delay = const Duration(milliseconds: 100);
  int attempts = 0;
  io.WebSocket? socket;

  Future<void> handleError(Object? e) async {
    void Function(String) printVisibleTrace = logger.printTrace;
    if (attempts == 10) {
      logger.printStatus('Connecting to the VM Service is taking longer than expected...');
    } else if (attempts == 20) {
      logger.printStatus('Still attempting to connect to the VM Service...');
      logger.printStatus(
        'If you do NOT see the Flutter application running, it might have '
        'crashed. The device logs (e.g. from adb or XCode) might have more '
        'details.');
      logger.printStatus(
        'If you do see the Flutter application running on the device, try '
        're-running with --host-vmservice-port to use a specific port known to '
        'be available.');
    } else if (attempts % 50 == 0) {
      printVisibleTrace = logger.printStatus;
    }

    printVisibleTrace('Exception attempting to connect to the VM Service: $e');
    printVisibleTrace('This was attempt #$attempts. Will retry in $delay.');

    // Delay next attempt.
    await Future<void>.delayed(delay);

    // Back off exponentially, up to 1600ms per attempt.
    if (delay < const Duration(seconds: 1)) {
      delay *= 2;
    }
  }

  final WebSocketConnector constructor = context.get<WebSocketConnector>() ?? (String url, {
    io.CompressionOptions compression = io.CompressionOptions.compressionDefault,
    Logger? logger,
  }) => io.WebSocket.connect(url, compression: compression);

  while (socket == null) {
    attempts += 1;
    try {
      socket = await constructor(url, compression: compression, logger: logger);
    } on io.WebSocketException catch (e) {
      await handleError(e);
    } on io.SocketException catch (e) {
      await handleError(e);
    }
  }
  return socket;
}

/// Override `VMServiceConnector` in [context] to return a different VMService
/// from [VMService.connect] (used by tests).
typedef VMServiceConnector = Future<FlutterVmService> Function(Uri httpUri, {
  ReloadSources? reloadSources,
  Restart? restart,
  CompileExpression? compileExpression,
  GetSkSLMethod? getSkSLMethod,
  FlutterProject? flutterProject,
  PrintStructuredErrorLogMethod? printStructuredErrorLogMethod,
  io.CompressionOptions compression,
  Device? device,
  required Logger logger,
});

/// Set up the VM Service client by attaching services for each of the provided
/// callbacks.
///
/// All parameters besides [vmService] may be null.
Future<vm_service.VmService> setUpVmService({
  ReloadSources? reloadSources,
  Restart? restart,
  CompileExpression? compileExpression,
  Device? device,
  GetSkSLMethod? skSLMethod,
  FlutterProject? flutterProject,
  PrintStructuredErrorLogMethod? printStructuredErrorLogMethod,
  required vm_service.VmService vmService,
}) async {
  // Each service registration requires a request to the attached VM service. Since the
  // order of these requests does not matter, store each future in a list and await
  // all at the end of this method.
  final List<Future<vm_service.Success?>> registrationRequests = <Future<vm_service.Success?>>[];
  if (reloadSources != null) {
    vmService.registerServiceCallback(kReloadSourcesServiceName, (Map<String, Object?> params) async {
      final String isolateId = _validateRpcStringParam('reloadSources', params, 'isolateId');
      final bool force = _validateRpcBoolParam('reloadSources', params, 'force');
      final bool pause = _validateRpcBoolParam('reloadSources', params, 'pause');

      await reloadSources(isolateId, force: force, pause: pause);

      return <String, Object>{
        'result': <String, Object>{
          kResultType: kResultTypeSuccess,
        },
      };
    });
    registrationRequests.add(vmService.registerService(kReloadSourcesServiceName, kFlutterToolAlias));
  }

  if (restart != null) {
    vmService.registerServiceCallback(kHotRestartServiceName, (Map<String, Object?> params) async {
      final bool pause = _validateRpcBoolParam('compileExpression', params, 'pause');
      await restart(pause: pause);
      return <String, Object>{
        'result': <String, Object>{
          kResultType: kResultTypeSuccess,
        },
      };
    });
    registrationRequests.add(vmService.registerService(kHotRestartServiceName, kFlutterToolAlias));
  }

  vmService.registerServiceCallback(kFlutterVersionServiceName, (Map<String, Object?> params) async {
<<<<<<< HEAD
    final FlutterVersion version = context.get<FlutterVersion>() ?? FlutterVersion();
=======
    final FlutterVersion version = context.get<FlutterVersion>() ?? FlutterVersion(
      fs: globals.fs,
      flutterRoot: Cache.flutterRoot!,
    );
>>>>>>> 12fccda5
    final Map<String, Object> versionJson = version.toJson();
    versionJson['frameworkRevisionShort'] = version.frameworkRevisionShort;
    versionJson['engineRevisionShort'] = version.engineRevisionShort;
    return <String, Object>{
      'result': <String, Object>{
        kResultType: kResultTypeSuccess,
        ...versionJson,
      },
    };
  });
  registrationRequests.add(vmService.registerService(kFlutterVersionServiceName, kFlutterToolAlias));

  if (compileExpression != null) {
    vmService.registerServiceCallback(kCompileExpressionServiceName, (Map<String, Object?> params) async {
      final String isolateId = _validateRpcStringParam('compileExpression', params, 'isolateId');
      final String expression = _validateRpcStringParam('compileExpression', params, 'expression');
      final List<String> definitions = List<String>.from(params['definitions']! as List<Object?>);
      final List<String> definitionTypes = List<String>.from(params['definitionTypes']! as List<Object?>);
      final List<String> typeDefinitions = List<String>.from(params['typeDefinitions']! as List<Object?>);
      final List<String> typeBounds = List<String>.from(params['typeBounds']! as List<Object?>);
      final List<String> typeDefaults = List<String>.from(params['typeDefaults']! as List<Object?>);
      final String libraryUri = params['libraryUri']! as String;
      final String? klass = params['klass'] as String?;
      final String? method = params['method'] as String?;
      final bool isStatic = _validateRpcBoolParam('compileExpression', params, 'isStatic');

      final String kernelBytesBase64 = await compileExpression(isolateId,
          expression, definitions, definitionTypes, typeDefinitions, typeBounds, typeDefaults,
          libraryUri, klass, method, isStatic);
      return <String, Object>{
        kResultType: kResultTypeSuccess,
        'result': <String, String>{'kernelBytes': kernelBytesBase64},
      };
    });
    registrationRequests.add(vmService.registerService(kCompileExpressionServiceName, kFlutterToolAlias));
  }
  if (device != null) {
    vmService.registerServiceCallback(kFlutterMemoryInfoServiceName, (Map<String, Object?> params) async {
      final MemoryInfo result = await device.queryMemoryInfo();
      return <String, Object>{
        'result': <String, Object>{
          kResultType: kResultTypeSuccess,
          ...result.toJson(),
        },
      };
    });
    registrationRequests.add(vmService.registerService(kFlutterMemoryInfoServiceName, kFlutterToolAlias));
  }
  if (skSLMethod != null) {
    vmService.registerServiceCallback(kFlutterGetSkSLServiceName, (Map<String, Object?> params) async {
      final String? filename = await skSLMethod();
      if (filename == null) {
        return <String, Object>{
          'result': <String, Object>{
            kResultType: kResultTypeSuccess,
          },
        };
      }
      return <String, Object>{
        'result': <String, Object>{
          kResultType: kResultTypeSuccess,
          'filename': filename,
        },
      };
    });
    registrationRequests.add(vmService.registerService(kFlutterGetSkSLServiceName, kFlutterToolAlias));
  }

  if (flutterProject != null) {
    vmService.registerServiceCallback(kFlutterGetIOSBuildOptionsServiceName, (Map<String, Object?> params) async {
      final XcodeProjectInfo? info = await flutterProject.ios.projectInfo();
      if (info == null) {
        return <String, Object>{
          'result': <String, Object>{
            kResultType: kResultTypeSuccess,
          },
        };
      }
      return <String, Object>{
        'result': <String, Object>{
          kResultType: kResultTypeSuccess,
          'targets': info.targets,
          'schemes': info.schemes,
          'buildConfigurations': info.buildConfigurations,
        },
      };
    });
    registrationRequests.add(
      vmService.registerService(kFlutterGetIOSBuildOptionsServiceName, kFlutterToolAlias),
    );

    vmService.registerServiceCallback(kFlutterGetAndroidBuildVariantsServiceName, (Map<String, Object?> params) async {
      final List<String> options = await flutterProject.android.getBuildVariants();
      return <String, Object>{
        'result': <String, Object>{
          kResultType: kResultTypeSuccess,
          'variants': options,
        },
      };
    });
    registrationRequests.add(
      vmService.registerService(kFlutterGetAndroidBuildVariantsServiceName, kFlutterToolAlias),
<<<<<<< HEAD
=======
    );

    vmService.registerServiceCallback(kFlutterGetIOSUniversalLinkSettingsServiceName, (Map<String, Object?> params) async {
      final XcodeUniversalLinkSettings settings = await flutterProject.ios.universalLinkSettings(
        configuration: params['configuration']! as String,
        scheme: params['scheme']! as String,
        target: params['target']! as String,
      );
      return <String, Object>{
        'result': <String, Object>{
          kResultType: kResultTypeSuccess,
          'bundleIdentifier': settings.bundleIdentifier ?? '',
          'teamIdentifier': settings.teamIdentifier ?? '',
          'associatedDomains': settings.associatedDomains,
        },
      };
    });
    registrationRequests.add(
      vmService.registerService(kFlutterGetIOSUniversalLinkSettingsServiceName, kFlutterToolAlias),
    );

    vmService.registerServiceCallback(kFlutterGetAndroidAppLinkSettingsName, (Map<String, Object?> params) async {
      final String variant = params['variant']! as String;
      final AndroidAppLinkSettings settings = await flutterProject.android.getAppLinksSettings(variant: variant);
      return <String, Object>{
        'result': <String, Object>{
          kResultType: kResultTypeSuccess,
          'applicationId': settings.applicationId,
          'domains': settings.domains,
        },
      };
    });
    registrationRequests.add(
      vmService.registerService(kFlutterGetAndroidAppLinkSettingsName, kFlutterToolAlias),
>>>>>>> 12fccda5
    );
  }

  if (printStructuredErrorLogMethod != null) {
    vmService.onExtensionEvent.listen(printStructuredErrorLogMethod);
    registrationRequests.add(vmService
      .streamListen(vm_service.EventStreams.kExtension)
      .then<vm_service.Success?>(
        (vm_service.Success success) => success,
        // It is safe to ignore this error because we expect an error to be
        // thrown if we're already subscribed.
        onError: (Object error, StackTrace stackTrace) {
          if (error is vm_service.RPCError) {
            return null;
          }
          return Future<vm_service.Success?>.error(error, stackTrace);
        },
      ),
    );
  }

  try {
    await Future.wait(registrationRequests);
  } on vm_service.RPCError catch (e) {
    throwToolExit('Failed to register service methods on attached VM Service: $e');
  }
  return vmService;
}

/// Connect to a Dart VM Service at [httpUri].
///
/// If the [reloadSources] parameter is not null, the 'reloadSources' service
/// will be registered. The VM Service Protocol allows clients to register
/// custom services that can be invoked by other clients through the service
/// protocol itself.
///
/// See: https://github.com/dart-lang/sdk/commit/df8bf384eb815cf38450cb50a0f4b62230fba217
Future<FlutterVmService> connectToVmService(
  Uri httpUri, {
  ReloadSources? reloadSources,
  Restart? restart,
  CompileExpression? compileExpression,
  GetSkSLMethod? getSkSLMethod,
  FlutterProject? flutterProject,
  PrintStructuredErrorLogMethod? printStructuredErrorLogMethod,
  io.CompressionOptions compression = io.CompressionOptions.compressionDefault,
  Device? device,
  required Logger logger,
}) async {
  final VMServiceConnector connector = context.get<VMServiceConnector>() ?? _connect;
  return connector(httpUri,
    reloadSources: reloadSources,
    restart: restart,
    compileExpression: compileExpression,
    compression: compression,
    device: device,
    getSkSLMethod: getSkSLMethod,
    flutterProject: flutterProject,
    printStructuredErrorLogMethod: printStructuredErrorLogMethod,
    logger: logger,
  );
}

Future<vm_service.VmService> createVmServiceDelegate(
  Uri wsUri, {
  io.CompressionOptions compression = io.CompressionOptions.compressionDefault,
  required Logger logger,
}) async {
  final io.WebSocket channel = await _openChannel(wsUri.toString(), compression: compression, logger: logger);
  return vm_service.VmService(
    channel,
    channel.add,
    disposeHandler: () async {
      await channel.close();
    },
  );
}

Future<FlutterVmService> _connect(
  Uri httpUri, {
  ReloadSources? reloadSources,
  Restart? restart,
  CompileExpression? compileExpression,
  GetSkSLMethod? getSkSLMethod,
  FlutterProject? flutterProject,
  PrintStructuredErrorLogMethod? printStructuredErrorLogMethod,
  io.CompressionOptions compression = io.CompressionOptions.compressionDefault,
  Device? device,
  required Logger logger,
}) async {
  final Uri wsUri = httpUri.replace(scheme: 'ws', path: urlContext.join(httpUri.path, 'ws'));
  final vm_service.VmService delegateService = await createVmServiceDelegate(
    wsUri, compression: compression, logger: logger,
  );

  final vm_service.VmService service = await setUpVmService(
    reloadSources: reloadSources,
    restart: restart,
    compileExpression: compileExpression,
    device: device,
    skSLMethod: getSkSLMethod,
    flutterProject: flutterProject,
    printStructuredErrorLogMethod: printStructuredErrorLogMethod,
    vmService: delegateService,
  );

  // This call is to ensure we are able to establish a connection instead of
  // keeping on trucking and failing farther down the process.
  await delegateService.getVersion();
  return FlutterVmService(service, httpAddress: httpUri, wsAddress: wsUri);
}

String _validateRpcStringParam(String methodName, Map<String, Object?> params, String paramName) {
  final Object? value = params[paramName];
  if (value is! String || value.isEmpty) {
    throw vm_service.RPCError(
      methodName,
      RPCErrorCodes.kInvalidParams,
      "Invalid '$paramName': $value",
    );
  }
  return value;
}

bool _validateRpcBoolParam(String methodName, Map<String, Object?> params, String paramName) {
  final Object? value = params[paramName];
  if (value != null && value is! bool) {
    throw vm_service.RPCError(
      methodName,
      RPCErrorCodes.kInvalidParams,
      "Invalid '$paramName': $value",
    );
  }
  return (value as bool?) ?? false;
}

/// Peered to an Android/iOS FlutterView widget on a device.
class FlutterView {
  FlutterView({
    required this.id,
    required this.uiIsolate,
  });

  factory FlutterView.parse(Map<String, Object?> json) {
    final Map<String, Object?>? rawIsolate = json['isolate'] as Map<String, Object?>?;
    vm_service.IsolateRef? isolate;
    if (rawIsolate != null) {
      rawIsolate['number'] = rawIsolate['number']?.toString();
      isolate = vm_service.IsolateRef.parse(rawIsolate);
    }
    return FlutterView(
      id: json['id']! as String,
      uiIsolate: isolate,
    );
  }

  final vm_service.IsolateRef? uiIsolate;
  final String id;

  bool get hasIsolate => uiIsolate != null;

  @override
  String toString() => id;

  Map<String, Object?> toJson() {
    return <String, Object?>{
      'id': id,
      'isolate': uiIsolate?.toJson(),
    };
  }
}

/// Flutter specific VM Service functionality.
class FlutterVmService {
  FlutterVmService(
    this.service, {
    this.wsAddress,
    this.httpAddress,
  });

  final vm_service.VmService service;
  final Uri? wsAddress;
  final Uri? httpAddress;

  Future<vm_service.Response?> callMethodWrapper(
    String method, {
    String? isolateId,
    Map<String, Object?>? args
  }) async {
    try {
      return await service.callMethod(method, isolateId: isolateId, args: args);
    } on vm_service.RPCError catch (e) {
      // If the service disappears mid-request the tool is unable to recover
      // and should begin to shutdown due to the service connection closing.
      // Swallow the exception here and let the shutdown logic elsewhere deal
      // with cleaning up.
      if (e.code == RPCErrorCodes.kServiceDisappeared) {
        return null;
      }
      rethrow;
    }
  }

  /// Set the asset directory for the an attached Flutter view.
  Future<void> setAssetDirectory({
    required Uri assetsDirectory,
    required String? viewId,
    required String? uiIsolateId,
    required bool windows,
  }) async {
    await callMethodWrapper(kSetAssetBundlePathMethod,
      isolateId: uiIsolateId,
      args: <String, Object?>{
        'viewId': viewId,
        'assetDirectory': assetsDirectory.toFilePath(windows: windows),
      });
  }

  /// Retrieve the cached SkSL shaders from an attached Flutter view.
  ///
  /// This method will only return data if `--cache-sksl` was provided as a
  /// flutter run argument, and only then on physical devices.
  Future<Map<String, Object?>?> getSkSLs({
    required String viewId,
  }) async {
    final vm_service.Response? response = await callMethodWrapper(
      kGetSkSLsMethod,
      args: <String, String>{
        'viewId': viewId,
      },
    );
    if (response == null) {
      return null;
    }
    return response.json?['SkSLs'] as Map<String, Object?>?;
  }

  /// Flush all tasks on the UI thread for an attached Flutter view.
  ///
  /// This method is currently used only for benchmarking.
  Future<void> flushUIThreadTasks({
    required String uiIsolateId,
  }) async {
    await callMethodWrapper(
      kFlushUIThreadTasksMethod,
      args: <String, String>{
        'isolateId': uiIsolateId,
      },
    );
  }

  /// Launch the Dart isolate with entrypoint [main] in the Flutter engine [viewId]
  /// with [assetsDirectory] as the devFS.
  ///
  /// This method is used by the tool to hot restart an already running Flutter
  /// engine.
  Future<void> runInView({
    required String viewId,
    required Uri main,
    required Uri assetsDirectory,
  }) async {
    try {
      await service.streamListen(vm_service.EventStreams.kIsolate);
    } on vm_service.RPCError {
      // Do nothing, since the tool is already subscribed.
    }
    final Future<void> onRunnable = service.onIsolateEvent.firstWhere((vm_service.Event event) {
      return event.kind == vm_service.EventKind.kIsolateRunnable;
    });
    await callMethodWrapper(
      kRunInViewMethod,
      args: <String, Object>{
        'viewId': viewId,
        'mainScript': main.toString(),
        'assetDirectory': assetsDirectory.toString(),
      },
    );
    await onRunnable;
  }

  /// Renders the last frame with additional raster tracing enabled.
  ///
  /// When a frame is rendered using this method it will incur additional cost
  /// for rasterization which is not reflective of how long the frame takes in
  /// production. This is primarily intended to be used to identify the layers
  /// that result in the most raster perf degradation.
  Future<Map<String, Object?>?> renderFrameWithRasterStats({
    required String? viewId,
    required String? uiIsolateId,
  }) async {
    final vm_service.Response? response = await callMethodWrapper(
      kRenderFrameWithRasterStatsMethod,
      isolateId: uiIsolateId,
      args: <String, String?>{
        'viewId': viewId,
      },
    );
    return response?.json;
  }

  Future<String> flutterDebugDumpApp({
    required String isolateId,
  }) async {
    final Map<String, Object?>? response = await invokeFlutterExtensionRpcRaw(
      'ext.flutter.debugDumpApp',
      isolateId: isolateId,
    );
    return response?['data']?.toString() ?? '';
  }

  Future<String> flutterDebugDumpRenderTree({
    required String isolateId,
  }) async {
    final Map<String, Object?>? response = await invokeFlutterExtensionRpcRaw(
      'ext.flutter.debugDumpRenderTree',
      isolateId: isolateId,
      args: <String, Object>{}
    );
    return response?['data']?.toString() ?? '';
  }

  Future<String> flutterDebugDumpLayerTree({
    required String isolateId,
  }) async {
    final Map<String, Object?>? response = await invokeFlutterExtensionRpcRaw(
      'ext.flutter.debugDumpLayerTree',
      isolateId: isolateId,
    );
    return response?['data']?.toString() ?? '';
  }

  Future<String> flutterDebugDumpFocusTree({
    required String isolateId,
  }) async {
    final Map<String, Object?>? response = await invokeFlutterExtensionRpcRaw(
      'ext.flutter.debugDumpFocusTree',
      isolateId: isolateId,
    );
    return response?['data']?.toString() ?? '';
  }

  Future<String> flutterDebugDumpSemanticsTreeInTraversalOrder({
    required String isolateId,
  }) async {
    final Map<String, Object?>? response = await invokeFlutterExtensionRpcRaw(
      'ext.flutter.debugDumpSemanticsTreeInTraversalOrder',
      isolateId: isolateId,
    );
    return response?['data']?.toString() ?? '';
  }

  Future<String> flutterDebugDumpSemanticsTreeInInverseHitTestOrder({
    required String isolateId,
  }) async {
    final Map<String, Object?>? response = await invokeFlutterExtensionRpcRaw(
      'ext.flutter.debugDumpSemanticsTreeInInverseHitTestOrder',
      isolateId: isolateId,
    );
    if (response != null) {
      return response['data']?.toString() ?? '';
    }
    return '';
  }

  Future<Map<String, Object?>?> _flutterToggle(String name, {
    required String isolateId,
  }) async {
    Map<String, Object?>? state = await invokeFlutterExtensionRpcRaw(
      'ext.flutter.$name',
      isolateId: isolateId,
    );
    if (state != null && state.containsKey('enabled') && state['enabled'] is String) {
      state = await invokeFlutterExtensionRpcRaw(
        'ext.flutter.$name',
        isolateId: isolateId,
        args: <String, Object>{
          'enabled': state['enabled'] == 'true' ? 'false' : 'true',
        },
      );
    }

    return state;
  }

  Future<Map<String, Object?>?> flutterToggleDebugPaintSizeEnabled({
    required String isolateId,
  }) => _flutterToggle('debugPaint', isolateId: isolateId);

  Future<Map<String, Object?>?> flutterTogglePerformanceOverlayOverride({
    required String isolateId,
  }) => _flutterToggle('showPerformanceOverlay', isolateId: isolateId);

  Future<Map<String, Object?>?> flutterToggleWidgetInspector({
    required String isolateId,
  }) => _flutterToggle('inspector.show', isolateId: isolateId);

  Future<Map<String, Object?>?> flutterToggleInvertOversizedImages({
    required String isolateId,
  }) => _flutterToggle('invertOversizedImages', isolateId: isolateId);

  Future<Map<String, Object?>?> flutterToggleProfileWidgetBuilds({
    required String isolateId,
  }) => _flutterToggle('profileWidgetBuilds', isolateId: isolateId);

  Future<Map<String, Object?>?> flutterDebugAllowBanner(bool show, {
    required String isolateId,
  }) {
    return invokeFlutterExtensionRpcRaw(
      'ext.flutter.debugAllowBanner',
      isolateId: isolateId,
      args: <String, Object>{'enabled': show ? 'true' : 'false'},
    );
  }

  Future<Map<String, Object?>?> flutterReassemble({
    required String isolateId,
  }) {
    return invokeFlutterExtensionRpcRaw(
      'ext.flutter.reassemble',
      isolateId: isolateId,
    );
  }

  Future<Map<String, Object?>?> flutterFastReassemble({
   required String isolateId,
   required String className,
  }) {
    return invokeFlutterExtensionRpcRaw(
      'ext.flutter.fastReassemble',
      isolateId: isolateId,
      args: <String, Object>{
        'className': className,
      },
    );
  }

  Future<bool> flutterAlreadyPaintedFirstUsefulFrame({
    required String isolateId,
  }) async {
    final Map<String, Object?>? result = await invokeFlutterExtensionRpcRaw(
      'ext.flutter.didSendFirstFrameRasterizedEvent',
      isolateId: isolateId,
    );
    // result might be null when the service extension is not initialized
    return result?['enabled'] == 'true';
  }

  Future<Map<String, Object?>?> uiWindowScheduleFrame({
    required String isolateId,
  }) {
    return invokeFlutterExtensionRpcRaw(
      'ext.ui.window.scheduleFrame',
      isolateId: isolateId,
    );
  }

  Future<Map<String, Object?>?> flutterEvictAsset(String assetPath, {
   required String isolateId,
  }) {
    return invokeFlutterExtensionRpcRaw(
      'ext.flutter.evict',
      isolateId: isolateId,
      args: <String, Object?>{
        'value': assetPath,
      },
    );
  }

  Future<Map<String, Object?>?> flutterEvictShader(String assetPath, {
   required String isolateId,
  }) {
    return invokeFlutterExtensionRpcRaw(
      'ext.ui.window.reinitializeShader',
      isolateId: isolateId,
      args: <String, Object?>{
        'assetKey': assetPath,
      },
    );
  }

  Future<Map<String, Object?>?> flutterEvictScene(String assetPath, {
   required String isolateId,
  }) {
    return invokeFlutterExtensionRpcRaw(
      'ext.ui.window.reinitializeScene',
      isolateId: isolateId,
      args: <String, Object?>{
        'assetKey': assetPath,
      },
    );
  }


  /// Exit the application by calling [exit] from `dart:io`.
  ///
  /// This method is only supported by certain embedders. This is
  /// described by [Device.supportsFlutterExit].
  Future<bool> flutterExit({
    required String isolateId,
  }) async {
    try {
      final Map<String, Object?>? result = await invokeFlutterExtensionRpcRaw(
        'ext.flutter.exit',
        isolateId: isolateId,
      );
      // A response of `null` indicates that `invokeFlutterExtensionRpcRaw` caught an RPCError
      // with a missing method code. This can happen when attempting to quit a Flutter app
      // that never registered the methods in the bindings.
      if (result == null) {
        return false;
      }
    } on vm_service.SentinelException {
      // Do nothing on sentinel, the isolate already exited.
    } on vm_service.RPCError {
      // Do nothing on RPCError, the isolate already exited.
    }
    return true;
  }

  /// Return the current platform override for the flutter view running with
  /// the main isolate [isolateId].
  ///
  /// If a non-null value is provided for [platform], the platform override
  /// is updated with this value.
  Future<String> flutterPlatformOverride({
    String? platform,
    required String isolateId,
  }) async {
    final Map<String, Object?>? result = await invokeFlutterExtensionRpcRaw(
      'ext.flutter.platformOverride',
      isolateId: isolateId,
      args: platform != null
        ? <String, Object>{'value': platform}
        : <String, String>{},
    );
    if (result != null && result['value'] is String) {
      return result['value']! as String;
    }
    return 'unknown';
  }

  /// Return the current brightness value for the flutter view running with
  /// the main isolate [isolateId].
  ///
  /// If a non-null value is provided for [brightness], the brightness override
  /// is updated with this value.
  Future<Brightness?> flutterBrightnessOverride({
    Brightness? brightness,
    required String isolateId,
  }) async {
    final Map<String, Object?>? result = await invokeFlutterExtensionRpcRaw(
      'ext.flutter.brightnessOverride',
      isolateId: isolateId,
      args: brightness != null
        ? <String, String>{'value': brightness.toString()}
        : <String, String>{},
    );
    if (result != null && result['value'] is String) {
      return result['value'] == 'Brightness.light'
        ? Brightness.light
        : Brightness.dark;
    }
    return null;
  }

  Future<vm_service.Response?> _checkedCallServiceExtension(
    String method, {
    Map<String, Object?>? args,
  }) async {
    try {
      return await service.callServiceExtension(method, args: args);
    } on vm_service.RPCError catch (err) {
      // If an application is not using the framework or the VM service
      // disappears while handling a request, return null.
      if ((err.code == RPCErrorCodes.kMethodNotFound)
          || (err.code == RPCErrorCodes.kServiceDisappeared)) {
        return null;
      }
      rethrow;
    }
  }

  /// Invoke a flutter extension method, if the flutter extension is not
  /// available, returns null.
  Future<Map<String, Object?>?> invokeFlutterExtensionRpcRaw(
    String method, {
    required String isolateId,
    Map<String, Object?>? args,
  }) async {
    final vm_service.Response? response = await _checkedCallServiceExtension(
      method,
      args: <String, Object?>{
        'isolateId': isolateId,
        ...?args,
      },
    );
    return response?.json;
  }

  /// List all [FlutterView]s attached to the current VM.
  ///
  /// If this returns an empty list, it will poll forever unless [returnEarly]
  /// is set to true.
  ///
  /// By default, the poll duration is 50 milliseconds.
  Future<List<FlutterView>> getFlutterViews({
    bool returnEarly = false,
    Duration delay = const Duration(milliseconds: 50),
  }) async {
    while (true) {
      final vm_service.Response? response = await callMethodWrapper(
        kListViewsMethod,
      );
      if (response == null) {
        // The service may have disappeared mid-request.
        // Return an empty list now, and let the shutdown logic elsewhere deal
        // with cleaning up.
        return <FlutterView>[];
      }
      final List<Object?>? rawViews = response.json?['views'] as List<Object?>?;
      final List<FlutterView> views = <FlutterView>[
        if (rawViews != null)
          for (final Map<String, Object?> rawView in rawViews.whereType<Map<String, Object?>>())
            FlutterView.parse(rawView),
      ];
      if (views.isNotEmpty || returnEarly) {
        return views;
      }
      await Future<void>.delayed(delay);
    }
  }

  /// Tell the provided flutter view that the font manifest has been updated
  /// and asset fonts should be reloaded.
  Future<void> reloadAssetFonts({
    required String isolateId,
    required String viewId,
  }) async {
    await callMethodWrapper(
      kReloadAssetFonts,
      isolateId: isolateId, args: <String, Object?>{
        'viewId': viewId,
      },
    );
  }

  /// Waits for a signal from the VM service that [extensionName] is registered.
  ///
  /// Looks at the list of loaded extensions for first Flutter view, as well as
  /// the stream of added extensions to avoid races.
  ///
  /// If [webIsolate] is true, this uses the VM Service isolate list instead of
  /// the `_flutter.listViews` method, which is not implemented by DWDS.
  ///
  /// Throws a [VmServiceDisappearedException] should the VM Service disappear
  /// while making calls to it.
  Future<vm_service.IsolateRef> findExtensionIsolate(String extensionName) async {
    try {
      await service.streamListen(vm_service.EventStreams.kIsolate);
    } on vm_service.RPCError {
      // Do nothing, since the tool is already subscribed.
    }

    final Completer<vm_service.IsolateRef> extensionAdded = Completer<vm_service.IsolateRef>();
    late final StreamSubscription<vm_service.Event> isolateEvents;
    isolateEvents = service.onIsolateEvent.listen((vm_service.Event event) {
      if (event.kind == vm_service.EventKind.kServiceExtensionAdded
          && event.extensionRPC == extensionName) {
        isolateEvents.cancel();
        extensionAdded.complete(event.isolate);
      }
    });

    try {
      final List<vm_service.IsolateRef> refs = await _getIsolateRefs();
      for (final vm_service.IsolateRef ref in refs) {
        final vm_service.Isolate? isolate = await getIsolateOrNull(ref.id!);
        if (isolate != null && (isolate.extensionRPCs?.contains(extensionName) ?? false)) {
          return ref;
        }
      }
      return await extensionAdded.future;
    } finally {
      await isolateEvents.cancel();
      try {
        await service.streamCancel(vm_service.EventStreams.kIsolate);
      } on vm_service.RPCError {
        // It's ok for cleanup to fail, such as when the service disappears.
      }
    }
  }

  Future<List<vm_service.IsolateRef>> _getIsolateRefs() async {
    final List<FlutterView> flutterViews = await getFlutterViews();
    if (flutterViews.isEmpty) {
      throw VmServiceDisappearedException();
    }

    final List<vm_service.IsolateRef> refs = <vm_service.IsolateRef>[];
    for (final FlutterView flutterView in flutterViews) {
      final vm_service.IsolateRef? uiIsolate = flutterView.uiIsolate;
      if (uiIsolate != null) {
        refs.add(uiIsolate);
      }
    }
    return refs;
  }

  /// Attempt to retrieve the isolate with id [isolateId], or `null` if it has
  /// been collected.
  Future<vm_service.Isolate?> getIsolateOrNull(String isolateId) async {
    return service.getIsolate(isolateId)
      .then<vm_service.Isolate?>(
        (vm_service.Isolate isolate) => isolate,
        onError: (Object? error, StackTrace stackTrace) {
          if (error is vm_service.SentinelException ||
            error == null ||
            (error is vm_service.RPCError && error.code == RPCErrorCodes.kServiceDisappeared)) {
            return null;
          }
          return Future<vm_service.Isolate?>.error(error, stackTrace);
        });
  }

  /// Attempt to retrieve the isolate pause event with id [isolateId], or `null` if it has
  /// been collected.
  Future<vm_service.Event?> getIsolatePauseEventOrNull(String isolateId) async {
    return service.getIsolatePauseEvent(isolateId)
      .then<vm_service.Event?>(
        (vm_service.Event event) => event,
        onError: (Object? error, StackTrace stackTrace) {
          if (error is vm_service.SentinelException ||
            error == null ||
            (error is vm_service.RPCError && error.code == RPCErrorCodes.kServiceDisappeared)) {
            return null;
          }
          return Future<vm_service.Event?>.error(error, stackTrace);
        });
  }

  /// Create a new development file system on the device.
  Future<vm_service.Response> createDevFS(String fsName) {
    // Call the unchecked version of `callServiceExtension` because the caller
    // has custom handling of certain RPCErrors.
    return service.callServiceExtension(
      '_createDevFS',
      args: <String, Object?>{'fsName': fsName},
    );
  }

  /// Delete an existing file system.
  Future<void> deleteDevFS(String fsName) async {
    await _checkedCallServiceExtension(
      '_deleteDevFS',
      args: <String, Object?>{'fsName': fsName},
    );
  }

  Future<vm_service.Response?> screenshot() {
    return _checkedCallServiceExtension(kScreenshotMethod);
  }

  Future<vm_service.Response?> screenshotSkp() {
    return _checkedCallServiceExtension(kScreenshotSkpMethod);
  }

  /// Set the VM timeline flags.
  Future<void> setTimelineFlags(List<String> recordedStreams) async {
    await _checkedCallServiceExtension(
      'setVMTimelineFlags',
      args: <String, Object?>{
        'recordedStreams': recordedStreams,
      },
    );
  }

  Future<vm_service.Response?> getTimeline() {
    return _checkedCallServiceExtension('getVMTimeline');
  }

  Future<void> dispose() async {
     await service.dispose();
  }
}

/// Thrown when the VM Service disappears while calls are being made to it.
class VmServiceDisappearedException implements Exception { }

/// Whether the event attached to an [Isolate.pauseEvent] should be considered
/// a "pause" event.
bool isPauseEvent(String kind) {
  return kind == vm_service.EventKind.kPauseStart ||
         kind == vm_service.EventKind.kPauseExit ||
         kind == vm_service.EventKind.kPauseBreakpoint ||
         kind == vm_service.EventKind.kPauseInterrupted ||
         kind == vm_service.EventKind.kPauseException ||
         kind == vm_service.EventKind.kPausePostRequest ||
         kind == vm_service.EventKind.kNone;
}

/// A brightness enum that matches the values https://github.com/flutter/engine/blob/3a96741247528133c0201ab88500c0c3c036e64e/lib/ui/window.dart#L1328
/// Describes the contrast of a theme or color palette.
enum Brightness {
  /// The color is dark and will require a light text color to achieve readable
  /// contrast.
  ///
  /// For example, the color might be dark grey, requiring white text.
  dark,

  /// The color is light and will require a dark text color to achieve readable
  /// contrast.
  ///
  /// For example, the color might be bright white, requiring black text.
  light,
}

/// Process a VM service log event into a string message.
String processVmServiceMessage(vm_service.Event event) {
  final String message = utf8.decode(base64.decode(event.bytes!));
  // Remove extra trailing newlines appended by the vm service.
  if (message.endsWith('\n')) {
    return message.substring(0, message.length - 1);
  }
  return message;
}<|MERGE_RESOLUTION|>--- conflicted
+++ resolved
@@ -44,11 +44,8 @@
 const String kFlutterGetSkSLServiceName = 'flutterGetSkSL';
 const String kFlutterGetIOSBuildOptionsServiceName = 'flutterGetIOSBuildOptions';
 const String kFlutterGetAndroidBuildVariantsServiceName = 'flutterGetAndroidBuildVariants';
-<<<<<<< HEAD
-=======
 const String kFlutterGetIOSUniversalLinkSettingsServiceName = 'flutterGetIOSUniversalLinkSettings';
 const String kFlutterGetAndroidAppLinkSettingsName = 'flutterGetAndroidAppLinkSettings';
->>>>>>> 12fccda5
 
 /// The error response code from an unrecoverable compilation failure.
 const int kIsolateReloadBarred = 1005;
@@ -249,14 +246,10 @@
   }
 
   vmService.registerServiceCallback(kFlutterVersionServiceName, (Map<String, Object?> params) async {
-<<<<<<< HEAD
-    final FlutterVersion version = context.get<FlutterVersion>() ?? FlutterVersion();
-=======
     final FlutterVersion version = context.get<FlutterVersion>() ?? FlutterVersion(
       fs: globals.fs,
       flutterRoot: Cache.flutterRoot!,
     );
->>>>>>> 12fccda5
     final Map<String, Object> versionJson = version.toJson();
     versionJson['frameworkRevisionShort'] = version.frameworkRevisionShort;
     versionJson['engineRevisionShort'] = version.engineRevisionShort;
@@ -359,8 +352,6 @@
     });
     registrationRequests.add(
       vmService.registerService(kFlutterGetAndroidBuildVariantsServiceName, kFlutterToolAlias),
-<<<<<<< HEAD
-=======
     );
 
     vmService.registerServiceCallback(kFlutterGetIOSUniversalLinkSettingsServiceName, (Map<String, Object?> params) async {
@@ -395,7 +386,6 @@
     });
     registrationRequests.add(
       vmService.registerService(kFlutterGetAndroidAppLinkSettingsName, kFlutterToolAlias),
->>>>>>> 12fccda5
     );
   }
 
