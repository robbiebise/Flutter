// Copyright 2014 The Flutter Authors. All rights reserved.
// Use of this source code is governed by a BSD-style license that can be
// found in the LICENSE file.

import 'dart:async';
import 'dart:math' as math;
import 'dart:ui' as ui hide TextStyle;

import 'package:characters/characters.dart' show CharacterRange;
import 'package:flutter/foundation.dart';
import 'package:flutter/gestures.dart' show DragStartBehavior;
import 'package:flutter/rendering.dart';
import 'package:flutter/scheduler.dart';
import 'package:flutter/services.dart';

import 'actions.dart';
import 'autofill.dart';
import 'automatic_keep_alive.dart';
import 'basic.dart';
import 'binding.dart';
import 'constants.dart';
import 'debug.dart';
import 'focus_manager.dart';
import 'focus_scope.dart';
import 'focus_traversal.dart';
import 'framework.dart';
import 'localizations.dart';
import 'media_query.dart';
import 'scroll_configuration.dart';
import 'scroll_controller.dart';
import 'scroll_physics.dart';
import 'scrollable.dart';
import 'text.dart';
import 'text_editing_intents.dart';
import 'text_selection.dart';
import 'ticker_provider.dart';
import 'widget_span.dart';

export 'package:flutter/services.dart' show SelectionChangedCause, TextEditingValue, TextSelection, TextInputType, SmartQuotesType, SmartDashesType;

/// Signature for the callback that reports when the user changes the selection
/// (including the cursor location).
typedef SelectionChangedCallback = void Function(TextSelection selection, SelectionChangedCause? cause);

/// Signature for the callback that reports the app private command results.
typedef AppPrivateCommandCallback = void Function(String, Map<String, dynamic>);

// The time it takes for the cursor to fade from fully opaque to fully
// transparent and vice versa. A full cursor blink, from transparent to opaque
// to transparent, is twice this duration.
const Duration _kCursorBlinkHalfPeriod = Duration(milliseconds: 500);

// The time the cursor is static in opacity before animating to become
// transparent.
const Duration _kCursorBlinkWaitForStart = Duration(milliseconds: 150);

// Number of cursor ticks during which the most recently entered character
// is shown in an obscured text field.
const int _kObscureShowLatestCharCursorTicks = 3;

/// A controller for an editable text field.
///
/// Whenever the user modifies a text field with an associated
/// [TextEditingController], the text field updates [value] and the controller
/// notifies its listeners. Listeners can then read the [text] and [selection]
/// properties to learn what the user has typed or how the selection has been
/// updated.
///
/// Similarly, if you modify the [text] or [selection] properties, the text
/// field will be notified and will update itself appropriately.
///
/// A [TextEditingController] can also be used to provide an initial value for a
/// text field. If you build a text field with a controller that already has
/// [text], the text field will use that text as its initial value.
///
/// The [value] (as well as [text] and [selection]) of this controller can be
/// updated from within a listener added to this controller. Be aware of
/// infinite loops since the listener will also be notified of the changes made
/// from within itself. Modifying the composing region from within a listener
/// can also have a bad interaction with some input methods. Gboard, for
/// example, will try to restore the composing region of the text if it was
/// modified programmatically, creating an infinite loop of communications
/// between the framework and the input method. Consider using
/// [TextInputFormatter]s instead for as-you-type text modification.
///
/// If both the [text] or [selection] properties need to be changed, set the
/// controller's [value] instead.
///
/// Remember to [dispose] of the [TextEditingController] when it is no longer
/// needed. This will ensure we discard any resources used by the object.
/// {@tool dartpad}
/// This example creates a [TextField] with a [TextEditingController] whose
/// change listener forces the entered text to be lower case and keeps the
/// cursor at the end of the input.
///
/// ** See code in examples/api/lib/widgets/editable_text/text_editing_controller.0.dart **
/// {@end-tool}
///
/// See also:
///
///  * [TextField], which is a Material Design text field that can be controlled
///    with a [TextEditingController].
///  * [EditableText], which is a raw region of editable text that can be
///    controlled with a [TextEditingController].
///  * Learn how to use a [TextEditingController] in one of our [cookbook recipes](https://flutter.dev/docs/cookbook/forms/text-field-changes#2-use-a-texteditingcontroller).
class TextEditingController extends ValueNotifier<TextEditingValue> {
  /// Creates a controller for an editable text field.
  ///
  /// This constructor treats a null [text] argument as if it were the empty
  /// string.
  TextEditingController({ String? text })
    : super(text == null ? TextEditingValue.empty : TextEditingValue(text: text));

  /// Creates a controller for an editable text field from an initial [TextEditingValue].
  ///
  /// This constructor treats a null [value] argument as if it were
  /// [TextEditingValue.empty].
  TextEditingController.fromValue(TextEditingValue? value)
    : assert(
        value == null || !value.composing.isValid || value.isComposingRangeValid,
        'New TextEditingValue $value has an invalid non-empty composing range '
        '${value.composing}. It is recommended to use a valid composing range, '
        'even for readonly text fields',
      ),
      super(value ?? TextEditingValue.empty);

  /// The current string the user is editing.
  String get text => value.text;
  /// Setting this will notify all the listeners of this [TextEditingController]
  /// that they need to update (it calls [notifyListeners]). For this reason,
  /// this value should only be set between frames, e.g. in response to user
  /// actions, not during the build, layout, or paint phases.
  ///
  /// This property can be set from a listener added to this
  /// [TextEditingController]; however, one should not also set [selection]
  /// in a separate statement. To change both the [text] and the [selection]
  /// change the controller's [value].
  set text(String newText) {
    value = value.copyWith(
      text: newText,
      selection: const TextSelection.collapsed(offset: -1),
      composing: TextRange.empty,
    );
  }

  @override
  set value(TextEditingValue newValue) {
    assert(
      !newValue.composing.isValid || newValue.isComposingRangeValid,
      'New TextEditingValue $newValue has an invalid non-empty composing range '
      '${newValue.composing}. It is recommended to use a valid composing range, '
      'even for readonly text fields',
    );
    super.value = newValue;
  }

  /// Builds [TextSpan] from current editing value.
  ///
  /// By default makes text in composing range appear as underlined. Descendants
  /// can override this method to customize appearance of text.
  TextSpan buildTextSpan({required BuildContext context, TextStyle? style , required bool withComposing}) {
    assert(!value.composing.isValid || !withComposing || value.isComposingRangeValid);
    // If the composing range is out of range for the current text, ignore it to
    // preserve the tree integrity, otherwise in release mode a RangeError will
    // be thrown and this EditableText will be built with a broken subtree.
    if (!value.isComposingRangeValid || !withComposing) {
      return TextSpan(style: style, text: text);
    }
    final TextStyle composingStyle = style?.merge(const TextStyle(decoration: TextDecoration.underline))
        ?? const TextStyle(decoration: TextDecoration.underline);
    return TextSpan(
      style: style,
      children: <TextSpan>[
        TextSpan(text: value.composing.textBefore(value.text)),
        TextSpan(
          style: composingStyle,
          text: value.composing.textInside(value.text),
        ),
        TextSpan(text: value.composing.textAfter(value.text)),
      ],
    );
  }

  /// The currently selected [text].
  ///
  /// If the selection is collapsed, then this property gives the offset of the
  /// cursor within the text.
  TextSelection get selection => value.selection;
  /// Setting this will notify all the listeners of this [TextEditingController]
  /// that they need to update (it calls [notifyListeners]). For this reason,
  /// this value should only be set between frames, e.g. in response to user
  /// actions, not during the build, layout, or paint phases.
  ///
  /// This property can be set from a listener added to this
  /// [TextEditingController]; however, one should not also set [text]
  /// in a separate statement. To change both the [text] and the [selection]
  /// change the controller's [value].
  ///
  /// If the new selection is of non-zero length, or is outside the composing
  /// range, the composing range is cleared.
  set selection(TextSelection newSelection) {
    if (!isSelectionWithinTextBounds(newSelection))
      throw FlutterError('invalid text selection: $newSelection');
    final TextRange newComposing =
        newSelection.isCollapsed && _isSelectionWithinComposingRange(newSelection)
            ? value.composing
            : TextRange.empty;
    value = value.copyWith(selection: newSelection, composing: newComposing);
  }

  /// Set the [value] to empty.
  ///
  /// After calling this function, [text] will be the empty string and the
  /// selection will be collapsed at zero offset.
  ///
  /// Calling this will notify all the listeners of this [TextEditingController]
  /// that they need to update (it calls [notifyListeners]). For this reason,
  /// this method should only be called between frames, e.g. in response to user
  /// actions, not during the build, layout, or paint phases.
  void clear() {
    value = const TextEditingValue(selection: TextSelection.collapsed(offset: 0));
  }

  /// Set the composing region to an empty range.
  ///
  /// The composing region is the range of text that is still being composed.
  /// Calling this function indicates that the user is done composing that
  /// region.
  ///
  /// Calling this will notify all the listeners of this [TextEditingController]
  /// that they need to update (it calls [notifyListeners]). For this reason,
  /// this method should only be called between frames, e.g. in response to user
  /// actions, not during the build, layout, or paint phases.
  void clearComposing() {
    value = value.copyWith(composing: TextRange.empty);
  }

  /// Check that the [selection] is inside of the bounds of [text].
  bool isSelectionWithinTextBounds(TextSelection selection) {
    return selection.start <= text.length && selection.end <= text.length;
  }

  /// Check that the [selection] is inside of the composing range.
  bool _isSelectionWithinComposingRange(TextSelection selection) {
    return selection.start >= value.composing.start && selection.end <= value.composing.end;
  }
}

/// Toolbar configuration for [EditableText].
///
/// Toolbar is a context menu that will show up when user right click or long
/// press the [EditableText]. It includes several options: cut, copy, paste,
/// and select all.
///
/// [EditableText] and its derived widgets have their own default [ToolbarOptions].
/// Create a custom [ToolbarOptions] if you want explicit control over the toolbar
/// option.
class ToolbarOptions {
  /// Create a toolbar configuration with given options.
  ///
  /// All options default to false if they are not explicitly set.
  const ToolbarOptions({
    this.copy = false,
    this.cut = false,
    this.paste = false,
    this.selectAll = false,
  }) : assert(copy != null),
       assert(cut != null),
       assert(paste != null),
       assert(selectAll != null);

  /// Whether to show copy option in toolbar.
  ///
  /// Defaults to false. Must not be null.
  final bool copy;

  /// Whether to show cut option in toolbar.
  ///
  /// If [EditableText.readOnly] is set to true, cut will be disabled regardless.
  ///
  /// Defaults to false. Must not be null.
  final bool cut;

  /// Whether to show paste option in toolbar.
  ///
  /// If [EditableText.readOnly] is set to true, paste will be disabled regardless.
  ///
  /// Defaults to false. Must not be null.
  final bool paste;

  /// Whether to show select all option in toolbar.
  ///
  /// Defaults to false. Must not be null.
  final bool selectAll;
}

/// A basic text input field.
///
/// This widget interacts with the [TextInput] service to let the user edit the
/// text it contains. It also provides scrolling, selection, and cursor
/// movement. This widget does not provide any focus management (e.g.,
/// tap-to-focus).
///
/// ## Handling User Input
///
/// Currently the user may change the text this widget contains via keyboard or
/// the text selection menu. When the user inserted or deleted text, you will be
/// notified of the change and get a chance to modify the new text value:
///
/// * The [inputFormatters] will be first applied to the user input.
///
/// * The [controller]'s [TextEditingController.value] will be updated with the
///   formatted result, and the [controller]'s listeners will be notified.
///
/// * The [onChanged] callback, if specified, will be called last.
///
/// ## Input Actions
///
/// A [TextInputAction] can be provided to customize the appearance of the
/// action button on the soft keyboard for Android and iOS. The default action
/// is [TextInputAction.done].
///
/// Many [TextInputAction]s are common between Android and iOS. However, if a
/// [textInputAction] is provided that is not supported by the current
/// platform in debug mode, an error will be thrown when the corresponding
/// EditableText receives focus. For example, providing iOS's "emergencyCall"
/// action when running on an Android device will result in an error when in
/// debug mode. In release mode, incompatible [TextInputAction]s are replaced
/// either with "unspecified" on Android, or "default" on iOS. Appropriate
/// [textInputAction]s can be chosen by checking the current platform and then
/// selecting the appropriate action.
///
/// ## Lifecycle
///
/// Upon completion of editing, like pressing the "done" button on the keyboard,
/// two actions take place:
///
///   1st: Editing is finalized. The default behavior of this step includes
///   an invocation of [onChanged]. That default behavior can be overridden.
///   See [onEditingComplete] for details.
///
///   2nd: [onSubmitted] is invoked with the user's input value.
///
/// [onSubmitted] can be used to manually move focus to another input widget
/// when a user finishes with the currently focused input widget.
///
/// Rather than using this widget directly, consider using [TextField], which
/// is a full-featured, material-design text input field with placeholder text,
/// labels, and [Form] integration.
///
/// ## Text Editing [Intent]s and Their Default [Action]s
///
/// This widget provides default [Action]s for handling common text editing
/// [Intent]s such as deleting, copying and pasting in the text field. These
/// [Action]s can be directly invoked using [Actions.invoke] or the
/// [Actions.maybeInvoke] method. The default text editing keyboard [Shortcuts]
/// also use these [Intent]s and [Action]s to perform the text editing
/// operations they are bound to.
///
/// The default handling of a specific [Intent] can be overridden by placing an
/// [Actions] widget above this widget. See the [Action] class and the
/// [Action.overridable] constructor for more information on how a pre-defined
/// overridable [Action] can be overridden.
///
/// ### Intents for Deleting Text and Their Default Behavior
///
/// | **Intent Class**                 | **Default Behavior when there's selected text**      | **Default Behavior when there is a [caret](https://en.wikipedia.org/wiki/Caret_navigation) (The selection is [TextSelection.collapsed])**  |
/// | :------------------------------- | :--------------------------------------------------- | :----------------------------------------------------------------------- |
/// | [DeleteCharacterIntent]          | Deletes the selected text                            | Deletes the user-perceived character before or after the caret location. |
/// | [DeleteToNextWordBoundaryIntent] | Deletes the selected text and the word before/after the selection's [TextSelection.extent] position | Deletes from the caret location to the previous or the next word boundary |
/// | [DeleteToLineBreakIntent]        | Deletes the selected text, and deletes to the start/end of the line from the selection's [TextSelection.extent] position | Deletes from the caret location to the logical start or end of the current line |
///
/// ### Intents for Moving the [Caret](https://en.wikipedia.org/wiki/Caret_navigation)
///
/// | **Intent Class**                                                                     | **Default Behavior when there's selected text**                  | **Default Behavior when there is a caret ([TextSelection.collapsed])**  |
/// | :----------------------------------------------------------------------------------- | :--------------------------------------------------------------- | :---------------------------------------------------------------------- |
/// | [ExtendSelectionByCharacterIntent](`collapseSelection: true`)                       | Collapses the selection to the logical start/end of the selection | Moves the caret past the user-perceived character before or after the current caret location.  |
/// | [ExtendSelectionToNextWordBoundaryIntent](`collapseSelection: true`)                | Collapses the selection to the word boundary before/after the selection's [TextSelection.extent] position | Moves the caret to the previous/next word boundary.  |
/// | [ExtendSelectionToNextWordBoundaryOrCaretLocationIntent](`collapseSelection: true`) | Collapses the selection to the word boundary before/after the selection's [TextSelection.extent] position, or [TextSelection.base], whichever is closest in the given direction | Moves the caret to the previous/next word boundary.  |
/// | [ExtendSelectionToLineBreakIntent](`collapseSelection: true`)                       | Collapses the selection to the start/end of the line at the selection's [TextSelection.extent] position | Moves the caret to the start/end of the current line .|
/// | [ExtendSelectionVerticallyToAdjacentLineIntent](`collapseSelection: true`)          | Collapses the selection to the position closest to the selection's [TextSelection.extent], on the previous/next adjacent line | Moves the caret to the closest position on the previous/next adjacent line. |
/// | [ExtendSelectionToDocumentBoundaryIntent](`collapseSelection: true`)                | Collapses the selection to the start/end of the document | Moves the caret to the start/end of the document. |
///
/// #### Intents for Extending the Selection
///
/// | **Intent Class**                                                                     | **Default Behavior when there's selected text**                  | **Default Behavior when there is a caret ([TextSelection.collapsed])**  |
/// | :----------------------------------------------------------------------------------- | :--------------------------------------------------------------- | :---------------------------------------------------------------------- |
/// | [ExtendSelectionByCharacterIntent](`collapseSelection: false`)                       | Moves the selection's [TextSelection.extent] past the user-perceived character before/after it |
/// | [ExtendSelectionToNextWordBoundaryIntent](`collapseSelection: false`)                | Moves the selection's [TextSelection.extent] to the previous/next word boundary |
/// | [ExtendSelectionToNextWordBoundaryOrCaretLocationIntent](`collapseSelection: false`) | Moves the selection's [TextSelection.extent] to the previous/next word boundary, or [TextSelection.base] whichever is closest in the given direction | Moves the selection's [TextSelection.extent] to the previous/next word boundary. |
/// | [ExtendSelectionToLineBreakIntent](`collapseSelection: false`)                       | Moves the selection's [TextSelection.extent] to the start/end of the line |
/// | [ExtendSelectionVerticallyToAdjacentLineIntent](`collapseSelection: false`)          | Moves the selection's [TextSelection.extent] to the closest position on the previous/next adjacent line |
/// | [ExtendSelectionToDocumentBoundaryIntent](`collapseSelection: false`)                | Moves the selection's [TextSelection.extent] to the start/end of the document |
/// | [SelectAllTextIntent]  | Selects the entire document |
///
/// ### Other Intents
///
/// | **Intent Class**                        | **Default Behavior**                                 |
/// | :-------------------------------------- | :--------------------------------------------------- |
/// | [DoNothingAndStopPropagationTextIntent] | Does nothing in the input field, and prevents the key event from further propagating in the widget tree. |
/// | [ReplaceTextIntent]                     | Replaces the current [TextEditingValue] in the input field's [TextEditingController], and triggers all related user callbacks and [TextInputFormatter]s. |
/// | [UpdateSelectionIntent]                 | Updates the current selection in the input field's [TextEditingController], and triggers the [onSelectionChanged] callback. |
/// | [CopySelectionTextIntent]               | Copies or cuts the selected text into the clipboard |
/// | [PasteTextIntent]                       | Inserts the current text in the clipboard after the caret location, or replaces the selected text if the selection is not collapsed. |
///
/// ## Gesture Events Handling
///
/// This widget provides rudimentary, platform-agnostic gesture handling for
/// user actions such as tapping, long-pressing and scrolling when
/// [rendererIgnoresPointer] is false (false by default). To tightly conform
/// to the platform behavior with respect to input gestures in text fields, use
/// [TextField] or [CupertinoTextField]. For custom selection behavior, call
/// methods such as [RenderEditable.selectPosition],
/// [RenderEditable.selectWord], etc. programmatically.
///
/// {@template flutter.widgets.editableText.showCaretOnScreen}
/// ## Keep the caret visible when focused
///
/// When focused, this widget will make attempts to keep the text area and its
/// caret (even when [showCursor] is `false`) visible, on these occasions:
///
///  * When the user focuses this text field and it is not [readOnly].
///  * When the user changes the selection of the text field, or changes the
///    text when the text field is not [readOnly].
///  * When the virtual keyboard pops up.
/// {@endtemplate}
///
/// See also:
///
///  * [TextField], which is a full-featured, material-design text input field
///    with placeholder text, labels, and [Form] integration.
class EditableText extends StatefulWidget {
  /// Creates a basic text input control.
  ///
  /// The [maxLines] property can be set to null to remove the restriction on
  /// the number of lines. By default, it is one, meaning this is a single-line
  /// text field. [maxLines] must be null or greater than zero.
  ///
  /// If [keyboardType] is not set or is null, its value will be inferred from
  /// [autofillHints], if [autofillHints] is not empty. Otherwise it defaults to
  /// [TextInputType.text] if [maxLines] is exactly one, and
  /// [TextInputType.multiline] if [maxLines] is null or greater than one.
  ///
  /// The text cursor is not shown if [showCursor] is false or if [showCursor]
  /// is null (the default) and [readOnly] is true.
  ///
  /// The [controller], [focusNode], [obscureText], [autocorrect], [autofocus],
  /// [showSelectionHandles], [enableInteractiveSelection], [forceLine],
  /// [style], [cursorColor], [cursorOpacityAnimates],[backgroundCursorColor],
  /// [enableSuggestions], [paintCursorAboveText], [selectionHeightStyle],
  /// [selectionWidthStyle], [textAlign], [dragStartBehavior], [scrollPadding],
  /// [dragStartBehavior], [toolbarOptions], [rendererIgnoresPointer],
  /// [readOnly], and [enableIMEPersonalizedLearning] arguments must not be null.
  EditableText({
    Key? key,
    required this.controller,
    required this.focusNode,
    this.readOnly = false,
    this.obscuringCharacter = '•',
    this.obscureText = false,
    this.autocorrect = true,
    SmartDashesType? smartDashesType,
    SmartQuotesType? smartQuotesType,
    this.enableSuggestions = true,
    required this.style,
    StrutStyle? strutStyle,
    required this.cursorColor,
    required this.backgroundCursorColor,
    this.textAlign = TextAlign.start,
    this.textDirection,
    this.locale,
    this.textScaleFactor,
    this.maxLines = 1,
    this.minLines,
    this.expands = false,
    this.forceLine = true,
    this.textHeightBehavior,
    this.textWidthBasis = TextWidthBasis.parent,
    this.autofocus = false,
    bool? showCursor,
    this.showSelectionHandles = false,
    this.selectionColor,
    this.selectionControls,
    TextInputType? keyboardType,
    this.textInputAction,
    this.textCapitalization = TextCapitalization.none,
    this.onChanged,
    this.onEditingComplete,
    this.onSubmitted,
    this.onAppPrivateCommand,
    this.onSelectionChanged,
    this.onSelectionHandleTapped,
    List<TextInputFormatter>? inputFormatters,
    this.mouseCursor,
    this.rendererIgnoresPointer = false,
    this.cursorWidth = 2.0,
    this.cursorHeight,
    this.cursorRadius,
    this.cursorOpacityAnimates = false,
    this.cursorOffset,
    this.paintCursorAboveText = false,
    this.selectionHeightStyle = ui.BoxHeightStyle.tight,
    this.selectionWidthStyle = ui.BoxWidthStyle.tight,
    this.scrollPadding = const EdgeInsets.all(20.0),
    this.keyboardAppearance = Brightness.light,
    this.dragStartBehavior = DragStartBehavior.start,
    this.enableInteractiveSelection = true,
    this.scrollController,
    this.scrollPhysics,
    this.autocorrectionTextRectColor,
    this.toolbarOptions = const ToolbarOptions(
      copy: true,
      cut: true,
      paste: true,
      selectAll: true,
    ),
    this.autofillHints = const <String>[],
    this.autofillClient,
    this.clipBehavior = Clip.hardEdge,
    this.restorationId,
    this.scrollBehavior,
    this.enableIMEPersonalizedLearning = true,
  }) : assert(controller != null),
       assert(focusNode != null),
       assert(obscuringCharacter != null && obscuringCharacter.length == 1),
       assert(obscureText != null),
       assert(autocorrect != null),
       smartDashesType = smartDashesType ?? (obscureText ? SmartDashesType.disabled : SmartDashesType.enabled),
       smartQuotesType = smartQuotesType ?? (obscureText ? SmartQuotesType.disabled : SmartQuotesType.enabled),
       assert(enableSuggestions != null),
       assert(showSelectionHandles != null),
       assert(enableInteractiveSelection != null),
       assert(readOnly != null),
       assert(forceLine != null),
       assert(style != null),
       assert(cursorColor != null),
       assert(cursorOpacityAnimates != null),
       assert(paintCursorAboveText != null),
       assert(backgroundCursorColor != null),
       assert(selectionHeightStyle != null),
       assert(selectionWidthStyle != null),
       assert(textAlign != null),
       assert(maxLines == null || maxLines > 0),
       assert(minLines == null || minLines > 0),
       assert(
         (maxLines == null) || (minLines == null) || (maxLines >= minLines),
         "minLines can't be greater than maxLines",
       ),
       assert(expands != null),
       assert(
         !expands || (maxLines == null && minLines == null),
         'minLines and maxLines must be null when expands is true.',
       ),
       assert(!obscureText || maxLines == 1, 'Obscured fields cannot be multiline.'),
       assert(autofocus != null),
       assert(rendererIgnoresPointer != null),
       assert(scrollPadding != null),
       assert(dragStartBehavior != null),
       assert(toolbarOptions != null),
       assert(clipBehavior != null),
       assert(enableIMEPersonalizedLearning != null),
       _strutStyle = strutStyle,
       keyboardType = keyboardType ?? _inferKeyboardType(autofillHints: autofillHints, maxLines: maxLines),
       inputFormatters = maxLines == 1
           ? <TextInputFormatter>[
               FilteringTextInputFormatter.singleLineFormatter,
               ...inputFormatters ?? const Iterable<TextInputFormatter>.empty(),
             ]
           : inputFormatters,
       showCursor = showCursor ?? !readOnly,
       super(key: key);

  /// Controls the text being edited.
  final TextEditingController controller;

  /// Controls whether this widget has keyboard focus.
  final FocusNode focusNode;

  /// {@template flutter.widgets.editableText.obscuringCharacter}
  /// Character used for obscuring text if [obscureText] is true.
  ///
  /// Must be only a single character.
  ///
  /// Defaults to the character U+2022 BULLET (•).
  /// {@endtemplate}
  final String obscuringCharacter;

  /// {@template flutter.widgets.editableText.obscureText}
  /// Whether to hide the text being edited (e.g., for passwords).
  ///
  /// When this is set to true, all the characters in the text field are
  /// replaced by [obscuringCharacter].
  ///
  /// Defaults to false. Cannot be null.
  /// {@endtemplate}
  final bool obscureText;

  /// {@macro flutter.dart:ui.textHeightBehavior}
  final TextHeightBehavior? textHeightBehavior;

  /// {@macro flutter.painting.textPainter.textWidthBasis}
  final TextWidthBasis textWidthBasis;

  /// {@template flutter.widgets.editableText.readOnly}
  /// Whether the text can be changed.
  ///
  /// When this is set to true, the text cannot be modified
  /// by any shortcut or keyboard operation. The text is still selectable.
  ///
  /// Defaults to false. Must not be null.
  /// {@endtemplate}
  final bool readOnly;

  /// Whether the text will take the full width regardless of the text width.
  ///
  /// When this is set to false, the width will be based on text width, which
  /// will also be affected by [textWidthBasis].
  ///
  /// Defaults to true. Must not be null.
  ///
  /// See also:
  ///
  ///  * [textWidthBasis], which controls the calculation of text width.
  final bool forceLine;

  /// Configuration of toolbar options.
  ///
  /// By default, all options are enabled. If [readOnly] is true,
  /// paste and cut will be disabled regardless.
  final ToolbarOptions toolbarOptions;

  /// Whether to show selection handles.
  ///
  /// When a selection is active, there will be two handles at each side of
  /// boundary, or one handle if the selection is collapsed. The handles can be
  /// dragged to adjust the selection.
  ///
  /// See also:
  ///
  ///  * [showCursor], which controls the visibility of the cursor.
  final bool showSelectionHandles;

  /// {@template flutter.widgets.editableText.showCursor}
  /// Whether to show cursor.
  ///
  /// The cursor refers to the blinking caret when the [EditableText] is focused.
  /// {@endtemplate}
  ///
  /// See also:
  ///
  ///  * [showSelectionHandles], which controls the visibility of the selection handles.
  final bool showCursor;

  /// {@template flutter.widgets.editableText.autocorrect}
  /// Whether to enable autocorrection.
  ///
  /// Defaults to true. Cannot be null.
  /// {@endtemplate}
  final bool autocorrect;

  /// {@macro flutter.services.TextInputConfiguration.smartDashesType}
  final SmartDashesType smartDashesType;

  /// {@macro flutter.services.TextInputConfiguration.smartQuotesType}
  final SmartQuotesType smartQuotesType;

  /// {@macro flutter.services.TextInputConfiguration.enableSuggestions}
  final bool enableSuggestions;

  /// The text style to use for the editable text.
  final TextStyle style;

  /// {@template flutter.widgets.editableText.strutStyle}
  /// The strut style used for the vertical layout.
  ///
  /// [StrutStyle] is used to establish a predictable vertical layout.
  /// Since fonts may vary depending on user input and due to font
  /// fallback, [StrutStyle.forceStrutHeight] is enabled by default
  /// to lock all lines to the height of the base [TextStyle], provided by
  /// [style]. This ensures the typed text fits within the allotted space.
  ///
  /// If null, the strut used will is inherit values from the [style] and will
  /// have [StrutStyle.forceStrutHeight] set to true. When no [style] is
  /// passed, the theme's [TextStyle] will be used to generate [strutStyle]
  /// instead.
  ///
  /// To disable strut-based vertical alignment and allow dynamic vertical
  /// layout based on the glyphs typed, use [StrutStyle.disabled].
  ///
  /// Flutter's strut is based on [typesetting strut](https://en.wikipedia.org/wiki/Strut_(typesetting))
  /// and CSS's [line-height](https://www.w3.org/TR/CSS2/visudet.html#line-height).
  /// {@endtemplate}
  ///
  /// Within editable text and text fields, [StrutStyle] will not use its standalone
  /// default values, and will instead inherit omitted/null properties from the
  /// [TextStyle] instead. See [StrutStyle.inheritFromTextStyle].
  StrutStyle get strutStyle {
    if (_strutStyle == null) {
      return StrutStyle.fromTextStyle(style, forceStrutHeight: true);
    }
    return _strutStyle!.inheritFromTextStyle(style);
  }
  final StrutStyle? _strutStyle;

  /// {@template flutter.widgets.editableText.textAlign}
  /// How the text should be aligned horizontally.
  ///
  /// Defaults to [TextAlign.start] and cannot be null.
  /// {@endtemplate}
  final TextAlign textAlign;

  /// {@template flutter.widgets.editableText.textDirection}
  /// The directionality of the text.
  ///
  /// This decides how [textAlign] values like [TextAlign.start] and
  /// [TextAlign.end] are interpreted.
  ///
  /// This is also used to disambiguate how to render bidirectional text. For
  /// example, if the text is an English phrase followed by a Hebrew phrase,
  /// in a [TextDirection.ltr] context the English phrase will be on the left
  /// and the Hebrew phrase to its right, while in a [TextDirection.rtl]
  /// context, the English phrase will be on the right and the Hebrew phrase on
  /// its left.
  ///
  /// Defaults to the ambient [Directionality], if any.
  /// {@endtemplate}
  final TextDirection? textDirection;

  /// {@template flutter.widgets.editableText.textCapitalization}
  /// Configures how the platform keyboard will select an uppercase or
  /// lowercase keyboard.
  ///
  /// Only supports text keyboards, other keyboard types will ignore this
  /// configuration. Capitalization is locale-aware.
  ///
  /// Defaults to [TextCapitalization.none]. Must not be null.
  ///
  /// See also:
  ///
  ///  * [TextCapitalization], for a description of each capitalization behavior.
  ///
  /// {@endtemplate}
  final TextCapitalization textCapitalization;

  /// Used to select a font when the same Unicode character can
  /// be rendered differently, depending on the locale.
  ///
  /// It's rarely necessary to set this property. By default its value
  /// is inherited from the enclosing app with `Localizations.localeOf(context)`.
  ///
  /// See [RenderEditable.locale] for more information.
  final Locale? locale;

  /// {@template flutter.widgets.editableText.textScaleFactor}
  /// The number of font pixels for each logical pixel.
  ///
  /// For example, if the text scale factor is 1.5, text will be 50% larger than
  /// the specified font size.
  ///
  /// Defaults to the [MediaQueryData.textScaleFactor] obtained from the ambient
  /// [MediaQuery], or 1.0 if there is no [MediaQuery] in scope.
  /// {@endtemplate}
  final double? textScaleFactor;

  /// The color to use when painting the cursor.
  ///
  /// Cannot be null.
  final Color cursorColor;

  /// The color to use when painting the autocorrection Rect.
  ///
  /// For [CupertinoTextField]s, the value is set to the ambient
  /// [CupertinoThemeData.primaryColor] with 20% opacity. For [TextField]s, the
  /// value is null on non-iOS platforms and the same color used in [CupertinoTextField]
  /// on iOS.
  ///
  /// Currently the autocorrection Rect only appears on iOS.
  ///
  /// Defaults to null, which disables autocorrection Rect painting.
  final Color? autocorrectionTextRectColor;

  /// The color to use when painting the background cursor aligned with the text
  /// while rendering the floating cursor.
  ///
  /// Cannot be null. By default it is the disabled grey color from
  /// CupertinoColors.
  final Color backgroundCursorColor;

  /// {@template flutter.widgets.editableText.maxLines}
  /// The maximum number of lines to show at one time, wrapping if necessary.
  ///
  /// This affects the height of the field itself and does not limit the number
  /// of lines that can be entered into the field.
  ///
  /// If this is 1 (the default), the text will not wrap, but will scroll
  /// horizontally instead.
  ///
  /// If this is null, there is no limit to the number of lines, and the text
  /// container will start with enough vertical space for one line and
  /// automatically grow to accommodate additional lines as they are entered, up
  /// to the height of its constraints.
  ///
  /// If this is not null, the value must be greater than zero, and it will lock
  /// the input to the given number of lines and take up enough horizontal space
  /// to accommodate that number of lines. Setting [minLines] as well allows the
  /// input to grow and shrink between the indicated range.
  ///
  /// The full set of behaviors possible with [minLines] and [maxLines] are as
  /// follows. These examples apply equally to [TextField], [TextFormField],
  /// [CupertinoTextField], and [EditableText].
  ///
  /// Input that occupies a single line and scrolls horizontally as needed.
  /// ```dart
  /// TextField()
  /// ```
  ///
  /// Input whose height grows from one line up to as many lines as needed for
  /// the text that was entered. If a height limit is imposed by its parent, it
  /// will scroll vertically when its height reaches that limit.
  /// ```dart
  /// TextField(maxLines: null)
  /// ```
  ///
  /// The input's height is large enough for the given number of lines. If
  /// additional lines are entered the input scrolls vertically.
  /// ```dart
  /// TextField(maxLines: 2)
  /// ```
  ///
  /// Input whose height grows with content between a min and max. An infinite
  /// max is possible with `maxLines: null`.
  /// ```dart
  /// TextField(minLines: 2, maxLines: 4)
  /// ```
  ///
  /// See also:
  ///
  ///  * [minLines], which sets the minimum number of lines visible.
  /// {@endtemplate}
  ///  * [expands], which determines whether the field should fill the height of
  ///    its parent.
  final int? maxLines;

  /// {@template flutter.widgets.editableText.minLines}
  /// The minimum number of lines to occupy when the content spans fewer lines.
  ///
  /// This affects the height of the field itself and does not limit the number
  /// of lines that can be entered into the field.
  ///
  /// If this is null (default), text container starts with enough vertical space
  /// for one line and grows to accommodate additional lines as they are entered.
  ///
  /// This can be used in combination with [maxLines] for a varying set of behaviors.
  ///
  /// If the value is set, it must be greater than zero. If the value is greater
  /// than 1, [maxLines] should also be set to either null or greater than
  /// this value.
  ///
  /// When [maxLines] is set as well, the height will grow between the indicated
  /// range of lines. When [maxLines] is null, it will grow as high as needed,
  /// starting from [minLines].
  ///
  /// A few examples of behaviors possible with [minLines] and [maxLines] are as follows.
  /// These apply equally to [TextField], [TextFormField], [CupertinoTextField],
  /// and [EditableText].
  ///
  /// Input that always occupies at least 2 lines and has an infinite max.
  /// Expands vertically as needed.
  /// ```dart
  /// TextField(minLines: 2)
  /// ```
  ///
  /// Input whose height starts from 2 lines and grows up to 4 lines at which
  /// point the height limit is reached. If additional lines are entered it will
  /// scroll vertically.
  /// ```dart
  /// TextField(minLines:2, maxLines: 4)
  /// ```
  ///
  /// Defaults to null.
  ///
  /// See also:
  ///
  ///  * [maxLines], which sets the maximum number of lines visible, and has
  ///    several examples of how minLines and maxLines interact to produce
  ///    various behaviors.
  /// {@endtemplate}
  ///  * [expands], which determines whether the field should fill the height of
  ///    its parent.
  final int? minLines;

  /// {@template flutter.widgets.editableText.expands}
  /// Whether this widget's height will be sized to fill its parent.
  ///
  /// If set to true and wrapped in a parent widget like [Expanded] or
  /// [SizedBox], the input will expand to fill the parent.
  ///
  /// [maxLines] and [minLines] must both be null when this is set to true,
  /// otherwise an error is thrown.
  ///
  /// Defaults to false.
  ///
  /// See the examples in [maxLines] for the complete picture of how [maxLines],
  /// [minLines], and [expands] interact to produce various behaviors.
  ///
  /// Input that matches the height of its parent:
  /// ```dart
  /// Expanded(
  ///   child: TextField(maxLines: null, expands: true),
  /// )
  /// ```
  /// {@endtemplate}
  final bool expands;

  /// {@template flutter.widgets.editableText.autofocus}
  /// Whether this text field should focus itself if nothing else is already
  /// focused.
  ///
  /// If true, the keyboard will open as soon as this text field obtains focus.
  /// Otherwise, the keyboard is only shown after the user taps the text field.
  ///
  /// Defaults to false. Cannot be null.
  /// {@endtemplate}
  // See https://github.com/flutter/flutter/issues/7035 for the rationale for this
  // keyboard behavior.
  final bool autofocus;

  /// The color to use when painting the selection.
  ///
  /// For [CupertinoTextField]s, the value is set to the ambient
  /// [CupertinoThemeData.primaryColor] with 20% opacity. For [TextField]s, the
  /// value is set to the ambient [ThemeData.textSelectionColor].
  final Color? selectionColor;

  /// {@template flutter.widgets.editableText.selectionControls}
  /// Optional delegate for building the text selection handles and toolbar.
  ///
  /// The [EditableText] widget used on its own will not trigger the display
  /// of the selection toolbar by itself. The toolbar is shown by calling
  /// [EditableTextState.showToolbar] in response to an appropriate user event.
  ///
  /// See also:
  ///
  ///  * [CupertinoTextField], which wraps an [EditableText] and which shows the
  ///    selection toolbar upon user events that are appropriate on the iOS
  ///    platform.
  ///  * [TextField], a Material Design themed wrapper of [EditableText], which
  ///    shows the selection toolbar upon appropriate user events based on the
  ///    user's platform set in [ThemeData.platform].
  /// {@endtemplate}
  final TextSelectionControls? selectionControls;

  /// {@template flutter.widgets.editableText.keyboardType}
  /// The type of keyboard to use for editing the text.
  ///
  /// Defaults to [TextInputType.text] if [maxLines] is one and
  /// [TextInputType.multiline] otherwise.
  /// {@endtemplate}
  final TextInputType keyboardType;

  /// The type of action button to use with the soft keyboard.
  final TextInputAction? textInputAction;

  /// {@template flutter.widgets.editableText.onChanged}
  /// Called when the user initiates a change to the TextField's
  /// value: when they have inserted or deleted text.
  ///
  /// This callback doesn't run when the TextField's text is changed
  /// programmatically, via the TextField's [controller]. Typically it
  /// isn't necessary to be notified of such changes, since they're
  /// initiated by the app itself.
  ///
  /// To be notified of all changes to the TextField's text, cursor,
  /// and selection, one can add a listener to its [controller] with
  /// [TextEditingController.addListener].
  ///
  /// {@tool dartpad}
  /// This example shows how onChanged could be used to check the TextField's
  /// current value each time the user inserts or deletes a character.
  ///
  /// ** See code in examples/api/lib/widgets/editable_text/editable_text.on_changed.0.dart **
  /// {@end-tool}
  /// {@endtemplate}
  ///
  /// ## Handling emojis and other complex characters
  /// {@template flutter.widgets.EditableText.onChanged}
  /// It's important to always use
  /// [characters](https://pub.dev/packages/characters) when dealing with user
  /// input text that may contain complex characters. This will ensure that
  /// extended grapheme clusters and surrogate pairs are treated as single
  /// characters, as they appear to the user.
  ///
  /// For example, when finding the length of some user input, use
  /// `string.characters.length`. Do NOT use `string.length` or even
  /// `string.runes.length`. For the complex character "👨‍👩‍👦", this
  /// appears to the user as a single character, and `string.characters.length`
  /// intuitively returns 1. On the other hand, `string.length` returns 8, and
  /// `string.runes.length` returns 5!
  /// {@endtemplate}
  ///
  /// See also:
  ///
  ///  * [inputFormatters], which are called before [onChanged]
  ///    runs and can validate and change ("format") the input value.
  ///  * [onEditingComplete], [onSubmitted], [onSelectionChanged]:
  ///    which are more specialized input change notifications.
  final ValueChanged<String>? onChanged;

  /// {@template flutter.widgets.editableText.onEditingComplete}
  /// Called when the user submits editable content (e.g., user presses the "done"
  /// button on the keyboard).
  ///
  /// The default implementation of [onEditingComplete] executes 2 different
  /// behaviors based on the situation:
  ///
  ///  - When a completion action is pressed, such as "done", "go", "send", or
  ///    "search", the user's content is submitted to the [controller] and then
  ///    focus is given up.
  ///
  ///  - When a non-completion action is pressed, such as "next" or "previous",
  ///    the user's content is submitted to the [controller], but focus is not
  ///    given up because developers may want to immediately move focus to
  ///    another input widget within [onSubmitted].
  ///
  /// Providing [onEditingComplete] prevents the aforementioned default behavior.
  /// {@endtemplate}
  final VoidCallback? onEditingComplete;

  /// {@template flutter.widgets.editableText.onSubmitted}
  /// Called when the user indicates that they are done editing the text in the
  /// field.
  /// {@endtemplate}
  final ValueChanged<String>? onSubmitted;

  /// {@template flutter.widgets.editableText.onAppPrivateCommand}
  /// This is used to receive a private command from the input method.
  ///
  /// Called when the result of [TextInputClient.performPrivateCommand] is
  /// received.
  ///
  /// This can be used to provide domain-specific features that are only known
  /// between certain input methods and their clients.
  ///
  /// See also:
  ///   * [performPrivateCommand](https://developer.android.com/reference/android/view/inputmethod/InputConnection#performPrivateCommand\(java.lang.String,%20android.os.Bundle\)),
  ///     which is the Android documentation for performPrivateCommand, used to
  ///     send a command from the input method.
  ///   * [sendAppPrivateCommand](https://developer.android.com/reference/android/view/inputmethod/InputMethodManager#sendAppPrivateCommand),
  ///     which is the Android documentation for sendAppPrivateCommand, used to
  ///     send a command to the input method.
  /// {@endtemplate}
  final AppPrivateCommandCallback? onAppPrivateCommand;

  /// {@template flutter.widgets.editableText.onSelectionChanged}
  /// Called when the user changes the selection of text (including the cursor
  /// location).
  /// {@endtemplate}
  final SelectionChangedCallback? onSelectionChanged;

  /// {@macro flutter.widgets.TextSelectionOverlay.onSelectionHandleTapped}
  final VoidCallback? onSelectionHandleTapped;

  /// {@template flutter.widgets.editableText.inputFormatters}
  /// Optional input validation and formatting overrides.
  ///
  /// Formatters are run in the provided order when the text input changes. When
  /// this parameter changes, the new formatters will not be applied until the
  /// next time the user inserts or deletes text.
  /// {@endtemplate}
  final List<TextInputFormatter>? inputFormatters;

  /// The cursor for a mouse pointer when it enters or is hovering over the
  /// widget.
  ///
  /// If this property is null, [SystemMouseCursors.text] will be used.
  ///
  /// The [mouseCursor] is the only property of [EditableText] that controls the
  /// appearance of the mouse pointer. All other properties related to "cursor"
  /// stands for the text cursor, which is usually a blinking vertical line at
  /// the editing position.
  final MouseCursor? mouseCursor;

  /// If true, the [RenderEditable] created by this widget will not handle
  /// pointer events, see [RenderEditable] and [RenderEditable.ignorePointer].
  ///
  /// This property is false by default.
  final bool rendererIgnoresPointer;

  /// {@template flutter.widgets.editableText.cursorWidth}
  /// How thick the cursor will be.
  ///
  /// Defaults to 2.0.
  ///
  /// The cursor will draw under the text. The cursor width will extend
  /// to the right of the boundary between characters for left-to-right text
  /// and to the left for right-to-left text. This corresponds to extending
  /// downstream relative to the selected position. Negative values may be used
  /// to reverse this behavior.
  /// {@endtemplate}
  final double cursorWidth;

  /// {@template flutter.widgets.editableText.cursorHeight}
  /// How tall the cursor will be.
  ///
  /// If this property is null, [RenderEditable.preferredLineHeight] will be used.
  /// {@endtemplate}
  final double? cursorHeight;

  /// {@template flutter.widgets.editableText.cursorRadius}
  /// How rounded the corners of the cursor should be.
  ///
  /// By default, the cursor has no radius.
  /// {@endtemplate}
  final Radius? cursorRadius;

  /// Whether the cursor will animate from fully transparent to fully opaque
  /// during each cursor blink.
  ///
  /// By default, the cursor opacity will animate on iOS platforms and will not
  /// animate on Android platforms.
  final bool cursorOpacityAnimates;

  ///{@macro flutter.rendering.RenderEditable.cursorOffset}
  final Offset? cursorOffset;

  ///{@macro flutter.rendering.RenderEditable.paintCursorAboveText}
  final bool paintCursorAboveText;

  /// Controls how tall the selection highlight boxes are computed to be.
  ///
  /// See [ui.BoxHeightStyle] for details on available styles.
  final ui.BoxHeightStyle selectionHeightStyle;

  /// Controls how wide the selection highlight boxes are computed to be.
  ///
  /// See [ui.BoxWidthStyle] for details on available styles.
  final ui.BoxWidthStyle selectionWidthStyle;

  /// The appearance of the keyboard.
  ///
  /// This setting is only honored on iOS devices.
  ///
  /// Defaults to [Brightness.light].
  final Brightness keyboardAppearance;

  /// {@template flutter.widgets.editableText.scrollPadding}
  /// Configures padding to edges surrounding a [Scrollable] when the Textfield scrolls into view.
  ///
  /// When this widget receives focus and is not completely visible (for example scrolled partially
  /// off the screen or overlapped by the keyboard)
  /// then it will attempt to make itself visible by scrolling a surrounding [Scrollable], if one is present.
  /// This value controls how far from the edges of a [Scrollable] the TextField will be positioned after the scroll.
  ///
  /// Defaults to EdgeInsets.all(20.0).
  /// {@endtemplate}
  final EdgeInsets scrollPadding;

  /// {@template flutter.widgets.editableText.enableInteractiveSelection}
  /// Whether to enable user interface affordances for changing the
  /// text selection.
  ///
  /// For example, setting this to true will enable features such as
  /// long-pressing the TextField to select text and show the
  /// cut/copy/paste menu, and tapping to move the text caret.
  ///
  /// When this is false, the text selection cannot be adjusted by
  /// the user, text cannot be copied, and the user cannot paste into
  /// the text field from the clipboard.
  ///
  /// Defaults to true.
  /// {@endtemplate}
  final bool enableInteractiveSelection;

  /// Setting this property to true makes the cursor stop blinking or fading
  /// on and off once the cursor appears on focus. This property is useful for
  /// testing purposes.
  ///
  /// It does not affect the necessity to focus the EditableText for the cursor
  /// to appear in the first place.
  ///
  /// Defaults to false, resulting in a typical blinking cursor.
  static bool debugDeterministicCursor = false;

  /// {@macro flutter.widgets.scrollable.dragStartBehavior}
  final DragStartBehavior dragStartBehavior;

  /// {@template flutter.widgets.editableText.scrollController}
  /// The [ScrollController] to use when vertically scrolling the input.
  ///
  /// If null, it will instantiate a new ScrollController.
  ///
  /// See [Scrollable.controller].
  /// {@endtemplate}
  final ScrollController? scrollController;

  /// {@template flutter.widgets.editableText.scrollPhysics}
  /// The [ScrollPhysics] to use when vertically scrolling the input.
  ///
  /// If not specified, it will behave according to the current platform.
  ///
  /// See [Scrollable.physics].
  /// {@endtemplate}
  ///
  /// If an explicit [ScrollBehavior] is provided to [scrollBehavior], the
  /// [ScrollPhysics] provided by that behavior will take precedence after
  /// [scrollPhysics].
  final ScrollPhysics? scrollPhysics;

  /// {@template flutter.widgets.editableText.selectionEnabled}
  /// Same as [enableInteractiveSelection].
  ///
  /// This getter exists primarily for consistency with
  /// [RenderEditable.selectionEnabled].
  /// {@endtemplate}
  bool get selectionEnabled => enableInteractiveSelection;

  /// {@template flutter.widgets.editableText.autofillHints}
  /// A list of strings that helps the autofill service identify the type of this
  /// text input.
  ///
  /// When set to null, this text input will not send its autofill information
  /// to the platform, preventing it from participating in autofills triggered
  /// by a different [AutofillClient], even if they're in the same
  /// [AutofillScope]. Additionally, on Android and web, setting this to null
  /// will disable autofill for this text field.
  ///
  /// The minimum platform SDK version that supports Autofill is API level 26
  /// for Android, and iOS 10.0 for iOS.
  ///
  /// Defaults to an empty list.
  ///
  /// ### Setting up iOS autofill:
  ///
  /// To provide the best user experience and ensure your app fully supports
  /// password autofill on iOS, follow these steps:
  ///
  /// * Set up your iOS app's
  ///   [associated domains](https://developer.apple.com/documentation/safariservices/supporting_associated_domains_in_your_app).
  /// * Some autofill hints only work with specific [keyboardType]s. For example,
  ///   [AutofillHints.name] requires [TextInputType.name] and [AutofillHints.email]
  ///   works only with [TextInputType.emailAddress]. Make sure the input field has a
  ///   compatible [keyboardType]. Empirically, [TextInputType.name] works well
  ///   with many autofill hints that are predefined on iOS.
  ///
  /// ### Troubleshooting Autofill
  ///
  /// Autofill service providers rely heavily on [autofillHints]. Make sure the
  /// entries in [autofillHints] are supported by the autofill service currently
  /// in use (the name of the service can typically be found in your mobile
  /// device's system settings).
  ///
  /// #### Autofill UI refuses to show up when I tap on the text field
  ///
  /// Check the device's system settings and make sure autofill is turned on,
  /// and there are available credentials stored in the autofill service.
  ///
  /// * iOS password autofill: Go to Settings -> Password, turn on "Autofill
  ///   Passwords", and add new passwords for testing by pressing the top right
  ///   "+" button. Use an arbitrary "website" if you don't have associated
  ///   domains set up for your app. As long as there's at least one password
  ///   stored, you should be able to see a key-shaped icon in the quick type
  ///   bar on the software keyboard, when a password related field is focused.
  ///
  /// * iOS contact information autofill: iOS seems to pull contact info from
  ///   the Apple ID currently associated with the device. Go to Settings ->
  ///   Apple ID (usually the first entry, or "Sign in to your iPhone" if you
  ///   haven't set up one on the device), and fill out the relevant fields. If
  ///   you wish to test more contact info types, try adding them in Contacts ->
  ///   My Card.
  ///
  /// * Android autofill: Go to Settings -> System -> Languages & input ->
  ///   Autofill service. Enable the autofill service of your choice, and make
  ///   sure there are available credentials associated with your app.
  ///
  /// #### I called `TextInput.finishAutofillContext` but the autofill save
  /// prompt isn't showing
  ///
  /// * iOS: iOS may not show a prompt or any other visual indication when it
  ///   saves user password. Go to Settings -> Password and check if your new
  ///   password is saved. Neither saving password nor auto-generating strong
  ///   password works without properly setting up associated domains in your
  ///   app. To set up associated domains, follow the instructions in
  ///   <https://developer.apple.com/documentation/safariservices/supporting_associated_domains_in_your_app>.
  ///
  /// {@endtemplate}
  /// {@macro flutter.services.AutofillConfiguration.autofillHints}
  final Iterable<String>? autofillHints;

  /// The [AutofillClient] that controls this input field's autofill behavior.
  ///
  /// When null, this widget's [EditableTextState] will be used as the
  /// [AutofillClient]. This property may override [autofillHints].
  final AutofillClient? autofillClient;

  /// {@macro flutter.material.Material.clipBehavior}
  ///
  /// Defaults to [Clip.hardEdge].
  final Clip clipBehavior;

  /// Restoration ID to save and restore the scroll offset of the
  /// [EditableText].
  ///
  /// If a restoration id is provided, the [EditableText] will persist its
  /// current scroll offset and restore it during state restoration.
  ///
  /// The scroll offset is persisted in a [RestorationBucket] claimed from
  /// the surrounding [RestorationScope] using the provided restoration ID.
  ///
  /// Persisting and restoring the content of the [EditableText] is the
  /// responsibility of the owner of the [controller], who may use a
  /// [RestorableTextEditingController] for that purpose.
  ///
  /// See also:
  ///
  ///  * [RestorationManager], which explains how state restoration works in
  ///    Flutter.
  final String? restorationId;

  /// {@template flutter.widgets.shadow.scrollBehavior}
  /// A [ScrollBehavior] that will be applied to this widget individually.
  ///
  /// Defaults to null, wherein the inherited [ScrollBehavior] is copied and
  /// modified to alter the viewport decoration, like [Scrollbar]s.
  /// {@endtemplate}
  ///
  /// [ScrollBehavior]s also provide [ScrollPhysics]. If an explicit
  /// [ScrollPhysics] is provided in [scrollPhysics], it will take precedence,
  /// followed by [scrollBehavior], and then the inherited ancestor
  /// [ScrollBehavior].
  ///
  /// The [ScrollBehavior] of the inherited [ScrollConfiguration] will be
  /// modified by default to only apply a [Scrollbar] if [maxLines] is greater
  /// than 1.
  final ScrollBehavior? scrollBehavior;

  /// {@macro flutter.services.TextInputConfiguration.enableIMEPersonalizedLearning}
  final bool enableIMEPersonalizedLearning;

  // Infer the keyboard type of an `EditableText` if it's not specified.
  static TextInputType _inferKeyboardType({
    required Iterable<String>? autofillHints,
    required int? maxLines,
  }) {
    if (autofillHints == null || autofillHints.isEmpty) {
      return maxLines == 1 ? TextInputType.text : TextInputType.multiline;
    }

    final String effectiveHint = autofillHints.first;

    // On iOS oftentimes specifying a text content type is not enough to qualify
    // the input field for autofill. The keyboard type also needs to be compatible
    // with the content type. To get autofill to work by default on EditableText,
    // the keyboard type inference on iOS is done differently from other platforms.
    //
    // The entries with "autofill not working" comments are the iOS text content
    // types that should work with the specified keyboard type but won't trigger
    // (even within a native app). Tested on iOS 13.5.
    if (!kIsWeb) {
      switch (defaultTargetPlatform) {
        case TargetPlatform.iOS:
        case TargetPlatform.macOS:
          const Map<String, TextInputType> iOSKeyboardType = <String, TextInputType> {
            AutofillHints.addressCity : TextInputType.name,
            AutofillHints.addressCityAndState : TextInputType.name, // Autofill not working.
            AutofillHints.addressState : TextInputType.name,
            AutofillHints.countryName : TextInputType.name,
            AutofillHints.creditCardNumber : TextInputType.number,  // Couldn't test.
            AutofillHints.email : TextInputType.emailAddress,
            AutofillHints.familyName : TextInputType.name,
            AutofillHints.fullStreetAddress : TextInputType.name,
            AutofillHints.givenName : TextInputType.name,
            AutofillHints.jobTitle : TextInputType.name,            // Autofill not working.
            AutofillHints.location : TextInputType.name,            // Autofill not working.
            AutofillHints.middleName : TextInputType.name,          // Autofill not working.
            AutofillHints.name : TextInputType.name,
            AutofillHints.namePrefix : TextInputType.name,          // Autofill not working.
            AutofillHints.nameSuffix : TextInputType.name,          // Autofill not working.
            AutofillHints.newPassword : TextInputType.text,
            AutofillHints.newUsername : TextInputType.text,
            AutofillHints.nickname : TextInputType.name,            // Autofill not working.
            AutofillHints.oneTimeCode : TextInputType.number,
            AutofillHints.organizationName : TextInputType.text,    // Autofill not working.
            AutofillHints.password : TextInputType.text,
            AutofillHints.postalCode : TextInputType.name,
            AutofillHints.streetAddressLine1 : TextInputType.name,
            AutofillHints.streetAddressLine2 : TextInputType.name,  // Autofill not working.
            AutofillHints.sublocality : TextInputType.name,         // Autofill not working.
            AutofillHints.telephoneNumber : TextInputType.name,
            AutofillHints.url : TextInputType.url,                  // Autofill not working.
            AutofillHints.username : TextInputType.text,
          };

          final TextInputType? keyboardType = iOSKeyboardType[effectiveHint];
          if (keyboardType != null) {
            return keyboardType;
          }
          break;
        case TargetPlatform.android:
        case TargetPlatform.fuchsia:
        case TargetPlatform.linux:
        case TargetPlatform.windows:
          break;
      }
    }

    if (maxLines != 1) {
      return TextInputType.multiline;
    }

    const Map<String, TextInputType> inferKeyboardType = <String, TextInputType> {
      AutofillHints.addressCity : TextInputType.streetAddress,
      AutofillHints.addressCityAndState : TextInputType.streetAddress,
      AutofillHints.addressState : TextInputType.streetAddress,
      AutofillHints.birthday : TextInputType.datetime,
      AutofillHints.birthdayDay : TextInputType.datetime,
      AutofillHints.birthdayMonth : TextInputType.datetime,
      AutofillHints.birthdayYear : TextInputType.datetime,
      AutofillHints.countryCode : TextInputType.number,
      AutofillHints.countryName : TextInputType.text,
      AutofillHints.creditCardExpirationDate : TextInputType.datetime,
      AutofillHints.creditCardExpirationDay : TextInputType.datetime,
      AutofillHints.creditCardExpirationMonth : TextInputType.datetime,
      AutofillHints.creditCardExpirationYear : TextInputType.datetime,
      AutofillHints.creditCardFamilyName : TextInputType.name,
      AutofillHints.creditCardGivenName : TextInputType.name,
      AutofillHints.creditCardMiddleName : TextInputType.name,
      AutofillHints.creditCardName : TextInputType.name,
      AutofillHints.creditCardNumber : TextInputType.number,
      AutofillHints.creditCardSecurityCode : TextInputType.number,
      AutofillHints.creditCardType : TextInputType.text,
      AutofillHints.email : TextInputType.emailAddress,
      AutofillHints.familyName : TextInputType.name,
      AutofillHints.fullStreetAddress : TextInputType.streetAddress,
      AutofillHints.gender : TextInputType.text,
      AutofillHints.givenName : TextInputType.name,
      AutofillHints.impp : TextInputType.url,
      AutofillHints.jobTitle : TextInputType.text,
      AutofillHints.language : TextInputType.text,
      AutofillHints.location : TextInputType.streetAddress,
      AutofillHints.middleInitial : TextInputType.name,
      AutofillHints.middleName : TextInputType.name,
      AutofillHints.name : TextInputType.name,
      AutofillHints.namePrefix : TextInputType.name,
      AutofillHints.nameSuffix : TextInputType.name,
      AutofillHints.newPassword : TextInputType.text,
      AutofillHints.newUsername : TextInputType.text,
      AutofillHints.nickname : TextInputType.text,
      AutofillHints.oneTimeCode : TextInputType.text,
      AutofillHints.organizationName : TextInputType.text,
      AutofillHints.password : TextInputType.text,
      AutofillHints.photo : TextInputType.text,
      AutofillHints.postalAddress : TextInputType.streetAddress,
      AutofillHints.postalAddressExtended : TextInputType.streetAddress,
      AutofillHints.postalAddressExtendedPostalCode : TextInputType.number,
      AutofillHints.postalCode : TextInputType.number,
      AutofillHints.streetAddressLevel1 : TextInputType.streetAddress,
      AutofillHints.streetAddressLevel2 : TextInputType.streetAddress,
      AutofillHints.streetAddressLevel3 : TextInputType.streetAddress,
      AutofillHints.streetAddressLevel4 : TextInputType.streetAddress,
      AutofillHints.streetAddressLine1 : TextInputType.streetAddress,
      AutofillHints.streetAddressLine2 : TextInputType.streetAddress,
      AutofillHints.streetAddressLine3 : TextInputType.streetAddress,
      AutofillHints.sublocality : TextInputType.streetAddress,
      AutofillHints.telephoneNumber : TextInputType.phone,
      AutofillHints.telephoneNumberAreaCode : TextInputType.phone,
      AutofillHints.telephoneNumberCountryCode : TextInputType.phone,
      AutofillHints.telephoneNumberDevice : TextInputType.phone,
      AutofillHints.telephoneNumberExtension : TextInputType.phone,
      AutofillHints.telephoneNumberLocal : TextInputType.phone,
      AutofillHints.telephoneNumberLocalPrefix : TextInputType.phone,
      AutofillHints.telephoneNumberLocalSuffix : TextInputType.phone,
      AutofillHints.telephoneNumberNational : TextInputType.phone,
      AutofillHints.transactionAmount : TextInputType.numberWithOptions(decimal: true),
      AutofillHints.transactionCurrency : TextInputType.text,
      AutofillHints.url : TextInputType.url,
      AutofillHints.username : TextInputType.text,
    };

    return inferKeyboardType[effectiveHint] ?? TextInputType.text;
  }

  @override
  EditableTextState createState() => EditableTextState();

  @override
  void debugFillProperties(DiagnosticPropertiesBuilder properties) {
    super.debugFillProperties(properties);
    properties.add(DiagnosticsProperty<TextEditingController>('controller', controller));
    properties.add(DiagnosticsProperty<FocusNode>('focusNode', focusNode));
    properties.add(DiagnosticsProperty<bool>('obscureText', obscureText, defaultValue: false));
    properties.add(DiagnosticsProperty<bool>('autocorrect', autocorrect, defaultValue: true));
    properties.add(EnumProperty<SmartDashesType>('smartDashesType', smartDashesType, defaultValue: obscureText ? SmartDashesType.disabled : SmartDashesType.enabled));
    properties.add(EnumProperty<SmartQuotesType>('smartQuotesType', smartQuotesType, defaultValue: obscureText ? SmartQuotesType.disabled : SmartQuotesType.enabled));
    properties.add(DiagnosticsProperty<bool>('enableSuggestions', enableSuggestions, defaultValue: true));
    style.debugFillProperties(properties);
    properties.add(EnumProperty<TextAlign>('textAlign', textAlign, defaultValue: null));
    properties.add(EnumProperty<TextDirection>('textDirection', textDirection, defaultValue: null));
    properties.add(DiagnosticsProperty<Locale>('locale', locale, defaultValue: null));
    properties.add(DoubleProperty('textScaleFactor', textScaleFactor, defaultValue: null));
    properties.add(IntProperty('maxLines', maxLines, defaultValue: 1));
    properties.add(IntProperty('minLines', minLines, defaultValue: null));
    properties.add(DiagnosticsProperty<bool>('expands', expands, defaultValue: false));
    properties.add(DiagnosticsProperty<bool>('autofocus', autofocus, defaultValue: false));
    properties.add(DiagnosticsProperty<TextInputType>('keyboardType', keyboardType, defaultValue: null));
    properties.add(DiagnosticsProperty<ScrollController>('scrollController', scrollController, defaultValue: null));
    properties.add(DiagnosticsProperty<ScrollPhysics>('scrollPhysics', scrollPhysics, defaultValue: null));
    properties.add(DiagnosticsProperty<Iterable<String>>('autofillHints', autofillHints, defaultValue: null));
    properties.add(DiagnosticsProperty<TextHeightBehavior>('textHeightBehavior', textHeightBehavior, defaultValue: null));
    properties.add(DiagnosticsProperty<bool>('enableIMEPersonalizedLearning', enableIMEPersonalizedLearning, defaultValue: true));
  }
}

/// State for a [EditableText].
class EditableTextState extends State<EditableText> with AutomaticKeepAliveClientMixin<EditableText>, WidgetsBindingObserver, TickerProviderStateMixin<EditableText>, TextSelectionDelegate implements TextInputClient, AutofillClient {
  Timer? _cursorTimer;
  bool _targetCursorVisibility = false;
  final ValueNotifier<bool> _cursorVisibilityNotifier = ValueNotifier<bool>(true);
  final GlobalKey _editableKey = GlobalKey();
  final ClipboardStatusNotifier? _clipboardStatus = kIsWeb ? null : ClipboardStatusNotifier();

  TextInputConnection? _textInputConnection;
  TextSelectionOverlay? _selectionOverlay;

  ScrollController? _internalScrollController;
  ScrollController get _scrollController => widget.scrollController ?? (_internalScrollController ??= ScrollController());

  late final AnimationController _cursorBlinkOpacityController = AnimationController(
    vsync: this,
    duration: _fadeDuration,
  )..addListener(_onCursorColorTick);

  final LayerLink _toolbarLayerLink = LayerLink();
  final LayerLink _startHandleLayerLink = LayerLink();
  final LayerLink _endHandleLayerLink = LayerLink();

  bool _didAutoFocus = false;

  AutofillGroupState? _currentAutofillScope;
  @override
  AutofillScope? get currentAutofillScope => _currentAutofillScope;

  AutofillClient get _effectiveAutofillClient => widget.autofillClient ?? this;

  /// Whether to create an input connection with the platform for text editing
  /// or not.
  ///
  /// Read-only input fields do not need a connection with the platform since
  /// there's no need for text editing capabilities (e.g. virtual keyboard).
  ///
  /// On the web, we always need a connection because we want some browser
  /// functionalities to continue to work on read-only input fields like:
  ///
  /// - Relevant context menu.
  /// - cmd/ctrl+c shortcut to copy.
  /// - cmd/ctrl+a to select all.
  /// - Changing the selection using a physical keyboard.
  bool get _shouldCreateInputConnection => kIsWeb || !widget.readOnly;

  // This value is an eyeball estimation of the time it takes for the iOS cursor
  // to ease in and out.
  static const Duration _fadeDuration = Duration(milliseconds: 250);

  // The time it takes for the floating cursor to snap to the text aligned
  // cursor position after the user has finished placing it.
  static const Duration _floatingCursorResetTime = Duration(milliseconds: 125);

  late final AnimationController _floatingCursorResetController = AnimationController(
    vsync: this,
  )..addListener(_onFloatingCursorResetTick);

  @override
  bool get wantKeepAlive => widget.focusNode.hasFocus;

  Color get _cursorColor => widget.cursorColor.withOpacity(_cursorBlinkOpacityController.value);

  @override
  bool get cutEnabled => widget.toolbarOptions.cut && !widget.readOnly;

  @override
  bool get copyEnabled => widget.toolbarOptions.copy;

  @override
  bool get pasteEnabled => widget.toolbarOptions.paste && !widget.readOnly;

  @override
  bool get selectAllEnabled => widget.toolbarOptions.selectAll;

  void _onChangedClipboardStatus() {
    setState(() {
      // Inform the widget that the value of clipboardStatus has changed.
    });
  }

  TextEditingValue get _textEditingValueforTextLayoutMetrics {
    final Widget? editableWidget =_editableKey.currentContext?.widget;
    if (editableWidget is! _Editable) {
      throw StateError('_Editable must be mounted.');
    }
    return editableWidget.value;
  }

  /// Copy current selection to [Clipboard].
  @override
  void copySelection(SelectionChangedCause cause) {
    final TextSelection selection = textEditingValue.selection;
    final String text = textEditingValue.text;
    assert(selection != null);
    if (selection.isCollapsed) {
      return;
    }
    Clipboard.setData(ClipboardData(text: selection.textInside(text)));
    if (cause == SelectionChangedCause.toolbar) {
      bringIntoView(textEditingValue.selection.extent);
      hideToolbar(false);

      switch (defaultTargetPlatform) {
        case TargetPlatform.iOS:
          break;
        case TargetPlatform.macOS:
        case TargetPlatform.android:
        case TargetPlatform.fuchsia:
        case TargetPlatform.linux:
        case TargetPlatform.windows:
          // Collapse the selection and hide the toolbar and handles.
          userUpdateTextEditingValue(
            TextEditingValue(
              text: textEditingValue.text,
              selection: TextSelection.collapsed(offset: textEditingValue.selection.end),
            ),
            SelectionChangedCause.toolbar,
          );
          break;
      }
    }
  }

  /// Cut current selection to [Clipboard].
  @override
  void cutSelection(SelectionChangedCause cause) {
    if (widget.readOnly) {
      return;
    }
    final TextSelection selection = textEditingValue.selection;
    final String text = textEditingValue.text;
    assert(selection != null);
    if (selection.isCollapsed) {
      return;
    }
    Clipboard.setData(ClipboardData(text: selection.textInside(text)));
    _replaceText(ReplaceTextIntent(textEditingValue, '', selection, cause));
    if (cause == SelectionChangedCause.toolbar) {
      bringIntoView(textEditingValue.selection.extent);
      hideToolbar();
    }
  }

  /// Paste text from [Clipboard].
  @override
  Future<void> pasteText(SelectionChangedCause cause) async {
    if (widget.readOnly) {
      return;
    }
    final TextSelection selection = textEditingValue.selection;
    assert(selection != null);
    if (!selection.isValid) {
      return;
    }
    // Snapshot the input before using `await`.
    // See https://github.com/flutter/flutter/issues/11427
    final ClipboardData? data = await Clipboard.getData(Clipboard.kTextPlain);
    if (data == null) {
      return;
    }

    _replaceText(ReplaceTextIntent(textEditingValue, data.text!, selection, cause));
    if (cause == SelectionChangedCause.toolbar) {
      bringIntoView(textEditingValue.selection.extent);
      hideToolbar();
    }
  }

  /// Select the entire text value.
  @override
  void selectAll(SelectionChangedCause cause) {
    userUpdateTextEditingValue(
      textEditingValue.copyWith(
        selection: TextSelection(baseOffset: 0, extentOffset: textEditingValue.text.length),
      ),
      cause,
    );
    if (cause == SelectionChangedCause.toolbar) {
      bringIntoView(textEditingValue.selection.extent);
    }
  }

  // State lifecycle:

  @override
  void initState() {
    super.initState();
    _clipboardStatus?.addListener(_onChangedClipboardStatus);
    widget.controller.addListener(_didChangeTextEditingValue);
    widget.focusNode.addListener(_handleFocusChanged);
    _scrollController.addListener(_updateSelectionOverlayForScroll);
    _cursorVisibilityNotifier.value = widget.showCursor;
  }

  @override
  void didChangeDependencies() {
    super.didChangeDependencies();

    final AutofillGroupState? newAutofillGroup = AutofillGroup.of(context);
    if (currentAutofillScope != newAutofillGroup) {
      _currentAutofillScope?.unregister(autofillId);
      _currentAutofillScope = newAutofillGroup;
      _currentAutofillScope?.register(_effectiveAutofillClient);
    }

    if (!_didAutoFocus && widget.autofocus) {
      _didAutoFocus = true;
      SchedulerBinding.instance!.addPostFrameCallback((_) {
        if (mounted && renderEditable.hasSize) {
          FocusScope.of(context).autofocus(widget.focusNode);
        }
      });
    }
  }

  @override
  void didUpdateWidget(EditableText oldWidget) {
    super.didUpdateWidget(oldWidget);
    if (widget.controller != oldWidget.controller) {
      oldWidget.controller.removeListener(_didChangeTextEditingValue);
      widget.controller.addListener(_didChangeTextEditingValue);
      _updateRemoteEditingValueIfNeeded();
    }
    if (widget.controller.selection != oldWidget.controller.selection) {
      _selectionOverlay?.update(_value);
    }
    _selectionOverlay?.handlesVisible = widget.showSelectionHandles;

    if (widget.autofillClient != oldWidget.autofillClient) {
      _currentAutofillScope?.unregister(oldWidget.autofillClient?.autofillId ?? autofillId);
      _currentAutofillScope?.register(_effectiveAutofillClient);
    }

    if (widget.focusNode != oldWidget.focusNode) {
      oldWidget.focusNode.removeListener(_handleFocusChanged);
      widget.focusNode.addListener(_handleFocusChanged);
      updateKeepAlive();
    }

    if (widget.scrollController != oldWidget.scrollController) {
      (oldWidget.scrollController ?? _internalScrollController)?.removeListener(_updateSelectionOverlayForScroll);
      _scrollController.addListener(_updateSelectionOverlayForScroll);
    }

    if (!_shouldCreateInputConnection) {
      _closeInputConnectionIfNeeded();
    } else if (oldWidget.readOnly && _hasFocus) {
      _openInputConnection();
    }

    if (kIsWeb && _hasInputConnection) {
      if (oldWidget.readOnly != widget.readOnly) {
        _textInputConnection!.updateConfig(_effectiveAutofillClient.textInputConfiguration);
      }
    }

    if (widget.style != oldWidget.style) {
      final TextStyle style = widget.style;
      // The _textInputConnection will pick up the new style when it attaches in
      // _openInputConnection.
      if (_hasInputConnection) {
        _textInputConnection!.setStyle(
          fontFamily: style.fontFamily,
          fontSize: style.fontSize,
          fontWeight: style.fontWeight,
          textDirection: _textDirection,
          textAlign: widget.textAlign,
        );
      }
    }
    if (widget.selectionEnabled && pasteEnabled && widget.selectionControls?.canPaste(this) == true) {
      _clipboardStatus?.update();
    }
  }

  @override
  void dispose() {
    _internalScrollController?.dispose();
    _currentAutofillScope?.unregister(autofillId);
    widget.controller.removeListener(_didChangeTextEditingValue);
    _floatingCursorResetController.dispose();
    _closeInputConnectionIfNeeded();
    assert(!_hasInputConnection);
    _cursorTimer?.cancel();
    _cursorTimer = null;
    _cursorBlinkOpacityController.dispose();
    _selectionOverlay?.dispose();
    _selectionOverlay = null;
    widget.focusNode.removeListener(_handleFocusChanged);
    WidgetsBinding.instance!.removeObserver(this);
    _clipboardStatus?.removeListener(_onChangedClipboardStatus);
    _clipboardStatus?.dispose();
    super.dispose();
    assert(_batchEditDepth <= 0, 'unfinished batch edits: $_batchEditDepth');
  }

  // TextInputClient implementation:

  /// The last known [TextEditingValue] of the platform text input plugin.
  ///
  /// This value is updated when the platform text input plugin sends a new
  /// update via [updateEditingValue], or when [EditableText] calls
  /// [TextInputConnection.setEditingState] to overwrite the platform text input
  /// plugin's [TextEditingValue].
  ///
  /// Used in [_updateRemoteEditingValueIfNeeded] to determine whether the
  /// remote value is outdated and needs updating.
  TextEditingValue? _lastKnownRemoteTextEditingValue;

  @override
  TextEditingValue get currentTextEditingValue => _value;

  @override
  void updateEditingValue(TextEditingValue value) {
    // This method handles text editing state updates from the platform text
    // input plugin. The [EditableText] may not have the focus or an open input
    // connection, as autofill can update a disconnected [EditableText].

    // Since we still have to support keyboard select, this is the best place
    // to disable text updating.
    if (!_shouldCreateInputConnection) {
      return;
    }

    if (widget.readOnly) {
      // In the read-only case, we only care about selection changes, and reject
      // everything else.
      value = _value.copyWith(selection: value.selection);
    }
    _lastKnownRemoteTextEditingValue = value;

    if (value == _value) {
      // This is possible, for example, when the numeric keyboard is input,
      // the engine will notify twice for the same value.
      // Track at https://github.com/flutter/flutter/issues/65811
      return;
    }

    if (value.text == _value.text && value.composing == _value.composing) {
      // `selection` is the only change.
      _handleSelectionChanged(value.selection, SelectionChangedCause.keyboard);
    } else {
      hideToolbar();
      _currentPromptRectRange = null;

      if (_hasInputConnection) {
        if (widget.obscureText && value.text.length == _value.text.length + 1) {
          _obscureShowCharTicksPending = _kObscureShowLatestCharCursorTicks;
          _obscureLatestCharIndex = _value.selection.baseOffset;
        }
      }

      _formatAndSetValue(value, SelectionChangedCause.keyboard);
    }

    // Wherever the value is changed by the user, schedule a showCaretOnScreen
    // to make sure the user can see the changes they just made. Programmatical
    // changes to `textEditingValue` do not trigger the behavior even if the
    // text field is focused.
    _scheduleShowCaretOnScreen();
    if (_hasInputConnection) {
      // To keep the cursor from blinking while typing, we want to restart the
      // cursor timer every time a new character is typed.
      _stopCursorTimer(resetCharTicks: false);
      _startCursorTimer();
    }
  }

  @override
  void performAction(TextInputAction action) {
    switch (action) {
      case TextInputAction.newline:
        // If this is a multiline EditableText, do nothing for a "newline"
        // action; The newline is already inserted. Otherwise, finalize
        // editing.
        if (!_isMultiline)
          _finalizeEditing(action, shouldUnfocus: true);
        break;
      case TextInputAction.done:
      case TextInputAction.go:
      case TextInputAction.next:
      case TextInputAction.previous:
      case TextInputAction.search:
      case TextInputAction.send:
        _finalizeEditing(action, shouldUnfocus: true);
        break;
      case TextInputAction.continueAction:
      case TextInputAction.emergencyCall:
      case TextInputAction.join:
      case TextInputAction.none:
      case TextInputAction.route:
      case TextInputAction.unspecified:
        // Finalize editing, but don't give up focus because this keyboard
        // action does not imply the user is done inputting information.
        _finalizeEditing(action, shouldUnfocus: false);
        break;
    }
  }

  @override
  void performPrivateCommand(String action, Map<String, dynamic> data) {
    widget.onAppPrivateCommand!(action, data);
  }

  // The original position of the caret on FloatingCursorDragState.start.
  Rect? _startCaretRect;

  // The most recent text position as determined by the location of the floating
  // cursor.
  TextPosition? _lastTextPosition;

  // The offset of the floating cursor as determined from the start call.
  Offset? _pointOffsetOrigin;

  // The most recent position of the floating cursor.
  Offset? _lastBoundedOffset;

  // Because the center of the cursor is preferredLineHeight / 2 below the touch
  // origin, but the touch origin is used to determine which line the cursor is
  // on, we need this offset to correctly render and move the cursor.
  Offset get _floatingCursorOffset => Offset(0, renderEditable.preferredLineHeight / 2);

  @override
  void updateFloatingCursor(RawFloatingCursorPoint point) {
    switch(point.state) {
      case FloatingCursorDragState.Start:
        if (_floatingCursorResetController.isAnimating) {
          _floatingCursorResetController.stop();
          _onFloatingCursorResetTick();
        }
        // We want to send in points that are centered around a (0,0) origin, so
        // we cache the position.
        _pointOffsetOrigin = point.offset;

        final TextPosition currentTextPosition = TextPosition(offset: renderEditable.selection!.baseOffset);
        _startCaretRect = renderEditable.getLocalRectForCaret(currentTextPosition);

        _lastBoundedOffset = _startCaretRect!.center - _floatingCursorOffset;
        _lastTextPosition = currentTextPosition;
        renderEditable.setFloatingCursor(point.state, _lastBoundedOffset!, _lastTextPosition!);
        break;
      case FloatingCursorDragState.Update:
        final Offset centeredPoint = point.offset! - _pointOffsetOrigin!;
        final Offset rawCursorOffset = _startCaretRect!.center + centeredPoint - _floatingCursorOffset;

        _lastBoundedOffset = renderEditable.calculateBoundedFloatingCursorOffset(rawCursorOffset);
        _lastTextPosition = renderEditable.getPositionForPoint(renderEditable.localToGlobal(_lastBoundedOffset! + _floatingCursorOffset));
        renderEditable.setFloatingCursor(point.state, _lastBoundedOffset!, _lastTextPosition!);
        break;
      case FloatingCursorDragState.End:
        // We skip animation if no update has happened.
        if (_lastTextPosition != null && _lastBoundedOffset != null) {
          _floatingCursorResetController.value = 0.0;
          _floatingCursorResetController.animateTo(1.0, duration: _floatingCursorResetTime, curve: Curves.decelerate);
        }
        break;
    }
  }

  void _onFloatingCursorResetTick() {
    final Offset finalPosition = renderEditable.getLocalRectForCaret(_lastTextPosition!).centerLeft - _floatingCursorOffset;
    if (_floatingCursorResetController.isCompleted) {
      renderEditable.setFloatingCursor(FloatingCursorDragState.End, finalPosition, _lastTextPosition!);
      if (_lastTextPosition!.offset != renderEditable.selection!.baseOffset)
        // The cause is technically the force cursor, but the cause is listed as tap as the desired functionality is the same.
        _handleSelectionChanged(TextSelection.collapsed(offset: _lastTextPosition!.offset), SelectionChangedCause.forcePress);
      _startCaretRect = null;
      _lastTextPosition = null;
      _pointOffsetOrigin = null;
      _lastBoundedOffset = null;
    } else {
      final double lerpValue = _floatingCursorResetController.value;
      final double lerpX = ui.lerpDouble(_lastBoundedOffset!.dx, finalPosition.dx, lerpValue)!;
      final double lerpY = ui.lerpDouble(_lastBoundedOffset!.dy, finalPosition.dy, lerpValue)!;

      renderEditable.setFloatingCursor(FloatingCursorDragState.Update, Offset(lerpX, lerpY), _lastTextPosition!, resetLerpValue: lerpValue);
    }
  }

  @pragma('vm:notify-debugger-on-exception')
  void _finalizeEditing(TextInputAction action, {required bool shouldUnfocus}) {
    // Take any actions necessary now that the user has completed editing.
    if (widget.onEditingComplete != null) {
      try {
        widget.onEditingComplete!();
      } catch (exception, stack) {
        FlutterError.reportError(FlutterErrorDetails(
          exception: exception,
          stack: stack,
          library: 'widgets',
          context: ErrorDescription('while calling onEditingComplete for $action'),
        ));
      }
    } else {
      // Default behavior if the developer did not provide an
      // onEditingComplete callback: Finalize editing and remove focus, or move
      // it to the next/previous field, depending on the action.
      widget.controller.clearComposing();
      if (shouldUnfocus) {
        switch (action) {
          case TextInputAction.none:
          case TextInputAction.unspecified:
          case TextInputAction.done:
          case TextInputAction.go:
          case TextInputAction.search:
          case TextInputAction.send:
          case TextInputAction.continueAction:
          case TextInputAction.join:
          case TextInputAction.route:
          case TextInputAction.emergencyCall:
          case TextInputAction.newline:
            widget.focusNode.unfocus();
            break;
          case TextInputAction.next:
            widget.focusNode.nextFocus();
            break;
          case TextInputAction.previous:
            widget.focusNode.previousFocus();
            break;
        }
      }
    }

    final ValueChanged<String>? onSubmitted = widget.onSubmitted;
    if (onSubmitted == null) {
      return;
    }

    // Invoke optional callback with the user's submitted content.
    try {
      onSubmitted(_value.text);
    } catch (exception, stack) {
      FlutterError.reportError(FlutterErrorDetails(
        exception: exception,
        stack: stack,
        library: 'widgets',
        context: ErrorDescription('while calling onSubmitted for $action'),
      ));
    }

    // If `shouldUnfocus` is true, the text field should no longer be focused
    // after the microtask queue is drained. But in case the developer cancelled
    // the focus change in the `onSubmitted` callback by focusing this input
    // field again, reset the soft keyboard.
    // See https://github.com/flutter/flutter/issues/84240.
    //
    // `_restartConnectionIfNeeded` creates a new TextInputConnection to replace
    // the current one. This on iOS switches to a new input view and on Android
    // restarts the input method, and in both cases the soft keyboard will be
    // reset.
    if (shouldUnfocus) {
      _scheduleRestartConnection();
    }
  }

  int _batchEditDepth = 0;

  /// Begins a new batch edit, within which new updates made to the text editing
  /// value will not be sent to the platform text input plugin.
  ///
  /// Batch edits nest. When the outermost batch edit finishes, [endBatchEdit]
  /// will attempt to send [currentTextEditingValue] to the text input plugin if
  /// it detected a change.
  void beginBatchEdit() {
    _batchEditDepth += 1;
  }

  /// Ends the current batch edit started by the last call to [beginBatchEdit],
  /// and send [currentTextEditingValue] to the text input plugin if needed.
  ///
  /// Throws an error in debug mode if this [EditableText] is not in a batch
  /// edit.
  void endBatchEdit() {
    _batchEditDepth -= 1;
    assert(
      _batchEditDepth >= 0,
      'Unbalanced call to endBatchEdit: beginBatchEdit must be called first.',
    );
    _updateRemoteEditingValueIfNeeded();
  }

  void _updateRemoteEditingValueIfNeeded() {
    if (_batchEditDepth > 0 || !_hasInputConnection)
      return;
    final TextEditingValue localValue = _value;
    if (localValue == _lastKnownRemoteTextEditingValue)
      return;
    _textInputConnection!.setEditingState(localValue);
    _lastKnownRemoteTextEditingValue = localValue;
  }

  TextEditingValue get _value => widget.controller.value;
  set _value(TextEditingValue value) {
    widget.controller.value = value;
  }

  bool get _hasFocus => widget.focusNode.hasFocus;
  bool get _isMultiline => widget.maxLines != 1;

  // Finds the closest scroll offset to the current scroll offset that fully
  // reveals the given caret rect. If the given rect's main axis extent is too
  // large to be fully revealed in `renderEditable`, it will be centered along
  // the main axis.
  //
  // If this is a multiline EditableText (which means the Editable can only
  // scroll vertically), the given rect's height will first be extended to match
  // `renderEditable.preferredLineHeight`, before the target scroll offset is
  // calculated.
  RevealedOffset _getOffsetToRevealCaret(Rect rect) {
    if (!_scrollController.position.allowImplicitScrolling)
      return RevealedOffset(offset: _scrollController.offset, rect: rect);

    final Size editableSize = renderEditable.size;
    final double additionalOffset;
    final Offset unitOffset;

    if (!_isMultiline) {
      additionalOffset = rect.width >= editableSize.width
        // Center `rect` if it's oversized.
        ? editableSize.width / 2 - rect.center.dx
        // Valid additional offsets range from (rect.right - size.width)
        // to (rect.left). Pick the closest one if out of range.
        : 0.0.clamp(rect.right - editableSize.width, rect.left);
      unitOffset = const Offset(1, 0);
    } else {
      // The caret is vertically centered within the line. Expand the caret's
      // height so that it spans the line because we're going to ensure that the
      // entire expanded caret is scrolled into view.
      final Rect expandedRect = Rect.fromCenter(
        center: rect.center,
        width: rect.width,
        height: math.max(rect.height, renderEditable.preferredLineHeight),
      );

      additionalOffset = expandedRect.height >= editableSize.height
        ? editableSize.height / 2 - expandedRect.center.dy
        : 0.0.clamp(expandedRect.bottom - editableSize.height, expandedRect.top);
      unitOffset = const Offset(0, 1);
    }

    // No overscrolling when encountering tall fonts/scripts that extend past
    // the ascent.
    final double targetOffset = (additionalOffset + _scrollController.offset)
      .clamp(
        _scrollController.position.minScrollExtent,
        _scrollController.position.maxScrollExtent,
      );

    final double offsetDelta = _scrollController.offset - targetOffset;
    return RevealedOffset(rect: rect.shift(unitOffset * offsetDelta), offset: targetOffset);
  }

  bool get _hasInputConnection => _textInputConnection?.attached ?? false;
  /// Whether to send the autofill information to the autofill service. True by
  /// default.
  bool get _needsAutofill => widget.autofillHints?.isNotEmpty ?? true;

  void _openInputConnection() {
    if (!_shouldCreateInputConnection) {
      return;
    }
    if (!_hasInputConnection) {
      final TextEditingValue localValue = _value;

      // When _needsAutofill == true && currentAutofillScope == null, autofill
      // is allowed but saving the user input from the text field is
      // discouraged.
      //
      // In case the autofillScope changes from a non-null value to null, or
      // _needsAutofill changes to false from true, the platform needs to be
      // notified to exclude this field from the autofill context. So we need to
      // provide the autofillId.
      _textInputConnection = _needsAutofill && currentAutofillScope != null
        ? currentAutofillScope!.attach(this, _effectiveAutofillClient.textInputConfiguration)
        : TextInput.attach(this, _effectiveAutofillClient.textInputConfiguration);
      _textInputConnection!.show();
      _updateSizeAndTransform();
      _updateComposingRectIfNeeded();
      _updateCaretRectIfNeeded();
      if (_needsAutofill) {
        // Request autofill AFTER the size and the transform have been sent to
        // the platform text input plugin.
        _textInputConnection!.requestAutofill();
      }

      final TextStyle style = widget.style;
      _textInputConnection!
        ..setStyle(
          fontFamily: style.fontFamily,
          fontSize: style.fontSize,
          fontWeight: style.fontWeight,
          textDirection: _textDirection,
          textAlign: widget.textAlign,
        )
        ..setEditingState(localValue);
        _lastKnownRemoteTextEditingValue = localValue;
    } else {
      _textInputConnection!.show();
    }
  }

  void _closeInputConnectionIfNeeded() {
    if (_hasInputConnection) {
      _textInputConnection!.close();
      _textInputConnection = null;
      _lastKnownRemoteTextEditingValue = null;
    }
  }

  void _openOrCloseInputConnectionIfNeeded() {
    if (_hasFocus && widget.focusNode.consumeKeyboardToken()) {
      _openInputConnection();
    } else if (!_hasFocus) {
      _closeInputConnectionIfNeeded();
      widget.controller.clearComposing();
    }
  }

  bool _restartConnectionScheduled = false;
  void _scheduleRestartConnection() {
    if (_restartConnectionScheduled) {
      return;
    }
    _restartConnectionScheduled = true;
    scheduleMicrotask(_restartConnectionIfNeeded);
  }
  // Discards the current [TextInputConnection] and establishes a new one.
  //
  // This method is rarely needed. This is currently used to reset the input
  // type when the "submit" text input action is triggered and the developer
  // puts the focus back to this input field..
  void _restartConnectionIfNeeded() {
    _restartConnectionScheduled = false;
    if (!_hasInputConnection || !_shouldCreateInputConnection) {
      return;
    }
    _textInputConnection!.close();
    _textInputConnection = null;
    _lastKnownRemoteTextEditingValue = null;

    final AutofillScope? currentAutofillScope = _needsAutofill ? this.currentAutofillScope : null;
    final TextInputConnection newConnection = currentAutofillScope?.attach(this, textInputConfiguration)
      ?? TextInput.attach(this, _effectiveAutofillClient.textInputConfiguration);
    _textInputConnection = newConnection;

    final TextStyle style = widget.style;
    newConnection
      ..setStyle(
        fontFamily: style.fontFamily,
        fontSize: style.fontSize,
        fontWeight: style.fontWeight,
        textDirection: _textDirection,
        textAlign: widget.textAlign,
      )
      ..setEditingState(_value);
    _lastKnownRemoteTextEditingValue = _value;
  }


  @override
  void connectionClosed() {
    if (_hasInputConnection) {
      _textInputConnection!.connectionClosedReceived();
      _textInputConnection = null;
      _lastKnownRemoteTextEditingValue = null;
      _finalizeEditing(TextInputAction.done, shouldUnfocus: true);
    }
  }

  /// Express interest in interacting with the keyboard.
  ///
  /// If this control is already attached to the keyboard, this function will
  /// request that the keyboard become visible. Otherwise, this function will
  /// ask the focus system that it become focused. If successful in acquiring
  /// focus, the control will then attach to the keyboard and request that the
  /// keyboard become visible.
  void requestKeyboard() {
    if (_hasFocus) {
      _openInputConnection();
    } else {
      widget.focusNode.requestFocus(); // This eventually calls _openInputConnection also, see _handleFocusChanged.
    }
  }

  void _updateOrDisposeSelectionOverlayIfNeeded() {
    if (_selectionOverlay != null) {
      if (_hasFocus) {
        _selectionOverlay!.update(_value);
      } else {
        _selectionOverlay!.dispose();
        _selectionOverlay = null;
      }
    }
  }

  void _updateSelectionOverlayForScroll() {
    _selectionOverlay?.updateForScroll();
  }

  @pragma('vm:notify-debugger-on-exception')
  void _handleSelectionChanged(TextSelection selection, SelectionChangedCause? cause) {
    // We return early if the selection is not valid. This can happen when the
    // text of [EditableText] is updated at the same time as the selection is
    // changed by a gesture event.
    if (!widget.controller.isSelectionWithinTextBounds(selection))
      return;

    widget.controller.selection = selection;

    // This will show the keyboard for all selection changes on the
    // EditableWidget, not just changes triggered by user gestures.
    requestKeyboard();
    if (widget.selectionControls == null) {
      _selectionOverlay?.dispose();
      _selectionOverlay = null;
    } else {
      if (_selectionOverlay == null) {
        _selectionOverlay = TextSelectionOverlay(
          clipboardStatus: _clipboardStatus,
          context: context,
          value: _value,
          debugRequiredFor: widget,
          toolbarLayerLink: _toolbarLayerLink,
          startHandleLayerLink: _startHandleLayerLink,
          endHandleLayerLink: _endHandleLayerLink,
          renderObject: renderEditable,
          selectionControls: widget.selectionControls,
          selectionDelegate: this,
          dragStartBehavior: widget.dragStartBehavior,
          onSelectionHandleTapped: widget.onSelectionHandleTapped,
        );
      } else {
        _selectionOverlay!.update(_value);
      }
      _selectionOverlay!.handlesVisible = widget.showSelectionHandles;
      _selectionOverlay!.showHandles();
    }
    // TODO(chunhtai): we should make sure selection actually changed before
    // we call the onSelectionChanged.
    // https://github.com/flutter/flutter/issues/76349.
    try {
      widget.onSelectionChanged?.call(selection, cause);
    } catch (exception, stack) {
      FlutterError.reportError(FlutterErrorDetails(
        exception: exception,
        stack: stack,
        library: 'widgets',
        context: ErrorDescription('while calling onSelectionChanged for $cause'),
      ));
    }

    // To keep the cursor from blinking while it moves, restart the timer here.
    if (_cursorTimer != null) {
      _stopCursorTimer(resetCharTicks: false);
      _startCursorTimer();
    }
  }

  Rect? _currentCaretRect;
  // ignore: use_setters_to_change_properties, (this is used as a callback, can't be a setter)
  void _handleCaretChanged(Rect caretRect) {
    _currentCaretRect = caretRect;
  }

  // Animation configuration for scrolling the caret back on screen.
  static const Duration _caretAnimationDuration = Duration(milliseconds: 100);
  static const Curve _caretAnimationCurve = Curves.fastOutSlowIn;

  bool _showCaretOnScreenScheduled = false;

  void _scheduleShowCaretOnScreen() {
    if (_showCaretOnScreenScheduled) {
      return;
    }
    _showCaretOnScreenScheduled = true;
    SchedulerBinding.instance!.addPostFrameCallback((Duration _) {
      _showCaretOnScreenScheduled = false;
      if (_currentCaretRect == null || !_scrollController.hasClients) {
        return;
      }

      final double lineHeight = renderEditable.preferredLineHeight;

      // Enlarge the target rect by scrollPadding to ensure that caret is not
      // positioned directly at the edge after scrolling.
      double bottomSpacing = widget.scrollPadding.bottom;
      if (_selectionOverlay?.selectionControls != null) {
        final double handleHeight = _selectionOverlay!.selectionControls!
          .getHandleSize(lineHeight).height;
        final double interactiveHandleHeight = math.max(
          handleHeight,
          kMinInteractiveDimension,
        );
        final Offset anchor = _selectionOverlay!.selectionControls!
          .getHandleAnchor(
            TextSelectionHandleType.collapsed,
            lineHeight,
          );
        final double handleCenter = handleHeight / 2 - anchor.dy;
        bottomSpacing = math.max(
          handleCenter + interactiveHandleHeight / 2,
          bottomSpacing,
        );
      }

      final EdgeInsets caretPadding = widget.scrollPadding
        .copyWith(bottom: bottomSpacing);

      final RevealedOffset targetOffset = _getOffsetToRevealCaret(_currentCaretRect!);

      _scrollController.animateTo(
        targetOffset.offset,
        duration: _caretAnimationDuration,
        curve: _caretAnimationCurve,
      );

      renderEditable.showOnScreen(
        rect: caretPadding.inflateRect(targetOffset.rect),
        duration: _caretAnimationDuration,
        curve: _caretAnimationCurve,
      );
    });
  }

  late double _lastBottomViewInset;

  @override
  void didChangeMetrics() {
    if (_lastBottomViewInset != WidgetsBinding.instance!.window.viewInsets.bottom) {
      SchedulerBinding.instance!.addPostFrameCallback((Duration _) {
        _selectionOverlay?.updateForScroll();
      });
      if (_lastBottomViewInset < WidgetsBinding.instance!.window.viewInsets.bottom) {
        _scheduleShowCaretOnScreen();
      }
    }
    _lastBottomViewInset = WidgetsBinding.instance!.window.viewInsets.bottom;
  }

  @pragma('vm:notify-debugger-on-exception')
  void _formatAndSetValue(TextEditingValue value, SelectionChangedCause? cause, {bool userInteraction = false}) {
    // Only apply input formatters if the text has changed (including uncommitted
    // text in the composing region), or when the user committed the composing
    // text.
    // Gboard is very persistent in restoring the composing region. Applying
    // input formatters on composing-region-only changes (except clearing the
    // current composing region) is very infinite-loop-prone: the formatters
    // will keep trying to modify the composing region while Gboard will keep
    // trying to restore the original composing region.
    final bool textChanged = _value.text != value.text
                          || (!_value.composing.isCollapsed && value.composing.isCollapsed);
    final bool selectionChanged = _value.selection != value.selection;

    if (textChanged) {
      try {
        value = widget.inputFormatters?.fold<TextEditingValue>(
          value,
          (TextEditingValue newValue, TextInputFormatter formatter) => formatter.formatEditUpdate(_value, newValue),
        ) ?? value;
      } catch (exception, stack) {
        FlutterError.reportError(FlutterErrorDetails(
          exception: exception,
          stack: stack,
          library: 'widgets',
          context: ErrorDescription('while applying input formatters'),
        ));
      }
    }

    // Put all optional user callback invocations in a batch edit to prevent
    // sending multiple `TextInput.updateEditingValue` messages.
    beginBatchEdit();
    _value = value;
    // Changes made by the keyboard can sometimes be "out of band" for listening
    // components, so always send those events, even if we didn't think it
    // changed. Also, the user long pressing should always send a selection change
    // as well.
    if (selectionChanged ||
        (userInteraction &&
        (cause == SelectionChangedCause.longPress ||
         cause == SelectionChangedCause.keyboard))) {
      _handleSelectionChanged(_value.selection, cause);
    }
    if (textChanged) {
      try {
        widget.onChanged?.call(_value.text);
      } catch (exception, stack) {
        FlutterError.reportError(FlutterErrorDetails(
          exception: exception,
          stack: stack,
          library: 'widgets',
          context: ErrorDescription('while calling onChanged'),
        ));
      }
    }

    endBatchEdit();
  }

  void _onCursorColorTick() {
    renderEditable.cursorColor = widget.cursorColor.withOpacity(_cursorBlinkOpacityController.value);
    _cursorVisibilityNotifier.value = widget.showCursor && _cursorBlinkOpacityController.value > 0;
  }

  /// Whether the blinking cursor is actually visible at this precise moment
  /// (it's hidden half the time, since it blinks).
  @visibleForTesting
  bool get cursorCurrentlyVisible => _cursorBlinkOpacityController.value > 0;

  /// The cursor blink interval (the amount of time the cursor is in the "on"
  /// state or the "off" state). A complete cursor blink period is twice this
  /// value (half on, half off).
  @visibleForTesting
  Duration get cursorBlinkInterval => _kCursorBlinkHalfPeriod;

  /// The current status of the text selection handles.
  @visibleForTesting
  TextSelectionOverlay? get selectionOverlay => _selectionOverlay;

  int _obscureShowCharTicksPending = 0;
  int? _obscureLatestCharIndex;

  void _cursorTick(Timer timer) {
    _targetCursorVisibility = !_targetCursorVisibility;
    final double targetOpacity = _targetCursorVisibility ? 1.0 : 0.0;
    if (widget.cursorOpacityAnimates) {
      // If we want to show the cursor, we will animate the opacity to the value
      // of 1.0, and likewise if we want to make it disappear, to 0.0. An easing
      // curve is used for the animation to mimic the aesthetics of the native
      // iOS cursor.
      //
      // These values and curves have been obtained through eyeballing, so are
      // likely not exactly the same as the values for native iOS.
      _cursorBlinkOpacityController.animateTo(targetOpacity, curve: Curves.easeOut);
    } else {
      _cursorBlinkOpacityController.value = targetOpacity;
    }

    if (_obscureShowCharTicksPending > 0) {
      setState(() {
        _obscureShowCharTicksPending--;
      });
    }
  }

  void _cursorWaitForStart(Timer timer) {
    assert(_kCursorBlinkHalfPeriod > _fadeDuration);
    assert(!EditableText.debugDeterministicCursor);
    _cursorTimer?.cancel();
    _cursorTimer = Timer.periodic(_kCursorBlinkHalfPeriod, _cursorTick);
  }

  void _startCursorTimer() {
    assert(_cursorTimer == null);
    _targetCursorVisibility = true;
    _cursorBlinkOpacityController.value = 1.0;
    if (EditableText.debugDeterministicCursor)
      return;
    if (widget.cursorOpacityAnimates) {
      _cursorTimer = Timer.periodic(_kCursorBlinkWaitForStart, _cursorWaitForStart);
    } else {
      _cursorTimer = Timer.periodic(_kCursorBlinkHalfPeriod, _cursorTick);
    }
  }

  void _stopCursorTimer({ bool resetCharTicks = true }) {
    _cursorTimer?.cancel();
    _cursorTimer = null;
    _targetCursorVisibility = false;
    _cursorBlinkOpacityController.value = 0.0;
    if (EditableText.debugDeterministicCursor)
      return;
    if (resetCharTicks)
      _obscureShowCharTicksPending = 0;
    if (widget.cursorOpacityAnimates) {
      _cursorBlinkOpacityController.stop();
      _cursorBlinkOpacityController.value = 0.0;
    }
  }

  void _startOrStopCursorTimerIfNeeded() {
    if (_cursorTimer == null && _hasFocus && _value.selection.isCollapsed)
      _startCursorTimer();
    else if (_cursorTimer != null && (!_hasFocus || !_value.selection.isCollapsed))
      _stopCursorTimer();
  }

  void _didChangeTextEditingValue() {
    _updateRemoteEditingValueIfNeeded();
    _startOrStopCursorTimerIfNeeded();
    _updateOrDisposeSelectionOverlayIfNeeded();
    // TODO(abarth): Teach RenderEditable about ValueNotifier<TextEditingValue>
    // to avoid this setState().
    setState(() { /* We use widget.controller.value in build(). */ });
    _adjacentLineAction.stopCurrentVerticalRunIfSelectionChanges();
  }

  void _handleFocusChanged() {
    _openOrCloseInputConnectionIfNeeded();
    _startOrStopCursorTimerIfNeeded();
    _updateOrDisposeSelectionOverlayIfNeeded();
    if (_hasFocus) {
      // Listen for changing viewInsets, which indicates keyboard showing up.
      WidgetsBinding.instance!.addObserver(this);
      _lastBottomViewInset = WidgetsBinding.instance!.window.viewInsets.bottom;
      if (!widget.readOnly) {
        _scheduleShowCaretOnScreen();
      }
      if (!_value.selection.isValid) {
        // Place cursor at the end if the selection is invalid when we receive focus.
        _handleSelectionChanged(TextSelection.collapsed(offset: _value.text.length), null);
      }
    } else {
      WidgetsBinding.instance!.removeObserver(this);
      setState(() { _currentPromptRectRange = null; });
    }
    updateKeepAlive();
  }

  void _updateSizeAndTransform() {
    if (_hasInputConnection) {
      final Size size = renderEditable.size;
      final Matrix4 transform = renderEditable.getTransformTo(null);
      _textInputConnection!.setEditableSizeAndTransform(size, transform);
      SchedulerBinding.instance!
          .addPostFrameCallback((Duration _) => _updateSizeAndTransform());
    }
  }

  // Sends the current composing rect to the iOS text input plugin via the text
  // input channel. We need to keep sending the information even if no text is
  // currently marked, as the information usually lags behind. The text input
  // plugin needs to estimate the composing rect based on the latest caret rect,
  // when the composing rect info didn't arrive in time.
  void _updateComposingRectIfNeeded() {
    final TextRange composingRange = _value.composing;
    if (_hasInputConnection) {
      assert(mounted);
      Rect? composingRect = renderEditable.getRectForComposingRange(composingRange);
      // Send the caret location instead if there's no marked text yet.
      if (composingRect == null) {
        assert(!composingRange.isValid || composingRange.isCollapsed);
        final int offset = composingRange.isValid ? composingRange.start : 0;
        composingRect = renderEditable.getLocalRectForCaret(TextPosition(offset: offset));
      }
      assert(composingRect != null);
      _textInputConnection!.setComposingRect(composingRect);
      SchedulerBinding.instance!
          .addPostFrameCallback((Duration _) => _updateComposingRectIfNeeded());
    }
  }

  void _updateCaretRectIfNeeded() {
    if (_hasInputConnection) {
      if (renderEditable.selection != null && renderEditable.selection!.isValid &&
          renderEditable.selection!.isCollapsed) {
        final TextPosition currentTextPosition = TextPosition(offset: renderEditable.selection!.baseOffset);
        final Rect caretRect = renderEditable.getLocalRectForCaret(currentTextPosition);
        _textInputConnection!.setCaretRect(caretRect);
      }
      SchedulerBinding.instance!
          .addPostFrameCallback((Duration _) => _updateCaretRectIfNeeded());
    }
  }

  TextDirection get _textDirection {
    final TextDirection result = widget.textDirection ?? Directionality.of(context);
    assert(result != null, '$runtimeType created without a textDirection and with no ambient Directionality.');
    return result;
  }

  /// The renderer for this widget's descendant.
  ///
  /// This property is typically used to notify the renderer of input gestures
  /// when [RenderEditable.ignorePointer] is true.
  RenderEditable get renderEditable => _editableKey.currentContext!.findRenderObject()! as RenderEditable;

  @override
  TextEditingValue get textEditingValue => _value;

  double get _devicePixelRatio => MediaQuery.of(context).devicePixelRatio;

  @override
  void userUpdateTextEditingValue(TextEditingValue value, SelectionChangedCause? cause) {
    // Compare the current TextEditingValue with the pre-format new
    // TextEditingValue value, in case the formatter would reject the change.
    final bool shouldShowCaret = widget.readOnly
      ? _value.selection != value.selection
      : _value != value;
    if (shouldShowCaret) {
      _scheduleShowCaretOnScreen();
    }
    _formatAndSetValue(value, cause, userInteraction: true);
  }

  @override
  void bringIntoView(TextPosition position) {
    final Rect localRect = renderEditable.getLocalRectForCaret(position);
    final RevealedOffset targetOffset = _getOffsetToRevealCaret(localRect);

    _scrollController.jumpTo(targetOffset.offset);
    renderEditable.showOnScreen(rect: targetOffset.rect);
  }

  /// Shows the selection toolbar at the location of the current cursor.
  ///
  /// Returns `false` if a toolbar couldn't be shown, such as when the toolbar
  /// is already shown, or when no text selection currently exists.
  bool showToolbar() {
    // Web is using native dom elements to enable clipboard functionality of the
    // toolbar: copy, paste, select, cut. It might also provide additional
    // functionality depending on the browser (such as translate). Due to this
    // we should not show a Flutter toolbar for the editable text elements.
    if (kIsWeb) {
      return false;
    }

    if (_selectionOverlay == null || _selectionOverlay!.toolbarIsVisible) {
      return false;
    }

    _selectionOverlay!.showToolbar();
    return true;
  }

  @override
  void hideToolbar([bool hideHandles = true]) {
    if (hideHandles) {
      // Hide the handles and the toolbar.
      _selectionOverlay?.hide();
    } else if (_selectionOverlay?.toolbarIsVisible ?? false) {
      // Hide only the toolbar but not the handles.
      _selectionOverlay?.hideToolbar();
    }
  }

  /// Toggles the visibility of the toolbar.
  void toggleToolbar() {
    assert(_selectionOverlay != null);
    if (_selectionOverlay!.toolbarIsVisible) {
      hideToolbar();
    } else {
      showToolbar();
    }
  }

  @override
  String get autofillId => 'EditableText-$hashCode';

  @override
  TextInputConfiguration get textInputConfiguration {
    final List<String>? autofillHints = widget.autofillHints?.toList(growable: false);
    final AutofillConfiguration autofillConfiguration = autofillHints != null
      ? AutofillConfiguration(
          uniqueIdentifier: autofillId,
          autofillHints: autofillHints,
          currentEditingValue: currentTextEditingValue,
        )
      : AutofillConfiguration.disabled;

    return TextInputConfiguration(
      inputType: widget.keyboardType,
      readOnly: widget.readOnly,
      obscureText: widget.obscureText,
      autocorrect: widget.autocorrect,
      smartDashesType: widget.smartDashesType,
      smartQuotesType: widget.smartQuotesType,
      enableSuggestions: widget.enableSuggestions,
      inputAction: widget.textInputAction ?? (widget.keyboardType == TextInputType.multiline
        ? TextInputAction.newline
        : TextInputAction.done
      ),
      textCapitalization: widget.textCapitalization,
      keyboardAppearance: widget.keyboardAppearance,
      autofillConfiguration: autofillConfiguration,
      enableIMEPersonalizedLearning: widget.enableIMEPersonalizedLearning,
    );
  }

  @override
  void autofill(TextEditingValue value) => updateEditingValue(value);

  // null if no promptRect should be shown.
  TextRange? _currentPromptRectRange;

  @override
  void showAutocorrectionPromptRect(int start, int end) {
    setState(() {
      _currentPromptRectRange = TextRange(start: start, end: end);
    });
  }

  VoidCallback? _semanticsOnCopy(TextSelectionControls? controls) {
    return widget.selectionEnabled && copyEnabled && _hasFocus && controls?.canCopy(this) == true
      ? () => controls!.handleCopy(this, _clipboardStatus)
      : null;
  }

  VoidCallback? _semanticsOnCut(TextSelectionControls? controls) {
    return widget.selectionEnabled && cutEnabled && _hasFocus && controls?.canCut(this) == true
      ? () => controls!.handleCut(this)
      : null;
  }

  VoidCallback? _semanticsOnPaste(TextSelectionControls? controls) {
    return widget.selectionEnabled && pasteEnabled && _hasFocus && controls?.canPaste(this) == true && (_clipboardStatus == null || _clipboardStatus!.value == ClipboardStatus.pasteable)
      ? () => controls!.handlePaste(this)
      : null;
  }


  // --------------------------- Text Editing Actions ---------------------------

  _TextBoundary _characterBoundary(DirectionalTextEditingIntent intent) {
    final _TextBoundary atomicTextBoundary = widget.obscureText ? _CodeUnitBoundary(_value) : _CharacterBoundary(_value);
    return _CollapsedSelectionBoundary(atomicTextBoundary, intent.forward);
  }

  _TextBoundary _nextWordBoundary(DirectionalTextEditingIntent intent) {
    final _TextBoundary atomicTextBoundary;
    final _TextBoundary boundary;

    if (widget.obscureText) {
      atomicTextBoundary = _CodeUnitBoundary(_value);
      boundary = _DocumentBoundary(_value);
    } else {
      final TextEditingValue textEditingValue = _textEditingValueforTextLayoutMetrics;
      atomicTextBoundary = _CharacterBoundary(textEditingValue);
      // This isn't enough. Newline characters.
      boundary = _ExpandedTextBoundary(_WhitespaceBoundary(textEditingValue), _WordBoundary(renderEditable, textEditingValue));
    }

    final _MixedBoundary mixedBoundary = intent.forward
      ? _MixedBoundary(atomicTextBoundary, boundary)
      : _MixedBoundary(boundary, atomicTextBoundary);
    // Use a _MixedBoundary to make sure we don't leave invalid codepoints in
    // the field after deletion.
    return _CollapsedSelectionBoundary(mixedBoundary, intent.forward);
  }

  _TextBoundary _linebreak(DirectionalTextEditingIntent intent) {
    final _TextBoundary atomicTextBoundary;
    final _TextBoundary boundary;

    if (widget.obscureText) {
      atomicTextBoundary = _CodeUnitBoundary(_value);
      boundary = _DocumentBoundary(_value);
    } else {
      final TextEditingValue textEditingValue = _textEditingValueforTextLayoutMetrics;
      atomicTextBoundary = _CharacterBoundary(textEditingValue);
      boundary = _LineBreak(renderEditable, textEditingValue);
    }

    // The _MixedBoundary is to make sure we don't leave invalid code units in
    // the field after deletion.
    // `boundary` doesn't need to be wrapped in a _CollapsedSelectionBoundary,
    // since the document boundary is unique and the linebreak boundary is
    // already caret-location based.
    return intent.forward
      ? _MixedBoundary(_CollapsedSelectionBoundary(atomicTextBoundary, true), boundary)
      : _MixedBoundary(boundary, _CollapsedSelectionBoundary(atomicTextBoundary, false));
  }

  _TextBoundary _documentBoundary(DirectionalTextEditingIntent intent) => _DocumentBoundary(_value);

  Action<T> _makeOverridable<T extends Intent>(Action<T> defaultAction) {
    return Action<T>.overridable(context: context, defaultAction: defaultAction);
  }

  void _replaceText(ReplaceTextIntent intent) {
    userUpdateTextEditingValue(
      intent.currentTextEditingValue.replaced(intent.replacementRange, intent.replacementText),
      intent.cause,
    );
  }
  late final Action<ReplaceTextIntent> _replaceTextAction = CallbackAction<ReplaceTextIntent>(onInvoke: _replaceText);

  void _updateSelection(UpdateSelectionIntent intent) {
    userUpdateTextEditingValue(
      intent.currentTextEditingValue.copyWith(selection: intent.newSelection),
      intent.cause,
    );
  }
  late final Action<UpdateSelectionIntent> _updateSelectionAction = CallbackAction<UpdateSelectionIntent>(onInvoke: _updateSelection);

  late final _UpdateTextSelectionToAdjacentLineAction<ExtendSelectionVerticallyToAdjacentLineIntent> _adjacentLineAction = _UpdateTextSelectionToAdjacentLineAction<ExtendSelectionVerticallyToAdjacentLineIntent>(this);

  late final Map<Type, Action<Intent>> _actions = <Type, Action<Intent>>{
    DoNothingAndStopPropagationTextIntent: DoNothingAction(consumesKey: false),
    ReplaceTextIntent: _replaceTextAction,
    UpdateSelectionIntent: _updateSelectionAction,
    DirectionalFocusIntent: DirectionalFocusAction.forTextField(),

    // Delete
    DeleteCharacterIntent: _makeOverridable(_DeleteTextAction<DeleteCharacterIntent>(this, _characterBoundary)),
    DeleteToNextWordBoundaryIntent: _makeOverridable(_DeleteTextAction<DeleteToNextWordBoundaryIntent>(this, _nextWordBoundary)),
    DeleteToLineBreakIntent: _makeOverridable(_DeleteTextAction<DeleteToLineBreakIntent>(this, _linebreak)),

    // Extend/Move Selection
    ExtendSelectionByCharacterIntent: _makeOverridable(_UpdateTextSelectionAction<ExtendSelectionByCharacterIntent>(this, false, _characterBoundary,)),
    ExtendSelectionToNextWordBoundaryIntent: _makeOverridable(_UpdateTextSelectionAction<ExtendSelectionToNextWordBoundaryIntent>(this, true, _nextWordBoundary)),
    ExtendSelectionToLineBreakIntent: _makeOverridable(_UpdateTextSelectionAction<ExtendSelectionToLineBreakIntent>(this, true, _linebreak)),
    ExtendSelectionVerticallyToAdjacentLineIntent: _makeOverridable(_adjacentLineAction),
    ExtendSelectionToDocumentBoundaryIntent: _makeOverridable(_UpdateTextSelectionAction<ExtendSelectionToDocumentBoundaryIntent>(this, true, _documentBoundary)),
    ExtendSelectionToNextWordBoundaryOrCaretLocationIntent: _makeOverridable(_ExtendSelectionOrCaretPositionAction(this, _nextWordBoundary)),

    // Copy Paste
    SelectAllTextIntent: _makeOverridable(_SelectAllAction(this)),
    CopySelectionTextIntent: _makeOverridable(_CopySelectionAction(this)),
    PasteTextIntent: _makeOverridable(CallbackAction<PasteTextIntent>(onInvoke: (PasteTextIntent intent) => pasteText(intent.cause))),
  };

  @override
  Widget build(BuildContext context) {
    assert(debugCheckHasMediaQuery(context));
    super.build(context); // See AutomaticKeepAliveClientMixin.

    final TextSelectionControls? controls = widget.selectionControls;
    return MouseRegion(
      cursor: widget.mouseCursor ?? SystemMouseCursors.text,
<<<<<<< HEAD
      child: Actions(
        actions: _actions,
        child: Focus(
          focusNode: widget.focusNode,
          includeSemantics: false,
          debugLabel: 'EditableText',
          child: Scrollable(
            excludeFromSemantics: true,
            axisDirection: _isMultiline ? AxisDirection.down : AxisDirection.right,
            controller: _scrollController,
            physics: widget.scrollPhysics,
            dragStartBehavior: widget.dragStartBehavior,
            restorationId: widget.restorationId,
            scrollBehavior: widget.scrollBehavior ??
                // Remove scrollbars if only single line
                (_isMultiline ? null : ScrollConfiguration.of(context).copyWith(scrollbars: false)),
            viewportBuilder: (BuildContext context, ViewportOffset offset) {
              return CompositedTransformTarget(
                link: _toolbarLayerLink,
                child: Semantics(
                  onCopy: _semanticsOnCopy(controls),
                  onCut: _semanticsOnCut(controls),
                  onPaste: _semanticsOnPaste(controls),
                  child: _Editable(
                    key: _editableKey,
                    startHandleLayerLink: _startHandleLayerLink,
                    endHandleLayerLink: _endHandleLayerLink,
                    inlineSpan: buildTextSpan(),
                    value: _value,
                    cursorColor: _cursorColor,
                    backgroundCursorColor: widget.backgroundCursorColor,
                    showCursor: EditableText.debugDeterministicCursor
                        ? ValueNotifier<bool>(widget.showCursor)
                        : _cursorVisibilityNotifier,
                    forceLine: widget.forceLine,
                    readOnly: widget.readOnly,
                    hasFocus: _hasFocus,
                    maxLines: widget.maxLines,
                    minLines: widget.minLines,
                    expands: widget.expands,
                    strutStyle: widget.strutStyle,
                    selectionColor: widget.selectionColor,
                    textScaleFactor: widget.textScaleFactor ?? MediaQuery.textScaleFactorOf(context),
                    textAlign: widget.textAlign,
                    textDirection: _textDirection,
                    locale: widget.locale,
                    textHeightBehavior: widget.textHeightBehavior ?? DefaultTextHeightBehavior.of(context),
                    textWidthBasis: widget.textWidthBasis,
                    obscuringCharacter: widget.obscuringCharacter,
                    obscureText: widget.obscureText,
                    autocorrect: widget.autocorrect,
                    smartDashesType: widget.smartDashesType,
                    smartQuotesType: widget.smartQuotesType,
                    enableSuggestions: widget.enableSuggestions,
                    offset: offset,
                    onCaretChanged: _handleCaretChanged,
                    rendererIgnoresPointer: widget.rendererIgnoresPointer,
                    cursorWidth: widget.cursorWidth,
                    cursorHeight: widget.cursorHeight,
                    cursorRadius: widget.cursorRadius,
                    cursorOffset: widget.cursorOffset ?? Offset.zero,
                    selectionHeightStyle: widget.selectionHeightStyle,
                    selectionWidthStyle: widget.selectionWidthStyle,
                    paintCursorAboveText: widget.paintCursorAboveText,
                    enableInteractiveSelection: widget.enableInteractiveSelection,
                    textSelectionDelegate: this,
                    devicePixelRatio: _devicePixelRatio,
                    promptRectRange: _currentPromptRectRange,
                    promptRectColor: widget.autocorrectionTextRectColor,
                    clipBehavior: widget.clipBehavior,
                  ),
                ),
              );
            },
          ),
        ),
=======
      child: Scrollable(
        excludeFromSemantics: true,
        axisDirection: _isMultiline ? AxisDirection.down : AxisDirection.right,
        controller: _scrollController,
        physics: widget.scrollPhysics,
        dragStartBehavior: widget.dragStartBehavior,
        restorationId: widget.restorationId,
        // If a ScrollBehavior is not provided, only apply scrollbars when
        // multiline. The overscroll indicator should not be applied in
        // either case, glowing or stretching.
        scrollBehavior: widget.scrollBehavior ?? ScrollConfiguration.of(context).copyWith(
            scrollbars: _isMultiline,
            overscroll: false,
        ),
        viewportBuilder: (BuildContext context, ViewportOffset offset) {
          return CompositedTransformTarget(
            link: _toolbarLayerLink,
            child: Semantics(
              onCopy: _semanticsOnCopy(controls),
              onCut: _semanticsOnCut(controls),
              onPaste: _semanticsOnPaste(controls),
              child: _Editable(
                key: _editableKey,
                startHandleLayerLink: _startHandleLayerLink,
                endHandleLayerLink: _endHandleLayerLink,
                inlineSpan: buildTextSpan(),
                value: _value,
                cursorColor: _cursorColor,
                backgroundCursorColor: widget.backgroundCursorColor,
                showCursor: EditableText.debugDeterministicCursor
                    ? ValueNotifier<bool>(widget.showCursor)
                    : _cursorVisibilityNotifier,
                forceLine: widget.forceLine,
                readOnly: widget.readOnly,
                hasFocus: _hasFocus,
                maxLines: widget.maxLines,
                minLines: widget.minLines,
                expands: widget.expands,
                strutStyle: widget.strutStyle,
                selectionColor: widget.selectionColor,
                textScaleFactor: widget.textScaleFactor ?? MediaQuery.textScaleFactorOf(context),
                textAlign: widget.textAlign,
                textDirection: _textDirection,
                locale: widget.locale,
                textHeightBehavior: widget.textHeightBehavior ?? DefaultTextHeightBehavior.of(context),
                textWidthBasis: widget.textWidthBasis,
                obscuringCharacter: widget.obscuringCharacter,
                obscureText: widget.obscureText,
                autocorrect: widget.autocorrect,
                smartDashesType: widget.smartDashesType,
                smartQuotesType: widget.smartQuotesType,
                enableSuggestions: widget.enableSuggestions,
                offset: offset,
                onCaretChanged: _handleCaretChanged,
                rendererIgnoresPointer: widget.rendererIgnoresPointer,
                cursorWidth: widget.cursorWidth,
                cursorHeight: widget.cursorHeight,
                cursorRadius: widget.cursorRadius,
                cursorOffset: widget.cursorOffset ?? Offset.zero,
                selectionHeightStyle: widget.selectionHeightStyle,
                selectionWidthStyle: widget.selectionWidthStyle,
                paintCursorAboveText: widget.paintCursorAboveText,
                enableInteractiveSelection: widget.enableInteractiveSelection,
                textSelectionDelegate: this,
                devicePixelRatio: _devicePixelRatio,
                promptRectRange: _currentPromptRectRange,
                promptRectColor: widget.autocorrectionTextRectColor,
                clipBehavior: widget.clipBehavior,
              ),
            ),
          );
        },
>>>>>>> d2cea643
      ),
    );
  }

  /// Builds [TextSpan] from current editing value.
  ///
  /// By default makes text in composing range appear as underlined.
  /// Descendants can override this method to customize appearance of text.
  TextSpan buildTextSpan() {
    if (widget.obscureText) {
      String text = _value.text;
      text = widget.obscuringCharacter * text.length;
      // Reveal the latest character in an obscured field only on mobile.
      if (defaultTargetPlatform == TargetPlatform.android ||
          defaultTargetPlatform == TargetPlatform.iOS ||
          defaultTargetPlatform == TargetPlatform.fuchsia) {
        final int? o =
            _obscureShowCharTicksPending > 0 ? _obscureLatestCharIndex : null;
        if (o != null && o >= 0 && o < text.length)
          text = text.replaceRange(o, o + 1, _value.text.substring(o, o + 1));
      }
      return TextSpan(style: widget.style, text: text);
    }
    // Read only mode should not paint text composing.
    return widget.controller.buildTextSpan(
      context: context,
      style: widget.style,
      withComposing: !widget.readOnly && _hasFocus,
    );
  }
}

class _Editable extends MultiChildRenderObjectWidget {
  _Editable({
    Key? key,
    required this.inlineSpan,
    required this.value,
    required this.startHandleLayerLink,
    required this.endHandleLayerLink,
    this.cursorColor,
    this.backgroundCursorColor,
    required this.showCursor,
    required this.forceLine,
    required this.readOnly,
    this.textHeightBehavior,
    required this.textWidthBasis,
    required this.hasFocus,
    required this.maxLines,
    this.minLines,
    required this.expands,
    this.strutStyle,
    this.selectionColor,
    required this.textScaleFactor,
    required this.textAlign,
    required this.textDirection,
    this.locale,
    required this.obscuringCharacter,
    required this.obscureText,
    required this.autocorrect,
    required this.smartDashesType,
    required this.smartQuotesType,
    required this.enableSuggestions,
    required this.offset,
    this.onCaretChanged,
    this.rendererIgnoresPointer = false,
    required this.cursorWidth,
    this.cursorHeight,
    this.cursorRadius,
    required this.cursorOffset,
    required this.paintCursorAboveText,
    this.selectionHeightStyle = ui.BoxHeightStyle.tight,
    this.selectionWidthStyle = ui.BoxWidthStyle.tight,
    this.enableInteractiveSelection = true,
    required this.textSelectionDelegate,
    required this.devicePixelRatio,
    this.promptRectRange,
    this.promptRectColor,
    required this.clipBehavior,
  }) : assert(textDirection != null),
       assert(rendererIgnoresPointer != null),
       super(key: key, children: _extractChildren(inlineSpan));

  // Traverses the InlineSpan tree and depth-first collects the list of
  // child widgets that are created in WidgetSpans.
  static List<Widget> _extractChildren(InlineSpan span) {
    final List<Widget> result = <Widget>[];
    span.visitChildren((InlineSpan span) {
      if (span is WidgetSpan) {
        result.add(span.child);
      }
      return true;
    });
    return result;
  }

  final InlineSpan inlineSpan;
  final TextEditingValue value;
  final Color? cursorColor;
  final LayerLink startHandleLayerLink;
  final LayerLink endHandleLayerLink;
  final Color? backgroundCursorColor;
  final ValueNotifier<bool> showCursor;
  final bool forceLine;
  final bool readOnly;
  final bool hasFocus;
  final int? maxLines;
  final int? minLines;
  final bool expands;
  final StrutStyle? strutStyle;
  final Color? selectionColor;
  final double textScaleFactor;
  final TextAlign textAlign;
  final TextDirection textDirection;
  final Locale? locale;
  final String obscuringCharacter;
  final bool obscureText;
  final TextHeightBehavior? textHeightBehavior;
  final TextWidthBasis textWidthBasis;
  final bool autocorrect;
  final SmartDashesType smartDashesType;
  final SmartQuotesType smartQuotesType;
  final bool enableSuggestions;
  final ViewportOffset offset;
  final CaretChangedHandler? onCaretChanged;
  final bool rendererIgnoresPointer;
  final double cursorWidth;
  final double? cursorHeight;
  final Radius? cursorRadius;
  final Offset cursorOffset;
  final bool paintCursorAboveText;
  final ui.BoxHeightStyle selectionHeightStyle;
  final ui.BoxWidthStyle selectionWidthStyle;
  final bool enableInteractiveSelection;
  final TextSelectionDelegate textSelectionDelegate;
  final double devicePixelRatio;
  final TextRange? promptRectRange;
  final Color? promptRectColor;
  final Clip clipBehavior;

  @override
  RenderEditable createRenderObject(BuildContext context) {
    return RenderEditable(
      text: inlineSpan,
      cursorColor: cursorColor,
      startHandleLayerLink: startHandleLayerLink,
      endHandleLayerLink: endHandleLayerLink,
      backgroundCursorColor: backgroundCursorColor,
      showCursor: showCursor,
      forceLine: forceLine,
      readOnly: readOnly,
      hasFocus: hasFocus,
      maxLines: maxLines,
      minLines: minLines,
      expands: expands,
      strutStyle: strutStyle,
      selectionColor: selectionColor,
      textScaleFactor: textScaleFactor,
      textAlign: textAlign,
      textDirection: textDirection,
      locale: locale ?? Localizations.maybeLocaleOf(context),
      selection: value.selection,
      offset: offset,
      onCaretChanged: onCaretChanged,
      ignorePointer: rendererIgnoresPointer,
      obscuringCharacter: obscuringCharacter,
      obscureText: obscureText,
      textHeightBehavior: textHeightBehavior,
      textWidthBasis: textWidthBasis,
      cursorWidth: cursorWidth,
      cursorHeight: cursorHeight,
      cursorRadius: cursorRadius,
      cursorOffset: cursorOffset,
      paintCursorAboveText: paintCursorAboveText,
      selectionHeightStyle: selectionHeightStyle,
      selectionWidthStyle: selectionWidthStyle,
      enableInteractiveSelection: enableInteractiveSelection,
      textSelectionDelegate: textSelectionDelegate,
      devicePixelRatio: devicePixelRatio,
      promptRectRange: promptRectRange,
      promptRectColor: promptRectColor,
      clipBehavior: clipBehavior,
    );
  }

  @override
  void updateRenderObject(BuildContext context, RenderEditable renderObject) {
    renderObject
      ..text = inlineSpan
      ..cursorColor = cursorColor
      ..startHandleLayerLink = startHandleLayerLink
      ..endHandleLayerLink = endHandleLayerLink
      ..showCursor = showCursor
      ..forceLine = forceLine
      ..readOnly = readOnly
      ..hasFocus = hasFocus
      ..maxLines = maxLines
      ..minLines = minLines
      ..expands = expands
      ..strutStyle = strutStyle
      ..selectionColor = selectionColor
      ..textScaleFactor = textScaleFactor
      ..textAlign = textAlign
      ..textDirection = textDirection
      ..locale = locale ?? Localizations.maybeLocaleOf(context)
      ..selection = value.selection
      ..offset = offset
      ..onCaretChanged = onCaretChanged
      ..ignorePointer = rendererIgnoresPointer
      ..textHeightBehavior = textHeightBehavior
      ..textWidthBasis = textWidthBasis
      ..obscuringCharacter = obscuringCharacter
      ..obscureText = obscureText
      ..cursorWidth = cursorWidth
      ..cursorHeight = cursorHeight
      ..cursorRadius = cursorRadius
      ..cursorOffset = cursorOffset
      ..selectionHeightStyle = selectionHeightStyle
      ..selectionWidthStyle = selectionWidthStyle
      ..textSelectionDelegate = textSelectionDelegate
      ..devicePixelRatio = devicePixelRatio
      ..paintCursorAboveText = paintCursorAboveText
      ..promptRectColor = promptRectColor
      ..clipBehavior = clipBehavior
      ..setPromptRectRange(promptRectRange);
  }
}

/// An interface for retriving the logical text boundary (left-closed-right-open)
/// at a given location in a document.
///
/// Depending on the implementation of the [_TextBoundary], the input
/// [TextPosition] can either point to a code unit, or a position between 2 code
/// units (which can be visually represented by the caret if the selection were
/// to collapse to that position).
///
/// For example, [_LineBreak] interprets the input [TextPosition] as a caret
/// location, since in Flutter the caret is generally painted between the
/// character the [TextPosition] points to and its previous character, and
/// [_LineBreak] cares about the affinity of the input [TextPosition]. Most
/// other text boundaries however, interpret the input [TextPosition] as the
/// location of a code unit in the document, since it's easier to reason about
/// the text boundary given a code unit in the text.
///
/// To convert a "code-unit-based" [_TextBoundary] to "caret-location-based",
/// use the [_CollapsedSelectionBoundary] combinator.
abstract class _TextBoundary {
  const _TextBoundary();

  TextEditingValue get textEditingValue;

  /// Returns the leading text boundary at the given location, inclusive.
  TextPosition getLeadingTextBoundaryAt(TextPosition position);

  /// Returns the trailing text boundary at the given location, exclusive.
  TextPosition getTrailingTextBoundaryAt(TextPosition position);

  TextRange getTextBoundaryAt(TextPosition position) {
    return TextRange(
      start: getLeadingTextBoundaryAt(position).offset,
      end: getTrailingTextBoundaryAt(position).offset,
    );
  }
}

// -----------------------------  Text Boundaries -----------------------------

class _CodeUnitBoundary extends _TextBoundary {
  const _CodeUnitBoundary(this.textEditingValue);

  @override
  final TextEditingValue textEditingValue;

  @override
  TextPosition getLeadingTextBoundaryAt(TextPosition position) => TextPosition(offset: position.offset);
  @override
  TextPosition getTrailingTextBoundaryAt(TextPosition position) => TextPosition(offset: math.min(position.offset + 1, textEditingValue.text.length));
}

// The word modifier generally removes the word boundaries around white spaces
// (and newlines), IOW white spaces and some other punctuations are considered
// a part of the next word in the search direction.
class _WhitespaceBoundary extends _TextBoundary {
  const _WhitespaceBoundary(this.textEditingValue);

  @override
  final TextEditingValue textEditingValue;

  @override
  TextPosition getLeadingTextBoundaryAt(TextPosition position) {
    for (int index = position.offset; index >= 0; index -= 1) {
      if (!TextLayoutMetrics.isWhitespace(textEditingValue.text.codeUnitAt(index))) {
        return TextPosition(offset: index);
      }
    }
    return const TextPosition(offset: 0);
  }

  @override
  TextPosition getTrailingTextBoundaryAt(TextPosition position) {
    for (int index = position.offset; index < textEditingValue.text.length; index += 1) {
      if (!TextLayoutMetrics.isWhitespace(textEditingValue.text.codeUnitAt(index))) {
        return TextPosition(offset: index + 1);
      }
    }
    return TextPosition(offset: textEditingValue.text.length);
  }
}

// Most apps delete the entire grapheme when the backspace key is pressed.
// Also always put the new caret location to character boundaries to avoid
// sending malformed UTF-16 code units to the paragraph builder.
class _CharacterBoundary extends _TextBoundary {
  const _CharacterBoundary(this.textEditingValue);

  @override
  final TextEditingValue textEditingValue;

  @override
  TextPosition getLeadingTextBoundaryAt(TextPosition position) {
    final int endOffset = math.min(position.offset + 1, textEditingValue.text.length);
    return TextPosition(
      offset: CharacterRange.at(textEditingValue.text, position.offset, endOffset).stringBeforeLength,
    );
  }

  @override
  TextPosition getTrailingTextBoundaryAt(TextPosition position) {
    final int endOffset = math.min(position.offset + 1, textEditingValue.text.length);
    final CharacterRange range = CharacterRange.at(textEditingValue.text, position.offset, endOffset);
    return TextPosition(
      offset: textEditingValue.text.length - range.stringAfterLength,
    );
  }

  @override
  TextRange getTextBoundaryAt(TextPosition position) {
    final int endOffset = math.min(position.offset + 1, textEditingValue.text.length);
    final CharacterRange range = CharacterRange.at(textEditingValue.text, position.offset, endOffset);
    return TextRange(
      start: range.stringBeforeLength,
      end: textEditingValue.text.length - range.stringAfterLength,
    );
  }
}

// [UAX #29](https://unicode.org/reports/tr29/) defined word boundaries.
class _WordBoundary extends _TextBoundary {
  const _WordBoundary(this.textLayout, this.textEditingValue);

  final TextLayoutMetrics textLayout;

  @override
  final TextEditingValue textEditingValue;

  @override
  TextPosition getLeadingTextBoundaryAt(TextPosition position) {
    return TextPosition(
      offset: textLayout.getWordBoundary(position).start,
      affinity: TextAffinity.downstream,
    );
  }
  @override
  TextPosition getTrailingTextBoundaryAt(TextPosition position) {
    return TextPosition(
      offset: textLayout.getWordBoundary(position).end,
      // Word boundary seems to always report downstream on many platforms.
      affinity: TextAffinity.downstream,
    );
  }
}

// The linebreaks of the current text layout. The input [TextPosition]s are
// interpreted as caret locations because [TextPainter.getLineAtOffset] is
// text-affinity-aware.
class _LineBreak extends _TextBoundary {
  const _LineBreak(this.textLayout, this.textEditingValue);

  final TextLayoutMetrics textLayout;

  @override
  final TextEditingValue textEditingValue;

  @override
  TextPosition getLeadingTextBoundaryAt(TextPosition position) {
    return TextPosition(
      offset: textLayout.getLineAtOffset(position).start,
      affinity: TextAffinity.downstream,
    );
  }
  @override
  TextPosition getTrailingTextBoundaryAt(TextPosition position) {
    return TextPosition(
      offset: textLayout.getLineAtOffset(position).end,
      affinity: TextAffinity.upstream,
    );
  }
}

// The document boundary is unique and is a constant function of the input
// position.
class _DocumentBoundary extends _TextBoundary {
  const _DocumentBoundary(this.textEditingValue);

  @override
  final TextEditingValue textEditingValue;

  @override
  TextPosition getLeadingTextBoundaryAt(TextPosition position) => const TextPosition(offset: 0);
  @override
  TextPosition getTrailingTextBoundaryAt(TextPosition position) {
    return TextPosition(
      offset: textEditingValue.text.length,
      affinity: TextAffinity.upstream,
    );
  }
}

// ------------------------  Text Boundary Combinators ------------------------

// Expands the innerTextBoundary with outerTextBoundary.
class _ExpandedTextBoundary extends _TextBoundary {
  _ExpandedTextBoundary(this.innerTextBoundary, this.outerTextBoundary);

  final _TextBoundary innerTextBoundary;
  final _TextBoundary outerTextBoundary;

  @override
  TextEditingValue get textEditingValue {
    assert(innerTextBoundary.textEditingValue == outerTextBoundary.textEditingValue);
    return innerTextBoundary.textEditingValue;
  }

  @override
  TextPosition getLeadingTextBoundaryAt(TextPosition position) {
    return outerTextBoundary.getLeadingTextBoundaryAt(
      innerTextBoundary.getLeadingTextBoundaryAt(position),
    );
  }

  @override
  TextPosition getTrailingTextBoundaryAt(TextPosition position) {
    return outerTextBoundary.getTrailingTextBoundaryAt(
      innerTextBoundary.getTrailingTextBoundaryAt(position),
    );
  }
}

// Force the innerTextBoundary to interpret the input [TextPosition]s as caret
// locations instead of code unit positions.
//
// The innerTextBoundary must be a [_TextBoundary] that interprets the input
// [TextPosition]s as code unit positions.
class _CollapsedSelectionBoundary extends _TextBoundary {
  _CollapsedSelectionBoundary(this.innerTextBoundary, this.isForward);

  final _TextBoundary innerTextBoundary;
  final bool isForward;

  @override
  TextEditingValue get textEditingValue => innerTextBoundary.textEditingValue;

  @override
  TextPosition getLeadingTextBoundaryAt(TextPosition position) {
    return isForward
      ? innerTextBoundary.getLeadingTextBoundaryAt(position)
      : position.offset <= 0 ? const TextPosition(offset: 0) : innerTextBoundary.getLeadingTextBoundaryAt(TextPosition(offset: position.offset - 1));
  }

  @override
  TextPosition getTrailingTextBoundaryAt(TextPosition position) {
    return isForward
      ? innerTextBoundary.getTrailingTextBoundaryAt(position)
      : position.offset <= 0 ? const TextPosition(offset: 0) : innerTextBoundary.getTrailingTextBoundaryAt(TextPosition(offset: position.offset - 1));
  }
}

// A _TextBoundary that creates a [TextRange] where its start is from the
// specified leading text boundary and its end is from the specified trailing
// text boundary.
class _MixedBoundary extends _TextBoundary {
  _MixedBoundary(this.leadingTextBoundary, this.trailingTextBoundary);

  final _TextBoundary leadingTextBoundary;
  final _TextBoundary trailingTextBoundary;

  @override
  TextEditingValue get textEditingValue {
    assert(leadingTextBoundary.textEditingValue == trailingTextBoundary.textEditingValue);
    return leadingTextBoundary.textEditingValue;
  }

  @override
  TextPosition getLeadingTextBoundaryAt(TextPosition position) => leadingTextBoundary.getLeadingTextBoundaryAt(position);

  @override
  TextPosition getTrailingTextBoundaryAt(TextPosition position) => trailingTextBoundary.getTrailingTextBoundaryAt(position);
}

// -------------------------------  Text Actions -------------------------------
class _DeleteTextAction<T extends DirectionalTextEditingIntent> extends ContextAction<T> {
  _DeleteTextAction(this.state, this.getTextBoundariesForIntent);

  final EditableTextState state;
  final _TextBoundary Function(T intent) getTextBoundariesForIntent;

  TextRange _expandNonCollapsedRange(TextEditingValue value) {
    final TextRange selection = value.selection;
    assert(selection.isValid);
    assert(!selection.isCollapsed);
    final _TextBoundary atomicBoundary = state.widget.obscureText
      ? _CodeUnitBoundary(value)
      : _CharacterBoundary(value);

    return TextRange(
      start: atomicBoundary.getLeadingTextBoundaryAt(TextPosition(offset: selection.start)).offset,
      end: atomicBoundary.getTrailingTextBoundaryAt(TextPosition(offset: selection.end - 1)).offset,
    );
  }

  @override
  Object? invoke(T intent, [BuildContext? context]) {
    final TextSelection selection = state._value.selection;
    assert(selection.isValid);

    if (!selection.isCollapsed) {
      return Actions.invoke(
        context!,
        ReplaceTextIntent(state._value, '', _expandNonCollapsedRange(state._value), SelectionChangedCause.keyboard),
      );
    }

    final _TextBoundary textBoundary = getTextBoundariesForIntent(intent);
    if (!textBoundary.textEditingValue.selection.isValid) {
      return null;
    }
    if (!textBoundary.textEditingValue.selection.isCollapsed) {
      return Actions.invoke(
        context!,
        ReplaceTextIntent(state._value, '', _expandNonCollapsedRange(textBoundary.textEditingValue), SelectionChangedCause.keyboard),
      );
    }

    return Actions.invoke(
      context!,
      ReplaceTextIntent(
        textBoundary.textEditingValue,
        '',
        textBoundary.getTextBoundaryAt(textBoundary.textEditingValue.selection.base),
        SelectionChangedCause.keyboard,
      ),
    );
  }

  @override
  bool get isActionEnabled => !state.widget.readOnly && state._value.selection.isValid;
}

class _UpdateTextSelectionAction<T extends DirectionalCaretMovementIntent> extends ContextAction<T> {
  _UpdateTextSelectionAction(this.state, this.ignoreNonCollapsedSelection, this.getTextBoundariesForIntent);

  final EditableTextState state;
  final bool ignoreNonCollapsedSelection;
  final _TextBoundary Function(T intent) getTextBoundariesForIntent;

  @override
  Object? invoke(T intent, [BuildContext? context]) {
    final TextSelection selection = state._value.selection;
    assert(selection.isValid);

    final bool collapseSelection = intent.collapseSelection || !state.widget.selectionEnabled;
    // Collapse to the logical start/end.
    TextSelection _collapse(TextSelection selection) {
      assert(selection.isValid);
      assert(!selection.isCollapsed);
      return selection.copyWith(
        baseOffset: intent.forward ? selection.end : selection.start,
        extentOffset: intent.forward ? selection.end : selection.start,
      );
    }

    if (!selection.isCollapsed && !ignoreNonCollapsedSelection && collapseSelection) {
      return Actions.invoke(
        context!,
        UpdateSelectionIntent(state._value, _collapse(selection), SelectionChangedCause.keyboard),
      );
    }

    final _TextBoundary textBoundary = getTextBoundariesForIntent(intent);
    final TextSelection textBoundarySelection = textBoundary.textEditingValue.selection;
    if (!textBoundarySelection.isValid) {
      return null;
    }
    if (!textBoundarySelection.isCollapsed && !ignoreNonCollapsedSelection && collapseSelection) {
      return Actions.invoke(
        context!,
        UpdateSelectionIntent(state._value, _collapse(textBoundarySelection), SelectionChangedCause.keyboard),
      );
    }
    final TextPosition extent = textBoundarySelection.extent;
    final TextPosition newExtent = intent.forward
      ? textBoundary.getTrailingTextBoundaryAt(extent)
      : textBoundary.getLeadingTextBoundaryAt(extent);

    final TextSelection newSelection = collapseSelection
      ? TextSelection.fromPosition(newExtent)
      : textBoundarySelection.extendTo(newExtent);

    return Actions.invoke(
      context!,
      UpdateSelectionIntent(textBoundary.textEditingValue, newSelection, SelectionChangedCause.keyboard),
    );
  }

  @override
  bool get isActionEnabled => state._value.selection.isValid;
}

class _ExtendSelectionOrCaretPositionAction extends ContextAction<ExtendSelectionToNextWordBoundaryOrCaretLocationIntent> {
  _ExtendSelectionOrCaretPositionAction(this.state, this.getTextBoundariesForIntent);

  final EditableTextState state;
  final _TextBoundary Function(ExtendSelectionToNextWordBoundaryOrCaretLocationIntent intent) getTextBoundariesForIntent;

  @override
  Object? invoke(ExtendSelectionToNextWordBoundaryOrCaretLocationIntent intent, [BuildContext? context]) {
    final TextSelection selection = state._value.selection;
    assert(selection.isValid);

    final _TextBoundary textBoundary = getTextBoundariesForIntent(intent);
    final TextSelection textBoundarySelection = textBoundary.textEditingValue.selection;
    if (!textBoundarySelection.isValid) {
      return null;
    }

    final TextPosition extent = textBoundarySelection.extent;
    final TextPosition newExtent = intent.forward
      ? textBoundary.getTrailingTextBoundaryAt(extent)
      : textBoundary.getLeadingTextBoundaryAt(extent);

    final TextSelection newSelection = (newExtent.offset - textBoundarySelection.baseOffset) * (textBoundarySelection.extentOffset - textBoundarySelection.baseOffset) < 0
      ? textBoundarySelection.copyWith(
        extentOffset: textBoundarySelection.baseOffset,
        affinity: textBoundarySelection.extentOffset > textBoundarySelection.baseOffset ? TextAffinity.downstream : TextAffinity.upstream,
      )
      : textBoundarySelection.extendTo(newExtent);

    return Actions.invoke(
      context!,
      UpdateSelectionIntent(textBoundary.textEditingValue, newSelection, SelectionChangedCause.keyboard),
    );
  }

  @override
  bool get isActionEnabled => state.widget.selectionEnabled && state._value.selection.isValid;
}

class _UpdateTextSelectionToAdjacentLineAction<T extends DirectionalCaretMovementIntent> extends ContextAction<T> {
  _UpdateTextSelectionToAdjacentLineAction(this.state);

  final EditableTextState state;

  VerticalCaretMovementRun? _verticalMovementRun;
  TextSelection? _runSelection;

  void stopCurrentVerticalRunIfSelectionChanges() {
    final TextSelection? runSelection = _runSelection;
    if (runSelection == null) {
      assert(_verticalMovementRun == null);
      return;
    }
    _runSelection = state._value.selection;
    final TextSelection currentSelection = state.widget.controller.selection;
    final bool continueCurrentRun = currentSelection.isValid && currentSelection.isCollapsed
                                    && currentSelection.baseOffset == runSelection.baseOffset
                                    && currentSelection.extentOffset == runSelection.extentOffset;
    if (!continueCurrentRun) {
      _verticalMovementRun = null;
      _runSelection = null;
    }
  }

  @override
  Object? invoke(T intent, [BuildContext? context]) {
    assert(state._value.selection.isValid);

    final bool collapseSelection = intent.collapseSelection || !state.widget.selectionEnabled;
    final TextEditingValue value = state._textEditingValueforTextLayoutMetrics;
    if (!value.selection.isValid) {
      return null;
    }

    if (_verticalMovementRun?.isValid == false) {
      _verticalMovementRun = null;
      _runSelection = null;
    }

    final VerticalCaretMovementRun currentRun = _verticalMovementRun
      ?? state.renderEditable.startVerticalCaretMovement(state.renderEditable.selection!.extent);

    final bool shouldMove = intent.forward ? currentRun.moveNext() : currentRun.movePrevious();
    final TextPosition newExtent = shouldMove
      ? currentRun.current
      : (intent.forward ? TextPosition(offset: state._value.text.length) : const TextPosition(offset: 0));
    final TextSelection newSelection = collapseSelection
      ? TextSelection.fromPosition(newExtent)
      : value.selection.extendTo(newExtent);

    Actions.invoke(
      context!,
      UpdateSelectionIntent(value, newSelection, SelectionChangedCause.keyboard),
    );
    if (state._value.selection == newSelection) {
      _verticalMovementRun = currentRun;
      _runSelection = newSelection;
    }
  }

  @override
  bool get isActionEnabled => state._value.selection.isValid;
}

class _SelectAllAction extends ContextAction<SelectAllTextIntent> {
  _SelectAllAction(this.state);

  final EditableTextState state;

  @override
  Object? invoke(SelectAllTextIntent intent, [BuildContext? context]) {
    return Actions.invoke(
      context!,
      UpdateSelectionIntent(
        state._value,
        TextSelection(baseOffset: 0, extentOffset: state._value.text.length),
        intent.cause,
      ),
    );
  }

  @override
  bool get isActionEnabled => state.widget.selectionEnabled;
}

class _CopySelectionAction extends ContextAction<CopySelectionTextIntent> {
  _CopySelectionAction(this.state);

  final EditableTextState state;

  @override
  Object? invoke(CopySelectionTextIntent intent, [BuildContext? context]) {
    if (intent.collapseSelection) {
      state.cutSelection(intent.cause);
    } else {
      state.copySelection(intent.cause);
    }
  }

  @override
  bool get isActionEnabled => state._value.selection.isValid && !state._value.selection.isCollapsed;
}<|MERGE_RESOLUTION|>--- conflicted
+++ resolved
@@ -2931,7 +2931,6 @@
     final TextSelectionControls? controls = widget.selectionControls;
     return MouseRegion(
       cursor: widget.mouseCursor ?? SystemMouseCursors.text,
-<<<<<<< HEAD
       child: Actions(
         actions: _actions,
         child: Focus(
@@ -2945,9 +2944,13 @@
             physics: widget.scrollPhysics,
             dragStartBehavior: widget.dragStartBehavior,
             restorationId: widget.restorationId,
-            scrollBehavior: widget.scrollBehavior ??
-                // Remove scrollbars if only single line
-                (_isMultiline ? null : ScrollConfiguration.of(context).copyWith(scrollbars: false)),
+            // If a ScrollBehavior is not provided, only apply scrollbars when
+            // multiline. The overscroll indicator should not be applied in
+            // either case, glowing or stretching.
+            scrollBehavior: widget.scrollBehavior ?? ScrollConfiguration.of(context).copyWith(
+              scrollbars: _isMultiline,
+              overscroll: false,
+            ),
             viewportBuilder: (BuildContext context, ViewportOffset offset) {
               return CompositedTransformTarget(
                 link: _toolbarLayerLink,
@@ -3008,80 +3011,6 @@
             },
           ),
         ),
-=======
-      child: Scrollable(
-        excludeFromSemantics: true,
-        axisDirection: _isMultiline ? AxisDirection.down : AxisDirection.right,
-        controller: _scrollController,
-        physics: widget.scrollPhysics,
-        dragStartBehavior: widget.dragStartBehavior,
-        restorationId: widget.restorationId,
-        // If a ScrollBehavior is not provided, only apply scrollbars when
-        // multiline. The overscroll indicator should not be applied in
-        // either case, glowing or stretching.
-        scrollBehavior: widget.scrollBehavior ?? ScrollConfiguration.of(context).copyWith(
-            scrollbars: _isMultiline,
-            overscroll: false,
-        ),
-        viewportBuilder: (BuildContext context, ViewportOffset offset) {
-          return CompositedTransformTarget(
-            link: _toolbarLayerLink,
-            child: Semantics(
-              onCopy: _semanticsOnCopy(controls),
-              onCut: _semanticsOnCut(controls),
-              onPaste: _semanticsOnPaste(controls),
-              child: _Editable(
-                key: _editableKey,
-                startHandleLayerLink: _startHandleLayerLink,
-                endHandleLayerLink: _endHandleLayerLink,
-                inlineSpan: buildTextSpan(),
-                value: _value,
-                cursorColor: _cursorColor,
-                backgroundCursorColor: widget.backgroundCursorColor,
-                showCursor: EditableText.debugDeterministicCursor
-                    ? ValueNotifier<bool>(widget.showCursor)
-                    : _cursorVisibilityNotifier,
-                forceLine: widget.forceLine,
-                readOnly: widget.readOnly,
-                hasFocus: _hasFocus,
-                maxLines: widget.maxLines,
-                minLines: widget.minLines,
-                expands: widget.expands,
-                strutStyle: widget.strutStyle,
-                selectionColor: widget.selectionColor,
-                textScaleFactor: widget.textScaleFactor ?? MediaQuery.textScaleFactorOf(context),
-                textAlign: widget.textAlign,
-                textDirection: _textDirection,
-                locale: widget.locale,
-                textHeightBehavior: widget.textHeightBehavior ?? DefaultTextHeightBehavior.of(context),
-                textWidthBasis: widget.textWidthBasis,
-                obscuringCharacter: widget.obscuringCharacter,
-                obscureText: widget.obscureText,
-                autocorrect: widget.autocorrect,
-                smartDashesType: widget.smartDashesType,
-                smartQuotesType: widget.smartQuotesType,
-                enableSuggestions: widget.enableSuggestions,
-                offset: offset,
-                onCaretChanged: _handleCaretChanged,
-                rendererIgnoresPointer: widget.rendererIgnoresPointer,
-                cursorWidth: widget.cursorWidth,
-                cursorHeight: widget.cursorHeight,
-                cursorRadius: widget.cursorRadius,
-                cursorOffset: widget.cursorOffset ?? Offset.zero,
-                selectionHeightStyle: widget.selectionHeightStyle,
-                selectionWidthStyle: widget.selectionWidthStyle,
-                paintCursorAboveText: widget.paintCursorAboveText,
-                enableInteractiveSelection: widget.enableInteractiveSelection,
-                textSelectionDelegate: this,
-                devicePixelRatio: _devicePixelRatio,
-                promptRectRange: _currentPromptRectRange,
-                promptRectColor: widget.autocorrectionTextRectColor,
-                clipBehavior: widget.clipBehavior,
-              ),
-            ),
-          );
-        },
->>>>>>> d2cea643
       ),
     );
   }
