// Copyright 2014 The Flutter Authors. All rights reserved.
// Use of this source code is governed by a BSD-style license that can be
// found in the LICENSE file.

import 'dart:convert';

import 'package:file/file.dart';
import 'package:file/memory.dart';
<<<<<<< HEAD
import 'package:flutter_tools/src/base/common.dart';
=======
import 'package:flutter_tools/src/base/time.dart';
>>>>>>> bf329741
import 'package:flutter_tools/src/dart/package_map.dart';
import 'package:flutter_tools/src/features.dart';
import 'package:flutter_tools/src/flutter_manifest.dart';
import 'package:flutter_tools/src/ios/xcodeproj.dart';
import 'package:flutter_tools/src/plugins.dart';
import 'package:flutter_tools/src/project.dart';
<<<<<<< HEAD
import 'package:matcher/matcher.dart';
=======
import 'package:flutter_tools/src/version.dart';
>>>>>>> bf329741
import 'package:meta/meta.dart';
import 'package:mockito/mockito.dart';

import '../src/common.dart';
import '../src/context.dart';

void main() {
  group('plugins', () {
    FileSystem fs;
    MockFlutterProject flutterProject;
    MockIosProject iosProject;
    MockMacOSProject macosProject;
    MockAndroidProject androidProject;
    MockWebProject webProject;
    MockWindowsProject windowsProject;
    MockLinuxProject linuxProject;
    File packagesFile;
    Directory dummyPackageDirectory;
    SystemClock mockClock;
    FlutterVersion mockVersion;

    setUp(() async {
      fs = MemoryFileSystem();
      mockClock = MockClock();
      mockVersion = MockFlutterVersion();

      // Add basic properties to the Flutter project and subprojects
      flutterProject = MockFlutterProject();
      when(flutterProject.directory).thenReturn(fs.directory('/'));
      // TODO(franciscojma): Remove logic for .flutter-plugins it's deprecated.
      when(flutterProject.flutterPluginsFile).thenReturn(flutterProject.directory.childFile('.flutter-plugins'));
      when(flutterProject.flutterPluginsDependenciesFile).thenReturn(flutterProject.directory.childFile('.flutter-plugins-dependencies'));
      iosProject = MockIosProject();
      when(flutterProject.ios).thenReturn(iosProject);
      when(iosProject.pluginRegistrantHost).thenReturn(flutterProject.directory.childDirectory('Runner'));
      when(iosProject.podfile).thenReturn(flutterProject.directory.childDirectory('ios').childFile('Podfile'));
      when(iosProject.podManifestLock).thenReturn(flutterProject.directory.childDirectory('ios').childFile('Podfile.lock'));
      when(iosProject.pluginConfigKey).thenReturn('ios');
      when(iosProject.existsSync()).thenReturn(false);
      macosProject = MockMacOSProject();
      when(flutterProject.macos).thenReturn(macosProject);
      when(macosProject.podfile).thenReturn(flutterProject.directory.childDirectory('macos').childFile('Podfile'));
      when(macosProject.podManifestLock).thenReturn(flutterProject.directory.childDirectory('macos').childFile('Podfile.lock'));
      when(macosProject.pluginConfigKey).thenReturn('macos');
      when(macosProject.existsSync()).thenReturn(false);
      androidProject = MockAndroidProject();
      when(flutterProject.android).thenReturn(androidProject);
      when(androidProject.pluginRegistrantHost).thenReturn(flutterProject.directory.childDirectory('android').childDirectory('app'));
      when(androidProject.hostAppGradleRoot).thenReturn(flutterProject.directory.childDirectory('android'));
      when(androidProject.pluginConfigKey).thenReturn('android');
      when(androidProject.existsSync()).thenReturn(false);
      webProject = MockWebProject();
      when(flutterProject.web).thenReturn(webProject);
      when(webProject.libDirectory).thenReturn(flutterProject.directory.childDirectory('lib'));
      when(webProject.existsSync()).thenReturn(true);
      when(webProject.pluginConfigKey).thenReturn('web');
      when(webProject.existsSync()).thenReturn(false);
      windowsProject = MockWindowsProject();
      when(flutterProject.windows).thenReturn(windowsProject);
      when(windowsProject.pluginConfigKey).thenReturn('windows');
      final Directory windowsManagedDirectory = flutterProject.directory.childDirectory('windows').childDirectory('flutter');
      when(windowsProject.managedDirectory).thenReturn(windowsManagedDirectory);
      when(windowsProject.vcprojFile).thenReturn(windowsManagedDirectory.parent.childFile('Runner.vcxproj'));
      when(windowsProject.pluginSymlinkDirectory).thenReturn(windowsManagedDirectory.childDirectory('ephemeral').childDirectory('.plugin_symlinks'));
      when(windowsProject.generatedPluginPropertySheetFile).thenReturn(windowsManagedDirectory.childFile('GeneratedPlugins.props'));
      when(windowsProject.existsSync()).thenReturn(false);
      linuxProject = MockLinuxProject();
      when(flutterProject.linux).thenReturn(linuxProject);
      when(linuxProject.pluginConfigKey).thenReturn('linux');
      when(linuxProject.pluginSymlinkDirectory).thenReturn(flutterProject.directory.childDirectory('linux').childDirectory('symlinks'));
      when(linuxProject.existsSync()).thenReturn(false);

      when(mockClock.now()).thenAnswer(
        (Invocation _) => DateTime(1970, 1, 1)
      );
      when(mockVersion.frameworkVersion).thenAnswer(
        (Invocation _) => '1.0.0'
      );

      // Set up a simple .packages file for all the tests to use, pointing to one package.
      dummyPackageDirectory = fs.directory('/pubcache/apackage/lib/');
      packagesFile = fs.file(fs.path.join(flutterProject.directory.path, PackageMap.globalPackagesPath));
      packagesFile..createSync(recursive: true)
          ..writeAsStringSync('apackage:file://${dummyPackageDirectory.path}\n');
    });

    // Makes the dummy package pointed to by packagesFile look like a plugin.
    void configureDummyPackageAsPlugin() {
      dummyPackageDirectory.parent.childFile('pubspec.yaml')..createSync(recursive: true)..writeAsStringSync('''
  flutter:
    plugin:
      platforms:
        ios:
          pluginClass: FLESomePlugin
        macos:
          pluginClass: FLESomePlugin
        windows:
          pluginClass: SomePlugin
        linux:
          pluginClass: SomePlugin
        web:
          pluginClass: SomePlugin
          fileName: lib/SomeFile.dart
        android:
          pluginClass: SomePlugin
          package: AndroidPackage
  ''');
    }


    void createNewJavaPlugin1() {
      final Directory pluginUsingJavaAndNewEmbeddingDir =
              fs.systemTempDirectory.createTempSync('flutter_plugin_using_java_and_new_embedding_dir.');
      pluginUsingJavaAndNewEmbeddingDir
        .childFile('pubspec.yaml')
        .writeAsStringSync('''
flutter:
  plugin:
    androidPackage: plugin1
    pluginClass: UseNewEmbedding
              ''');
      pluginUsingJavaAndNewEmbeddingDir
        .childDirectory('android')
        .childDirectory('src')
        .childDirectory('main')
        .childDirectory('java')
        .childDirectory('plugin1')
        .childFile('UseNewEmbedding.java')
        ..createSync(recursive: true)
        ..writeAsStringSync('import io.flutter.embedding.engine.plugins.FlutterPlugin;');

      flutterProject.directory
        .childFile('.packages')
        .writeAsStringSync(
          'plugin1:${pluginUsingJavaAndNewEmbeddingDir.childDirectory('lib').uri.toString()}\n',
          mode: FileMode.append,
        );
    }

    void createPluginWithInvalidAndroidPackage() {
      final Directory pluginUsingJavaAndNewEmbeddingDir =
              fs.systemTempDirectory.createTempSync('flutter_plugin_invalid_package.');
      pluginUsingJavaAndNewEmbeddingDir
        .childFile('pubspec.yaml')
        .writeAsStringSync('''
flutter:
  plugin:
    androidPackage: plugin1.invalid
    pluginClass: UseNewEmbedding
              ''');
      pluginUsingJavaAndNewEmbeddingDir
        .childDirectory('android')
        .childDirectory('src')
        .childDirectory('main')
        .childDirectory('java')
        .childDirectory('plugin1')
        .childDirectory('correct')
        .childFile('UseNewEmbedding.java')
        ..createSync(recursive: true)
        ..writeAsStringSync('import io.flutter.embedding.engine.plugins.FlutterPlugin;');

      flutterProject.directory
        .childFile('.packages')
        .writeAsStringSync(
          'plugin1:${pluginUsingJavaAndNewEmbeddingDir.childDirectory('lib').uri.toString()}\n',
          mode: FileMode.append,
        );
    }

    void createNewKotlinPlugin2() {
      final Directory pluginUsingKotlinAndNewEmbeddingDir =
          fs.systemTempDirectory.createTempSync('flutter_plugin_using_kotlin_and_new_embedding_dir.');
      pluginUsingKotlinAndNewEmbeddingDir
        .childFile('pubspec.yaml')
        .writeAsStringSync('''
flutter:
  plugin:
    androidPackage: plugin2
    pluginClass: UseNewEmbedding
          ''');
      pluginUsingKotlinAndNewEmbeddingDir
        .childDirectory('android')
        .childDirectory('src')
        .childDirectory('main')
        .childDirectory('kotlin')
        .childDirectory('plugin2')
        .childFile('UseNewEmbedding.kt')
        ..createSync(recursive: true)
        ..writeAsStringSync('import io.flutter.embedding.engine.plugins.FlutterPlugin');

      flutterProject.directory
        .childFile('.packages')
        .writeAsStringSync(
          'plugin2:${pluginUsingKotlinAndNewEmbeddingDir.childDirectory('lib').uri.toString()}\n',
          mode: FileMode.append,
        );
    }

    void createOldJavaPlugin(String pluginName) {
      final Directory pluginUsingOldEmbeddingDir =
        fs.systemTempDirectory.createTempSync('flutter_plugin_using_old_embedding_dir.');
      pluginUsingOldEmbeddingDir
        .childFile('pubspec.yaml')
        .writeAsStringSync('''
flutter:
  plugin:
    androidPackage: $pluginName
    pluginClass: UseOldEmbedding
        ''');
      pluginUsingOldEmbeddingDir
        .childDirectory('android')
        .childDirectory('src')
        .childDirectory('main')
        .childDirectory('java')
        .childDirectory(pluginName)
        .childFile('UseOldEmbedding.java')
        ..createSync(recursive: true);

      flutterProject.directory
        .childFile('.packages')
        .writeAsStringSync(
          '$pluginName:${pluginUsingOldEmbeddingDir.childDirectory('lib').uri.toString()}\n',
          mode: FileMode.append,
        );
    }

    void createDualSupportJavaPlugin4() {
      final Directory pluginUsingJavaAndNewEmbeddingDir =
        fs.systemTempDirectory.createTempSync('flutter_plugin_using_java_and_new_embedding_dir.');
      pluginUsingJavaAndNewEmbeddingDir
        .childFile('pubspec.yaml')
        .writeAsStringSync('''
flutter:
  plugin:
    androidPackage: plugin4
    pluginClass: UseBothEmbedding
''');
      pluginUsingJavaAndNewEmbeddingDir
        .childDirectory('android')
        .childDirectory('src')
        .childDirectory('main')
        .childDirectory('java')
        .childDirectory('plugin4')
        .childFile('UseBothEmbedding.java')
        ..createSync(recursive: true)
        ..writeAsStringSync(
          'import io.flutter.embedding.engine.plugins.FlutterPlugin;\n'
          'PluginRegistry\n'
          'registerWith(Irrelevant registrar)\n'
        );

      flutterProject.directory
        .childFile('.packages')
        .writeAsStringSync(
          'plugin4:${pluginUsingJavaAndNewEmbeddingDir.childDirectory('lib').uri.toString()}',
          mode: FileMode.append,
        );
    }

    void createPluginWithDependencies({
      @required String name,
      @required List<String> dependencies,
    }) {
      assert(name != null);
      assert(dependencies != null);

      final Directory pluginDirectory = fs.systemTempDirectory.createTempSync('plugin.');
      pluginDirectory
        .childFile('pubspec.yaml')
        .writeAsStringSync('''
name: $name
flutter:
  plugin:
    androidPackage: plugin2
    pluginClass: UseNewEmbedding
dependencies:
''');
      for (final String dependency in dependencies) {
        pluginDirectory
          .childFile('pubspec.yaml')
          .writeAsStringSync('  $dependency:\n', mode: FileMode.append);
      }
      flutterProject.directory
        .childFile('.packages')
        .writeAsStringSync(
          '$name:${pluginDirectory.childDirectory('lib').uri.toString()}\n',
          mode: FileMode.append,
        );
    }

    // Creates the files that would indicate that pod install has run for the
    // given project.
    void simulatePodInstallRun(XcodeBasedProject project) {
      project.podManifestLock.createSync(recursive: true);
    }

    group('refreshPlugins', () {
      testUsingContext('Refreshing the plugin list is a no-op when the plugins list stays empty', () {
        refreshPluginsList(flutterProject);
        expect(flutterProject.flutterPluginsFile.existsSync(), false);
        expect(flutterProject.flutterPluginsDependenciesFile.existsSync(), false);
      }, overrides: <Type, Generator>{
        FileSystem: () => fs,
        ProcessManager: () => FakeProcessManager.any(),
      });

      testUsingContext('Refreshing the plugin list deletes the plugin file when there were plugins but no longer are', () {
        flutterProject.flutterPluginsFile.createSync();
        flutterProject.flutterPluginsDependenciesFile.createSync();

        refreshPluginsList(flutterProject);
        expect(flutterProject.flutterPluginsFile.existsSync(), false);
        expect(flutterProject.flutterPluginsDependenciesFile.existsSync(), false);
      }, overrides: <Type, Generator>{
        FileSystem: () => fs,
        ProcessManager: () => FakeProcessManager.any(),
      });

      testUsingContext('Refreshing the plugin list creates a plugin directory when there are plugins', () {
        configureDummyPackageAsPlugin();
        when(iosProject.existsSync()).thenReturn(true);

        refreshPluginsList(flutterProject);
        expect(flutterProject.flutterPluginsFile.existsSync(), true);
        expect(flutterProject.flutterPluginsDependenciesFile.existsSync(), true);
      }, overrides: <Type, Generator>{
        FileSystem: () => fs,
        ProcessManager: () => FakeProcessManager.any(),
      });

      testUsingContext('Refreshing the plugin list modifies .flutter-plugins and .flutter-plugins-dependencies when there are plugins', () {
        createPluginWithDependencies(name: 'plugin-a', dependencies: const <String>['plugin-b', 'plugin-c', 'random-package']);
        createPluginWithDependencies(name: 'plugin-b', dependencies: const <String>['plugin-c']);
        createPluginWithDependencies(name: 'plugin-c', dependencies: const <String>[]);
        when(iosProject.existsSync()).thenReturn(true);

        final DateTime dateCreated = DateTime(1970, 1, 1);
        when(mockClock.now()).thenAnswer(
          (Invocation _) => dateCreated
        );
        const String version = '1.0.0';
        when(mockVersion.frameworkVersion).thenAnswer(
          (Invocation _) => version
        );

        refreshPluginsList(flutterProject);

        // Verify .flutter-plugins-dependencies is configured correctly.
        expect(flutterProject.flutterPluginsFile.existsSync(), true);
        expect(flutterProject.flutterPluginsDependenciesFile.existsSync(), true);
        expect(flutterProject.flutterPluginsFile.readAsStringSync(),
          '# This is a generated file; do not edit or check into version control.\n'
          'plugin-a=/.tmp_rand0/plugin.rand0/\n'
          'plugin-b=/.tmp_rand0/plugin.rand1/\n'
          'plugin-c=/.tmp_rand0/plugin.rand2/\n'
          ''
        );

        final String pluginsString = flutterProject.flutterPluginsDependenciesFile.readAsStringSync();
        final Map<String, dynamic> jsonContent = json.decode(pluginsString) as  Map<String, dynamic>;
        expect(jsonContent['info'], 'This is a generated file; do not edit or check into version control.');

        final Map<String, dynamic> plugins = jsonContent['plugins'] as Map<String, dynamic>;
        final List<dynamic> expectedPlugins = <dynamic>[
          <String, dynamic> {
            'name': 'plugin-a',
            'path': '/.tmp_rand0/plugin.rand0/',
            'dependencies': <String>[
              'plugin-b',
              'plugin-c'
            ]
          },
          <String, dynamic> {
            'name': 'plugin-b',
            'path': '/.tmp_rand0/plugin.rand1/',
            'dependencies': <String>[
              'plugin-c'
            ]
          },
          <String, dynamic> {
            'name': 'plugin-c',
            'path': '/.tmp_rand0/plugin.rand2/',
            'dependencies': <String>[]
          },
        ];
        expect(plugins['ios'], expectedPlugins);
        expect(plugins['android'], expectedPlugins);
        expect(plugins['macos'], <dynamic>[]);
        expect(plugins['windows'], <dynamic>[]);
        expect(plugins['linux'], <dynamic>[]);
        expect(plugins['web'], <dynamic>[]);

        final List<dynamic> expectedDependencyGraph = <dynamic>[
          <String, dynamic> {
            'name': 'plugin-a',
            'dependencies': <String>[
              'plugin-b',
              'plugin-c'
            ]
          },
          <String, dynamic> {
            'name': 'plugin-b',
            'dependencies': <String>[
              'plugin-c'
            ]
          },
          <String, dynamic> {
            'name': 'plugin-c',
            'dependencies': <String>[]
          },
        ];

        expect(jsonContent['dependencyGraph'], expectedDependencyGraph);
        expect(jsonContent['date_created'], dateCreated.toString());
        expect(jsonContent['version'], version);

        // Make sure tests are updated if a new object is added/removed.
        final List<String> expectedKeys = <String>[
          'info',
          'plugins',
          'dependencyGraph',
          'date_created',
          'version',
        ];
        expect(jsonContent.keys, expectedKeys);
      }, overrides: <Type, Generator>{
        FileSystem: () => fs,
        ProcessManager: () => FakeProcessManager.any(),
        SystemClock: () => mockClock,
        FlutterVersion: () => mockVersion
      });

      testUsingContext('Changes to the plugin list invalidates the Cocoapod lockfiles', () {
        simulatePodInstallRun(iosProject);
        simulatePodInstallRun(macosProject);
        configureDummyPackageAsPlugin();
        when(iosProject.existsSync()).thenReturn(true);
        when(macosProject.existsSync()).thenReturn(true);
        refreshPluginsList(flutterProject);
        expect(iosProject.podManifestLock.existsSync(), false);
        expect(macosProject.podManifestLock.existsSync(), false);
      }, overrides: <Type, Generator>{
        FileSystem: () => fs,
        ProcessManager: () => FakeProcessManager.any(),
        SystemClock: () => mockClock,
        FlutterVersion: () => mockVersion
      });

      testUsingContext('No changes to the plugin list does not invalidate the Cocoapod lockfiles', () {
        configureDummyPackageAsPlugin();
        when(iosProject.existsSync()).thenReturn(true);
        when(macosProject.existsSync()).thenReturn(true);

        // First call will create the .flutter-plugins-dependencies and the legacy .flutter-plugins file.
        // Since there was no plugins list, the lock files will be invalidated.
        // The second call is where the plugins list is compared to the existing one, and if there is no change,
        // the podfiles shouldn't be invalidated.
        refreshPluginsList(flutterProject);
        simulatePodInstallRun(iosProject);
        simulatePodInstallRun(macosProject);

        refreshPluginsList(flutterProject);
        expect(iosProject.podManifestLock.existsSync(), true);
        expect(macosProject.podManifestLock.existsSync(), true);
      }, overrides: <Type, Generator>{
        FileSystem: () => fs,
        ProcessManager: () => FakeProcessManager.any(),
        SystemClock: () => mockClock,
        FlutterVersion: () => mockVersion
      });
    });

    group('injectPlugins', () {
      MockFeatureFlags featureFlags;
      MockXcodeProjectInterpreter xcodeProjectInterpreter;

      setUp(() {
        featureFlags = MockFeatureFlags();
        when(featureFlags.isLinuxEnabled).thenReturn(false);
        when(featureFlags.isMacOSEnabled).thenReturn(false);
        when(featureFlags.isWindowsEnabled).thenReturn(false);
        when(featureFlags.isWebEnabled).thenReturn(false);

        xcodeProjectInterpreter = MockXcodeProjectInterpreter();
        when(xcodeProjectInterpreter.isInstalled).thenReturn(false);
      });

      testUsingContext('Registrant uses old embedding in app project', () async {
        when(flutterProject.isModule).thenReturn(false);
        when(androidProject.getEmbeddingVersion()).thenReturn(AndroidEmbeddingVersion.v1);

        await injectPlugins(flutterProject);

        final File registrant = flutterProject.directory
          .childDirectory(fs.path.join('android', 'app', 'src', 'main', 'java', 'io', 'flutter', 'plugins'))
          .childFile('GeneratedPluginRegistrant.java');

        expect(registrant.existsSync(), isTrue);
        expect(registrant.readAsStringSync(), contains('package io.flutter.plugins'));
        expect(registrant.readAsStringSync(), contains('class GeneratedPluginRegistrant'));
        expect(registrant.readAsStringSync(), contains('public static void registerWith(PluginRegistry registry)'));
      }, overrides: <Type, Generator>{
        FileSystem: () => fs,
        ProcessManager: () => FakeProcessManager.any(),
        FeatureFlags: () => featureFlags,
      });

      testUsingContext('Registrant uses new embedding if app uses new embedding', () async {
        when(flutterProject.isModule).thenReturn(false);
        when(androidProject.getEmbeddingVersion()).thenReturn(AndroidEmbeddingVersion.v2);

        await injectPlugins(flutterProject);

        final File registrant = flutterProject.directory
          .childDirectory(fs.path.join('android', 'app', 'src', 'main', 'java', 'io', 'flutter', 'plugins'))
          .childFile('GeneratedPluginRegistrant.java');

        expect(registrant.existsSync(), isTrue);
        expect(registrant.readAsStringSync(), contains('package io.flutter.plugins'));
        expect(registrant.readAsStringSync(), contains('class GeneratedPluginRegistrant'));
        expect(registrant.readAsStringSync(), contains('public static void registerWith(@NonNull FlutterEngine flutterEngine)'));
      }, overrides: <Type, Generator>{
        FileSystem: () => fs,
        ProcessManager: () => FakeProcessManager.any(),
        FeatureFlags: () => featureFlags,
      });

      testUsingContext('Registrant uses shim for plugins using old embedding if app uses new embedding', () async {
        when(flutterProject.isModule).thenReturn(false);
        when(androidProject.getEmbeddingVersion()).thenReturn(AndroidEmbeddingVersion.v2);

        createNewJavaPlugin1();
        createNewKotlinPlugin2();
        createOldJavaPlugin('plugin3');

        await injectPlugins(flutterProject);

        final File registrant = flutterProject.directory
          .childDirectory(fs.path.join('android', 'app', 'src', 'main', 'java', 'io', 'flutter', 'plugins'))
          .childFile('GeneratedPluginRegistrant.java');

        expect(registrant.readAsStringSync(),
          contains('flutterEngine.getPlugins().add(new plugin1.UseNewEmbedding());'));
        expect(registrant.readAsStringSync(),
          contains('flutterEngine.getPlugins().add(new plugin2.UseNewEmbedding());'));
        expect(registrant.readAsStringSync(),
          contains('plugin3.UseOldEmbedding.registerWith(shimPluginRegistry.registrarFor("plugin3.UseOldEmbedding"));'));

        // There should be no warning message
        expect(testLogger.statusText, isNot(contains('go/android-plugin-migration')));
      }, overrides: <Type, Generator>{
        FileSystem: () => fs,
        ProcessManager: () => FakeProcessManager.any(),
        FeatureFlags: () => featureFlags,
        XcodeProjectInterpreter: () => xcodeProjectInterpreter,
      });

      testUsingContext('exits the tool if an app uses the v1 embedding and a plugin only supports the v2 embedding', () async {
        when(flutterProject.isModule).thenReturn(false);
        when(androidProject.getEmbeddingVersion()).thenReturn(AndroidEmbeddingVersion.v1);

        createNewJavaPlugin1();

        await expectLater(
          () async {
            await injectPlugins(flutterProject);
          },
          throwsToolExit(
            message: 'The plugin `plugin1` requires your app to be migrated to the Android embedding v2. '
                     'Follow the steps on https://flutter.dev/go/android-project-migration and re-run this command.'
          ),
        );
      }, overrides: <Type, Generator>{
        FileSystem: () => fs,
        ProcessManager: () => FakeProcessManager.any(),
        FeatureFlags: () => featureFlags,
        XcodeProjectInterpreter: () => xcodeProjectInterpreter,
      });

      // Issue: https://github.com/flutter/flutter/issues/47803
      testUsingContext('exits the tool if a plugin sets an invalid android package in pubspec.yaml', () async {
        when(flutterProject.isModule).thenReturn(false);
        when(androidProject.getEmbeddingVersion()).thenReturn(AndroidEmbeddingVersion.v1);

        createPluginWithInvalidAndroidPackage();

        await expectLater(
          () async {
            await injectPlugins(flutterProject);
          },
          throwsToolExit(
            message: "The plugin `plugin1` doesn't have a main class defined in "
                     '/.tmp_rand2/flutter_plugin_invalid_package.rand2/android/src/main/java/plugin1/invalid/UseNewEmbedding.java or '
                     '/.tmp_rand2/flutter_plugin_invalid_package.rand2/android/src/main/kotlin/plugin1/invalid/UseNewEmbedding.kt. '
                     "This is likely to due to an incorrect `androidPackage: plugin1.invalid` or `mainClass` entry in the plugin's pubspec.yaml.\n"
                     'If you are the author of this plugin, fix the `androidPackage` entry or move the main class to any of locations used above. '
                     'Otherwise, please contact the author of this plugin and consider using a different plugin in the meanwhile.',
          ),
        );
      }, overrides: <Type, Generator>{
        FileSystem: () => fs,
        ProcessManager: () => FakeProcessManager.any(),
        FeatureFlags: () => featureFlags,
        XcodeProjectInterpreter: () => xcodeProjectInterpreter,
      });

      testUsingContext('old embedding app uses a plugin that supports v1 and v2 embedding', () async {
        when(flutterProject.isModule).thenReturn(false);
        when(androidProject.getEmbeddingVersion()).thenReturn(AndroidEmbeddingVersion.v1);

        createDualSupportJavaPlugin4();

        await injectPlugins(flutterProject);

        final File registrant = flutterProject.directory
          .childDirectory(fs.path.join('android', 'app', 'src', 'main', 'java', 'io', 'flutter', 'plugins'))
          .childFile('GeneratedPluginRegistrant.java');

        expect(registrant.existsSync(), isTrue);
        expect(registrant.readAsStringSync(), contains('package io.flutter.plugins'));
        expect(registrant.readAsStringSync(), contains('class GeneratedPluginRegistrant'));
        expect(registrant.readAsStringSync(),
          contains('UseBothEmbedding.registerWith(registry.registrarFor("plugin4.UseBothEmbedding"));'));
      }, overrides: <Type, Generator>{
        FileSystem: () => fs,
        ProcessManager: () => FakeProcessManager.any(),
        FeatureFlags: () => featureFlags,
        XcodeProjectInterpreter: () => xcodeProjectInterpreter,
      });

      testUsingContext('new embedding app uses a plugin that supports v1 and v2 embedding', () async {
        when(flutterProject.isModule).thenReturn(false);
        when(androidProject.getEmbeddingVersion()).thenReturn(AndroidEmbeddingVersion.v2);

        createDualSupportJavaPlugin4();

        await injectPlugins(flutterProject);

        final File registrant = flutterProject.directory
          .childDirectory(fs.path.join('android', 'app', 'src', 'main', 'java', 'io', 'flutter', 'plugins'))
          .childFile('GeneratedPluginRegistrant.java');

        expect(registrant.existsSync(), isTrue);
        expect(registrant.readAsStringSync(), contains('package io.flutter.plugins'));
        expect(registrant.readAsStringSync(), contains('class GeneratedPluginRegistrant'));
        expect(registrant.readAsStringSync(),
          contains('flutterEngine.getPlugins().add(new plugin4.UseBothEmbedding());'));
      }, overrides: <Type, Generator>{
        FileSystem: () => fs,
        ProcessManager: () => FakeProcessManager.any(),
        FeatureFlags: () => featureFlags,
        XcodeProjectInterpreter: () => xcodeProjectInterpreter,
      });

      testUsingContext('Modules use new embedding', () async {
        when(flutterProject.isModule).thenReturn(true);
        when(androidProject.getEmbeddingVersion()).thenReturn(AndroidEmbeddingVersion.v2);

        await injectPlugins(flutterProject);

        final File registrant = flutterProject.directory
          .childDirectory(fs.path.join('android', 'app', 'src', 'main', 'java', 'io', 'flutter', 'plugins'))
          .childFile('GeneratedPluginRegistrant.java');

        expect(registrant.existsSync(), isTrue);
        expect(registrant.readAsStringSync(), contains('package io.flutter.plugins'));
        expect(registrant.readAsStringSync(), contains('class GeneratedPluginRegistrant'));
        expect(registrant.readAsStringSync(), contains('public static void registerWith(@NonNull FlutterEngine flutterEngine)'));
      }, overrides: <Type, Generator>{
        FileSystem: () => fs,
        ProcessManager: () => FakeProcessManager.any(),
        FeatureFlags: () => featureFlags,
      });

      testUsingContext('Module using old plugin shows warning', () async {
        when(flutterProject.isModule).thenReturn(true);
        when(androidProject.getEmbeddingVersion()).thenReturn(AndroidEmbeddingVersion.v2);

        createOldJavaPlugin('plugin3');

        await injectPlugins(flutterProject);

        final File registrant = flutterProject.directory
          .childDirectory(fs.path.join('android', 'app', 'src', 'main', 'java', 'io', 'flutter', 'plugins'))
          .childFile('GeneratedPluginRegistrant.java');
        expect(registrant.readAsStringSync(),
          contains('plugin3.UseOldEmbedding.registerWith(shimPluginRegistry.registrarFor("plugin3.UseOldEmbedding"));'));
        expect(testLogger.statusText, contains('The plugin `plugin3` is built using an older version of the Android plugin API'));
      }, overrides: <Type, Generator>{
        FileSystem: () => fs,
        ProcessManager: () => FakeProcessManager.any(),
        FeatureFlags: () => featureFlags,
        XcodeProjectInterpreter: () => xcodeProjectInterpreter,
      });

      testUsingContext('Module using new plugin shows no warnings', () async {
        when(flutterProject.isModule).thenReturn(true);
        when(androidProject.getEmbeddingVersion()).thenReturn(AndroidEmbeddingVersion.v2);

        createNewJavaPlugin1();

        await injectPlugins(flutterProject);

        final File registrant = flutterProject.directory
          .childDirectory(fs.path.join('android', 'app', 'src', 'main', 'java', 'io', 'flutter', 'plugins'))
          .childFile('GeneratedPluginRegistrant.java');
        expect(registrant.readAsStringSync(),
          contains('flutterEngine.getPlugins().add(new plugin1.UseNewEmbedding());'));

        expect(testLogger.statusText, isNot(contains('go/android-plugin-migration')));
      }, overrides: <Type, Generator>{
        FileSystem: () => fs,
        ProcessManager: () => FakeProcessManager.any(),
        FeatureFlags: () => featureFlags,
        XcodeProjectInterpreter: () => xcodeProjectInterpreter,
      });

      testUsingContext('Module using plugin with v1 and v2 support shows no warning', () async {
        when(flutterProject.isModule).thenReturn(true);
        when(androidProject.getEmbeddingVersion()).thenReturn(AndroidEmbeddingVersion.v2);

        createDualSupportJavaPlugin4();

        await injectPlugins(flutterProject);

        final File registrant = flutterProject.directory
          .childDirectory(fs.path.join('android', 'app', 'src', 'main', 'java', 'io', 'flutter', 'plugins'))
          .childFile('GeneratedPluginRegistrant.java');
        expect(registrant.readAsStringSync(),
          contains('flutterEngine.getPlugins().add(new plugin4.UseBothEmbedding());'));

        expect(testLogger.statusText, isNot(contains('go/android-plugin-migration')));
      }, overrides: <Type, Generator>{
        FileSystem: () => fs,
        ProcessManager: () => FakeProcessManager.any(),
        FeatureFlags: () => featureFlags,
        XcodeProjectInterpreter: () => xcodeProjectInterpreter,
      });

      testUsingContext('Module using multiple old plugins all show warnings', () async {
        when(flutterProject.isModule).thenReturn(true);
        when(androidProject.getEmbeddingVersion()).thenReturn(AndroidEmbeddingVersion.v2);

        createOldJavaPlugin('plugin3');
        createOldJavaPlugin('plugin4');

        await injectPlugins(flutterProject);

        final File registrant = flutterProject.directory
          .childDirectory(fs.path.join('android', 'app', 'src', 'main', 'java', 'io', 'flutter', 'plugins'))
          .childFile('GeneratedPluginRegistrant.java');
        expect(registrant.readAsStringSync(),
          contains('plugin3.UseOldEmbedding.registerWith(shimPluginRegistry.registrarFor("plugin3.UseOldEmbedding"));'));
        expect(registrant.readAsStringSync(),
          contains('plugin4.UseOldEmbedding.registerWith(shimPluginRegistry.registrarFor("plugin4.UseOldEmbedding"));'));
        expect(testLogger.statusText, contains('The plugin `plugin3` is built using an older version of the Android plugin API'));
        expect(testLogger.statusText, contains('The plugin `plugin4` is built using an older version of the Android plugin API'));
      }, overrides: <Type, Generator>{
        FileSystem: () => fs,
        ProcessManager: () => FakeProcessManager.any(),
        FeatureFlags: () => featureFlags,
        XcodeProjectInterpreter: () => xcodeProjectInterpreter,
      });

      testUsingContext('Does not throw when AndroidManifest.xml is not found', () async {
        when(flutterProject.isModule).thenReturn(false);

        final File manifest = MockFile();
        when(manifest.existsSync()).thenReturn(false);
        when(androidProject.appManifestFile).thenReturn(manifest);

        await injectPlugins(flutterProject);

      }, overrides: <Type, Generator>{
        FileSystem: () => fs,
        ProcessManager: () => FakeProcessManager.any(),
      });

      testUsingContext("Registrant for web doesn't escape slashes in imports", () async {
        when(flutterProject.isModule).thenReturn(true);
        when(featureFlags.isWebEnabled).thenReturn(true);
        when(webProject.existsSync()).thenReturn(true);

        final Directory webPluginWithNestedFile =
            fs.systemTempDirectory.createTempSync('web_plugin_with_nested');
        webPluginWithNestedFile.childFile('pubspec.yaml').writeAsStringSync('''
  flutter:
    plugin:
      platforms:
        web:
          pluginClass: WebPlugin
          fileName: src/web_plugin.dart
  ''');
        webPluginWithNestedFile
          .childDirectory('lib')
          .childDirectory('src')
          .childFile('web_plugin.dart')
          ..createSync(recursive: true);

        flutterProject.directory
          .childFile('.packages')
          .writeAsStringSync('''
web_plugin_with_nested:${webPluginWithNestedFile.childDirectory('lib').uri.toString()}
''');

        await injectPlugins(flutterProject);

        final File registrant = flutterProject.directory
            .childDirectory('lib')
            .childFile('generated_plugin_registrant.dart');

        expect(registrant.existsSync(), isTrue);
        expect(registrant.readAsStringSync(), contains("import 'package:web_plugin_with_nested/src/web_plugin.dart';"));
      }, overrides: <Type, Generator>{
        FileSystem: () => fs,
        ProcessManager: () => FakeProcessManager.any(),
        FeatureFlags: () => featureFlags,
      });

      testUsingContext('Injecting creates generated Windows registrant', () async {
        when(windowsProject.existsSync()).thenReturn(true);
        when(featureFlags.isWindowsEnabled).thenReturn(true);
        when(flutterProject.isModule).thenReturn(false);
        configureDummyPackageAsPlugin();

        await injectPlugins(flutterProject, checkProjects: true);

        final File registrantHeader = windowsProject.managedDirectory.childFile('generated_plugin_registrant.h');
        final File registrantImpl = windowsProject.managedDirectory.childFile('generated_plugin_registrant.cc');

        expect(registrantHeader.existsSync(), isTrue);
        expect(registrantImpl.existsSync(), isTrue);
        expect(registrantImpl.readAsStringSync(), contains('SomePluginRegisterWithRegistrar'));
      }, overrides: <Type, Generator>{
        FileSystem: () => fs,
        ProcessManager: () => FakeProcessManager.any(),
        FeatureFlags: () => featureFlags,
      });

      testUsingContext('Injecting creates generated Windows plugin properties', () async {
        when(windowsProject.existsSync()).thenReturn(true);
        when(featureFlags.isWindowsEnabled).thenReturn(true);
        when(flutterProject.isModule).thenReturn(false);
        configureDummyPackageAsPlugin();

        await injectPlugins(flutterProject, checkProjects: true);

        final File properties = windowsProject.generatedPluginPropertySheetFile;
        final String includePath = fs.path.join('flutter', 'ephemeral', '.plugin_symlinks', 'apackage', 'windows');

        expect(properties.existsSync(), isTrue);
        expect(properties.readAsStringSync(), contains('apackage_plugin.lib'));
        expect(properties.readAsStringSync(), contains('>$includePath;'));
      }, overrides: <Type, Generator>{
        FileSystem: () => fs,
        ProcessManager: () => FakeProcessManager.any(),
        FeatureFlags: () => featureFlags,
      });
    });

    group('createPluginSymlinks', () {
      MockFeatureFlags featureFlags;

      setUp(() {
        featureFlags = MockFeatureFlags();
        when(featureFlags.isLinuxEnabled).thenReturn(true);
        when(featureFlags.isWindowsEnabled).thenReturn(true);
      });

      testUsingContext('Symlinks are created for Linux plugins', () {
        when(linuxProject.existsSync()).thenReturn(true);
        configureDummyPackageAsPlugin();
        // refreshPluginsList should call createPluginSymlinks.
        refreshPluginsList(flutterProject);

        expect(linuxProject.pluginSymlinkDirectory.childLink('apackage').existsSync(), true);
      }, overrides: <Type, Generator>{
        FileSystem: () => fs,
        ProcessManager: () => FakeProcessManager.any(),
        FeatureFlags: () => featureFlags,
      });

      testUsingContext('Symlinks are created for Windows plugins', () {
        when(windowsProject.existsSync()).thenReturn(true);
        configureDummyPackageAsPlugin();
        // refreshPluginsList should call createPluginSymlinks.
        refreshPluginsList(flutterProject);

        expect(windowsProject.pluginSymlinkDirectory.childLink('apackage').existsSync(), true);
      }, overrides: <Type, Generator>{
        FileSystem: () => fs,
        ProcessManager: () => FakeProcessManager.any(),
        FeatureFlags: () => featureFlags,
      });

      testUsingContext('Existing symlinks are removed when no longer in use with force', () {
        when(linuxProject.existsSync()).thenReturn(true);
        when(windowsProject.existsSync()).thenReturn(true);

        final List<File> dummyFiles = <File>[
          flutterProject.linux.pluginSymlinkDirectory.childFile('dummy'),
          flutterProject.windows.pluginSymlinkDirectory.childFile('dummy'),
        ];
        for (final File file in dummyFiles) {
          file.createSync(recursive: true);
        }

        createPluginSymlinks(flutterProject, force: true);

        for (final File file in dummyFiles) {
          expect(file.existsSync(), false);
        }
      }, overrides: <Type, Generator>{
        FileSystem: () => fs,
        ProcessManager: () => FakeProcessManager.any(),
        FeatureFlags: () => featureFlags,
      });

      testUsingContext('Existing symlinks are removed automatically on refresh when no longer in use', () {
        when(linuxProject.existsSync()).thenReturn(true);
        when(windowsProject.existsSync()).thenReturn(true);

        final List<File> dummyFiles = <File>[
          flutterProject.linux.pluginSymlinkDirectory.childFile('dummy'),
          flutterProject.windows.pluginSymlinkDirectory.childFile('dummy'),
        ];
        for (final File file in dummyFiles) {
          file.createSync(recursive: true);
        }

        // refreshPluginsList should remove existing links and recreate on changes.
        configureDummyPackageAsPlugin();
        refreshPluginsList(flutterProject);

        for (final File file in dummyFiles) {
          expect(file.existsSync(), false);
        }
      }, overrides: <Type, Generator>{
        FileSystem: () => fs,
        ProcessManager: () => FakeProcessManager.any(),
        FeatureFlags: () => featureFlags,
      });

      testUsingContext('createPluginSymlinks is a no-op without force when up to date', () {
        when(linuxProject.existsSync()).thenReturn(true);
        when(windowsProject.existsSync()).thenReturn(true);

        final List<File> dummyFiles = <File>[
          flutterProject.linux.pluginSymlinkDirectory.childFile('dummy'),
          flutterProject.windows.pluginSymlinkDirectory.childFile('dummy'),
        ];
        for (final File file in dummyFiles) {
          file.createSync(recursive: true);
        }

        // Without force, this should do nothing to existing files.
        createPluginSymlinks(flutterProject);

        for (final File file in dummyFiles) {
          expect(file.existsSync(), true);
        }
      }, overrides: <Type, Generator>{
        FileSystem: () => fs,
        ProcessManager: () => FakeProcessManager.any(),
        FeatureFlags: () => featureFlags,
      });

      testUsingContext('createPluginSymlinks repairs missing links', () {
        when(linuxProject.existsSync()).thenReturn(true);
        when(windowsProject.existsSync()).thenReturn(true);
        configureDummyPackageAsPlugin();
        refreshPluginsList(flutterProject);

        final List<Link> links = <Link>[
          linuxProject.pluginSymlinkDirectory.childLink('apackage'),
          windowsProject.pluginSymlinkDirectory.childLink('apackage'),
        ];
        for (final Link link in links) {
          link.deleteSync();
        }
        createPluginSymlinks(flutterProject);

        for (final Link link in links) {
          expect(link.existsSync(), true);
        }
      }, overrides: <Type, Generator>{
        FileSystem: () => fs,
        ProcessManager: () => FakeProcessManager.any(),
        FeatureFlags: () => featureFlags,
      });
    });

    group('plugin crawling', () {
      Directory basePkgDir;
      File pubspecFile;
      // use a different flutter project here because we want to use the real
      // directDependencies getter
      FlutterProject project;

      setUp(() {
        basePkgDir = fs.directory('/pubcache')..createSync();
        pubspecFile = flutterProject.directory.childFile('pubspec.yaml');

        project = FlutterProject(
          fs.directory('/'),
          FlutterManifest.empty(),
          FlutterManifest.empty(),
        );
      });

      void createPackage({
        @required String name,
        List<String> dependencies = const <String>[],
        List<String> devDependencies = const <String>[],
        bool isPlugin = false}) {
          final Directory dir = basePkgDir.childDirectory(name)..createSync();
          final StringBuffer pubspecContent = StringBuffer();

          void writeDependenciesBlock(String name, List<String> pkgs) {
            if (pkgs.isNotEmpty) {
              pubspecContent.write('$name: \n');
              for (final String dependency in dependencies) {
                pubspecContent.write('  $dependency:\n');
              }
            }
          }

          writeDependenciesBlock('dependencies', dependencies);
          writeDependenciesBlock('dev_dependencies', devDependencies);

          if (isPlugin) {
            pubspecContent.write('''
flutter:
  plugin:
    foo: bar''');
          }

          dir.childFile('pubspec.yaml').writeAsStringSync(pubspecContent.toString());
      }

      void writePackagesFile(List<String> packages) {
        final StringBuffer content = StringBuffer();
        bool first = true;
        for (final String package in packages) {
          if (!first) {
            content.write('\n');
          }
          final Directory dir = basePkgDir.childDirectory(package).childDirectory('lib');
          content.write('$package:file://${dir.path}');
          first = false;
        }
        packagesFile.writeAsStringSync(content.toString());
      }

      testUsingContext('when no pubspec exists, all dependencies are used', () async {
        createPackage(name: 'foo', isPlugin: true);
        createPackage(name: 'bar', isPlugin: true);
        createPackage(name: 'baz', isPlugin: true);
        writePackagesFile(<String>['foo', 'bar', 'baz']);

        expect(
          findPlugins(project).map((Plugin p) => p.name),
          containsAll(<String>['foo', 'bar', 'baz']),
        );
      }, overrides: <Type, Generator>{
        FileSystem: () => fs,
        ProcessManager: () => FakeProcessManager.any(),
      });

      testUsingContext('dev_dependencies aren\'t included in plugins', () async {
        createPackage(name: 'regular', dependencies: <String>['reg_transitive'], isPlugin: true);
        createPackage(name: 'reg_transitive', isPlugin: true);
        createPackage(name: 'dev', dependencies: <String>['transitive_dev'], isPlugin: true);
        createPackage(name: 'transitive_dev', isPlugin: true);
        writePackagesFile(<String>['regular', 'dev', 'reg_transitive', 'transitive_dev']);

        pubspecFile.writeAsStringSync('''
  dependencies:
    regular:
  dev_dependencies:
    dev:
        ''');

        final List<Plugin> plugins = findPlugins(project);
        final List<String> pluginNames = plugins.map((Plugin p) => p.name).toList();
        expect(pluginNames, containsAll(<String>['regular', 'reg_transitive']));
        expect(pluginNames, isNot(contains('dev')));
        expect(pluginNames, isNot(contains('transitive_dev')));
      }, overrides: <Type, Generator>{
        FileSystem: () => fs,
        ProcessManager: () => FakeProcessManager.any(),
      });

      testUsingContext('throws when dependency doesn\'t appear in .packages', () async {
        createPackage(name: 'foo', dependencies: <String>['bar']);
        createPackage(name: 'bar', isPlugin: true);
        writePackagesFile(<String>['foo']);

        pubspecFile.writeAsStringSync('''
dependencies:
  foo:
        ''');

        expect(
          () => findPlugins(project),
          throwsA(const TypeMatcher<ToolExit>()
            .having(
              (ToolExit e) => e.message,
              'Error message contains missing package',
              contains('bar')
            )
            .having(
              (ToolExit e) => e.message,
              'Error message suggests getting packages',
              contains('flutter packages get')
            ),
          ),
        );
      }, overrides: <Type, Generator>{
        FileSystem: () => fs,
        ProcessManager: () => FakeProcessManager.any(),
      });

      testUsingContext('finds transitive plugins via regular packages', () async {
        createPackage(name: 'pure_dart', dependencies: <String>['plugin'], isPlugin: false);
        createPackage(name: 'plugin', isPlugin: true);
        writePackagesFile(<String>['pure_dart', 'plugin']);

        pubspecFile.writeAsStringSync('''
dependencies:
  pure_dart:
        ''');

        expect(findPlugins(project).map((Plugin p) => p.name), <String>['plugin']);
      }, overrides: <Type, Generator>{
        FileSystem: () => fs,
        ProcessManager: () => FakeProcessManager.any(),
      });

      testUsingContext('includes plugin depended on by both regular and dev dependency', () async {
        createPackage(name: 'regular', dependencies: <String>['transitive']);
        createPackage(name: 'dev', dependencies: <String>['transitive']);
        createPackage(name: 'transitive', isPlugin: true);
        writePackagesFile(<String>['regular', 'dev', 'transitive']);

        flutterProject.directory.childFile('pubspec.yaml').writeAsStringSync('''
dependencies:
  regular:
dev_dependencies:
  dev:
        ''');

        final List<Plugin> plugins = findPlugins(project);
        expect(plugins, hasLength(1));
        expect(plugins.single.name, 'transitive');
      }, overrides: <Type, Generator>{
        FileSystem: () => fs,
        ProcessManager: () => FakeProcessManager.any(),
      });

      testUsingContext('doesn\'t crawl transitive dev_dependencies', () async {
        createPackage(name: 'regular', devDependencies: <String>['transitive']);
        createPackage(name: 'transitive', isPlugin: true);
        writePackagesFile(<String>['regular', 'transitive']);

        pubspecFile.writeAsStringSync('''
dependencies:
  regular:
        ''');

        expect(findPlugins(project), isEmpty);
      }, overrides: <Type, Generator>{
        FileSystem: () => fs,
        ProcessManager: () => FakeProcessManager.any(),
      });

      testUsingContext('doesn\'t find any plugins without direct dependencies', () async {
        createPackage(name: 'dev1', isPlugin: true);
        createPackage(name: 'dev2', isPlugin: true);
        writePackagesFile(<String>['dev1', 'dev2']);

        pubspecFile.writeAsStringSync('''
dev_dependencies:
  dev1:
  dev2:
        ''');

        expect(findPlugins(project), isEmpty);
      }, overrides: <Type, Generator>{
        FileSystem: () => fs,
        ProcessManager: () => FakeProcessManager.any(),
      });
    });
  });
}

class MockAndroidProject extends Mock implements AndroidProject {}
class MockFeatureFlags extends Mock implements FeatureFlags {}
class MockFlutterProject extends Mock implements FlutterProject {}
class MockFile extends Mock implements File {}
class MockFileSystem extends Mock implements FileSystem {}
class MockIosProject extends Mock implements IosProject {}
class MockMacOSProject extends Mock implements MacOSProject {}
class MockXcodeProjectInterpreter extends Mock implements XcodeProjectInterpreter {}
class MockWebProject extends Mock implements WebProject {}
class MockWindowsProject extends Mock implements WindowsProject {}
class MockLinuxProject extends Mock implements LinuxProject {}<|MERGE_RESOLUTION|>--- conflicted
+++ resolved
@@ -6,22 +6,16 @@
 
 import 'package:file/file.dart';
 import 'package:file/memory.dart';
-<<<<<<< HEAD
 import 'package:flutter_tools/src/base/common.dart';
-=======
 import 'package:flutter_tools/src/base/time.dart';
->>>>>>> bf329741
 import 'package:flutter_tools/src/dart/package_map.dart';
 import 'package:flutter_tools/src/features.dart';
 import 'package:flutter_tools/src/flutter_manifest.dart';
 import 'package:flutter_tools/src/ios/xcodeproj.dart';
 import 'package:flutter_tools/src/plugins.dart';
 import 'package:flutter_tools/src/project.dart';
-<<<<<<< HEAD
+import 'package:flutter_tools/src/version.dart';
 import 'package:matcher/matcher.dart';
-=======
-import 'package:flutter_tools/src/version.dart';
->>>>>>> bf329741
 import 'package:meta/meta.dart';
 import 'package:mockito/mockito.dart';
 
@@ -1130,12 +1124,12 @@
           throwsA(const TypeMatcher<ToolExit>()
             .having(
               (ToolExit e) => e.message,
-              'Error message contains missing package',
+              'message',
               contains('bar')
             )
             .having(
               (ToolExit e) => e.message,
-              'Error message suggests getting packages',
+              'message',
               contains('flutter packages get')
             ),
           ),
