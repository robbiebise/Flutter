// Copyright 2015 The Chromium Authors. All rights reserved.
// Use of this source code is governed by a BSD-style license that can be
// found in the LICENSE file.

import 'dart:math' as math;
import 'dart:ui' show lerpDouble;

import 'package:flutter/foundation.dart';

/// An easing curve, i.e. a mapping of the unit interval to the unit interval.
///
/// Easing curves are used to adjust the rate of change of an animation over
/// time, allowing them to speed up and slow down, rather than moving at a
/// constant rate.
///
/// A curve must map t=0.0 to 0.0 and t=1.0 to 1.0.
///
/// See also:
///
///  * [Curves], a collection of common animation easing curves.
///  * [CurveTween], which can be used to apply a [Curve] to an [Animation].
///  * [Canvas.drawArc], which draws an arc, and has nothing to do with easing
///    curves.
///  * [Animatable], for a more flexible interface that maps fractions to
///    arbitrary values.
@immutable
abstract class Curve {
  /// Abstract const constructor. This constructor enables subclasses to provide
  /// const constructors so that they can be used in const expressions.
  const Curve();

  /// Returns the value of the curve at point `t`.
  ///
  /// The value of `t` must be between 0.0 and 1.0, inclusive. Subclasses should
  /// assert that this is true.
  ///
  /// A curve must map t=0.0 to 0.0 and t=1.0 to 1.0.
  double transform(double t);

  /// Returns a new curve that is the reversed inversion of this one.
  ///
  /// This is often useful with [CurvedAnimation.reverseCurve].
  ///
  /// {@animation 464 192 https://flutter.github.io/assets-for-api-docs/assets/animation/curve_bounce_in.mp4}
  /// {@animation 464 192 https://flutter.github.io/assets-for-api-docs/assets/animation/curve_flipped.mp4}
  ///
  /// See also:
  ///
  ///  * [FlippedCurve], the class that is used to implement this getter.
  ///  * [ReverseAnimation], which reverses an [Animation] rather than a [Curve].
  ///  * [CurvedAnimation], which can take a separate curve and reverse curve.
  Curve get flipped => FlippedCurve(this);

  @override
  String toString() {
    return '$runtimeType';
  }
}

/// The identity map over the unit interval.
///
/// See [Curves.linear] for an instance of this class.
class _Linear extends Curve {
  const _Linear._();

  @override
  double transform(double t) => t;
}

/// A sawtooth curve that repeats a given number of times over the unit interval.
///
/// The curve rises linearly from 0.0 to 1.0 and then falls discontinuously back
/// to 0.0 each iteration.
///
/// {@animation 464 192 https://flutter.github.io/assets-for-api-docs/assets/animation/curve_sawtooth.mp4}
class SawTooth extends Curve {
  /// Creates a sawtooth curve.
  ///
  /// The [count] argument must not be null.
  const SawTooth(this.count) : assert(count != null);

  /// The number of repetitions of the sawtooth pattern in the unit interval.
  final int count;

  @override
  double transform(double t) {
    assert(t >= 0.0 && t <= 1.0);
    if (t == 1.0)
      return 1.0;
    t *= count;
    return t - t.truncateToDouble();
  }

  @override
  String toString() {
    return '$runtimeType($count)';
  }
}

/// A curve that is 0.0 until [begin], then curved (according to [curve] from
/// 0.0 to 1.0 at [end], then 1.0.
///
/// An [Interval] can be used to delay an animation. For example, a six second
/// animation that uses an [Interval] with its [begin] set to 0.5 and its [end]
/// set to 1.0 will essentially become a three-second animation that starts
/// three seconds later.
///
/// {@animation 464 192 https://flutter.github.io/assets-for-api-docs/assets/animation/curve_interval.mp4}
class Interval extends Curve {
  /// Creates an interval curve.
  ///
  /// The arguments must not be null.
  const Interval(this.begin, this.end, { this.curve = Curves.linear })
      : assert(begin != null),
        assert(end != null),
        assert(curve != null);

  /// The largest value for which this interval is 0.0.
  ///
  /// From t=0.0 to t=`begin`, the interval's value is 0.0.
  final double begin;

  /// The smallest value for which this interval is 1.0.
  ///
  /// From t=`end` to t=1.0, the interval's value is 1.0.
  final double end;

  /// The curve to apply between [begin] and [end].
  final Curve curve;

  @override
  double transform(double t) {
    assert(t >= 0.0 && t <= 1.0);
    assert(begin >= 0.0);
    assert(begin <= 1.0);
    assert(end >= 0.0);
    assert(end <= 1.0);
    assert(end >= begin);
    if (t == 0.0 || t == 1.0)
      return t;
    t = ((t - begin) / (end - begin)).clamp(0.0, 1.0);
    if (t == 0.0 || t == 1.0)
      return t;
    return curve.transform(t);
  }

  @override
  String toString() {
    if (curve is! _Linear)
      return '$runtimeType($begin\u22EF$end)\u27A9$curve';
    return '$runtimeType($begin\u22EF$end)';
  }
}

/// A curve that is 0.0 until it hits the threshold, then it jumps to 1.0.
///
/// {@animation 464 192 https://flutter.github.io/assets-for-api-docs/assets/animation/curve_threshold.mp4}
class Threshold extends Curve {
  /// Creates a threshold curve.
  ///
  /// The [threshold] argument must not be null.
  const Threshold(this.threshold) : assert(threshold != null);

  /// The value before which the curve is 0.0 and after which the curve is 1.0.
  ///
  /// When t is exactly [threshold], the curve has the value 1.0.
  final double threshold;

  @override
  double transform(double t) {
    assert(t >= 0.0 && t <= 1.0);
    assert(threshold >= 0.0);
    assert(threshold <= 1.0);
    if (t == 0.0 || t == 1.0)
      return t;
    return t < threshold ? 0.0 : 1.0;
  }
}

/// A cubic polynomial mapping of the unit interval.
///
/// The [Curves] class contains some commonly used cubic curves:
///
///  * [Curves.ease]
///  * [Curves.easeIn]
///  * [Curves.easeOut]
///  * [Curves.easeInOut]
///
/// {@animation 464 192 https://flutter.github.io/assets-for-api-docs/assets/animation/curve_ease.mp4}
/// {@animation 464 192 https://flutter.github.io/assets-for-api-docs/assets/animation/curve_ease_in.mp4}
/// {@animation 464 192 https://flutter.github.io/assets-for-api-docs/assets/animation/curve_ease_out.mp4}
/// {@animation 464 192 https://flutter.github.io/assets-for-api-docs/assets/animation/curve_ease_in_out.mp4}
///
/// The [Cubic] class implements third-order Bézier curves.
class Cubic extends Curve {
  /// Creates a cubic curve.
  ///
  /// Rather than creating a new instance, consider using one of the common
  /// cubic curves in [Curves].
  ///
  /// The [a], [b], [c], and [d] arguments must not be null.
  const Cubic(this.a, this.b, this.c, this.d)
      : assert(a != null),
        assert(b != null),
        assert(c != null),
        assert(d != null);

  /// The x coordinate of the first control point.
  ///
  /// The line through the point (0, 0) and the first control point is tangent
  /// to the curve at the point (0, 0).
  final double a;

  /// The y coordinate of the first control point.
  ///
  /// The line through the point (0, 0) and the first control point is tangent
  /// to the curve at the point (0, 0).
  final double b;

  /// The x coordinate of the second control point.
  ///
  /// The line through the point (1, 1) and the second control point is tangent
  /// to the curve at the point (1, 1).
  final double c;

  /// The y coordinate of the second control point.
  ///
  /// The line through the point (1, 1) and the second control point is tangent
  /// to the curve at the point (1, 1).
  final double d;

  static const double _cubicErrorBound = 0.001;

  double _evaluateCubic(double a, double b, double m) {
    return 3 * a * (1 - m) * (1 - m) * m +
           3 * b * (1 - m) *           m * m +
                                       m * m * m;
  }

  @override
  double transform(double t) {
    assert(t >= 0.0 && t <= 1.0);
    double start = 0.0;
    double end = 1.0;
    while (true) {
      final double midpoint = (start + end) / 2;
      final double estimate = _evaluateCubic(a, c, midpoint);
      if ((t - estimate).abs() < _cubicErrorBound)
        return _evaluateCubic(b, d, midpoint);
      if (estimate < t)
        start = midpoint;
      else
        end = midpoint;
    }
  }

  @override
  String toString() {
    return '$runtimeType(${a.toStringAsFixed(2)}, ${b.toStringAsFixed(2)}, ${c.toStringAsFixed(2)}, ${d.toStringAsFixed(2)})';
  }
}

/// A curve that is the reversed inversion of its given curve.
///
/// This curve evaluates the given curve in reverse (i.e., from 1.0 to 0.0 as t
/// increases from 0.0 to 1.0) and returns the inverse of the given curve's
/// value (i.e., 1.0 minus the given curve's value).
///
/// This is the class used to implement the [flipped] getter on curves.
///
/// This is often useful with [CurvedAnimation.reverseCurve].
///
/// {@animation 464 192 https://flutter.github.io/assets-for-api-docs/assets/animation/curve_bounce_in.mp4}
/// {@animation 464 192 https://flutter.github.io/assets-for-api-docs/assets/animation/curve_flipped.mp4}
///
/// See also:
///
///  * [Curve.flipped], which provides the [FlippedCurve] of a [Curve].
///  * [ReverseAnimation], which reverses an [Animation] rather than a [Curve].
///  * [CurvedAnimation], which can take a separate curve and reverse curve.
class FlippedCurve extends Curve {
  /// Creates a flipped curve.
  ///
  /// The [curve] argument must not be null.
  const FlippedCurve(this.curve) : assert(curve != null);

  /// The curve that is being flipped.
  final Curve curve;

  @override
  double transform(double t) => 1.0 - curve.transform(1.0 - t);

  @override
  String toString() {
    return '$runtimeType($curve)';
  }
}

/// A curve where the rate of change starts out quickly and then decelerates; an
/// upside-down `f(t) = t²` parabola.
///
/// This is equivalent to the Android `DecelerateInterpolator` class with a unit
/// factor (the default factor).
///
/// See [Curves.decelerate] for an instance of this class.
class _DecelerateCurve extends Curve {
  const _DecelerateCurve._(this.exponent);

  final double exponent;

  @override
  double transform(double t) {
    assert(t >= 0.0 && t <= 1.0);
    // Intended to match the behavior of:
    // https://android.googlesource.com/platform/frameworks/base/+/master/core/java/android/view/animation/DecelerateInterpolator.java
    // (for an exponent of 2)...as of December 2016.
    t = 1.0 - t;
    return 1.0 - math.pow(t, exponent);
  }
}

// BOUNCE CURVES

double _bounce(double t) {
  if (t < 1.0 / 2.75) {
    return 7.5625 * t * t;
  } else if (t < 2 / 2.75) {
    t -= 1.5 / 2.75;
    return 7.5625 * t * t + 0.75;
  } else if (t < 2.5 / 2.75) {
    t -= 2.25 / 2.75;
    return 7.5625 * t * t + 0.9375;
  }
  t -= 2.625 / 2.75;
  return 7.5625 * t * t + 0.984375;
}

/// An oscillating curve that grows in magnitude.
///
/// See [Curves.bounceIn] for an instance of this class.
class _BounceInCurve extends Curve {
  const _BounceInCurve._();

  @override
  double transform(double t) {
    assert(t >= 0.0 && t <= 1.0);
    return 1.0 - _bounce(1.0 - t);
  }
}

/// An oscillating curve that shrink in magnitude.
///
/// See [Curves.bounceOut] for an instance of this class.
class _BounceOutCurve extends Curve {
  const _BounceOutCurve._();

  @override
  double transform(double t) {
    assert(t >= 0.0 && t <= 1.0);
    return _bounce(t);
  }
}

/// An oscillating curve that first grows and then shrink in magnitude.
///
/// See [Curves.bounceInOut] for an instance of this class.
class _BounceInOutCurve extends Curve {
  const _BounceInOutCurve._();

  @override
  double transform(double t) {
    assert(t >= 0.0 && t <= 1.0);
    if (t < 0.5)
      return (1.0 - _bounce(1.0 - t * 2.0)) * 0.5;
    else
      return _bounce(t * 2.0 - 1.0) * 0.5 + 0.5;
  }
}


// ELASTIC CURVES

/// An oscillating curve that grows in magnitude while overshooting its bounds.
///
/// An instance of this class using the default period of 0.4 is available as
/// [Curves.elasticIn].
///
/// {@animation 464 192 https://flutter.github.io/assets-for-api-docs/assets/animation/curve_elastic_in.mp4}
class ElasticInCurve extends Curve {
  /// Creates an elastic-in curve.
  ///
  /// Rather than creating a new instance, consider using [Curves.elasticIn].
  const ElasticInCurve([this.period = 0.4]);

  /// The duration of the oscillation.
  final double period;

  @override
  double transform(double t) {
    assert(t >= 0.0 && t <= 1.0);
    final double s = period / 4.0;
    t = t - 1.0;
    return -math.pow(2.0, 10.0 * t) * math.sin((t - s) * (math.pi * 2.0) / period);
  }

  @override
  String toString() {
    return '$runtimeType($period)';
  }
}

/// An oscillating curve that shrinks in magnitude while overshooting its bounds.
///
/// An instance of this class using the default period of 0.4 is available as
/// [Curves.elasticOut].
///
/// {@animation 464 192 https://flutter.github.io/assets-for-api-docs/assets/animation/curve_elastic_out.mp4}
class ElasticOutCurve extends Curve {
  /// Creates an elastic-out curve.
  ///
  /// Rather than creating a new instance, consider using [Curves.elasticOut].
  const ElasticOutCurve([this.period = 0.4]);

  /// The duration of the oscillation.
  final double period;

  @override
  double transform(double t) {
    assert(t >= 0.0 && t <= 1.0);
    final double s = period / 4.0;
    return math.pow(2.0, -10 * t) * math.sin((t - s) * (math.pi * 2.0) / period) + 1.0;
  }

  @override
  String toString() {
    return '$runtimeType($period)';
  }
}

/// An oscillating curve that grows and then shrinks in magnitude while
/// overshooting its bounds.
///
/// An instance of this class using the default period of 0.4 is available as
/// [Curves.elasticInOut].
///
/// {@animation 464 192 https://flutter.github.io/assets-for-api-docs/assets/animation/curve_elastic_in_out.mp4}
class ElasticInOutCurve extends Curve {
  /// Creates an elastic-in-out curve.
  ///
  /// Rather than creating a new instance, consider using [Curves.elasticInOut].
  const ElasticInOutCurve([this.period = 0.4]);

  /// The duration of the oscillation.
  final double period;

  @override
  double transform(double t) {
    assert(t >= 0.0 && t <= 1.0);
    final double s = period / 4.0;
    t = 2.0 * t - 1.0;
    if (t < 0.0)
      return -0.5 * math.pow(2.0, 10.0 * t) * math.sin((t - s) * (math.pi * 2.0) / period);
    else
      return math.pow(2.0, -10.0 * t) * math.sin((t - s) * (math.pi * 2.0) / period) * 0.5 + 1.0;
  }

  @override
  String toString() {
    return '$runtimeType($period)';
  }
}


// PREDEFINED CURVES

/// A collection of common animation curves.
///
/// {@animation 464 192 https://flutter.github.io/assets-for-api-docs/assets/animation/curve_bounce_in.mp4}
/// {@animation 464 192 https://flutter.github.io/assets-for-api-docs/assets/animation/curve_bounce_in_out.mp4}
/// {@animation 464 192 https://flutter.github.io/assets-for-api-docs/assets/animation/curve_bounce_out.mp4}
/// {@animation 464 192 https://flutter.github.io/assets-for-api-docs/assets/animation/curve_decelerate.mp4}
/// {@animation 464 192 https://flutter.github.io/assets-for-api-docs/assets/animation/curve_ease.mp4}
/// {@animation 464 192 https://flutter.github.io/assets-for-api-docs/assets/animation/curve_ease_in.mp4}
/// {@animation 464 192 https://flutter.github.io/assets-for-api-docs/assets/animation/curve_ease_in_out.mp4}
/// {@animation 464 192 https://flutter.github.io/assets-for-api-docs/assets/animation/curve_ease_out.mp4}
/// {@animation 464 192 https://flutter.github.io/assets-for-api-docs/assets/animation/curve_elastic_in.mp4}
/// {@animation 464 192 https://flutter.github.io/assets-for-api-docs/assets/animation/curve_elastic_in_out.mp4}
/// {@animation 464 192 https://flutter.github.io/assets-for-api-docs/assets/animation/curve_elastic_out.mp4}
/// {@animation 464 192 https://flutter.github.io/assets-for-api-docs/assets/animation/curve_fast_out_slow_in.mp4}
/// {@animation 464 192 https://flutter.github.io/assets-for-api-docs/assets/animation/curve_linear.mp4}
///
/// See also:
///
///  * [Curve], the interface implemented by the constants available from the
///    [Curves] class.
class Curves {
  Curves._();

  /// A linear animation curve.
  ///
  /// This is the identity map over the unit interval: its [Curve.transform]
  /// method returns its input unmodified. This is useful as a default curve for
  /// cases where a [Curve] is required but no actual curve is desired.
  ///
  /// {@animation 464 192 https://flutter.github.io/assets-for-api-docs/assets/animation/curve_linear.mp4}
  static const Curve linear = _Linear._();

  /// A curve where the rate of change starts out quickly and then decelerates; an
  /// upside-down `f(t) = t²` parabola.
  ///
  /// This is equivalent to the Android `DecelerateInterpolator` class with a unit
  /// factor (the default factor).
  ///
  /// {@animation 464 192 https://flutter.github.io/assets-for-api-docs/assets/animation/curve_decelerate.mp4}
  static const Curve decelerate = _DecelerateCurve._(2);

  /// A curve where the rate of change is based on an exponential function; an
  /// upside-down `f(t) = pow(t, [exponent])` curve.
  ///
  /// For exponents greater than 1, the larger the exponent, the quicker the
  /// animation starts and the slower it ends.
  static Curve curveWithPower(double exponent) => _DecelerateCurve._(exponent);

  /// A cubic animation curve that speeds up quickly and ends slowly.
  ///
  /// {@animation 464 192 https://flutter.github.io/assets-for-api-docs/assets/animation/curve_ease.mp4}
  static const Cubic ease = Cubic(0.25, 0.1, 0.25, 1.0);

  /// A cubic animation curve that starts slowly and ends quickly.
  ///
  /// {@animation 464 192 https://flutter.github.io/assets-for-api-docs/assets/animation/curve_ease_in.mp4}
  static const Cubic easeIn = Cubic(0.42, 0.0, 1.0, 1.0);

  /// A cubic animation curve that starts starts slowly and ends linearly.
  ///
  /// The symmetric animation to [linearToEaseOut].
  static const Cubic easeInToLinear = Cubic(0.42, 0.0, 0.55, 0.0);

<<<<<<< HEAD
  /// A cubic animation curve that starts slowly and ends quickly. This is
  /// similar to [Curves.easeIn], but with sinusoidal easing for a slightly less
  /// abrupt beginning and end. Nonetheless, the result is quite gentle and is
  /// hard to distinguish from [Curves.linear] at a glance.
  ///
  /// Derived from Robert Penner’s easing functions.
  ///
  /// {@animation 464 192 https://flutter.github.io/assets-for-api-docs/assets/animation/curve_ease_in_sine.mp4}
  static const Cubic easeInSine = Cubic(0.47, 0, 0.745, 0.715);

  /// A cubic animation curve that starts slowly and ends quickly. Based on a
  /// quadratic equation where `f(t) = t²`, this is effectively the inverse of
  /// [Curves.decelerate].
  ///
  /// Compared to [Curves.easeInSine], this curve is slightly steeper.
  ///
  /// Derived from Robert Penner’s easing functions.
  ///
  /// {@animation 464 192 https://flutter.github.io/assets-for-api-docs/assets/animation/curve_ease_in_quad.mp4}
  static const Cubic easeInQuad = Cubic(0.55, 0.085, 0.68, 0.53);

  /// A cubic animation curve that starts slowly and ends quickly. This curve is
  /// based on a cubic equation where `f(t) = t³`. The result is a safe sweet
  /// spot when choosing a curve for widgets animating off the viewport.
  ///
  /// Compared to [Curves.easeInQuad], this curve is slightly steeper.
  ///
  /// Derived from Robert Penner’s easing functions.
  ///
  /// {@animation 464 192 https://flutter.github.io/assets-for-api-docs/assets/animation/curve_ease_in_cubic.mp4}
  static const Cubic easeInCubic = Cubic(0.55, 0.055, 0.675, 0.19);

  /// A cubic animation curve that starts slowly and ends quickly. This curve is
  /// based on a quartic equation where `f(t) = t⁴`.
  ///
  /// Animations using this curve or steeper curves will benefit from a longer
  /// duration to avoid motion feeling unnatural.
  ///
  /// Compared to [Curves.easeInCubic], this curve is slightly steeper.
  ///
  /// Derived from Robert Penner’s easing functions.
  ///
  /// {@animation 464 192 https://flutter.github.io/assets-for-api-docs/assets/animation/curve_ease_in_quart.mp4}
  static const Cubic easeInQuart = Cubic(0.895, 0.03, 0.685, 0.22);

  /// A cubic animation curve that starts slowly and ends quickly. This curve is
  /// based on a quintic equation where `f(t) = t⁵`.
  ///
  /// Compared to [Curves.easeInQuart], this curve is slightly steeper.
  ///
  /// Derived from Robert Penner’s easing functions.
  ///
  /// {@animation 464 192 https://flutter.github.io/assets-for-api-docs/assets/animation/curve_ease_in_quint.mp4}
  static const Cubic easeInQuint = Cubic(0.755, 0.05, 0.855, 0.06);

  /// A cubic animation curve that starts slowly and ends quickly. This curve is
  /// based on an exponential equation where `f(t) = 2¹⁰⁽ᵗ⁻¹⁾`.
  ///
  /// Using this curve can give your animations extra flare, but a longer
  /// duration may need to be used to compensate for the steepness of the curve.
  ///
  /// Compared to [Curves.easeInQuint], this curve is slightly steeper.
  ///
  /// Derived from Robert Penner’s easing functions.
  ///
  /// {@animation 464 192 https://flutter.github.io/assets-for-api-docs/assets/animation/curve_ease_in_expo.mp4}
  static const Cubic easeInExpo = Cubic(0.95, 0.05, 0.795, 0.035);

  /// A cubic animation curve that starts slowly and ends quickly. This curve is
  /// effectively the bottom-right quarter of a circle.
  ///
  /// Like [Curves.easeInExpo], this curve is fairly dramatic and will reduce
  /// the clarity of an animation if not given a longer duration.
  ///
  /// Derived from Robert Penner’s easing functions.
  ///
  /// {@animation 464 192 https://flutter.github.io/assets-for-api-docs/assets/animation/curve_ease_in_circ.mp4}
  static const Cubic easeInCirc = Cubic(0.6, 0.04, 0.98, 0.335);

  /// A cubic animation curve that starts slowly and ends quickly. This curve
  /// is similar to [Curves.elasticIn] in that it overshoots its bounds before
  /// reaching its end. Instead of repeated swinging motions before ascending,
  /// though, this curve overshoots once, then continues to ascend.
  ///
  /// Derived from Robert Penner’s easing functions.
  ///
  /// {@animation 464 192 https://flutter.github.io/assets-for-api-docs/assets/animation/curve_ease_in_back.mp4}
  static const Cubic easeInBack = Cubic(0.6, -0.28, 0.735, 0.045);

=======
>>>>>>> 63141462
  /// A cubic animation curve that starts quickly and ends slowly.
  ///
  /// {@animation 464 192 https://flutter.github.io/assets-for-api-docs/assets/animation/curve_ease_out.mp4}
  static const Cubic easeOut = Cubic(0.0, 0.0, 0.58, 1.0);

  /// A cubic animation curve that starts linearly and ends slowly.
  ///
  /// A symmetric animation to [easeInToLinear].
  static const Cubic linearToEaseOut = Cubic(0.45, 1.0, 0.58, 1.0);

<<<<<<< HEAD
  /// A cubic animation curve that starts quickly and ends slowly. This is
  /// similar to [Curves.easeOut], but with sinusoidal easing for a slightly
  /// less abrupt beginning and end. Nonetheless, the result is quite gentle and
  /// is hard to distinguish from [Curves.linear] at a glance.
  ///
  /// Derived from Robert Penner’s easing functions.
  ///
  /// {@animation 464 192 https://flutter.github.io/assets-for-api-docs/assets/animation/curve_ease_out_sine.mp4}
  static const Cubic easeOutSine = Cubic(0.39, 0.575, 0.565, 1.0);

  /// A cubic animation curve that starts quickly and ends slowly. This is
  /// effectively the same as [Curves.decelerate], only simulated using a cubic
  /// bezier function.
  ///
  /// Compared to [Curves.easeOutSine], this curve is slightly steeper.
  ///
  /// Derived from Robert Penner’s easing functions.
  ///
  /// {@animation 464 192 https://flutter.github.io/assets-for-api-docs/assets/animation/curve_ease_out_quad.mp4}
  static const Cubic easeOutQuad = Cubic(0.25, 0.46, 0.45, 0.94);

  /// A cubic animation curve that starts quickly and ends slowly. This curve is
  /// a flipped version of [Curves.easeInCubic].
  ///
  /// The result is a safe sweet spot when choosing a curve for animating a
  /// widget's position entering or already inside the viewport.
  ///
  /// Compared to [Curves.easeOutQuad], this curve is slightly steeper.
  ///
  /// Derived from Robert Penner’s easing functions.
  ///
  /// {@animation 464 192 https://flutter.github.io/assets-for-api-docs/assets/animation/curve_ease_out_cubic.mp4}
  static const Cubic easeOutCubic = Cubic(0.215, 0.61, 0.355, 1.0);

  /// A cubic animation curve that starts quickly and ends slowly. This curve is
  /// a flipped version of [Curves.easeInQuart].
  ///
  /// Animations using this curve or steeper curves will benefit from a longer
  /// duration to avoid motion feeling unnatural.
  ///
  /// Compared to [Curves.easeOutCubic], this curve is slightly steeper.
  ///
  /// Derived from Robert Penner’s easing functions.
  ///
  /// {@animation 464 192 https://flutter.github.io/assets-for-api-docs/assets/animation/curve_ease_out_quart.mp4}
  static const Cubic easeOutQuart = Cubic(0.165, 0.84, 0.44, 1.0);

  /// A cubic animation curve that starts quickly and ends slowly. This curve is
  /// a flipped version of [Curves.easeInQuint].
  ///
  /// Compared to [Curves.easeOutQuart], this curve is slightly steeper.
  ///
  /// Derived from Robert Penner’s easing functions.
  ///
  /// {@animation 464 192 https://flutter.github.io/assets-for-api-docs/assets/animation/curve_ease_out_quint.mp4}
  static const Cubic easeOutQuint = Cubic(0.23, 1.0, 0.32, 1.0);

  /// A cubic animation curve that starts quickly and ends slowly. This curve is
  /// a flipped version of [Curves.easeInExpo]. Using this curve can give your
  /// animations extra flare, but a longer duration may need to be used to
  /// compensate for the steepness of the curve.
  ///
  /// Derived from Robert Penner’s easing functions.
  ///
  /// {@animation 464 192 https://flutter.github.io/assets-for-api-docs/assets/animation/curve_ease_out_expo.mp4}
  static const Cubic easeOutExpo = Cubic(0.19, 1.0, 0.22, 1.0);

  /// A cubic animation curve that starts quickly and ends slowly. This curve is
  /// effectively the top-left quarter of a circle.
  ///
  /// Like [Curves.easeOutExpo], this curve is fairly dramatic and will reduce
  /// the clarity of an animation if not given a longer duration.
  ///
  /// Derived from Robert Penner’s easing functions.
  ///
  /// {@animation 464 192 https://flutter.github.io/assets-for-api-docs/assets/animation/curve_ease_out_circ.mp4}
  static const Cubic easeOutCirc = Cubic(0.075, 0.82, 0.165, 1.0);

  /// A cubic animation curve that starts quickly and ends slowly. This curve is
  /// similar to [Curves.elasticOut] in that it overshoots its bounds before
  /// reaching its end. Instead of repeated swinging motions after ascending,
  /// though, this curve only overshoots once.
  ///
  /// Derived from Robert Penner’s easing functions.
  ///
  /// {@animation 464 192 https://flutter.github.io/assets-for-api-docs/assets/animation/curve_ease_out_back.mp4}
  static const Cubic easeOutBack = Cubic(0.175, 0.885, 0.32, 1.275);

  /// A cubic animation curve that starts slowly, speeds up, and then and ends
  /// slowly.
=======
  /// A cubic animation curve that starts slowly, speeds up, and then and ends slowly.
>>>>>>> 63141462
  ///
  /// {@animation 464 192 https://flutter.github.io/assets-for-api-docs/assets/animation/curve_ease_in_out.mp4}
  static const Cubic easeInOut = Cubic(0.42, 0.0, 0.58, 1.0);

  /// A cubic animation curve that starts slowly, speeds up, and then and ends
  /// slowly. This is similar to [Curves.easeInOut], but with sinusoidal easing
  /// for a slightly less abrupt beginning and end.
  ///
  /// Derived from Robert Penner’s easing functions.
  ///
  /// {@animation 464 192 https://flutter.github.io/assets-for-api-docs/assets/animation/curve_ease_in_out_sine.mp4}
  static const Cubic easeInOutSine = Cubic(0.445, 0.05, 0.55, 0.95);

  /// A cubic animation curve that starts slowly, speeds up, and then and ends
  /// slowly. This curve can be imagined as [Curves.easeInQuad] as the first
  /// half, and [Curves.easeOutQuad] as the second.
  ///
  /// Compared to [Curves.easeInOutSine], this curve is slightly steeper.
  ///
  /// Derived from Robert Penner’s easing functions.
  ///
  /// {@animation 464 192 https://flutter.github.io/assets-for-api-docs/assets/animation/curve_ease_in_out_quad.mp4}
  static const Cubic easeInOutQuad = Cubic(0.455, 0.03, 0.515, 0.955);

  /// A cubic animation curve that starts slowly, speeds up, and then and ends
  /// slowly. This curve can be imagined as [Curves.easeInCubic] as the first
  /// half, and [Curves.easeOutCubic] as the second.
  ///
  /// The result is a safe sweet spot when choosing a curve for a widget whose
  /// initial and final positions are both within the viewport.
  ///
  /// Compared to [Curves.easeInOutQuad], this curve is slightly steeper.
  ///
  /// Derived from Robert Penner’s easing functions.
  ///
  /// {@animation 464 192 https://flutter.github.io/assets-for-api-docs/assets/animation/curve_ease_in_out_cubic.mp4}
  static const Cubic easeInOutCubic = Cubic(0.645, 0.045, 0.355, 1.0);

  /// A cubic animation curve that starts slowly, speeds up, and then and ends
  /// slowly. This curve can be imagined as [Curves.easeInQuart] as the first
  /// half, and [Curves.easeOutQuart] as the second.
  ///
  /// Animations using this curve or steeper curves will benefit from a longer
  /// duration to avoid motion feeling unnatural.
  ///
  /// Compared to [Curves.easeInOutCubic], this curve is slightly steeper.
  ///
  /// Derived from Robert Penner’s easing functions.
  ///
  /// {@animation 464 192 https://flutter.github.io/assets-for-api-docs/assets/animation/curve_ease_in_out_quart.mp4}
  static const Cubic easeInOutQuart = Cubic(0.77, 0, 0.175, 1.0);

  /// A cubic animation curve that starts slowly, speeds up, and then and ends
  /// slowly. This curve can be imagined as [Curves.easeInQuint] as the first
  /// half, and [Curves.easeOutQuint] as the second.
  ///
  /// Compared to [Curves.easeInOutQuart], this curve is slightly steeper.
  ///
  /// Derived from Robert Penner’s easing functions.
  ///
  /// {@animation 464 192 https://flutter.github.io/assets-for-api-docs/assets/animation/curve_ease_in_out_quint.mp4}
  static const Cubic easeInOutQuint = Cubic(0.86, 0, 0.07, 1.0);

  /// A cubic animation curve that starts slowly, speeds up, and then and ends
  /// slowly.
  ///
  /// Since this curve is arrived at with an exponential function, the midpoint
  /// is exceptionally steep. Extra consideration should be taken when designing
  /// an animation using this.
  ///
  /// Compared to [Curves.easeInOutQuint], this curve is slightly steeper.
  ///
  /// Derived from Robert Penner’s easing functions.
  ///
  /// {@animation 464 192 https://flutter.github.io/assets-for-api-docs/assets/animation/curve_ease_in_out_expo.mp4}
  static const Cubic easeInOutExpo = Cubic(1.0, 0, 0, 1.0);

  /// A cubic animation curve that starts slowly, speeds up, and then and ends
  /// slowly. This curve can be imagined as [Curves.easeInCirc] as the first
  /// half, and [Curves.easeOutCirc] as the second.
  ///
  /// Like [Curves.easeInOutExpo], this curve is fairly dramatic and will reduce
  /// the clarity of an animation if not given a longer duration.
  ///
  /// Compared to [Curves.easeInOutExpo], this curve is slightly steeper.
  ///
  /// Derived from Robert Penner’s easing functions.
  ///
  /// {@animation 464 192 https://flutter.github.io/assets-for-api-docs/assets/animation/curve_ease_in_out_circ.mp4}
  static const Cubic easeInOutCirc = Cubic(0.785, 0.135, 0.15, 0.86);

  /// A cubic animation curve that starts slowly, speeds up, and then and ends
  /// slowly. This curve can be imagined as [Curves.easeInBack] as the first
  /// half, and [Curves.easeOutBack] as the second.
  ///
  /// Since two curves are used as a basis for this curve, the resulting
  /// animation will overshoot its bounds twice before reaching its end - first
  /// by exceeding its lower bound, then exceeding its upper bound and finally
  /// descending to its final position.
  ///
  /// Derived from Robert Penner’s easing functions.
  ///
  /// {@animation 464 192 https://flutter.github.io/assets-for-api-docs/assets/animation/curve_ease_in_out_back.mp4}
  static const Cubic easeInOutBack = Cubic(0.68, -0.55, 0.265, 1.55);

  /// A curve that starts quickly and eases into its final position.
  ///
  /// Over the course of the animation, the object spends more time near its
  /// final destination. As a result, the user isn’t left waiting for the
  /// animation to finish, and the negative effects of motion are minimized.
  ///
  /// {@animation 464 192 https://flutter.github.io/assets-for-api-docs/assets/animation/curve_fast_out_slow_in.mp4}
  static const Cubic fastOutSlowIn = Cubic(0.4, 0.0, 0.2, 1.0);

  /// An oscillating curve that grows in magnitude.
  ///
  /// {@animation 464 192 https://flutter.github.io/assets-for-api-docs/assets/animation/curve_bounce_in.mp4}
  static const Curve bounceIn = _BounceInCurve._();

  /// An oscillating curve that first grows and then shrink in magnitude.
  ///
  /// {@animation 464 192 https://flutter.github.io/assets-for-api-docs/assets/animation/curve_bounce_out.mp4}
  static const Curve bounceOut = _BounceOutCurve._();

  /// An oscillating curve that first grows and then shrink in magnitude.
  ///
  /// {@animation 464 192 https://flutter.github.io/assets-for-api-docs/assets/animation/curve_bounce_in_out.mp4}
  static const Curve bounceInOut = _BounceInOutCurve._();

  /// An oscillating curve that grows in magnitude while overshooting its bounds.
  ///
  /// {@animation 464 192 https://flutter.github.io/assets-for-api-docs/assets/animation/curve_elastic_in.mp4}
  static const ElasticInCurve elasticIn = ElasticInCurve();

  /// An oscillating curve that shrinks in magnitude while overshooting its bounds.
  ///
  /// {@animation 464 192 https://flutter.github.io/assets-for-api-docs/assets/animation/curve_elastic_out.mp4}
  static const ElasticOutCurve elasticOut = ElasticOutCurve();

  /// An oscillating curve that grows and then shrinks in magnitude while overshooting its bounds.
  ///
  /// {@animation 464 192 https://flutter.github.io/assets-for-api-docs/assets/animation/curve_elastic_in_out.mp4}
  static const ElasticInOutCurve elasticInOut = ElasticInOutCurve();
}<|MERGE_RESOLUTION|>--- conflicted
+++ resolved
@@ -3,7 +3,6 @@
 // found in the LICENSE file.
 
 import 'dart:math' as math;
-import 'dart:ui' show lerpDouble;
 
 import 'package:flutter/foundation.dart';
 
@@ -536,7 +535,6 @@
   /// The symmetric animation to [linearToEaseOut].
   static const Cubic easeInToLinear = Cubic(0.42, 0.0, 0.55, 0.0);
 
-<<<<<<< HEAD
   /// A cubic animation curve that starts slowly and ends quickly. This is
   /// similar to [Curves.easeIn], but with sinusoidal easing for a slightly less
   /// abrupt beginning and end. Nonetheless, the result is quite gentle and is
@@ -626,8 +624,6 @@
   /// {@animation 464 192 https://flutter.github.io/assets-for-api-docs/assets/animation/curve_ease_in_back.mp4}
   static const Cubic easeInBack = Cubic(0.6, -0.28, 0.735, 0.045);
 
-=======
->>>>>>> 63141462
   /// A cubic animation curve that starts quickly and ends slowly.
   ///
   /// {@animation 464 192 https://flutter.github.io/assets-for-api-docs/assets/animation/curve_ease_out.mp4}
@@ -638,7 +634,6 @@
   /// A symmetric animation to [easeInToLinear].
   static const Cubic linearToEaseOut = Cubic(0.45, 1.0, 0.58, 1.0);
 
-<<<<<<< HEAD
   /// A cubic animation curve that starts quickly and ends slowly. This is
   /// similar to [Curves.easeOut], but with sinusoidal easing for a slightly
   /// less abrupt beginning and end. Nonetheless, the result is quite gentle and
@@ -729,9 +724,6 @@
 
   /// A cubic animation curve that starts slowly, speeds up, and then and ends
   /// slowly.
-=======
-  /// A cubic animation curve that starts slowly, speeds up, and then and ends slowly.
->>>>>>> 63141462
   ///
   /// {@animation 464 192 https://flutter.github.io/assets-for-api-docs/assets/animation/curve_ease_in_out.mp4}
   static const Cubic easeInOut = Cubic(0.42, 0.0, 0.58, 1.0);
