// Copyright 2016 The Chromium Authors. All rights reserved.
// Use of this source code is governed by a BSD-style license that can be
// found in the LICENSE file.

import 'dart:async';
import 'dart:io' as io;

import 'package:flutter_tools/src/android/android_workflow.dart';
import 'package:flutter_tools/src/base/config.dart';
import 'package:flutter_tools/src/base/context.dart';
import 'package:flutter_tools/src/base/file_system.dart';
import 'package:flutter_tools/src/base/io.dart';
import 'package:flutter_tools/src/base/logger.dart';
import 'package:flutter_tools/src/base/os.dart';
import 'package:flutter_tools/src/cache.dart';
import 'package:flutter_tools/src/context_runner.dart';
import 'package:flutter_tools/src/device.dart';
import 'package:flutter_tools/src/doctor.dart';
import 'package:flutter_tools/src/ios/simulators.dart';
import 'package:flutter_tools/src/ios/xcodeproj.dart';
import 'package:flutter_tools/src/usage.dart';
import 'package:flutter_tools/src/version.dart';
import 'package:meta/meta.dart';
import 'package:mockito/mockito.dart';
import 'package:quiver/time.dart';

import 'common.dart';

export 'package:flutter_tools/src/base/context.dart' show Generator;

/// Return the test logger. This assumes that the current Logger is a BufferLogger.
BufferLogger get testLogger => context[Logger];

MockDeviceManager get testDeviceManager => context[DeviceManager];
MockDoctor get testDoctor => context[Doctor];

typedef ContextInitializer = void Function(AppContext testContext);

@isTest
void testUsingContext(String description, dynamic testMethod(), {
  Timeout timeout,
  Map<Type, Generator> overrides = const <Type, Generator>{},
  bool initializeFlutterRoot = true,
  String testOn,
  bool skip, // should default to `false`, but https://github.com/dart-lang/test/issues/545 doesn't allow this
}) {
  // Ensure we don't rely on the default [Config] constructor which will
  // leak a sticky $HOME/.flutter_settings behind!
  Directory configDir;
  tearDown(() {
    if (configDir != null) {
      tryToDelete(configDir);
      configDir = null;
    }
  });
  Config buildConfig(FileSystem fs) {
    configDir = fs.systemTempDirectory.createTempSync('flutter_config_dir_test.');
    final File settingsFile = fs.file(
      fs.path.join(configDir.path, '.flutter_settings')
    );
    return Config(settingsFile);
  }

  test(description, () async {
    await runInContext<dynamic>(() {
      return context.run<dynamic>(
        name: 'mocks',
        overrides: <Type, Generator>{
          Config: () => buildConfig(fs),
          DeviceManager: () => MockDeviceManager(),
          Doctor: () => MockDoctor(),
          FlutterVersion: () => MockFlutterVersion(),
          HttpClient: () => MockHttpClient(),
          IOSSimulatorUtils: () {
            final MockIOSSimulatorUtils mock = MockIOSSimulatorUtils();
            when(mock.getAttachedDevices()).thenReturn(<IOSSimulator>[]);
            return mock;
          },
          Logger: () => BufferLogger()..supportsColor = false,
          OperatingSystemUtils: () => MockOperatingSystemUtils(),
          SimControl: () => MockSimControl(),
          Usage: () => MockUsage(),
          XcodeProjectInterpreter: () => MockXcodeProjectInterpreter(),
        },
        body: () {
          final String flutterRoot = getFlutterRoot();

          return runZoned<Future<dynamic>>(() {
            try {
              return context.run<dynamic>(
                // Apply the overrides to the test context in the zone since their
                // instantiation may reference items already stored on the context.
                overrides: overrides,
                name: 'test-specific overrides',
                body: () async {
                  if (initializeFlutterRoot) {
                    // Provide a sane default for the flutterRoot directory. Individual
                    // tests can override this either in the test or during setup.
                    Cache.flutterRoot ??= flutterRoot;
                  }

                  return await testMethod();
                },
              );
            } catch (error) {
              _printBufferedErrors(context);
              rethrow;
            }
          }, onError: (dynamic error, StackTrace stackTrace) {
            io.stdout.writeln(error);
            io.stdout.writeln(stackTrace);
            _printBufferedErrors(context);
            throw error;
          });
        },
      );
    });
  }, timeout: timeout != null ? timeout : const Timeout(Duration(seconds: 60)),
      testOn: testOn, skip: skip);
}

void _printBufferedErrors(AppContext testContext) {
  if (testContext[Logger] is BufferLogger) {
    final BufferLogger bufferLogger = testContext[Logger];
    if (bufferLogger.errorText.isNotEmpty)
      print(bufferLogger.errorText);
    bufferLogger.clear();
  }
}

class MockDeviceManager implements DeviceManager {
  List<Device> devices = <Device>[];

  String _specifiedDeviceId;

  @override
  String get specifiedDeviceId {
    if (_specifiedDeviceId == null || _specifiedDeviceId == 'all')
      return null;
    return _specifiedDeviceId;
  }

  @override
  set specifiedDeviceId(String id) {
    _specifiedDeviceId = id;
  }

  @override
  bool get hasSpecifiedDeviceId => specifiedDeviceId != null;

  @override
  bool get hasSpecifiedAllDevices {
    return _specifiedDeviceId != null && _specifiedDeviceId == 'all';
  }

  @override
  Stream<Device> getAllConnectedDevices() => Stream<Device>.fromIterable(devices);

  @override
  Stream<Device> getDevicesById(String deviceId) {
    return Stream<Device>.fromIterable(
        devices.where((Device device) => device.id == deviceId));
  }

  @override
  Stream<Device> getDevices() {
    return hasSpecifiedDeviceId
        ? getDevicesById(specifiedDeviceId)
        : getAllConnectedDevices();
  }

  void addDevice(Device device) => devices.add(device);

  @override
  bool get canListAnything => true;

  @override
  Future<List<String>> getDeviceDiagnostics() async => <String>[];
}

class MockAndroidLicenseValidator extends AndroidLicenseValidator {
  @override
  Future<LicensesAccepted> get licensesAccepted async => LicensesAccepted.all;
}

class MockDoctor extends Doctor {
  // True for testing.
  @override
  bool get canListAnything => true;

  // True for testing.
  @override
  bool get canLaunchAnything => true;

  @override
  /// Replaces the android workflow with a version that overrides licensesAccepted,
  /// to prevent individual tests from having to mock out the process for
  /// the Doctor.
  List<DoctorValidator> get validators {
    final List<DoctorValidator> superValidators = super.validators;
<<<<<<< HEAD
    return superValidators.map((DoctorValidator v) {
      if (v is AndroidLicenseValidator) {
        return MockAndroidLicenseValidator();
=======
    return superValidators.map<DoctorValidator>((DoctorValidator v) {
      if (v is AndroidValidator) {
        return MockAndroidWorkflowValidator();
>>>>>>> 22bb3e6f
      }
      return v;
    }).toList();
  }
}

class MockSimControl extends Mock implements SimControl {
  MockSimControl() {
    when(getConnectedDevices()).thenReturn(<SimDevice>[]);
  }
}

class MockOperatingSystemUtils extends Mock implements OperatingSystemUtils {
  @override
  List<File> whichAll(String execName) => <File>[];

  @override
  String get name => 'fake OS name and version';

  @override
  String get pathVarSeparator => ';';
}

class MockIOSSimulatorUtils extends Mock implements IOSSimulatorUtils {}

class MockUsage implements Usage {
  @override
  bool get isFirstRun => false;

  @override
  bool get suppressAnalytics => false;

  @override
  set suppressAnalytics(bool value) { }

  @override
  bool get enabled => true;

  @override
  set enabled(bool value) { }

  @override
  String get clientId => '00000000-0000-4000-0000-000000000000';

  @override
  void sendCommand(String command, { Map<String, String> parameters }) { }

  @override
  void sendEvent(String category, String parameter, { Map<String, String> parameters }) { }

  @override
  void sendTiming(String category, String variableName, Duration duration, { String label }) { }

  @override
  void sendException(dynamic exception, StackTrace trace) { }

  @override
  Stream<Map<String, dynamic>> get onSend => null;

  @override
  Future<Null> ensureAnalyticsSent() => Future<Null>.value();

  @override
  void printWelcome() { }
}

class MockXcodeProjectInterpreter implements XcodeProjectInterpreter {
  @override
  bool get isInstalled => true;

  @override
  String get versionText => 'Xcode 9.2';

  @override
  int get majorVersion => 9;

  @override
  int get minorVersion => 2;

  @override
  Map<String, String> getBuildSettings(String projectPath, String target) {
    return <String, String>{};
  }

  @override
  XcodeProjectInfo getInfo(String projectPath) {
    return XcodeProjectInfo(
      <String>['Runner'],
      <String>['Debug', 'Release'],
      <String>['Runner'],
    );
  }
}

class MockFlutterVersion extends Mock implements FlutterVersion {}

class MockClock extends Mock implements Clock {}

class MockHttpClient extends Mock implements HttpClient {}<|MERGE_RESOLUTION|>--- conflicted
+++ resolved
@@ -198,15 +198,9 @@
   /// the Doctor.
   List<DoctorValidator> get validators {
     final List<DoctorValidator> superValidators = super.validators;
-<<<<<<< HEAD
-    return superValidators.map((DoctorValidator v) {
+    return superValidators.map<DoctorValidator>((DoctorValidator v) {
       if (v is AndroidLicenseValidator) {
         return MockAndroidLicenseValidator();
-=======
-    return superValidators.map<DoctorValidator>((DoctorValidator v) {
-      if (v is AndroidValidator) {
-        return MockAndroidWorkflowValidator();
->>>>>>> 22bb3e6f
       }
       return v;
     }).toList();
