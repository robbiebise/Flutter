--- conflicted
+++ resolved
@@ -1,6 +1,8 @@
 // Copyright 2014 The Flutter Authors. All rights reserved.
 // Use of this source code is governed by a BSD-style license that can be
 // found in the LICENSE file.
+
+import 'dart:async';
 
 import 'package:meta/meta.dart';
 import 'package:multicast_dns/multicast_dns.dart';
@@ -18,12 +20,6 @@
   /// Creates a new [MDnsVmServiceDiscovery] object.
   ///
   /// The [_client] parameter will be defaulted to a new [MDnsClient] if null.
-<<<<<<< HEAD
-  /// The [applicationId] parameter may be null, and can be used to
-  /// automatically select which application to use if multiple are advertising
-  /// Dart VM Service ports.
-=======
->>>>>>> 2c34a88e
   MDnsVmServiceDiscovery({
     MDnsClient? mdnsClient,
     MDnsClient? preliminaryMDnsClient,
@@ -44,14 +40,7 @@
   final Usage _flutterUsage;
 
   @visibleForTesting
-<<<<<<< HEAD
   static const String dartVmServiceName = '_dartVmService._tcp.local';
-
-  static MDnsVmServiceDiscovery? get instance => context.get<MDnsVmServiceDiscovery>();
-
-  /// Executes an mDNS query for a Dart VM Service.
-=======
-  static const String dartVmServiceName = '_dartobservatory._tcp.local';
 
   static MDnsVmServiceDiscovery? get instance => context.get<MDnsVmServiceDiscovery>();
 
@@ -59,39 +48,11 @@
   /// Checks for services that have already been launched.
   /// If none are found, it will listen for new services to become active
   /// and return the first it finds that match the parameters.
->>>>>>> 2c34a88e
   ///
   /// The [applicationId] parameter may be used to specify which application
   /// to find. For Android, it refers to the package name; on iOS, it refers to
   /// the bundle ID.
   ///
-<<<<<<< HEAD
-  /// If it is not null, this method will find the port and authentication code
-  /// of the Dart VM Service for that application. If it cannot find a Dart
-  /// VM Service matching that application identifier, it will call
-  /// [throwToolExit].
-  ///
-  /// If it is null and there are multiple ports available, the user will be
-  /// prompted with a list of available VM Service ports and asked to select
-  /// one.
-  ///
-  /// If it is null and there is only one available instance of VM Service,
-  /// it will return that instance's information regardless of what application
-  /// the VM Service instance is for.
-  @visibleForTesting
-  Future<MDnsVmServiceDiscoveryResult?> query({String? applicationId, int? deviceVmservicePort}) async {
-    _logger.printTrace('Checking for advertised Dart observatories...');
-    try {
-      await _client.start();
-      final List<PtrResourceRecord> pointerRecords = await _client
-        .lookup<PtrResourceRecord>(
-          ResourceRecordQuery.serverPointer(dartVmServiceName),
-        )
-        .toList();
-      if (pointerRecords.isEmpty) {
-        _logger.printTrace('No pointer records found.');
-        return null;
-=======
   /// The [deviceVmservicePort] parameter may be used to specify which port
   /// to find.
   ///
@@ -151,7 +112,6 @@
       for (final MDnsVmServiceDiscoveryResult result in results) {
         buffer.writeln(
             '  flutter attach --app-id "${result.domainName.replaceAll('.$dartVmServiceName', '')}" --device-vmservice-port ${result.port}');
->>>>>>> 2c34a88e
       }
       throwToolExit(buffer.toString());
     }
@@ -336,64 +296,6 @@
             break;
           }
         }
-<<<<<<< HEAD
-        if (domainName == null) {
-          throwToolExit('Did not find a VM Service port advertised for $applicationId.');
-        }
-      } else if (uniqueDomainNames.length > 1) {
-        final StringBuffer buffer = StringBuffer();
-        buffer.writeln('There are multiple VM Service ports available.');
-        buffer.writeln('Rerun this command with one of the following passed in as the appId:');
-        buffer.writeln();
-        for (final String uniqueDomainName in uniqueDomainNames) {
-          buffer.writeln('  flutter attach --app-id ${uniqueDomainName.replaceAll('.$dartVmServiceName', '')}');
-        }
-        throwToolExit(buffer.toString());
-      } else {
-        domainName = pointerRecords[0].domainName;
-      }
-      _logger.printTrace('Checking for available port on $domainName');
-      // Here, if we get more than one, it should just be a duplicate.
-      final List<SrvResourceRecord> srv = await _client
-        .lookup<SrvResourceRecord>(
-          ResourceRecordQuery.service(domainName),
-        )
-        .toList();
-      if (srv.isEmpty) {
-        return null;
-      }
-      if (srv.length > 1) {
-        _logger.printWarning('Unexpectedly found more than one VM Service report for $domainName '
-                   '- using first one (${srv.first.port}).');
-      }
-      _logger.printTrace('Checking for authentication code for $domainName');
-      final List<TxtResourceRecord> txt = await _client
-        .lookup<TxtResourceRecord>(
-            ResourceRecordQuery.text(domainName),
-        )
-        .toList();
-      if (txt == null || txt.isEmpty) {
-        return MDnsVmServiceDiscoveryResult(srv.first.port, '');
-      }
-      const String authCodePrefix = 'authCode=';
-      String? raw;
-      for (final String record in txt.first.text.split('\n')) {
-        if (record.startsWith(authCodePrefix)) {
-          raw = record;
-          break;
-        }
-      }
-      if (raw == null) {
-        return MDnsVmServiceDiscoveryResult(srv.first.port, '');
-      }
-      String authCode = raw.substring(authCodePrefix.length);
-      // The VM Service currently expects a trailing '/' as part of the
-      // URI, otherwise an invalid authentication code response is given.
-      if (!authCode.endsWith('/')) {
-        authCode += '/';
-      }
-      return MDnsVmServiceDiscoveryResult(srv.first.port, authCode);
-=======
         if (raw == null) {
           results.add(MDnsVmServiceDiscoveryResult(domainName, srvRecord.port, ''));
           if (quitOnFind) {
@@ -433,15 +335,11 @@
       }
 
       return results;
->>>>>>> 2c34a88e
     } finally {
       client.stop();
     }
   }
 
-<<<<<<< HEAD
-  Future<Uri?> getVmServiceUri(String? applicationId, Device device, {
-=======
   /// Gets Dart VM Service Uri for `flutter attach`.
   /// Executes an mDNS query and waits until a Dart VM Service is found.
   ///
@@ -452,7 +350,6 @@
   Future<Uri?> getVMServiceUriForAttach(
     String? applicationId,
     Device device, {
->>>>>>> 2c34a88e
     bool usesIpv6 = false,
     int? hostVmservicePort,
     int? deviceVmservicePort,
@@ -460,10 +357,7 @@
     Duration timeout = const Duration(minutes: 10),
   }) async {
     final MDnsVmServiceDiscoveryResult? result = await queryForAttach(
-      applicationId: applicationId,
-      deviceVmservicePort: deviceVmservicePort,
       ipv6: usesIpv6,
-      isNetworkDevice: isNetworkDevice,
       timeout: timeout,
     );
     return _handleResult(
@@ -491,11 +385,7 @@
     bool isNetworkDevice = false,
     Duration timeout = const Duration(minutes: 10),
   }) async {
-<<<<<<< HEAD
-    final MDnsVmServiceDiscoveryResult? result = await query(
-=======
     final MDnsVmServiceDiscoveryResult? result = await queryForLaunch(
->>>>>>> 2c34a88e
       applicationId: applicationId,
       deviceVmservicePort: deviceVmservicePort,
       ipv6: usesIpv6,
@@ -535,12 +425,8 @@
       host = usesIpv6
       ? InternetAddress.loopbackIPv6.address
       : InternetAddress.loopbackIPv4.address;
-<<<<<<< HEAD
-    return buildVmServiceUri(
-=======
     }
     return buildVMServiceUri(
->>>>>>> 2c34a88e
       device,
       host,
       result.port,
@@ -616,9 +502,6 @@
 }
 
 class MDnsVmServiceDiscoveryResult {
-<<<<<<< HEAD
-  MDnsVmServiceDiscoveryResult(this.port, this.authCode);
-=======
   MDnsVmServiceDiscoveryResult(
     this.domainName,
     this.port,
@@ -626,17 +509,12 @@
     this.ipAddress
   });
   final String domainName;
->>>>>>> 2c34a88e
   final int port;
   final String authCode;
   final InternetAddress? ipAddress;
 }
 
-<<<<<<< HEAD
-Future<Uri> buildVmServiceUri(
-=======
 Future<Uri> buildVMServiceUri(
->>>>>>> 2c34a88e
   Device device,
   String host,
   int devicePort, [
