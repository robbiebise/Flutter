// Copyright 2014 The Flutter Authors. All rights reserved.
// Use of this source code is governed by a BSD-style license that can be
// found in the LICENSE file.

import 'dart:async';

import 'package:flutter/cupertino.dart';
import 'package:flutter/foundation.dart';
import 'package:flutter/material.dart';
import 'package:flutter_test/flutter_test.dart';

bool refreshCalled = false;

Future<void> refresh() {
  refreshCalled = true;
  return Future<void>.value();
}

Future<void> holdRefresh() {
  refreshCalled = true;
  return Completer<void>().future;
}

void main() {
  testWidgets('RefreshIndicator', (WidgetTester tester) async {
    refreshCalled = false;
    final SemanticsHandle handle = tester.ensureSemantics();
    await tester.pumpWidget(
      MaterialApp(
        home: RefreshIndicator(
          onRefresh: refresh,
          child: ListView(
            physics: const AlwaysScrollableScrollPhysics(),
            children: <String>['A', 'B', 'C', 'D', 'E', 'F'].map<Widget>((String item) {
              return SizedBox(
                height: 200.0,
                child: Text(item),
              );
            }).toList(),
          ),
        ),
      ),
    );

    await tester.fling(find.text('A'), const Offset(0.0, 300.0), 1000.0);
    await tester.pump();

    expect(tester.getSemantics(find.byType(RefreshProgressIndicator)), matchesSemantics(
      label: 'Refresh',
    ));

    await tester.pump(const Duration(seconds: 1)); // finish the scroll animation
    await tester.pump(const Duration(seconds: 1)); // finish the indicator settle animation
    await tester.pump(const Duration(seconds: 1)); // finish the indicator hide animation
    expect(refreshCalled, true);
    handle.dispose();
  });

  testWidgets('Refresh Indicator - nested', (WidgetTester tester) async {
    refreshCalled = false;
    await tester.pumpWidget(
      MaterialApp(
        home: RefreshIndicator(
          notificationPredicate: (ScrollNotification notification) => notification.depth == 1,
          onRefresh: refresh,
          child: SingleChildScrollView(
            scrollDirection: Axis.horizontal,
            child: SizedBox(
              width: 600.0,
              child: ListView(
                physics: const AlwaysScrollableScrollPhysics(),
                children: <String>['A', 'B', 'C', 'D', 'E', 'F'].map<Widget>((String item) {
                  return SizedBox(
                    height: 200.0,
                    child: Text(item),
                  );
                }).toList(),
              ),
            ),
          ),
        ),
      ),
    );

    await tester.fling(find.text('A'), const Offset(300.0, 0.0), 1000.0); // horizontal fling
    await tester.pump();
    await tester.pump(const Duration(seconds: 1)); // finish the scroll animation
    await tester.pump(const Duration(seconds: 1)); // finish the indicator settle animation
    await tester.pump(const Duration(seconds: 1)); // finish the indicator hide animation
    expect(refreshCalled, false);

    await tester.fling(find.text('A'), const Offset(0.0, 300.0), 1000.0); // vertical fling
    await tester.pump();
    await tester.pump(const Duration(seconds: 1)); // finish the scroll animation
    await tester.pump(const Duration(seconds: 1)); // finish the indicator settle animation
    await tester.pump(const Duration(seconds: 1)); // finish the indicator hide animation
    expect(refreshCalled, true);
  });

  testWidgets('RefreshIndicator - reverse', (WidgetTester tester) async {
    refreshCalled = false;
    await tester.pumpWidget(
      MaterialApp(
        home: RefreshIndicator(
          onRefresh: refresh,
          child: ListView(
            reverse: true,
            physics: const AlwaysScrollableScrollPhysics(),
            children: const <Widget>[
              SizedBox(
                height: 200.0,
                child: Text('X'),
              ),
            ],
          ),
        ),
      ),
    );

    await tester.fling(find.text('X'), const Offset(0.0, 600.0), 1000.0);
    await tester.pump();
    await tester.pump(const Duration(seconds: 1)); // finish the scroll animation
    await tester.pump(const Duration(seconds: 1)); // finish the indicator settle animation
    await tester.pump(const Duration(seconds: 1)); // finish the indicator hide animation
    expect(refreshCalled, true);
  });

  testWidgets('RefreshIndicator - top - position', (WidgetTester tester) async {
    refreshCalled = false;
    await tester.pumpWidget(
      MaterialApp(
        home: RefreshIndicator(
          onRefresh: holdRefresh,
          child: ListView(
            physics: const AlwaysScrollableScrollPhysics(),
            children: const <Widget>[
              SizedBox(
                height: 200.0,
                child: Text('X'),
              ),
            ],
          ),
        ),
      ),
    );

    await tester.fling(find.text('X'), const Offset(0.0, 300.0), 1000.0);
    await tester.pump();
    await tester.pump(const Duration(seconds: 1));
    await tester.pump(const Duration(seconds: 1));
    expect(tester.getCenter(find.byType(RefreshProgressIndicator)).dy, lessThan(300.0));
  });

  testWidgets('RefreshIndicator - reverse - position', (WidgetTester tester) async {
    refreshCalled = false;
    await tester.pumpWidget(
      MaterialApp(
        home: RefreshIndicator(
          onRefresh: holdRefresh,
          child: ListView(
            reverse: true,
            physics: const AlwaysScrollableScrollPhysics(),
            children: const <Widget>[
              SizedBox(
                height: 200.0,
                child: Text('X'),
              ),
            ],
          ),
        ),
      ),
    );

    await tester.fling(find.text('X'), const Offset(0.0, 600.0), 1000.0);
    await tester.pump();
    await tester.pump(const Duration(seconds: 1));
    await tester.pump(const Duration(seconds: 1));
    expect(tester.getCenter(find.byType(RefreshProgressIndicator)).dy, lessThan(300.0));
  });

  testWidgets('RefreshIndicator - no movement', (WidgetTester tester) async {
    refreshCalled = false;
    await tester.pumpWidget(
      MaterialApp(
        home: RefreshIndicator(
          onRefresh: refresh,
          child: ListView(
            physics: const AlwaysScrollableScrollPhysics(),
            children: const <Widget>[
              SizedBox(
                height: 200.0,
                child: Text('X'),
              ),
            ],
          ),
        ),
      ),
    );

    // this fling is horizontal, not up or down
    await tester.fling(find.text('X'), const Offset(1.0, 0.0), 1000.0);
    await tester.pump();
    await tester.pump(const Duration(seconds: 1));
    await tester.pump(const Duration(seconds: 1));
    await tester.pump(const Duration(seconds: 1));
    expect(refreshCalled, false);
  });

  testWidgets('RefreshIndicator - not enough', (WidgetTester tester) async {
    refreshCalled = false;
    await tester.pumpWidget(
      MaterialApp(
        home: RefreshIndicator(
          onRefresh: refresh,
          child: ListView(
            physics: const AlwaysScrollableScrollPhysics(),
            children: const <Widget>[
              SizedBox(
                height: 200.0,
                child: Text('X'),
              ),
            ],
          ),
        ),
      ),
    );

    await tester.fling(find.text('X'), const Offset(0.0, 50.0), 1000.0);
    await tester.pump();
    await tester.pump(const Duration(seconds: 1));
    await tester.pump(const Duration(seconds: 1));
    await tester.pump(const Duration(seconds: 1));
    expect(refreshCalled, false);
  });

  testWidgets('RefreshIndicator - just enough', (WidgetTester tester) async {
    refreshCalled = false;
    await tester.pumpWidget(
      MaterialApp(
        home: RefreshIndicator(
          onRefresh: refresh,
          child: ListView(
            physics: const AlwaysScrollableScrollPhysics(),
            children: const <Widget>[
              SizedBox(
                height: 200.0,
                child: Text('X'),
              ),
            ],
          ),
        ),
      ),
    );

    await tester.fling(find.text('X'), const Offset(0.0, 100.0), 1000.0);
    await tester.pump();
    await tester.pump(const Duration(seconds: 1));
    await tester.pump(const Duration(seconds: 1));
    await tester.pump(const Duration(seconds: 1));
    expect(refreshCalled, true);
  });

  testWidgets('RefreshIndicator - show - slow', (WidgetTester tester) async {
    refreshCalled = false;
    await tester.pumpWidget(
      MaterialApp(
        home: RefreshIndicator(
          onRefresh: holdRefresh, // this one never returns
          child: ListView(
            physics: const AlwaysScrollableScrollPhysics(),
            children: const <Widget>[
              SizedBox(
                height: 200.0,
                child: Text('X'),
              ),
            ],
          ),
        ),
      ),
    );

    bool completed = false;
    tester.state<RefreshIndicatorState>(find.byType(RefreshIndicator))
      .show()
      .then<void>((void value) { completed = true; });
    await tester.pump();
    expect(completed, false);
    await tester.pump(const Duration(seconds: 1));
    await tester.pump(const Duration(seconds: 1));
    await tester.pump(const Duration(seconds: 1));
    expect(refreshCalled, true);
    expect(completed, false);
    completed = false;
    refreshCalled = false;
    tester.state<RefreshIndicatorState>(find.byType(RefreshIndicator))
      .show()
      .then<void>((void value) { completed = true; });
    await tester.pump();
    expect(completed, false);
    await tester.pump(const Duration(seconds: 1));
    await tester.pump(const Duration(seconds: 1));
    await tester.pump(const Duration(seconds: 1));
    expect(refreshCalled, false);
  });

  testWidgets('RefreshIndicator - show - fast', (WidgetTester tester) async {
    refreshCalled = false;
    await tester.pumpWidget(
      MaterialApp(
        home: RefreshIndicator(
          onRefresh: refresh,
          child: ListView(
            physics: const AlwaysScrollableScrollPhysics(),
            children: const <Widget>[
              SizedBox(
                height: 200.0,
                child: Text('X'),
              ),
            ],
          ),
        ),
      ),
    );

    bool completed = false;
    tester.state<RefreshIndicatorState>(find.byType(RefreshIndicator))
      .show()
      .then<void>((void value) { completed = true; });
    await tester.pump();
    expect(completed, false);
    await tester.pump(const Duration(seconds: 1));
    await tester.pump(const Duration(seconds: 1));
    await tester.pump(const Duration(seconds: 1));
    expect(refreshCalled, true);
    expect(completed, true);
    completed = false;
    refreshCalled = false;
    tester.state<RefreshIndicatorState>(find.byType(RefreshIndicator))
      .show()
      .then<void>((void value) { completed = true; });
    await tester.pump();
    expect(completed, false);
    await tester.pump(const Duration(seconds: 1));
    await tester.pump(const Duration(seconds: 1));
    await tester.pump(const Duration(seconds: 1));
    expect(refreshCalled, true);
    expect(completed, true);
  });

  testWidgets('RefreshIndicator - show - fast - twice', (WidgetTester tester) async {
    refreshCalled = false;
    await tester.pumpWidget(
      MaterialApp(
        home: RefreshIndicator(
          onRefresh: refresh,
          child: ListView(
            physics: const AlwaysScrollableScrollPhysics(),
            children: const <Widget>[
              SizedBox(
                height: 200.0,
                child: Text('X'),
              ),
            ],
          ),
        ),
      ),
    );

    bool completed1 = false;
    tester.state<RefreshIndicatorState>(find.byType(RefreshIndicator))
      .show()
      .then<void>((void value) { completed1 = true; });
    bool completed2 = false;
    tester.state<RefreshIndicatorState>(find.byType(RefreshIndicator))
      .show()
      .then<void>((void value) { completed2 = true; });
    await tester.pump();
    expect(completed1, false);
    expect(completed2, false);
    await tester.pump(const Duration(seconds: 1));
    await tester.pump(const Duration(seconds: 1));
    await tester.pump(const Duration(seconds: 1));
    expect(refreshCalled, true);
    expect(completed1, true);
    expect(completed2, true);
  });

  testWidgets('Refresh starts while scroll view moves back to 0.0 after overscroll', (WidgetTester tester) async {
    refreshCalled = false;
    double lastScrollOffset;
    final ScrollController controller = ScrollController();

    await tester.pumpWidget(
      MaterialApp(
        home: RefreshIndicator(
          onRefresh: refresh,
          child: ListView(
            controller: controller,
            physics: const AlwaysScrollableScrollPhysics(),
            children: <String>['A', 'B', 'C', 'D', 'E', 'F'].map<Widget>((String item) {
              return SizedBox(
                height: 200.0,
                child: Text(item),
              );
            }).toList(),
          ),
        ),
      ),
    );

    if (debugDefaultTargetPlatformOverride == TargetPlatform.macOS) {
      await tester.fling(find.text('A'), const Offset(0.0, 1500.0), 10000.0);
    }
    else {
      await tester.fling(find.text('A'), const Offset(0.0, 300.0), 1000.0);
    }
    await tester.pump(const Duration(milliseconds: 100));
    expect(lastScrollOffset = controller.offset, lessThan(0.0));
    expect(refreshCalled, isFalse);

    await tester.pump(const Duration(milliseconds: 400));
    expect(controller.offset, greaterThan(lastScrollOffset));
    expect(controller.offset, lessThan(0.0));
    expect(refreshCalled, isTrue);

    controller.dispose();
  }, variant: const TargetPlatformVariant(<TargetPlatform>{ TargetPlatform.iOS,  TargetPlatform.macOS }));

  testWidgets('RefreshIndicator does not force child to relayout', (WidgetTester tester) async {
    int layoutCount = 0;

    Widget layoutCallback(BuildContext context, BoxConstraints constraints) {
      layoutCount++;
      return ListView(
        physics: const AlwaysScrollableScrollPhysics(),
        children: <String>['A', 'B', 'C', 'D', 'E', 'F'].map<Widget>((String item) {
          return SizedBox(
            height: 200.0,
            child: Text(item),
          );
        }).toList(),
      );
    }

    await tester.pumpWidget(
      MaterialApp(
        home: RefreshIndicator(
          onRefresh: refresh,
          child: LayoutBuilder(builder: layoutCallback),
        ),
      ),
    );

    await tester.fling(find.text('A'), const Offset(0.0, 300.0), 1000.0); // trigger refresh
    await tester.pump();

    await tester.pump(const Duration(seconds: 1)); // finish the scroll animation
    await tester.pump(const Duration(seconds: 1)); // finish the indicator settle animation
    await tester.pump(const Duration(seconds: 1)); // finish the indicator hide animation

    expect(layoutCount, 1);
  });

  testWidgets('RefreshIndicator responds to strokeWidth', (WidgetTester tester) async {
    await tester.pumpWidget(
      MaterialApp(
        home: RefreshIndicator(
          onRefresh: () async {},
          child: ListView(
            physics: const AlwaysScrollableScrollPhysics(),
            children: <String>['A', 'B', 'C', 'D', 'E', 'F'].map<Widget>((String item) {
              return SizedBox(
                height: 200.0,
                child: Text(item),
              );
            }).toList(),
          ),
        ),
      ),
    );

    // Check for the default value
    expect(
      tester.widget<RefreshIndicator>(find.byType(RefreshIndicator)).strokeWidth,
      RefreshProgressIndicator.defaultStrokeWidth,
    );

    await tester.pumpWidget(
      MaterialApp(
        home: RefreshIndicator(
          onRefresh: () async {},
          strokeWidth: 4.0,
          child: ListView(
            physics: const AlwaysScrollableScrollPhysics(),
            children: <String>['A', 'B', 'C', 'D', 'E', 'F'].map<Widget>((String item) {
              return SizedBox(
                height: 200.0,
                child: Text(item),
              );
            }).toList(),
          ),
        ),
      ),
    );

    expect(
      tester.widget<RefreshIndicator>(find.byType(RefreshIndicator)).strokeWidth,
      4.0,
    );
  });

  testWidgets('RefreshIndicator responds to edgeOffset', (WidgetTester tester) async {
    await tester.pumpWidget(
      MaterialApp(
        home: RefreshIndicator(
          onRefresh: () async {},
          child: ListView(
            physics: const AlwaysScrollableScrollPhysics(),
            children: <String>['A', 'B', 'C', 'D', 'E', 'F'].map<Widget>((String item) {
              return SizedBox(
                height: 200.0,
                child: Text(item),
              );
            }).toList(),
          ),
        ),
      ),
    );

    //By default the value of edgeOffset is 0.0
    expect(
      tester.widget<RefreshIndicator>(find.byType(RefreshIndicator)).edgeOffset,
      0.0,
    );

    await tester.pumpWidget(
      MaterialApp(
        home: RefreshIndicator(
          onRefresh: () async {},
          edgeOffset: kToolbarHeight,
          child: ListView(
            physics: const AlwaysScrollableScrollPhysics(),
            children: <String>['A', 'B', 'C', 'D', 'E', 'F'].map<Widget>((String item) {
              return SizedBox(
                height: 200.0,
                child: Text(item),
              );
            }).toList(),
          ),
        ),
      ),
    );

    expect(
      tester.widget<RefreshIndicator>(find.byType(RefreshIndicator)).edgeOffset,
      kToolbarHeight,
    );
  });

  testWidgets('RefreshIndicator appears at edgeOffset', (WidgetTester tester) async {
    await tester.pumpWidget(MaterialApp(
      home: RefreshIndicator(
        edgeOffset: kToolbarHeight,
        displacement: kToolbarHeight,
        onRefresh: () async {
          await Future<void>.delayed(const Duration(seconds: 1), () { });
        },
        child: ListView(
          physics: const AlwaysScrollableScrollPhysics(),
          children: <String>['A', 'B', 'C', 'D', 'E', 'F'].map<Widget>((String item) {
            return SizedBox(
              height: 200.0,
              child: Text(item),
            );
          }).toList(),
        ),
      ),
    ));

    await tester.fling(find.byType(ListView), const Offset(0.0, 2.0 * kToolbarHeight), 1000.0);
    await tester.pump(const Duration(seconds: 2));

    expect(
      tester.getTopLeft(find.byType(RefreshProgressIndicator)).dy,
      greaterThanOrEqualTo(2.0 * kToolbarHeight),
    );
  });

  testWidgets('Top RefreshIndicator(anywhere mode) should be shown when dragging from non-zero scroll position', (WidgetTester tester) async {
    refreshCalled = false;
    final ScrollController scrollController = ScrollController();
    await tester.pumpWidget(
      MaterialApp(
        home: RefreshIndicator(
          triggerMode: RefreshIndicatorTriggerMode.anywhere,
          onRefresh: holdRefresh,
          child: ListView(
            controller: scrollController,
            physics: const AlwaysScrollableScrollPhysics(),
            children: const <Widget>[
              SizedBox(
                height: 200.0,
                child: Text('X'),
              ),
              SizedBox(
                height: 800.0,
                child: Text('Y'),
              ),
            ],
          ),
        ),
      ),
    );

    scrollController.jumpTo(50.0);

    await tester.fling(find.text('X'), const Offset(0.0, 300.0), 1000.0);
    await tester.pump();
    await tester.pump(const Duration(seconds: 1)); // finish the scroll animation
    await tester.pump(const Duration(seconds: 1)); // finish the indicator settle animation
    expect(tester.getCenter(find.byType(RefreshProgressIndicator)).dy, lessThan(300.0));

    scrollController.dispose();
  });

  testWidgets('Reverse RefreshIndicator(anywhere mode) should be shown when dragging from non-zero scroll position', (WidgetTester tester) async {
    refreshCalled = false;
    final ScrollController scrollController = ScrollController();
    await tester.pumpWidget(
      MaterialApp(
        home: RefreshIndicator(
          triggerMode: RefreshIndicatorTriggerMode.anywhere,
          onRefresh: holdRefresh,
          child: ListView(
            reverse: true,
            controller: scrollController,
            physics: const AlwaysScrollableScrollPhysics(),
            children: const <Widget>[
              SizedBox(
                height: 200.0,
                child: Text('X'),
              ),
              SizedBox(
                height: 800.0,
                child: Text('Y'),
              ),
            ],
          ),
        ),
      ),
    );

    scrollController.jumpTo(50.0);

    await tester.fling(find.text('X'), const Offset(0.0, 600.0), 1000.0);
    await tester.pump();
    await tester.pump(const Duration(seconds: 1)); // finish the scroll animation
    await tester.pump(const Duration(seconds: 1)); // finish the indicator settle animation
    expect(tester.getCenter(find.byType(RefreshProgressIndicator)).dy, lessThan(300.0));

    scrollController.dispose();
  });

  // Regression test for https://github.com/flutter/flutter/issues/71936
  testWidgets('RefreshIndicator(anywhere mode) should not be shown when overscroll occurs due to inertia', (WidgetTester tester) async {
    refreshCalled = false;
    final ScrollController scrollController = ScrollController();
    await tester.pumpWidget(
      MaterialApp(
        home: RefreshIndicator(
          triggerMode: RefreshIndicatorTriggerMode.anywhere,
          onRefresh: holdRefresh,
          child: ListView(
            controller: scrollController,
            physics: const AlwaysScrollableScrollPhysics(),
            children: const <Widget>[
              SizedBox(
                height: 200.0,
                child: Text('X'),
              ),
              SizedBox(
                height: 2000.0,
                child: Text('Y'),
              ),
            ],
          ),
        ),
      ),
    );

    scrollController.jumpTo(100.0);

    // Release finger before reach the edge.
    await tester.fling(find.text('X'), const Offset(0.0, 99.0), 1000.0);
    await tester.pump();
    await tester.pump(const Duration(seconds: 1)); // finish the scroll animation
    await tester.pump(const Duration(seconds: 1)); // finish the indicator settle animation
    expect(find.byType(RefreshProgressIndicator), findsNothing);

    scrollController.dispose();
  });

  testWidgets('Top RefreshIndicator(onEdge mode) should not be shown when dragging from non-zero scroll position', (WidgetTester tester) async {
    refreshCalled = false;
    final ScrollController scrollController = ScrollController();
    await tester.pumpWidget(
      MaterialApp(
        home: RefreshIndicator(
          onRefresh: holdRefresh,
          child: ListView(
            controller: scrollController,
            physics: const AlwaysScrollableScrollPhysics(),
            children: const <Widget>[
              SizedBox(
                height: 200.0,
                child: Text('X'),
              ),
              SizedBox(
                height: 800.0,
                child: Text('Y'),
              ),
            ],
          ),
        ),
      ),
    );

    scrollController.jumpTo(50.0);

    await tester.fling(find.text('X'), const Offset(0.0, 300.0), 1000.0);
    await tester.pump();
    await tester.pump(const Duration(seconds: 1)); // finish the scroll animation
    await tester.pump(const Duration(seconds: 1)); // finish the indicator settle animation
    expect(find.byType(RefreshProgressIndicator), findsNothing);

    scrollController.dispose();
  });

  testWidgets('Reverse RefreshIndicator(onEdge mode) should be shown when dragging from non-zero scroll position', (WidgetTester tester) async {
    refreshCalled = false;
    final ScrollController scrollController = ScrollController();
    await tester.pumpWidget(
      MaterialApp(
        home: RefreshIndicator(
          onRefresh: holdRefresh,
          child: ListView(
            reverse: true,
            controller: scrollController,
            physics: const AlwaysScrollableScrollPhysics(),
            children: const <Widget>[
              SizedBox(
                height: 200.0,
                child: Text('X'),
              ),
              SizedBox(
                height: 800.0,
                child: Text('Y'),
              ),
            ],
          ),
        ),
      ),
    );

    scrollController.jumpTo(50.0);

    await tester.fling(find.text('X'), const Offset(0.0, -300.0), 1000.0);
    await tester.pump();
    await tester.pump(const Duration(seconds: 1)); // finish the scroll animation
    await tester.pump(const Duration(seconds: 1)); // finish the indicator settle animation
    expect(find.byType(RefreshProgressIndicator), findsNothing);

    scrollController.dispose();
  });

  testWidgets('ScrollController.jumpTo should not trigger the refresh indicator', (WidgetTester tester) async {
    refreshCalled = false;
    final ScrollController scrollController = ScrollController(initialScrollOffset: 500.0);
    await tester.pumpWidget(
      MaterialApp(
        home: RefreshIndicator(
          onRefresh: refresh,
          child: ListView(
            controller: scrollController,
            physics: const AlwaysScrollableScrollPhysics(),
            children: const <Widget>[
              SizedBox(
                height: 800.0,
                child: Text('X'),
              ),
              SizedBox(
                height: 800.0,
                child: Text('Y'),
              ),
            ],
          ),
        ),
      ),
    );

    scrollController.jumpTo(0.0);
    await tester.pump(const Duration(seconds: 1)); // finish the indicator settle animation
    await tester.pump(const Duration(seconds: 1)); // finish the indicator hide animation

    expect(refreshCalled, false);

    scrollController.dispose();
  });

  testWidgets('RefreshIndicator.adaptive', (WidgetTester tester) async {
    Widget buildFrame(TargetPlatform platform) {
      return MaterialApp(
        theme: ThemeData(platform: platform),
        home: RefreshIndicator.adaptive(
          onRefresh: refresh,
          child: ListView(
            physics: const AlwaysScrollableScrollPhysics(),
            children: <String>['A', 'B', 'C', 'D', 'E', 'F'].map<Widget>((String item) {
              return SizedBox(
                height: 200.0,
                child: Text(item),
              );
            }).toList(),
          ),
        ),
      );
    }

    for (final TargetPlatform platform in <TargetPlatform>[ TargetPlatform.iOS, TargetPlatform.macOS ]) {
      await tester.pumpWidget(buildFrame(platform));
      await tester.pumpAndSettle(); // Finish the theme change animation.
      await tester.fling(find.text('A'), const Offset(0.0, 300.0), 1000.0);
      await tester.pump();

      expect(find.byType(CupertinoActivityIndicator), findsOneWidget);
      expect(find.byType(RefreshProgressIndicator), findsNothing);
    }

    for (final TargetPlatform platform in <TargetPlatform>[ TargetPlatform.android, TargetPlatform.fuchsia, TargetPlatform.linux, TargetPlatform.windows ]) {
      await tester.pumpWidget(buildFrame(platform));
      await tester.pumpAndSettle(); // Finish the theme change animation.
      await tester.fling(find.text('A'), const Offset(0.0, 300.0), 1000.0);
      await tester.pump();

      expect(tester.getSemantics(find.byType(RefreshProgressIndicator)), matchesSemantics(
        label: 'Refresh',
      ));
      expect(find.byType(CupertinoActivityIndicator), findsNothing);
    }
  });

  testWidgets('RefreshIndicator color defaults to ColorScheme.primary', (WidgetTester tester) async {
    const Color primaryColor = Color(0xff4caf50);
    final ThemeData theme = ThemeData.from(colorScheme: const ColorScheme.light().copyWith(primary: primaryColor));
    await tester.pumpWidget(
      MaterialApp(
        theme: theme,
        home: StatefulBuilder(
          builder: (BuildContext context, StateSetter stateSetter) {
            return RefreshIndicator(
              triggerMode: RefreshIndicatorTriggerMode.anywhere,
              onRefresh: holdRefresh,
              child: ListView(
                reverse: true,
                physics: const AlwaysScrollableScrollPhysics(),
                children: const <Widget>[
                  SizedBox(
                    height: 200.0,
                    child: Text('X'),
                  ),
                  SizedBox(
                    height: 800.0,
                    child: Text('Y'),
                  ),
                ],
              ),
            );
          },
        ),
      ),
    );

    await tester.fling(find.text('X'), const Offset(0.0, 600.0), 1000.0);
    await tester.pump();
    expect(tester.widget<RefreshProgressIndicator>(find.byType(RefreshProgressIndicator)).valueColor!.value, primaryColor);
  });

  testWidgets('RefreshIndicator.color can be updated at runtime', (WidgetTester tester) async {
    refreshCalled = false;
    Color refreshIndicatorColor = Colors.green;
    const Color red = Colors.red;
    late StateSetter setState;

    await tester.pumpWidget(
      MaterialApp(
        home: StatefulBuilder(
          builder: (BuildContext context, StateSetter stateSetter) {
            setState = stateSetter;
            return RefreshIndicator(
              triggerMode: RefreshIndicatorTriggerMode.anywhere,
              onRefresh: holdRefresh,
              color: refreshIndicatorColor,
              child: ListView(
                reverse: true,
                physics: const AlwaysScrollableScrollPhysics(),
                children: const <Widget>[
                  SizedBox(
                    height: 200.0,
                    child: Text('X'),
                  ),
                  SizedBox(
                    height: 800.0,
                    child: Text('Y'),
                  ),
                ],
              ),
            );
          },
        ),
      ),
    );

    await tester.fling(find.text('X'), const Offset(0.0, 600.0), 1000.0);
    await tester.pump();
    expect(tester.widget<RefreshProgressIndicator>(find.byType(RefreshProgressIndicator)).valueColor!.value, refreshIndicatorColor.withOpacity(1.0));

    setState(() {
      refreshIndicatorColor = red;
    });

    await tester.pump();
    expect(tester.widget<RefreshProgressIndicator>(find.byType(RefreshProgressIndicator)).valueColor!.value, red.withOpacity(1.0));
  });

  testWidgets('RefreshIndicator - reverse - BouncingScrollPhysics', (WidgetTester tester) async {
    refreshCalled = false;
    await tester.pumpWidget(
      MaterialApp(
        home: RefreshIndicator(
          onRefresh: refresh,
          child: ListView(
            reverse: true,
            physics: const BouncingScrollPhysics(),
            children: <Widget>[
              for (int i = 0; i < 4; i++)
                SizedBox(
                  height: 200.0,
                  child: Text('X - $i'),
                ),
            ],
          )
        ),
      ),
    );

    // Scroll to top
    await tester.fling(find.text('X - 0'), const Offset(0.0, 800.0), 1000.0);
    await tester.pumpAndSettle();

    // Fling down to show refresh indicator
    await tester.fling(find.text('X - 3'), const Offset(0.0, 250.0), 1000.0);
    await tester.pump();
    await tester.pump(const Duration(seconds: 1)); // finish the scroll animation
    await tester.pump(const Duration(seconds: 1)); // finish the indicator settle animation
    await tester.pump(const Duration(seconds: 1)); // finish the indicator hide animation
    expect(refreshCalled, true);
  });

  testWidgets('RefreshIndicator disallows indicator - glow', (WidgetTester tester) async {
    refreshCalled = false;
    bool glowAccepted = true;
    ScrollNotification? lastNotification;

    await tester.pumpWidget(
      MaterialApp(
        theme: ThemeData(useMaterial3: false),
        home: RefreshIndicator(
          onRefresh: refresh,
          child: Builder(
            builder: (BuildContext context) {
              return NotificationListener<ScrollNotification>(
                onNotification: (ScrollNotification notification) {
                  if (notification is OverscrollNotification
                      && lastNotification is! OverscrollNotification) {
                    final OverscrollIndicatorNotification confirmationNotification = OverscrollIndicatorNotification(leading: true);
                    confirmationNotification.dispatch(context);
                    glowAccepted = confirmationNotification.accepted;
                  }
                  lastNotification = notification;
                  return false;
                },
                child: ListView(
                  physics: const AlwaysScrollableScrollPhysics(),
                  children: <String>['A', 'B', 'C', 'D', 'E', 'F'].map<Widget>((String item) {
                    return SizedBox(
                      height: 200.0,
                      child: Text(item),
                    );
                  }).toList(),
                ),
              );
            }
          ),
        ),
      ),
    );

    expect(find.byType(StretchingOverscrollIndicator), findsNothing);
    expect(find.byType(GlowingOverscrollIndicator), findsOneWidget);

    await tester.fling(find.text('A'), const Offset(0.0, 300.0), 1000.0);
    await tester.pump();

    await tester.pump(const Duration(seconds: 1)); // finish the scroll animation
    await tester.pump(const Duration(seconds: 1)); // finish the indicator settle animation
    await tester.pump(const Duration(seconds: 1)); // finish the indicator hide animation
    expect(refreshCalled, true);
    expect(glowAccepted, false);
  });

  testWidgets('RefreshIndicator disallows indicator - stretch', (WidgetTester tester) async {
    refreshCalled = false;
    bool stretchAccepted = true;
    ScrollNotification? lastNotification;

    await tester.pumpWidget(
      MaterialApp(
        theme: ThemeData.light().copyWith(useMaterial3: true),
        home: RefreshIndicator(
          onRefresh: refresh,
          child: Builder(
              builder: (BuildContext context) {
                return NotificationListener<ScrollNotification>(
                  onNotification: (ScrollNotification notification) {
                    if (notification is OverscrollNotification
                        && lastNotification is! OverscrollNotification) {
                      final OverscrollIndicatorNotification confirmationNotification = OverscrollIndicatorNotification(leading: true);
                      confirmationNotification.dispatch(context);
                      stretchAccepted = confirmationNotification.accepted;
                    }
                    lastNotification = notification;
                    return false;
                  },
                  child: ListView(
                    physics: const AlwaysScrollableScrollPhysics(),
                    children: <String>['A', 'B', 'C', 'D', 'E', 'F'].map<Widget>((String item) {
                      return SizedBox(
                        height: 200.0,
                        child: Text(item),
                      );
                    }).toList(),
                  ),
                );
              }
          ),
        ),
      ),
    );

    expect(find.byType(StretchingOverscrollIndicator), findsOneWidget);
    expect(find.byType(GlowingOverscrollIndicator), findsNothing);

    await tester.fling(find.text('A'), const Offset(0.0, 300.0), 1000.0);
    await tester.pump();

    await tester.pump(const Duration(seconds: 1)); // finish the scroll animation
    await tester.pump(const Duration(seconds: 1)); // finish the indicator settle animation
    await tester.pump(const Duration(seconds: 1)); // finish the indicator hide animation
    expect(refreshCalled, true);
    expect(stretchAccepted, false);
  });

<<<<<<< HEAD
  group('RefreshIndicator.noSpinner', () {
    testWidgetsWithLeakTracking('onModeChange and onRefresh Trigger',
            (WidgetTester tester) async {
          refreshCalled = false;
          bool modeSnap = false;
          bool modeDrag = false;
          bool modeArmed = false;
          bool modeDone = false;

          await tester.pumpWidget(MaterialApp(
            home: RefreshIndicator.noSpinner(
              onModeChange: (String? mode) {
                if (mode == 'armed') {
                  modeArmed = true;
                }
                if (mode == 'drag') {
                  modeDrag = true;
                }
                if (mode == 'snap') {
                  modeSnap = true;
                }
                if (mode == 'done') {
                  modeDone = true;
                }
              },
              onRefresh: refresh,
              child: ListView(
                physics: const AlwaysScrollableScrollPhysics(),
                children:
                <String>['A', 'B', 'C', 'D', 'E', 'F'].map<Widget>((String item) {
                  return SizedBox(
                    height: 200.0,
                    child: Text(item),
                  );
                }).toList(),
              ),
            ),
          ));

          await tester.fling(find.text('A'), const Offset(0.0, 300.0), 1000.0);
          await tester.pump();

          await tester
              .pump(const Duration(seconds: 1)); // finish the scroll animation
          await tester.pump(
              const Duration(seconds: 1)); // finish the indicator settle animation
          await tester.pump(
              const Duration(seconds: 1)); // finish the indicator hide animation
          expect(refreshCalled, true);
          expect(modeSnap, true);
          expect(modeDrag, true);
          expect(modeArmed, true);
          expect(modeDone, true);
        });
    });

  testWidgetsWithLeakTracking('RefreshIndicator manipulates value color opacity correctly', (WidgetTester tester) async {
=======
  testWidgets('RefreshIndicator manipulates value color opacity correctly', (WidgetTester tester) async {
>>>>>>> 32d42b63
    final List<Color> colors = <Color>[
      Colors.black,
      Colors.black54,
      Colors.white,
      Colors.white54,
      Colors.transparent,
    ];
    const List<double> positions = <double>[50.0, 100.0, 150.0];

    Future<void> testColor(Color color) async {
      final AnimationController positionController = AnimationController(vsync: const TestVSync());
      addTearDown(positionController.dispose);
      // Correspond to [_setupColorTween].
      final Animation<Color?> valueColorAnimation = positionController.drive(
        ColorTween(
          begin: color.withAlpha(0),
          end: color.withAlpha(color.alpha),
        ).chain(
          CurveTween(
            // Correspond to [_kDragSizeFactorLimit].
            curve: const Interval(0.0, 1.0 / 1.5),
          ),
        ),
      );
      await tester.pumpWidget(
        MaterialApp(
          home: RefreshIndicator(
            onRefresh: refresh,
            color: color,
            child: ListView(
              physics: const AlwaysScrollableScrollPhysics(),
              children: const <Widget>[Text('X')],
            ),
          ),
        ),
      );

      RefreshProgressIndicator getIndicator() {
        return tester.widget<RefreshProgressIndicator>(
          find.byType(RefreshProgressIndicator),
        );
      }

      // Correspond to [_kDragContainerExtentPercentage].
      final double maxPosition = tester.view.physicalSize.height / tester.view.devicePixelRatio * 0.25;
      for (final double position in positions) {
        await tester.fling(find.text('X'), Offset(0.0, position), 1.0);
        await tester.pump();
        positionController.value = position / maxPosition;
        expect(
          getIndicator().valueColor!.value!.alpha,
          valueColorAnimation.value!.alpha,
        );
        // Wait until the fling finishes before starting the next fling.
        await tester.pumpAndSettle();
      }
    }

    for (final Color color in colors) {
      await testColor(color);
    }
  });
}<|MERGE_RESOLUTION|>--- conflicted
+++ resolved
@@ -1070,7 +1070,6 @@
     expect(stretchAccepted, false);
   });
 
-<<<<<<< HEAD
   group('RefreshIndicator.noSpinner', () {
     testWidgetsWithLeakTracking('onModeChange and onRefresh Trigger',
             (WidgetTester tester) async {
@@ -1127,10 +1126,7 @@
         });
     });
 
-  testWidgetsWithLeakTracking('RefreshIndicator manipulates value color opacity correctly', (WidgetTester tester) async {
-=======
   testWidgets('RefreshIndicator manipulates value color opacity correctly', (WidgetTester tester) async {
->>>>>>> 32d42b63
     final List<Color> colors = <Color>[
       Colors.black,
       Colors.black54,
