// Copyright 2018 The Chromium Authors. All rights reserved.
// Use of this source code is governed by a BSD-style license that can be
// found in the LICENSE file.

import 'dart:io';

import 'package:flutter/widgets.dart';
import 'package:flutter/cupertino.dart';
import 'package:flutter_test/flutter_test.dart';

import '../widgets/semantics_tester.dart';

dynamic getRenderSegmentedControl(WidgetTester tester) {
  return tester.allRenderObjects.firstWhere(
    (RenderObject currentObject) {
      return currentObject.toStringShort().contains('_RenderSegmentedControl');
    },
  );
}

StatefulBuilder setupSimpleSegmentedControl() {
  final Map<int, Widget> children = <int, Widget>{};
  children[0] = const Text('Child 1');
  children[1] = const Text('Child 2');
  int sharedValue = 0;

  return new StatefulBuilder(
    builder: (BuildContext context, StateSetter setState) {
      return boilerplate(
        child: new CupertinoSegmentedControl<int>(
          children: children,
          onValueChanged: (int newValue) {
            setState(() {
              sharedValue = newValue;
            });
          },
          groupValue: sharedValue,
        ),
      );
    },
  );
}

Widget boilerplate({Widget child}) {
  return new Directionality(
    textDirection: TextDirection.ltr,
    child: new Center(child: child),
  );
}

Color getBackgroundColor(WidgetTester tester, int childIndex) {
  return getRenderSegmentedControl(tester).backgroundColors[childIndex];
}

void main() {
  testWidgets('Tap changes toggle state', (WidgetTester tester) async {
    final Map<int, Widget> children = <int, Widget>{};
    children[0] = const Text('Child 1');
    children[1] = const Text('Child 2');
    children[2] = const Text('Child 3');

    int sharedValue = 0;

    await tester.pumpWidget(
      new StatefulBuilder(
        builder: (BuildContext context, StateSetter setState) {
          return boilerplate(
            child: new CupertinoSegmentedControl<int>(
              key: const ValueKey<String>('Segmented Control'),
              children: children,
              onValueChanged: (int newValue) {
                setState(() {
                  sharedValue = newValue;
                });
              },
              groupValue: sharedValue,
            ),
          );
        },
      ),
    );

    expect(sharedValue, 0);

    await tester.tap(find.byKey(const ValueKey<String>('Segmented Control')));

    expect(sharedValue, 1);
  });

  testWidgets('Need at least 2 children', (WidgetTester tester) async {
    final Map<int, Widget> children = <int, Widget>{};
    try {
      await tester.pumpWidget(
        boilerplate(
          child: new CupertinoSegmentedControl<int>(
            children: children,
            onValueChanged: (int newValue) {},
          ),
        ),
      );
      fail('Should not be possible to create a segmented control with no children');
    } on AssertionError catch (e) {
      expect(e.toString(), contains('children.length'));
    }
    try {
      children[0] = const Text('Child 1');

      await tester.pumpWidget(
        boilerplate(
          child: new CupertinoSegmentedControl<int>(
            children: children,
            onValueChanged: (int newValue) {},
          ),
        ),
      );
      fail('Should not be possible to create a segmented control with just one child');
    } on AssertionError catch (e) {
      expect(e.toString(), contains('children.length'));
    }
  });

  testWidgets('Value attribute must be the key of one of the children widgets',
          (WidgetTester tester) async {
    final Map<int, Widget> children = <int, Widget>{};
    children[0] = const Text('Child 1');
    children[1] = const Text('Child 2');

    try {
      await tester.pumpWidget(
        boilerplate(
          child: new CupertinoSegmentedControl<int>(
            children: children,
            onValueChanged: (int newValue) {},
            groupValue: 2,
          ),
        ),
      );
      fail('Should not be possible to create segmented control in which '
          'value is not the key of one of the children widgets');
    } on AssertionError catch (e) {
      expect(e.toString(), contains('children'));
    }
  });

  testWidgets('Children, onValueChanged, and color arguments can not be null',
          (WidgetTester tester) async {
    try {
      await tester.pumpWidget(
        boilerplate(
          child: new CupertinoSegmentedControl<int>(
            children: null,
            onValueChanged: (int newValue) {},
          ),
        ),
      );
      fail('Should not be possible to create segmented control with null children');
    } on AssertionError catch (e) {
      expect(e.toString(), contains('children'));
    }

    final Map<int, Widget> children = <int, Widget>{};
    children[0] = const Text('Child 1');
    children[1] = const Text('Child 2');

    try {
      await tester.pumpWidget(
        boilerplate(
          child: new CupertinoSegmentedControl<int>(
            children: children,
            onValueChanged: null,
          ),
        ),
      );
      fail('Should not be possible to create segmented control with null onValueChanged');
    } on AssertionError catch (e) {
      expect(e.toString(), contains('onValueChanged'));
    }

    try {
      await tester.pumpWidget(
        boilerplate(
          child: new CupertinoSegmentedControl<int>(
            children: children,
            onValueChanged: (int newValue) {},
            unselectedColor: null,
          ),
        ),
      );
      fail('Should not be possible to create segmented control with null unselectedColor');
    } on AssertionError catch (e) {
      expect(e.toString(), contains('unselectedColor'));
    }
  });

  testWidgets('Widgets have correct default text/icon styles, change correctly on selection',
          (WidgetTester tester) async {
    final Map<int, Widget> children = <int, Widget>{};
    children[0] = const Text('Child 1');
    children[1] = const Icon(IconData(1));

    int sharedValue = 0;

    await tester.pumpWidget(
      new StatefulBuilder(
        builder: (BuildContext context, StateSetter setState) {
          return boilerplate(
            child: new CupertinoSegmentedControl<int>(
              children: children,
              onValueChanged: (int newValue) {
                setState(() {
                  sharedValue = newValue;
                });
              },
              groupValue: sharedValue,
            ),
          );
        },
      ),
    );

    DefaultTextStyle textStyle = tester.widget(find.widgetWithText(DefaultTextStyle, 'Child 1'));
    IconTheme iconTheme = tester.widget(find.widgetWithIcon(IconTheme, const IconData(1)));

    expect(textStyle.style.color, CupertinoColors.white);
    expect(iconTheme.data.color, CupertinoColors.activeBlue);

    await tester.tap(find.widgetWithIcon(IconTheme, const IconData(1)));
    await tester.pumpAndSettle();

    textStyle = tester.widget(find.widgetWithText(DefaultTextStyle, 'Child 1'));
    iconTheme = tester.widget(find.widgetWithIcon(IconTheme, const IconData(1)));

    expect(textStyle.style.color, CupertinoColors.activeBlue);
    expect(iconTheme.data.color, CupertinoColors.white);
  });

  testWidgets('SegmentedControl is correct when user provides custom colors',
          (WidgetTester tester) async {
    final Map<int, Widget> children = <int, Widget>{};
    children[0] = const Text('Child 1');
    children[1] = const Icon(IconData(1));

    int sharedValue = 0;

<<<<<<< HEAD
        await tester.pumpWidget(
          new StatefulBuilder(
            builder: (BuildContext context, StateSetter setState) {
              return boilerplate(
                child: new CupertinoSegmentedControl<int>(
                  children: children,
                  onValueChanged: (int newValue) {
                    setState(() {
                      sharedValue = newValue;
                    });
                  },
                  groupValue: sharedValue,
                  unselectedColor: CupertinoColors.lightBackgroundGray,
                  selectedColor: CupertinoColors.activeGreen,
                  borderColor: CupertinoColors.black,
                  pressedColor: const Color(0x638CFC7B),
                ),
              );
            },
          ),
        );
=======
    await tester.pumpWidget(
      new StatefulBuilder(
        builder: (BuildContext context, StateSetter setState) {
          return boilerplate(
            child: new SegmentedControl<int>(
              children: children,
              onValueChanged: (int newValue) {
                setState(() {
                  sharedValue = newValue;
                });
              },
              groupValue: sharedValue,
              unselectedColor: CupertinoColors.lightBackgroundGray,
              selectedColor: CupertinoColors.activeGreen,
              borderColor: CupertinoColors.black,
              pressedColor: const Color(0x638CFC7B),
            ),
          );
        },
      ),
    );
>>>>>>> e4b989bf

    DefaultTextStyle textStyle = tester.widget(find.widgetWithText(DefaultTextStyle, 'Child 1'));
    IconTheme iconTheme = tester.widget(find.widgetWithIcon(IconTheme, const IconData(1)));

    expect(getRenderSegmentedControl(tester).borderColor, CupertinoColors.black);
    expect(textStyle.style.color, CupertinoColors.lightBackgroundGray);
    expect(iconTheme.data.color, CupertinoColors.activeGreen);
    expect(getBackgroundColor(tester, 0), CupertinoColors.activeGreen);
    expect(getBackgroundColor(tester, 1), CupertinoColors.lightBackgroundGray);

    await tester.tap(find.widgetWithIcon(IconTheme, const IconData(1)));
    await tester.pumpAndSettle();

    textStyle = tester.widget(find.widgetWithText(DefaultTextStyle, 'Child 1'));
    iconTheme = tester.widget(find.widgetWithIcon(IconTheme, const IconData(1)));

    expect(textStyle.style.color, CupertinoColors.activeGreen);
    expect(iconTheme.data.color, CupertinoColors.lightBackgroundGray);
    expect(getBackgroundColor(tester, 0), CupertinoColors.lightBackgroundGray);
    expect(getBackgroundColor(tester, 1), CupertinoColors.activeGreen);

    final Offset center = tester.getCenter(find.text('Child 1'));
    await tester.startGesture(center);
    await tester.pumpAndSettle();

    expect(getBackgroundColor(tester, 0), const Color(0x638CFC7B));
    expect(getBackgroundColor(tester, 1), CupertinoColors.activeGreen);
  });

  testWidgets('Widgets are centered within segments', (WidgetTester tester) async {
    final Map<int, Widget> children = <int, Widget>{};
    children[0] = const Text('Child 1');
    children[1] = const Text('Child 2');

    await tester.pumpWidget(
      new Directionality(
        textDirection: TextDirection.ltr,
        child: new Align(
          alignment: Alignment.topLeft,
          child: new SizedBox(
            width: 200.0,
            height: 200.0,
            child: new SegmentedControl<int>(
              children: children,
              onValueChanged: (int newValue) {},
            ),
          ),
        ),
      ),
    );

    // Widgets are centered taking into account 16px of horizontal padding
    expect(tester.getCenter(find.text('Child 1')), const Offset(58.0, 100.0));
    expect(tester.getCenter(find.text('Child 2')), const Offset(142.0, 100.0));
  });

  testWidgets('Tap calls onValueChanged', (WidgetTester tester) async {
    final Map<int, Widget> children = <int, Widget>{};
    children[0] = const Text('Child 1');
    children[1] = const Text('Child 2');

    bool value = false;

    await tester.pumpWidget(
      new StatefulBuilder(
        builder: (BuildContext context, StateSetter setState) {
          return boilerplate(
            child: new CupertinoSegmentedControl<int>(
              children: children,
              onValueChanged: (int newValue) {
                value = true;
              },
            ),
          );
        },
      ),
    );

    expect(value, isFalse);

    await tester.tap(find.text('Child 2'));

    expect(value, isTrue);
  });

  testWidgets('State does not change if onValueChanged does not call setState()',
          (WidgetTester tester) async {
    final Map<int, Widget> children = <int, Widget>{};
    children[0] = const Text('Child 1');
    children[1] = const Text('Child 2');

    const int sharedValue = 0;

    await tester.pumpWidget(
      new StatefulBuilder(
        builder: (BuildContext context, StateSetter setState) {
          return boilerplate(
            child: new CupertinoSegmentedControl<int>(
              children: children,
              onValueChanged: (int newValue) {},
              groupValue: sharedValue,
            ),
          );
        },
      ),
    );

    expect(getBackgroundColor(tester, 0), CupertinoColors.activeBlue);
    expect(getBackgroundColor(tester, 1), CupertinoColors.white);

    await tester.tap(find.text('Child 2'));
    await tester.pump();

    expect(getBackgroundColor(tester, 0), CupertinoColors.activeBlue);
    expect(getBackgroundColor(tester, 1), CupertinoColors.white);
  });

  testWidgets(
      'Background color of child should change on selection, '
      'and should not change when tapped again', (WidgetTester tester) async {
    await tester.pumpWidget(setupSimpleSegmentedControl());

    expect(getBackgroundColor(tester, 1), CupertinoColors.white);

    await tester.tap(find.text('Child 2'));
    await tester.pumpAndSettle(const Duration(milliseconds: 200));

    expect(getBackgroundColor(tester, 1), CupertinoColors.activeBlue);

    await tester.tap(find.text('Child 2'));
    await tester.pump();

    expect(getBackgroundColor(tester, 1), CupertinoColors.activeBlue);
  });

  testWidgets(
    'Children can be non-Text or Icon widgets (in this case, '
        'a Container or Placeholder widget)',
    (WidgetTester tester) async {
      final Map<int, Widget> children = <int, Widget>{};
      children[0] = const Text('Child 1');
      children[1] = new Container(
        constraints: const BoxConstraints.tightFor(width: 50.0, height: 50.0),
      );
      children[2] = const Placeholder();

      int sharedValue = 0;

      await tester.pumpWidget(
        new StatefulBuilder(
          builder: (BuildContext context, StateSetter setState) {
            return boilerplate(
              child: new CupertinoSegmentedControl<int>(
                children: children,
                onValueChanged: (int newValue) {
                  setState(() {
                    sharedValue = newValue;
                  });
                },
                groupValue: sharedValue,
              ),
            );
          },
        ),
      );
    },
  );

  testWidgets('Passed in value is child initially selected',
          (WidgetTester tester) async {
    await tester.pumpWidget(setupSimpleSegmentedControl());

    expect(getRenderSegmentedControl(tester).selectedIndex, 0);

    expect(getBackgroundColor(tester, 0), CupertinoColors.activeBlue);
    expect(getBackgroundColor(tester, 1), CupertinoColors.white);
  });

  testWidgets('Null input for value results in no child initially selected',
          (WidgetTester tester) async {
    final Map<int, Widget> children = <int, Widget>{};
    children[0] = const Text('Child 1');
    children[1] = const Text('Child 2');

    int sharedValue;

    await tester.pumpWidget(
      new StatefulBuilder(
        builder: (BuildContext context, StateSetter setState) {
          return boilerplate(
            child: new CupertinoSegmentedControl<int>(
              children: children,
              onValueChanged: (int newValue) {
                setState(() {
                  sharedValue = newValue;
                });
              },
              groupValue: sharedValue,
            ),
          );
        },
      ),
    );

    expect(getRenderSegmentedControl(tester).selectedIndex, null);

    expect(getBackgroundColor(tester, 0), CupertinoColors.white);
    expect(getBackgroundColor(tester, 1), CupertinoColors.white);
  });

  testWidgets('Long press changes background color of not-selected child',
          (WidgetTester tester) async {
    await tester.pumpWidget(setupSimpleSegmentedControl());

    expect(getBackgroundColor(tester, 0), CupertinoColors.activeBlue);
    expect(getBackgroundColor(tester, 1), CupertinoColors.white);

    final Offset center = tester.getCenter(find.text('Child 2'));
    await tester.startGesture(center);
    await tester.pumpAndSettle();

    expect(getBackgroundColor(tester, 0), CupertinoColors.activeBlue);
    expect(getBackgroundColor(tester, 1), const Color(0x33007aff));
  });

  testWidgets('Long press does not change background color of currently-selected child',
          (WidgetTester tester) async {
    await tester.pumpWidget(setupSimpleSegmentedControl());

    expect(getBackgroundColor(tester, 0), CupertinoColors.activeBlue);
    expect(getBackgroundColor(tester, 1), CupertinoColors.white);

    final Offset center = tester.getCenter(find.text('Child 1'));
    await tester.startGesture(center);
    await tester.pumpAndSettle();

    expect(getBackgroundColor(tester, 0), CupertinoColors.activeBlue);
    expect(getBackgroundColor(tester, 1), CupertinoColors.white);
  });

  testWidgets('Height of segmented control is determined by tallest widget',
          (WidgetTester tester) async {
    final Map<int, Widget> children = <int, Widget>{};
    children[0] = new Container(
      constraints: const BoxConstraints.tightFor(height: 100.0),
    );
    children[1] = new Container(
      constraints: const BoxConstraints.tightFor(height: 400.0),
    );
    children[2] = new Container(
      constraints: const BoxConstraints.tightFor(height: 200.0),
    );

    await tester.pumpWidget(
      new StatefulBuilder(
        builder: (BuildContext context, StateSetter setState) {
          return boilerplate(
            child: new CupertinoSegmentedControl<int>(
              key: const ValueKey<String>('Segmented Control'),
              children: children,
              onValueChanged: (int newValue) {},
            ),
          );
        },
      ),
    );

    final RenderBox buttonBox = tester.renderObject(
        find.byKey(const ValueKey<String>('Segmented Control')));

    expect(buttonBox.size.height, 400.0);
  });

  testWidgets('Width of each segmented control segment is determined by widest widget',
          (WidgetTester tester) async {
    final Map<int, Widget> children = <int, Widget>{};
    children[0] = new Container(
      constraints: const BoxConstraints.tightFor(width: 50.0),
    );
    children[1] = new Container(
      constraints: const BoxConstraints.tightFor(width: 100.0),
    );
    children[2] = new Container(
      constraints: const BoxConstraints.tightFor(width: 200.0),
    );

    await tester.pumpWidget(
      new StatefulBuilder(
        builder: (BuildContext context, StateSetter setState) {
          return boilerplate(
            child: new CupertinoSegmentedControl<int>(
              key: const ValueKey<String>('Segmented Control'),
              children: children,
              onValueChanged: (int newValue) {},
            ),
          );
        },
      ),
    );

    final RenderBox segmentedControl = tester.renderObject(
        find.byKey(const ValueKey<String>('Segmented Control')));

    // Subtract the 16.0px from each side. Remaining width should be allocated
    // to each child equally.
    final double childWidth = (segmentedControl.size.width - 32.0) / 3;

    expect(childWidth, 200.0);

    expect(childWidth,
        getRenderSegmentedControl(tester).getChildrenAsList()[0].parentData.surroundingRect.width);
    expect(childWidth,
        getRenderSegmentedControl(tester).getChildrenAsList()[1].parentData.surroundingRect.width);
    expect(childWidth,
        getRenderSegmentedControl(tester).getChildrenAsList()[2].parentData.surroundingRect.width);
  });

  testWidgets('Width is finite in unbounded space', (WidgetTester tester) async {
    final Map<int, Widget> children = <int, Widget>{};
    children[0] = const Text('Child 1');
    children[1] = const Text('Child 2');

    await tester.pumpWidget(
      new StatefulBuilder(
        builder: (BuildContext context, StateSetter setState) {
          return boilerplate(
            child: Row(
              children: <Widget>[
                new CupertinoSegmentedControl<int>(
                  key: const ValueKey<String>('Segmented Control'),
                  children: children,
                  onValueChanged: (int newValue) {},
                ),
              ],
            ),
          );
        },
      ),
    );

    final RenderBox segmentedControl = tester.renderObject(
        find.byKey(const ValueKey<String>('Segmented Control')));

    expect(segmentedControl.size.width.isFinite, isTrue);
  });

  testWidgets('Directionality test - RTL should reverse order of widgets',
          (WidgetTester tester) async {
    final Map<int, Widget> children = <int, Widget>{};
    children[0] = const Text('Child 1');
    children[1] = const Text('Child 2');

    await tester.pumpWidget(
      Directionality(
        textDirection: TextDirection.rtl,
        child: new Center(
          child: new CupertinoSegmentedControl<int>(
            children: children,
            onValueChanged: (int newValue) {},
          ),
        ),
      ),
    );

    expect(tester.getTopRight(find.text('Child 1')).dx >
        tester.getTopRight(find.text('Child 2')).dx, isTrue);
  });

  testWidgets('Correct initial selection and toggling behavior - RTL',
          (WidgetTester tester) async {
    final Map<int, Widget> children = <int, Widget>{};
    children[0] = const Text('Child 1');
    children[1] = const Text('Child 2');

    int sharedValue = 0;

    await tester.pumpWidget(
      new StatefulBuilder(
        builder: (BuildContext context, StateSetter setState) {
          return Directionality(
            textDirection: TextDirection.rtl,
            child: new Center(
              child: new CupertinoSegmentedControl<int>(
                children: children,
                onValueChanged: (int newValue) {
                  setState(() {
                    sharedValue = newValue;
                  });
                },
                groupValue: sharedValue,
              ),
            ),
          );
        },
      ),
    );

    expect(getBackgroundColor(tester, 0), CupertinoColors.activeBlue);
    expect(getBackgroundColor(tester, 1), CupertinoColors.white);

    await tester.tap(find.text('Child 2'));
    await tester.pumpAndSettle();

    expect(getBackgroundColor(tester, 0), CupertinoColors.white);
    expect(getBackgroundColor(tester, 1), CupertinoColors.activeBlue);

    await tester.tap(find.text('Child 2'));
    await tester.pump();

    expect(getBackgroundColor(tester, 1), CupertinoColors.activeBlue);
  });

  testWidgets('Segmented control semantics', (WidgetTester tester) async {
    final SemanticsTester semantics = new SemanticsTester(tester);

    final Map<int, Widget> children = <int, Widget>{};
    children[0] = const Text('Child 1');
    children[1] = const Text('Child 2');
    int sharedValue = 0;

    await tester.pumpWidget(
      new StatefulBuilder(
        builder: (BuildContext context, StateSetter setState) {
          return Directionality(
            textDirection: TextDirection.ltr,
            child: new Center(
              child: new CupertinoSegmentedControl<int>(
                children: children,
                onValueChanged: (int newValue) {
                  setState(() {
                    sharedValue = newValue;
                  });
                },
                groupValue: sharedValue,
              ),
            ),
          );
        },
      ),
    );

    expect(
        semantics,
        hasSemantics(
          new TestSemantics.root(
            children: <TestSemantics>[
              new TestSemantics.rootChild(
                label: 'Child 1',
                flags: <SemanticsFlag>[
                  SemanticsFlag.isButton,
                  SemanticsFlag.isInMutuallyExclusiveGroup,
                  SemanticsFlag.isSelected,
                ],
                actions: <SemanticsAction>[
                  SemanticsAction.tap,
                ],
              ),
              new TestSemantics.rootChild(
                label: 'Child 2',
                flags: <SemanticsFlag>[
                  SemanticsFlag.isButton,
                  SemanticsFlag.isInMutuallyExclusiveGroup,
                ],
                actions: <SemanticsAction>[
                  SemanticsAction.tap,
                ],
              ),
            ],
          ),
          ignoreId: true,
          ignoreRect: true,
          ignoreTransform: true,
        ));

    await tester.tap(find.text('Child 2'));
    await tester.pump();

    expect(
        semantics,
        hasSemantics(
          new TestSemantics.root(
            children: <TestSemantics>[
              new TestSemantics.rootChild(
                label: 'Child 1',
                flags: <SemanticsFlag>[
                  SemanticsFlag.isButton,
                  SemanticsFlag.isInMutuallyExclusiveGroup,
                ],
                actions: <SemanticsAction>[
                  SemanticsAction.tap,
                ],
              ),
              new TestSemantics.rootChild(
                label: 'Child 2',
                flags: <SemanticsFlag>[
                  SemanticsFlag.isButton,
                  SemanticsFlag.isInMutuallyExclusiveGroup,
                  SemanticsFlag.isSelected,
                ],
                actions: <SemanticsAction>[
                  SemanticsAction.tap,
                ],
              ),
            ],
          ),
          ignoreId: true,
          ignoreRect: true,
          ignoreTransform: true,
        ));

    semantics.dispose();
  });

  testWidgets('Non-centered taps work on smaller widgets', (WidgetTester tester) async {
    final Map<int, Widget> children = <int, Widget>{};
    children[0] = const Text('Child 1');
    children[1] = const Text('Child 2');

    int sharedValue = 1;

    await tester.pumpWidget(
      new StatefulBuilder(
        builder: (BuildContext context, StateSetter setState) {
          return boilerplate(
            child: new CupertinoSegmentedControl<int>(
              key: const ValueKey<String>('Segmented Control'),
              children: children,
              onValueChanged: (int newValue) {
                setState(() {
                  sharedValue = newValue;
                });
              },
              groupValue: sharedValue,
            ),
          );
        },
      ),
    );

    expect(sharedValue, 1);

    final double childWidth = getRenderSegmentedControl(tester).firstChild.size.width;
    final Offset centerOfSegmentedControl = tester.getCenter(find.text('Child 1'));

    // Tap just inside segment bounds
    await tester.tapAt(
      new Offset(
        centerOfSegmentedControl.dx + (childWidth / 2) - 10.0,
        centerOfSegmentedControl.dy,
      ),
    );

    expect(sharedValue, 0);
  });

  testWidgets('Animation is correct when the selected segment changes',
          (WidgetTester tester) async {
    await tester.pumpWidget(setupSimpleSegmentedControl());

    await tester.tap(find.text('Child 2'));

    await tester.pump();
    expect(getBackgroundColor(tester, 0), CupertinoColors.activeBlue);
    expect(getBackgroundColor(tester, 1), const Color(0x33007aff));

    await tester.pump(const Duration(milliseconds: 40));
    expect(getBackgroundColor(tester, 0), const Color(0xff3d9aff));
    expect(getBackgroundColor(tester, 1), const Color(0x64007aff));

    await tester.pump(const Duration(milliseconds: 40));
    expect(getBackgroundColor(tester, 0), const Color(0xff7bbaff));
    expect(getBackgroundColor(tester, 1), const Color(0x95007aff));

    await tester.pump(const Duration(milliseconds: 40));
    expect(getBackgroundColor(tester, 0), const Color(0xffb9daff));
    expect(getBackgroundColor(tester, 1), const Color(0xc7007aff));

    await tester.pump(const Duration(milliseconds: 40));
    expect(getBackgroundColor(tester, 0), const Color(0xfff7faff));
    expect(getBackgroundColor(tester, 1), const Color(0xf8007aff));

    await tester.pump(const Duration(milliseconds: 40));
    expect(getBackgroundColor(tester, 0), CupertinoColors.white);
    expect(getBackgroundColor(tester, 1), CupertinoColors.activeBlue);
  });

  testWidgets('Animation is correct when widget is rebuilt', (WidgetTester tester) async {
    final Map<int, Widget> children = <int, Widget>{};
    children[0] = const Text('Child 1');
    children[1] = const Text('Child 2');
    int sharedValue = 0;

    await tester.pumpWidget(
      new StatefulBuilder(
        builder: (BuildContext context, StateSetter setState) {
          return boilerplate(
            child: new CupertinoSegmentedControl<int>(
              children: children,
              onValueChanged: (int newValue) {
                setState(() {
                  sharedValue = newValue;
                });
              },
              groupValue: sharedValue,
            ),
          );
        },
      ),
    );

    await tester.tap(find.text('Child 2'));

    await tester.pumpWidget(
      new StatefulBuilder(
        builder: (BuildContext context, StateSetter setState) {
          return boilerplate(
            child: new CupertinoSegmentedControl<int>(
              children: children,
              onValueChanged: (int newValue) {
                setState(() {
                  sharedValue = newValue;
                });
              },
              groupValue: sharedValue,
            ),
          );
        },
      ),
    );
    expect(getBackgroundColor(tester, 0), CupertinoColors.activeBlue);
    expect(getBackgroundColor(tester, 1), const Color(0x33007aff));

    await tester.pumpWidget(
      new StatefulBuilder(
        builder: (BuildContext context, StateSetter setState) {
          return boilerplate(
            child: new CupertinoSegmentedControl<int>(
              children: children,
              onValueChanged: (int newValue) {
                setState(() {
                  sharedValue = newValue;
                });
              },
              groupValue: sharedValue,
            ),
          );
        },
      ),
      const Duration(milliseconds: 40),
    );
    expect(getBackgroundColor(tester, 0), const Color(0xff3d9aff));
    expect(getBackgroundColor(tester, 1), const Color(0x64007aff));

    await tester.pumpWidget(
      new StatefulBuilder(
        builder: (BuildContext context, StateSetter setState) {
          return boilerplate(
            child: new CupertinoSegmentedControl<int>(
              children: children,
              onValueChanged: (int newValue) {
                setState(() {
                  sharedValue = newValue;
                });
              },
              groupValue: sharedValue,
            ),
          );
        },
      ),
      const Duration(milliseconds: 40),
    );
    expect(getBackgroundColor(tester, 0), const Color(0xff7bbaff));
    expect(getBackgroundColor(tester, 1), const Color(0x95007aff));

    await tester.pumpWidget(
      new StatefulBuilder(
        builder: (BuildContext context, StateSetter setState) {
          return boilerplate(
            child: new CupertinoSegmentedControl<int>(
              children: children,
              onValueChanged: (int newValue) {
                setState(() {
                  sharedValue = newValue;
                });
              },
              groupValue: sharedValue,
            ),
          );
        },
      ),
      const Duration(milliseconds: 40),
    );
    expect(getBackgroundColor(tester, 0), const Color(0xffb9daff));
    expect(getBackgroundColor(tester, 1), const Color(0xc7007aff));

    await tester.pumpWidget(
      new StatefulBuilder(
        builder: (BuildContext context, StateSetter setState) {
          return boilerplate(
            child: new CupertinoSegmentedControl<int>(
              children: children,
              onValueChanged: (int newValue) {
                setState(() {
                  sharedValue = newValue;
                });
              },
              groupValue: sharedValue,
            ),
          );
        },
      ),
      const Duration(milliseconds: 40),
    );
    expect(getBackgroundColor(tester, 0), const Color(0xfff7faff));
    expect(getBackgroundColor(tester, 1), const Color(0xf8007aff));

    await tester.pumpWidget(
      new StatefulBuilder(
        builder: (BuildContext context, StateSetter setState) {
          return boilerplate(
            child: new CupertinoSegmentedControl<int>(
              children: children,
              onValueChanged: (int newValue) {
                setState(() {
                  sharedValue = newValue;
                });
              },
              groupValue: sharedValue,
            ),
          );
        },
      ),
      const Duration(milliseconds: 40),
    );
    expect(getBackgroundColor(tester, 0), CupertinoColors.white);
    expect(getBackgroundColor(tester, 1), CupertinoColors.activeBlue);
  });

  testWidgets('Multiple segments are pressed', (WidgetTester tester) async {
    final Map<int, Widget> children = <int, Widget>{};
    children[0] = const Text('A');
    children[1] = const Text('B');
    children[2] = const Text('C');
    int sharedValue = 0;

    await tester.pumpWidget(
      new StatefulBuilder(
        builder: (BuildContext context, StateSetter setState) {
          return boilerplate(
            child: new CupertinoSegmentedControl<int>(
              key: const ValueKey<String>('Segmented Control'),
              children: children,
              onValueChanged: (int newValue) {
                setState(() {
                  sharedValue = newValue;
                });
              },
              groupValue: sharedValue,
            ),
          );
        },
      ),
    );

    expect(getBackgroundColor(tester, 1), CupertinoColors.white);

    await tester.startGesture(tester.getCenter(find.text('B')));
    await tester.pumpAndSettle(const Duration(milliseconds: 200));

    expect(getBackgroundColor(tester, 1), const Color(0x33007aff));
    expect(getBackgroundColor(tester, 2), CupertinoColors.white);

    await tester.startGesture(tester.getCenter(find.text('C')));
    await tester.pumpAndSettle(const Duration(milliseconds: 200));

    // Press on C has no effect while B is held down.
    expect(getBackgroundColor(tester, 1), const Color(0x33007aff));
    expect(getBackgroundColor(tester, 2), CupertinoColors.white);
  });

  testWidgets('Transition is triggered while a transition is already occurring',
          (WidgetTester tester) async {
    final Map<int, Widget> children = <int, Widget>{};
    children[0] = const Text('A');
    children[1] = const Text('B');
    children[2] = const Text('C');
    int sharedValue = 0;

    await tester.pumpWidget(
      new StatefulBuilder(
        builder: (BuildContext context, StateSetter setState) {
          return boilerplate(
            child: new CupertinoSegmentedControl<int>(
              key: const ValueKey<String>('Segmented Control'),
              children: children,
              onValueChanged: (int newValue) {
                setState(() {
                  sharedValue = newValue;
                });
              },
              groupValue: sharedValue,
            ),
          );
        },
      ),
    );

    await tester.tap(find.text('B'));

    await tester.pump();
    expect(getBackgroundColor(tester, 0), CupertinoColors.activeBlue);
    expect(getBackgroundColor(tester, 1), const Color(0x33007aff));

    await tester.pump(const Duration(milliseconds: 40));
    expect(getBackgroundColor(tester, 0), const Color(0xff3d9aff));
    expect(getBackgroundColor(tester, 1), const Color(0x64007aff));

    // While A to B transition is occurring, press on C.
    await tester.tap(find.text('C'));

    await tester.pump();

    // A and B are now both transitioning to white.
    expect(getBackgroundColor(tester, 0), const Color(0xff3d9aff));
    expect(getBackgroundColor(tester, 1), const Color(0xffc1deff));
    expect(getBackgroundColor(tester, 2), const Color(0x33007aff));

    await tester.pump(const Duration(milliseconds: 40));
    // B background color has reached unselected state.
    expect(getBackgroundColor(tester, 0), const Color(0xff7bbaff));
    expect(getBackgroundColor(tester, 1), CupertinoColors.white);
    expect(getBackgroundColor(tester, 2), const Color(0x64007aff));

    await tester.pump(const Duration(milliseconds: 100));
    // A background color has reached unselected state.
    expect(getBackgroundColor(tester, 0), CupertinoColors.white);
    expect(getBackgroundColor(tester, 2), const Color(0xe0007aff));

    await tester.pump(const Duration(milliseconds: 40));
    // C background color has reached selected state.
    expect(getBackgroundColor(tester, 2), CupertinoColors.activeBlue);
  });

  testWidgets('Segment is selected while it is transitioning to unselected state',
          (WidgetTester tester) async {
    await tester.pumpWidget(setupSimpleSegmentedControl());

    await tester.tap(find.text('Child 2'));

    await tester.pump();
    expect(getBackgroundColor(tester, 0), CupertinoColors.activeBlue);
    expect(getBackgroundColor(tester, 1), const Color(0x33007aff));

    await tester.pump(const Duration(milliseconds: 40));
    expect(getBackgroundColor(tester, 0), const Color(0xff3d9aff));
    expect(getBackgroundColor(tester, 1), const Color(0x64007aff));

    // While A to B transition is occurring, press on A again.
    await tester.tap(find.text('Child 1'));

    await tester.pump();

    // Both transitions start to reverse.
    expect(getBackgroundColor(tester, 0), const Color(0xcd007aff));
    expect(getBackgroundColor(tester, 1), const Color(0xffc1deff));

    await tester.pump(const Duration(milliseconds: 40));
    // A and B finish transitioning.
    expect(getBackgroundColor(tester, 0), CupertinoColors.activeBlue);
    expect(getBackgroundColor(tester, 1), CupertinoColors.white);
  });

  testWidgets('Add segment while animation is running', (WidgetTester tester) async {
    Map<int, Widget> children = <int, Widget>{};
    children[0] = const Text('A');
    children[1] = const Text('B');
    children[2] = const Text('C');
    int sharedValue = 0;

    await tester.pumpWidget(
      new StatefulBuilder(
        builder: (BuildContext context, StateSetter setState) {
          return boilerplate(
            child: new CupertinoSegmentedControl<int>(
              key: const ValueKey<String>('Segmented Control'),
              children: children,
              onValueChanged: (int newValue) {
                setState(() {
                  sharedValue = newValue;
                });
                if (sharedValue == 1) {
                  children = new Map<int, Widget>.from(children);
                  children[3] = const Text('D');
                }
              },
              groupValue: sharedValue,
            ),
          );
        },
      ),
    );

    await tester.tap(find.text('B'));

    await tester.pump();
    expect(getBackgroundColor(tester, 0), const Color(0xff007aff));
    expect(getBackgroundColor(tester, 1), const Color(0x33007aff));
    expect(getBackgroundColor(tester, 3), CupertinoColors.white);

    await tester.pump(const Duration(milliseconds: 40));
    expect(getBackgroundColor(tester, 0), const Color(0xff3d9aff));
    expect(getBackgroundColor(tester, 1), const Color(0x64007aff));
    expect(getBackgroundColor(tester, 3), CupertinoColors.white);

    await tester.pump(const Duration(milliseconds: 150));
    expect(getBackgroundColor(tester, 0), CupertinoColors.white);
    expect(getBackgroundColor(tester, 1), CupertinoColors.activeBlue);
    expect(getBackgroundColor(tester, 3), CupertinoColors.white);
  });

  testWidgets('Remove segment while animation is running', (WidgetTester tester) async {
    Map<int, Widget> children = <int, Widget>{};
    children[0] = const Text('A');
    children[1] = const Text('B');
    children[2] = const Text('C');
    int sharedValue = 0;

    await tester.pumpWidget(
      new StatefulBuilder(
        builder: (BuildContext context, StateSetter setState) {
          return boilerplate(
            child: new CupertinoSegmentedControl<int>(
              key: const ValueKey<String>('Segmented Control'),
              children: children,
              onValueChanged: (int newValue) {
                setState(() {
                  sharedValue = newValue;
                });
                if (sharedValue == 1) {
                  children.remove(2);
                  children = new Map<int, Widget>.from(children);
                }
              },
              groupValue: sharedValue,
            ),
          );
        },
      ),
    );

    expect(getRenderSegmentedControl(tester).getChildrenAsList().length, 3);

    await tester.tap(find.text('B'));

    await tester.pump();
    expect(getBackgroundColor(tester, 1), const Color(0x33007aff));
    expect(getRenderSegmentedControl(tester).getChildrenAsList().length, 2);

    await tester.pump(const Duration(milliseconds: 40));
    expect(getBackgroundColor(tester, 1), const Color(0x64007aff));

    await tester.pump(const Duration(milliseconds: 150));
    expect(getBackgroundColor(tester, 1), CupertinoColors.activeBlue);
  });

  testWidgets('Remove currently animating segment', (WidgetTester tester) async {
    Map<int, Widget> children = <int, Widget>{};
    children[0] = const Text('A');
    children[1] = const Text('B');
    children[2] = const Text('C');
    int sharedValue = 0;

    await tester.pumpWidget(
      new StatefulBuilder(
        builder: (BuildContext context, StateSetter setState) {
          return boilerplate(
            child: new CupertinoSegmentedControl<int>(
              key: const ValueKey<String>('Segmented Control'),
              children: children,
              onValueChanged: (int newValue) {
                setState(() {
                  sharedValue = newValue;
                });
                if (sharedValue == 1) {
                  children.remove(1);
                  children = new Map<int, Widget>.from(children);
                  sharedValue = null;
                }
              },
              groupValue: sharedValue,
            ),
          );
        },
      ),
    );

    expect(getRenderSegmentedControl(tester).getChildrenAsList().length, 3);

    await tester.tap(find.text('B'));

    await tester.pump();
    expect(getRenderSegmentedControl(tester).getChildrenAsList().length, 2);

    await tester.pump(const Duration(milliseconds: 40));
    expect(getBackgroundColor(tester, 0), const Color(0xff3d9aff));
    expect(getBackgroundColor(tester, 1), CupertinoColors.white);

    await tester.pump(const Duration(milliseconds: 40));
    expect(getBackgroundColor(tester, 0), const Color(0xff7bbaff));
    expect(getBackgroundColor(tester, 1), CupertinoColors.white);

    await tester.pump(const Duration(milliseconds: 100));
    expect(getBackgroundColor(tester, 0), CupertinoColors.white);
    expect(getBackgroundColor(tester, 1), CupertinoColors.white);
  });

  testWidgets('Golden Test Placeholder Widget', (WidgetTester tester) async {
    final Map<int, Widget> children = <int, Widget>{};
    children[0] = new Container();
    children[1] = const Placeholder();
    children[2] = new Container();

    const int currentValue = 0;

    await tester.pumpWidget(
      new RepaintBoundary(
        child: new StatefulBuilder(
          builder: (BuildContext context, StateSetter setState) {
            return boilerplate(
<<<<<<< HEAD
              child: new CupertinoSegmentedControl<int>(
                key: const ValueKey<String>('Segmented Control'),
                children: children,
                onValueChanged: (int newValue) {},
                groupValue: currentValue,
=======
              child: new SizedBox(
                width: 800.0,
                child: new SegmentedControl<int>(
                  key: const ValueKey<String>('Segmented Control'),
                  children: children,
                  onValueChanged: (int newValue) {},
                  groupValue: currentValue,
                ),
>>>>>>> e4b989bf
              ),
            );
          },
        ),
      ),
    );

    await expectLater(
      find.byType(RepaintBoundary),
      matchesGoldenFile('segmented_control_test.0.0.png'),
    );
  }, skip: !Platform.isMacOS);

  testWidgets('Golden Test Pressed State', (WidgetTester tester) async {
    final Map<int, Widget> children = <int, Widget>{};
    children[0] = const Text('A');
    children[1] = const Text('B');
    children[2] = const Text('C');

    const int currentValue = 0;

    await tester.pumpWidget(
      new RepaintBoundary(
        child: new StatefulBuilder(
          builder: (BuildContext context, StateSetter setState) {
            return boilerplate(
<<<<<<< HEAD
              child: new CupertinoSegmentedControl<int>(
                key: const ValueKey<String>('Segmented Control'),
                children: children,
                onValueChanged: (int newValue) {},
                groupValue: currentValue,
=======
              child: new SizedBox(
                width: 800.0,
                child: new SegmentedControl<int>(
                  key: const ValueKey<String>('Segmented Control'),
                  children: children,
                  onValueChanged: (int newValue) {},
                  groupValue: currentValue,
                ),
>>>>>>> e4b989bf
              ),
            );
          },
        ),
      ),
    );

    final Offset center = tester.getCenter(find.text('B'));
    await tester.startGesture(center);
    await tester.pumpAndSettle();

    await expectLater(
      find.byType(RepaintBoundary),
      matchesGoldenFile('segmented_control_test.1.0.png'),
    );
  }, skip: !Platform.isMacOS);
}<|MERGE_RESOLUTION|>--- conflicted
+++ resolved
@@ -242,34 +242,11 @@
 
     int sharedValue = 0;
 
-<<<<<<< HEAD
-        await tester.pumpWidget(
-          new StatefulBuilder(
-            builder: (BuildContext context, StateSetter setState) {
-              return boilerplate(
-                child: new CupertinoSegmentedControl<int>(
-                  children: children,
-                  onValueChanged: (int newValue) {
-                    setState(() {
-                      sharedValue = newValue;
-                    });
-                  },
-                  groupValue: sharedValue,
-                  unselectedColor: CupertinoColors.lightBackgroundGray,
-                  selectedColor: CupertinoColors.activeGreen,
-                  borderColor: CupertinoColors.black,
-                  pressedColor: const Color(0x638CFC7B),
-                ),
-              );
-            },
-          ),
-        );
-=======
-    await tester.pumpWidget(
-      new StatefulBuilder(
-        builder: (BuildContext context, StateSetter setState) {
-          return boilerplate(
-            child: new SegmentedControl<int>(
+    await tester.pumpWidget(
+      new StatefulBuilder(
+        builder: (BuildContext context, StateSetter setState) {
+          return boilerplate(
+            child: new CupertinoSegmentedControl<int>(
               children: children,
               onValueChanged: (int newValue) {
                 setState(() {
@@ -286,7 +263,6 @@
         },
       ),
     );
->>>>>>> e4b989bf
 
     DefaultTextStyle textStyle = tester.widget(find.widgetWithText(DefaultTextStyle, 'Child 1'));
     IconTheme iconTheme = tester.widget(find.widgetWithIcon(IconTheme, const IconData(1)));
@@ -1316,22 +1292,11 @@
         child: new StatefulBuilder(
           builder: (BuildContext context, StateSetter setState) {
             return boilerplate(
-<<<<<<< HEAD
               child: new CupertinoSegmentedControl<int>(
                 key: const ValueKey<String>('Segmented Control'),
                 children: children,
                 onValueChanged: (int newValue) {},
                 groupValue: currentValue,
-=======
-              child: new SizedBox(
-                width: 800.0,
-                child: new SegmentedControl<int>(
-                  key: const ValueKey<String>('Segmented Control'),
-                  children: children,
-                  onValueChanged: (int newValue) {},
-                  groupValue: currentValue,
-                ),
->>>>>>> e4b989bf
               ),
             );
           },
@@ -1358,22 +1323,11 @@
         child: new StatefulBuilder(
           builder: (BuildContext context, StateSetter setState) {
             return boilerplate(
-<<<<<<< HEAD
               child: new CupertinoSegmentedControl<int>(
                 key: const ValueKey<String>('Segmented Control'),
                 children: children,
                 onValueChanged: (int newValue) {},
                 groupValue: currentValue,
-=======
-              child: new SizedBox(
-                width: 800.0,
-                child: new SegmentedControl<int>(
-                  key: const ValueKey<String>('Segmented Control'),
-                  children: children,
-                  onValueChanged: (int newValue) {},
-                  groupValue: currentValue,
-                ),
->>>>>>> e4b989bf
               ),
             );
           },
