name: flutter_gallery

environment:
  # The pub client defaults to an <2.0.0 sdk constraint which we need to explicitly overwrite.
  sdk: ">=2.2.2 <3.0.0"

dependencies:
  flutter:
    sdk: flutter
  collection: 1.14.11
  device_info: 0.4.1
  intl: 0.16.0
  connectivity: 0.4.5+1
  string_scanner: 1.0.5
  url_launcher: 5.2.3
  cupertino_icons: 0.1.2
  video_player: 0.10.2+5
  scoped_model: 1.0.1
  shrine_images: 1.1.2
  rally_assets: 1.0.0

  # Also update dev/benchmarks/complex_layout/pubspec.yaml
  flutter_gallery_assets: 0.1.9+2

  charcode: 1.1.2 # THIS LINE IS AUTOGENERATED - TO UPDATE USE "flutter update-packages --force-upgrade"
  meta: 1.1.7 # THIS LINE IS AUTOGENERATED - TO UPDATE USE "flutter update-packages --force-upgrade"
  path: 1.6.4 # THIS LINE IS AUTOGENERATED - TO UPDATE USE "flutter update-packages --force-upgrade"
  source_span: 1.5.5 # THIS LINE IS AUTOGENERATED - TO UPDATE USE "flutter update-packages --force-upgrade"
  term_glyph: 1.1.0 # THIS LINE IS AUTOGENERATED - TO UPDATE USE "flutter update-packages --force-upgrade"
  typed_data: 1.1.6 # THIS LINE IS AUTOGENERATED - TO UPDATE USE "flutter update-packages --force-upgrade"
  vector_math: 2.0.8 # THIS LINE IS AUTOGENERATED - TO UPDATE USE "flutter update-packages --force-upgrade"

dev_dependencies:
  flutter_test:
    sdk: flutter
  flutter_driver:
    sdk: flutter
  flutter_goldens:
    sdk: flutter
  test: 1.6.3

  analyzer: 0.36.4 # THIS LINE IS AUTOGENERATED - TO UPDATE USE "flutter update-packages --force-upgrade"
  archive: 2.0.10 # THIS LINE IS AUTOGENERATED - TO UPDATE USE "flutter update-packages --force-upgrade"
  args: 1.5.2 # THIS LINE IS AUTOGENERATED - TO UPDATE USE "flutter update-packages --force-upgrade"
  async: 2.3.0 # THIS LINE IS AUTOGENERATED - TO UPDATE USE "flutter update-packages --force-upgrade"
  boolean_selector: 1.0.5 # THIS LINE IS AUTOGENERATED - TO UPDATE USE "flutter update-packages --force-upgrade"
  convert: 2.1.1 # THIS LINE IS AUTOGENERATED - TO UPDATE USE "flutter update-packages --force-upgrade"
  crypto: 2.1.3 # THIS LINE IS AUTOGENERATED - TO UPDATE USE "flutter update-packages --force-upgrade"
  csslib: 0.16.1 # THIS LINE IS AUTOGENERATED - TO UPDATE USE "flutter update-packages --force-upgrade"
  file: 5.1.0 # THIS LINE IS AUTOGENERATED - TO UPDATE USE "flutter update-packages --force-upgrade"
  front_end: 0.1.19 # THIS LINE IS AUTOGENERATED - TO UPDATE USE "flutter update-packages --force-upgrade"
  glob: 1.2.0 # THIS LINE IS AUTOGENERATED - TO UPDATE USE "flutter update-packages --force-upgrade"
  html: 0.14.0+3 # THIS LINE IS AUTOGENERATED - TO UPDATE USE "flutter update-packages --force-upgrade"
  http: 0.12.0+2 # THIS LINE IS AUTOGENERATED - TO UPDATE USE "flutter update-packages --force-upgrade"
  http_multi_server: 2.1.0 # THIS LINE IS AUTOGENERATED - TO UPDATE USE "flutter update-packages --force-upgrade"
  http_parser: 3.1.3 # THIS LINE IS AUTOGENERATED - TO UPDATE USE "flutter update-packages --force-upgrade"
  image: 2.1.4 # THIS LINE IS AUTOGENERATED - TO UPDATE USE "flutter update-packages --force-upgrade"
  io: 0.3.3 # THIS LINE IS AUTOGENERATED - TO UPDATE USE "flutter update-packages --force-upgrade"
  js: 0.6.1+1 # THIS LINE IS AUTOGENERATED - TO UPDATE USE "flutter update-packages --force-upgrade"
  json_rpc_2: 2.1.0 # THIS LINE IS AUTOGENERATED - TO UPDATE USE "flutter update-packages --force-upgrade"
  kernel: 0.3.19 # THIS LINE IS AUTOGENERATED - TO UPDATE USE "flutter update-packages --force-upgrade"
  matcher: 0.12.5 # THIS LINE IS AUTOGENERATED - TO UPDATE USE "flutter update-packages --force-upgrade"
  mime: 0.9.6+3 # THIS LINE IS AUTOGENERATED - TO UPDATE USE "flutter update-packages --force-upgrade"
  multi_server_socket: 1.0.2 # THIS LINE IS AUTOGENERATED - TO UPDATE USE "flutter update-packages --force-upgrade"
  node_interop: 1.0.3 # THIS LINE IS AUTOGENERATED - TO UPDATE USE "flutter update-packages --force-upgrade"
  node_io: 1.0.1+2 # THIS LINE IS AUTOGENERATED - TO UPDATE USE "flutter update-packages --force-upgrade"
  node_preamble: 1.4.8 # THIS LINE IS AUTOGENERATED - TO UPDATE USE "flutter update-packages --force-upgrade"
  package_config: 1.1.0 # THIS LINE IS AUTOGENERATED - TO UPDATE USE "flutter update-packages --force-upgrade"
  package_resolver: 1.0.10 # THIS LINE IS AUTOGENERATED - TO UPDATE USE "flutter update-packages --force-upgrade"
  pedantic: 1.8.0+1 # THIS LINE IS AUTOGENERATED - TO UPDATE USE "flutter update-packages --force-upgrade"
  petitparser: 2.4.0 # THIS LINE IS AUTOGENERATED - TO UPDATE USE "flutter update-packages --force-upgrade"
  platform: 2.2.1 # THIS LINE IS AUTOGENERATED - TO UPDATE USE "flutter update-packages --force-upgrade"
  pool: 1.4.0 # THIS LINE IS AUTOGENERATED - TO UPDATE USE "flutter update-packages --force-upgrade"
  process: 3.0.12 # THIS LINE IS AUTOGENERATED - TO UPDATE USE "flutter update-packages --force-upgrade"
  pub_semver: 1.4.2 # THIS LINE IS AUTOGENERATED - TO UPDATE USE "flutter update-packages --force-upgrade"
  quiver: 2.0.5 # THIS LINE IS AUTOGENERATED - TO UPDATE USE "flutter update-packages --force-upgrade"
  shelf: 0.7.5 # THIS LINE IS AUTOGENERATED - TO UPDATE USE "flutter update-packages --force-upgrade"
  shelf_packages_handler: 1.0.4 # THIS LINE IS AUTOGENERATED - TO UPDATE USE "flutter update-packages --force-upgrade"
  shelf_static: 0.2.8 # THIS LINE IS AUTOGENERATED - TO UPDATE USE "flutter update-packages --force-upgrade"
  shelf_web_socket: 0.2.3 # THIS LINE IS AUTOGENERATED - TO UPDATE USE "flutter update-packages --force-upgrade"
  source_map_stack_trace: 1.1.5 # THIS LINE IS AUTOGENERATED - TO UPDATE USE "flutter update-packages --force-upgrade"
  source_maps: 0.10.8 # THIS LINE IS AUTOGENERATED - TO UPDATE USE "flutter update-packages --force-upgrade"
  stack_trace: 1.9.3 # THIS LINE IS AUTOGENERATED - TO UPDATE USE "flutter update-packages --force-upgrade"
  stream_channel: 2.0.0 # THIS LINE IS AUTOGENERATED - TO UPDATE USE "flutter update-packages --force-upgrade"
  test_api: 0.2.5 # THIS LINE IS AUTOGENERATED - TO UPDATE USE "flutter update-packages --force-upgrade"
  test_core: 0.2.5 # THIS LINE IS AUTOGENERATED - TO UPDATE USE "flutter update-packages --force-upgrade"
  vm_service_client: 0.2.6+2 # THIS LINE IS AUTOGENERATED - TO UPDATE USE "flutter update-packages --force-upgrade"
  watcher: 0.9.7+12 # THIS LINE IS AUTOGENERATED - TO UPDATE USE "flutter update-packages --force-upgrade"
  web_socket_channel: 1.1.0 # THIS LINE IS AUTOGENERATED - TO UPDATE USE "flutter update-packages --force-upgrade"
  xml: 3.5.0 # THIS LINE IS AUTOGENERATED - TO UPDATE USE "flutter update-packages --force-upgrade"
  yaml: 2.2.0 # THIS LINE IS AUTOGENERATED - TO UPDATE USE "flutter update-packages --force-upgrade"

flutter:
  uses-material-design: true
  assets:
    - lib/gallery/example_code.dart
    - packages/flutter_gallery_assets/people/ali_landscape.png
    - packages/flutter_gallery_assets/monochrome/red-square-1024x1024.png
    - packages/flutter_gallery_assets/logos/flutter_white/logo.png
    - packages/flutter_gallery_assets/logos/fortnightly/fortnightly_logo.png
    - packages/flutter_gallery_assets/videos/bee.mp4
    - packages/flutter_gallery_assets/videos/butterfly.mp4
    - packages/flutter_gallery_assets/animated_images/animated_flutter_lgtm.gif
    - packages/flutter_gallery_assets/animated_images/animated_flutter_stickers.webp
    - packages/flutter_gallery_assets/food/butternut_squash_soup.png
    - packages/flutter_gallery_assets/food/cherry_pie.png
    - packages/flutter_gallery_assets/food/chopped_beet_leaves.png
    - packages/flutter_gallery_assets/food/fruits.png
    - packages/flutter_gallery_assets/food/pesto_pasta.png
    - packages/flutter_gallery_assets/food/roasted_chicken.png
    - packages/flutter_gallery_assets/food/spanakopita.png
    - packages/flutter_gallery_assets/food/spinach_onion_salad.png
    - packages/flutter_gallery_assets/food/icons/fish.png
    - packages/flutter_gallery_assets/food/icons/healthy.png
    - packages/flutter_gallery_assets/food/icons/main.png
    - packages/flutter_gallery_assets/food/icons/meat.png
    - packages/flutter_gallery_assets/food/icons/quick.png
    - packages/flutter_gallery_assets/food/icons/spicy.png
    - packages/flutter_gallery_assets/food/icons/veggie.png
    - packages/flutter_gallery_assets/logos/pesto/logo_small.png
    - packages/flutter_gallery_assets/places/india_chennai_flower_market.png
    - packages/flutter_gallery_assets/places/india_thanjavur_market.png
    - packages/flutter_gallery_assets/places/india_tanjore_bronze_works.png
    - packages/flutter_gallery_assets/places/india_tanjore_market_merchant.png
    - packages/flutter_gallery_assets/places/india_tanjore_thanjavur_temple.png
    - packages/flutter_gallery_assets/places/india_pondicherry_salt_farm.png
    - packages/flutter_gallery_assets/places/india_chennai_highway.png
    - packages/flutter_gallery_assets/places/india_chettinad_silk_maker.png
    - packages/flutter_gallery_assets/places/india_tanjore_thanjavur_temple_carvings.png
    - packages/flutter_gallery_assets/places/india_chettinad_produce.png
    - packages/flutter_gallery_assets/places/india_tanjore_market_technology.png
    - packages/flutter_gallery_assets/places/india_pondicherry_beach.png
    - packages/flutter_gallery_assets/places/india_pondicherry_fisherman.png
    - packages/flutter_gallery_assets/products/backpack.png
    - packages/flutter_gallery_assets/products/belt.png
    - packages/flutter_gallery_assets/products/cup.png
    - packages/flutter_gallery_assets/products/deskset.png
    - packages/flutter_gallery_assets/products/dress.png
    - packages/flutter_gallery_assets/products/earrings.png
    - packages/flutter_gallery_assets/products/flatwear.png
    - packages/flutter_gallery_assets/products/hat.png
    - packages/flutter_gallery_assets/products/jacket.png
    - packages/flutter_gallery_assets/products/jumper.png
    - packages/flutter_gallery_assets/products/kitchen_quattro.png
    - packages/flutter_gallery_assets/products/napkins.png
    - packages/flutter_gallery_assets/products/planters.png
    - packages/flutter_gallery_assets/products/platter.png
    - packages/flutter_gallery_assets/products/scarf.png
    - packages/flutter_gallery_assets/products/shirt.png
    - packages/flutter_gallery_assets/products/sunnies.png
    - packages/flutter_gallery_assets/products/sweater.png
    - packages/flutter_gallery_assets/products/sweats.png
    - packages/flutter_gallery_assets/products/table.png
    - packages/flutter_gallery_assets/products/teaset.png
    - packages/flutter_gallery_assets/products/top.png
    - packages/flutter_gallery_assets/people/ali.png
    - packages/flutter_gallery_assets/people/square/ali.png
    - packages/flutter_gallery_assets/people/square/peter.png
    - packages/flutter_gallery_assets/people/square/sandra.png
    - packages/flutter_gallery_assets/people/square/stella.png
    - packages/flutter_gallery_assets/people/square/trevor.png
    - packages/shrine_images/diamond.png
    - packages/shrine_images/slanted_menu.png
    - packages/shrine_images/0-0.jpg
    - packages/shrine_images/1-0.jpg
    - packages/shrine_images/2-0.jpg
    - packages/shrine_images/3-0.jpg
    - packages/shrine_images/4-0.jpg
    - packages/shrine_images/5-0.jpg
    - packages/shrine_images/6-0.jpg
    - packages/shrine_images/7-0.jpg
    - packages/shrine_images/8-0.jpg
    - packages/shrine_images/9-0.jpg
    - packages/shrine_images/10-0.jpg
    - packages/shrine_images/11-0.jpg
    - packages/shrine_images/12-0.jpg
    - packages/shrine_images/13-0.jpg
    - packages/shrine_images/14-0.jpg
    - packages/shrine_images/15-0.jpg
    - packages/shrine_images/16-0.jpg
    - packages/shrine_images/17-0.jpg
    - packages/shrine_images/18-0.jpg
    - packages/shrine_images/19-0.jpg
    - packages/shrine_images/20-0.jpg
    - packages/shrine_images/21-0.jpg
    - packages/shrine_images/22-0.jpg
    - packages/shrine_images/23-0.jpg
    - packages/shrine_images/24-0.jpg
    - packages/shrine_images/25-0.jpg
    - packages/shrine_images/26-0.jpg
    - packages/shrine_images/27-0.jpg
    - packages/shrine_images/28-0.jpg
    - packages/shrine_images/29-0.jpg
    - packages/shrine_images/30-0.jpg
    - packages/shrine_images/31-0.jpg
    - packages/shrine_images/32-0.jpg
    - packages/shrine_images/33-0.jpg
    - packages/shrine_images/34-0.jpg
    - packages/shrine_images/35-0.jpg
    - packages/shrine_images/36-0.jpg
    - packages/shrine_images/37-0.jpg
    - packages/rally_assets/logo.png
    - packages/rally_assets/thumb.png

  fonts:
    - family: Raleway
      fonts:
        - asset: packages/flutter_gallery_assets/fonts/raleway/Raleway-Regular.ttf
        - asset: packages/flutter_gallery_assets/fonts/raleway/Raleway-Medium.ttf
          weight: 500
        - asset: packages/flutter_gallery_assets/fonts/raleway/Raleway-SemiBold.ttf
          weight: 600
    - family: AbrilFatface
      fonts:
        - asset: packages/flutter_gallery_assets/fonts/abrilfatface/AbrilFatface-Regular.ttf
    - family: GalleryIcons
      fonts:
        - asset: packages/flutter_gallery_assets/fonts/private/gallery_icons/GalleryIcons.ttf
    - family: GoogleSans
      fonts:
        - asset: packages/flutter_gallery_assets/fonts/private/googlesans/GoogleSans-BoldItalic.ttf
          weight: 700
          style: italic
        - asset: packages/flutter_gallery_assets/fonts/private/googlesans/GoogleSans-Bold.ttf
          weight: 700
        - asset: packages/flutter_gallery_assets/fonts/private/googlesans/GoogleSans-Italic.ttf
          weight: 400
          style: italic
        - asset: packages/flutter_gallery_assets/fonts/private/googlesans/GoogleSans-MediumItalic.ttf
          weight: 500
          style: italic
        - asset: packages/flutter_gallery_assets/fonts/private/googlesans/GoogleSans-Medium.ttf
          weight: 500
        - asset: packages/flutter_gallery_assets/fonts/private/googlesans/GoogleSans-Regular.ttf
          weight: 400
    - family: GoogleSansDisplay
      fonts:
        - asset: packages/flutter_gallery_assets/fonts/private/googlesans/GoogleSansDisplay-BoldItalic.ttf
          weight: 700
          style: italic
        - asset: packages/flutter_gallery_assets/fonts/private/googlesans/GoogleSansDisplay-Bold.ttf
          weight: 700
        - asset: packages/flutter_gallery_assets/fonts/private/googlesans/GoogleSansDisplay-Italic.ttf
          weight: 400
          style: italic
        - asset: packages/flutter_gallery_assets/fonts/private/googlesans/GoogleSansDisplay-MediumItalic.ttf
          style: italic
          weight: 500
        - asset: packages/flutter_gallery_assets/fonts/private/googlesans/GoogleSansDisplay-Medium.ttf
          weight: 500
        - asset: packages/flutter_gallery_assets/fonts/private/googlesans/GoogleSansDisplay-Regular.ttf
          weight: 400
    - family: LibreFranklin
      fonts:
      - asset: packages/flutter_gallery_assets/fonts/librefranklin/LibreFranklin-Bold.ttf
      - asset: packages/flutter_gallery_assets/fonts/librefranklin/LibreFranklin-Light.ttf
      - asset: packages/flutter_gallery_assets/fonts/librefranklin/LibreFranklin-Medium.ttf
      - asset: packages/flutter_gallery_assets/fonts/librefranklin/LibreFranklin-Regular.ttf
    - family: Merriweather
      fonts:
      - asset: packages/flutter_gallery_assets/fonts/merriweather/Merriweather-BlackItalic.ttf
      - asset: packages/flutter_gallery_assets/fonts/merriweather/Merriweather-Italic.ttf
      - asset: packages/flutter_gallery_assets/fonts/merriweather/Merriweather-Regular.ttf
      - asset: packages/flutter_gallery_assets/fonts/merriweather/Merriweather-Light.ttf
    - family: Roboto Condensed
      fonts:
      - asset: packages/rally_assets/RobotoCondensed-Light.ttf
        weight: 400
      - asset: packages/rally_assets/RobotoCondensed-Regular.ttf
        weight: 500
      - asset: packages/rally_assets/RobotoCondensed-Bold.ttf
        weight: 700
    - family: Eczar
      fonts:
      - asset: packages/rally_assets/Eczar-Regular.ttf
        weight: 400
      - asset: packages/rally_assets/Eczar-SemiBold.ttf
        weight: 600
      - asset: packages/rally_assets/Eczar-Bold.ttf
        weight: 700

<<<<<<< HEAD
# PUBSPEC CHECKSUM: e219
=======
# PUBSPEC CHECKSUM: 76b5
>>>>>>> 588275e1
<|MERGE_RESOLUTION|>--- conflicted
+++ resolved
@@ -279,8 +279,4 @@
       - asset: packages/rally_assets/Eczar-Bold.ttf
         weight: 700
 
-<<<<<<< HEAD
-# PUBSPEC CHECKSUM: e219
-=======
-# PUBSPEC CHECKSUM: 76b5
->>>>>>> 588275e1
+# PUBSPEC CHECKSUM: 76b5