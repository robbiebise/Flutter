--- conflicted
+++ resolved
@@ -22,12 +22,7 @@
   "tabSemanticsLabel": "$tabIndex. vaheleht $tabCount-st",
   "modalBarrierDismissLabel": "Loobu",
   "searchTextFieldPlaceholderLabel": "Otsige",
-<<<<<<< HEAD
   "noSpellCheckReplacementsLabel": "Asendusi ei leitud",
-  "menuDismissLabel": "Sulge menüü"
-=======
-  "noSpellCheckReplacementsLabel": "No Replacements Found",
-  "menuDismissLabel": "Dismiss menu",
+  "menuDismissLabel": "Sulge menüü",
   "lookUpButtonLabel": "Look Up"
->>>>>>> 9cda3092
 }