--- conflicted
+++ resolved
@@ -22,14 +22,8 @@
   "tabSemanticsLabel": "ແຖບທີ $tabIndex ຈາກທັງໝົດ $tabCount",
   "modalBarrierDismissLabel": "ປິດໄວ້",
   "searchTextFieldPlaceholderLabel": "ຊອກຫາ",
-<<<<<<< HEAD
-  "noSpellCheckReplacementsLabel": "ບໍ່ພົບການແທນທີ່",
-  "menuDismissLabel": "ປິດເມນູ",
-  "lookUpButtonLabel": "Look Up"
-=======
   "noSpellCheckReplacementsLabel": "No Replacements Found",
   "menuDismissLabel": "Dismiss menu",
   "lookUpButtonLabel": "Look Up",
   "searchWebButtonLabel": "Search Web"
->>>>>>> f10a6ef7
 }