// Copyright 2015 The Chromium Authors. All rights reserved.
// Use of this source code is governed by a BSD-style license that can be
// found in the LICENSE file.

import 'dart:math' as math;
import 'dart:ui' as ui show TextBox;

import 'package:flutter/foundation.dart';
import 'package:flutter/gestures.dart';
import 'package:flutter/semantics.dart';
import 'package:flutter/services.dart';

import 'box.dart';
import 'object.dart';
import 'viewport_offset.dart';

const double _kCaretGap = 1.0; // pixels
const double _kCaretHeightOffset = 2.0; // pixels

/// Signature for the callback that reports when the user changes the selection
/// (including the cursor location).
///
/// Used by [RenderEditable.onSelectionChanged].
typedef void SelectionChangedHandler(TextSelection selection, RenderEditable renderObject, SelectionChangedCause cause);

/// Indicates what triggered the change in selected text (including changes to
/// the cursor location).
enum SelectionChangedCause {
  /// The user tapped on the text and that caused the selection (or the location
  /// of the cursor) to change.
  tap,

  /// The user long-pressed the text and that caused the selection (or the
  /// location of the cursor) to change.
  longPress,

  /// The user used the keyboard to change the selection or the location of the
  /// cursor.
  ///
  /// Keyboard-triggered selection changes may be caused by the IME as well as
  /// by accessibility tools (e.g. TalkBack on Android).
  keyboard,
}

/// Signature for the callback that reports when the caret location changes.
///
/// Used by [RenderEditable.onCaretChanged].
typedef void CaretChangedHandler(Rect caretRect);

/// Represents the coordinates of the point in a selection, and the text
/// direction at that point, relative to top left of the [RenderEditable] that
/// holds the selection.
@immutable
class TextSelectionPoint {
  /// Creates a description of a point in a text selection.
  ///
  /// The [point] argument must not be null.
  const TextSelectionPoint(this.point, this.direction)
      : assert(point != null);

  /// Coordinates of the lower left or lower right corner of the selection,
  /// relative to the top left of the [RenderEditable] object.
  final Offset point;

  /// Direction of the text at this edge of the selection.
  final TextDirection direction;

  @override
  String toString() {
    switch (direction) {
      case TextDirection.ltr:
        return '$point-ltr';
      case TextDirection.rtl:
        return '$point-rtl';
    }
    return '$point';
  }
}

/// Displays some text in a scrollable container with a potentially blinking
/// cursor and with gesture recognizers.
///
/// This is the renderer for an editable text field. It does not directly
/// provide affordances for editing the text, but it does handle text selection
/// and manipulation of the text cursor.
///
/// The [text] is displayed, scrolled by the given [offset], aligned according
/// to [textAlign]. The [maxLines] property controls whether the text displays
/// on one line or many. The [selection], if it is not collapsed, is painted in
/// the [selectionColor]. If it _is_ collapsed, then it represents the cursor
/// position. The cursor is shown while [showCursor] is true. It is painted in
/// the [cursorColor].
///
/// If, when the render object paints, the caret is found to have changed
/// location, [onCaretChanged] is called.
///
/// The user may interact with the render object by tapping or long-pressing.
/// When the user does so, the selection is updated, and [onSelectionChanged] is
/// called.
///
/// Keyboard handling, IME handling, scrolling, toggling the [showCursor] value
/// to actually blink the cursor, and other features not mentioned above are the
/// responsibility of higher layers and not handled by this object.
class RenderEditable extends RenderBox {
  /// Creates a render object that implements the visual aspects of a text field.
  ///
  /// The [textAlign] argument must not be null. It defaults to [TextAlign.start].
  ///
  /// The [textDirection] argument must not be null.
  ///
  /// If [showCursor] is not specified, then it defaults to hiding the cursor.
  ///
  /// The [maxLines] property can be set to null to remove the restriction on
  /// the number of lines. By default, it is 1, meaning this is a single-line
  /// text field. If it is not null, it must be greater than zero.
  ///
  /// The [offset] is required and must not be null. You can use [new
  /// ViewportOffset.zero] if you have no need for scrolling.
  RenderEditable({
    TextSpan text,
    @required TextDirection textDirection,
    TextAlign textAlign = TextAlign.start,
    Color cursorColor,
    ValueNotifier<bool> showCursor,
    bool hasFocus,
    int maxLines = 1,
    Color selectionColor,
    double textScaleFactor = 1.0,
    TextSelection selection,
    @required ViewportOffset offset,
    this.onSelectionChanged,
    this.onCaretChanged,
    this.ignorePointer = false,
    bool obscureText = false,
    Locale locale,
    double cursorWidth = 1.0,
    Radius cursorRadius,
    @required this.textSelectionDelegate,
  }) : assert(textAlign != null),
       assert(textDirection != null, 'RenderEditable created without a textDirection.'),
       assert(maxLines == null || maxLines > 0),
       assert(textScaleFactor != null),
       assert(offset != null),
       assert(ignorePointer != null),
       assert(obscureText != null),
<<<<<<< HEAD
       _textPainter = TextPainter(
=======
       assert(textSelectionDelegate != null),
  _textPainter = new TextPainter(
>>>>>>> d7a0dcaa
         text: text,
         textAlign: textAlign,
         textDirection: textDirection,
         textScaleFactor: textScaleFactor,
         locale: locale,
       ),
       _cursorColor = cursorColor,
       _showCursor = showCursor ?? ValueNotifier<bool>(false),
       _hasFocus = hasFocus ?? false,
       _maxLines = maxLines,
       _selectionColor = selectionColor,
       _selection = selection,
       _offset = offset,
       _cursorWidth = cursorWidth,
       _cursorRadius = cursorRadius,
       _obscureText = obscureText {
    assert(_showCursor != null);
    assert(!_showCursor.value || cursorColor != null);
    _tap = TapGestureRecognizer(debugOwner: this)
      ..onTapDown = _handleTapDown
      ..onTap = _handleTap;
    _longPress = LongPressGestureRecognizer(debugOwner: this)
      ..onLongPress = _handleLongPress;
  }

  /// Character used to obscure text if [obscureText] is true.
  static const String obscuringCharacter = '•';

  /// Called when the selection changes.
  SelectionChangedHandler onSelectionChanged;

  double _textLayoutLastWidth;

  /// Called during the paint phase when the caret location changes.
  CaretChangedHandler onCaretChanged;

  /// If true [handleEvent] does nothing and it's assumed that this
  /// renderer will be notified of input gestures via [handleTapDown],
  /// [handleTap], and [handleLongPress].
  ///
  /// The default value of this property is false.
  bool ignorePointer;

  /// Whether to hide the text being edited (e.g., for passwords).
  bool get obscureText => _obscureText;
  bool _obscureText;
  set obscureText(bool value) {
    if (_obscureText == value)
      return;
    _obscureText = value;
    markNeedsSemanticsUpdate();
  }

  /// The object that controls the text selection, used by this render object
  /// for implementing cut, copy, and paste keyboard shortcuts.
  ///
  /// It must not be null. It will make cut, copy and paste functionality work
  /// with the most recently set [TextSelectionDelegate].
  TextSelectionDelegate textSelectionDelegate;

  Rect _lastCaretRect;

  static const int _kLeftArrowCode = 21;
  static const int _kRightArrowCode = 22;
  static const int _kUpArrowCode = 19;
  static const int _kDownArrowCode = 20;
  static const int _kXKeyCode = 52;
  static const int _kCKeyCode = 31;
  static const int _kVKeyCode = 50;
  static const int _kAKeyCode = 29;
  static const int _kDelKeyCode = 112;

  // The extent offset of the current selection
  int _extentOffset = -1;

  // The base offset of the current selection
  int _baseOffset = -1;

  // Holds the last location the user selected in the case that he selects all
  // the way to the end or beginning of the field.
  int _previousCursorLocation = -1;

  // Whether we should reset the location of the cursor in the case the user
  // selects all the way to the end or the beginning of a field.
  bool _resetCursor = false;

  static const int _kShiftMask = 1; // https://developer.android.com/reference/android/view/KeyEvent.html#META_SHIFT_ON
  static const int _kControlMask = 1 << 12; // https://developer.android.com/reference/android/view/KeyEvent.html#META_CTRL_ON

  // TODO(goderbauer): doesn't handle extended grapheme clusters with more than one Unicode scalar value (https://github.com/flutter/flutter/issues/13404).
  void _handleKeyEvent(RawKeyEvent keyEvent) {
    if (defaultTargetPlatform != TargetPlatform.android)
      return;

    if (keyEvent is RawKeyUpEvent)
      return;

    final RawKeyEventDataAndroid rawAndroidEvent = keyEvent.data;
    final int pressedKeyCode = rawAndroidEvent.keyCode;
    final int pressedKeyMetaState = rawAndroidEvent.metaState;

    if (selection.isCollapsed) {
      _extentOffset = selection.extentOffset;
      _baseOffset = selection.baseOffset;
    }

    // Update current key states
    final bool shift = pressedKeyMetaState & _kShiftMask > 0;
    final bool ctrl = pressedKeyMetaState & _kControlMask > 0;

    final bool rightArrow = pressedKeyCode == _kRightArrowCode;
    final bool leftArrow = pressedKeyCode == _kLeftArrowCode;
    final bool upArrow = pressedKeyCode == _kUpArrowCode;
    final bool downArrow = pressedKeyCode == _kDownArrowCode;
    final bool arrow = leftArrow || rightArrow || upArrow || downArrow;
    final bool aKey = pressedKeyCode == _kAKeyCode;
    final bool xKey = pressedKeyCode == _kXKeyCode;
    final bool vKey = pressedKeyCode == _kVKeyCode;
    final bool cKey = pressedKeyCode == _kCKeyCode;
    final bool del = pressedKeyCode == _kDelKeyCode;

    // We will only move select or more the caret if an arrow is pressed
    if (arrow) {
      int newOffset = _extentOffset;

      // Because the user can use multiple keys to change how he selects
      // the new offset variable is threaded through these four functions
      // and potentially changes after each one.
      if (ctrl)
        newOffset = _handleControl(rightArrow, leftArrow, ctrl, newOffset);
      newOffset = _handleHorizontalArrows(rightArrow, leftArrow, shift, newOffset);
      if (downArrow || upArrow)
        newOffset = _handleVerticalArrows(upArrow, downArrow, shift, newOffset);
      newOffset = _handleShift(rightArrow, leftArrow, shift, newOffset);

      _extentOffset = newOffset;
    } else if (ctrl && (xKey || vKey || cKey || aKey)) {
      // _handleShortcuts depends on being started in the same stack invocation as the _handleKeyEvent method
      _handleShortcuts(pressedKeyCode);
    }
    if (del)
      _handleDelete();
  }

  // Handles full word traversal using control.
  int _handleControl(bool rightArrow, bool leftArrow, bool ctrl, int newOffset) {
    // If control is pressed, we will decide which way to look for a word
    // based on which arrow is pressed.
    if (leftArrow && _extentOffset > 2) {
      final TextSelection textSelection = _selectWordAtOffset(TextPosition(offset: _extentOffset - 2));
      newOffset = textSelection.baseOffset + 1;
    } else if (rightArrow && _extentOffset < text.text.length - 2) {
      final TextSelection textSelection = _selectWordAtOffset(TextPosition(offset: _extentOffset + 1));
      newOffset = textSelection.extentOffset - 1;
    }
    return newOffset;
  }

  int _handleHorizontalArrows(bool rightArrow, bool leftArrow, bool shift, int newOffset) {
    // Set the new offset to be +/- 1 depending on which arrow is pressed
    // If shift is down, we also want to update the previous cursor location
    if (rightArrow && _extentOffset < text.text.length) {
      newOffset += 1;
      if (shift)
        _previousCursorLocation += 1;
    }
    if (leftArrow && _extentOffset > 0) {
      newOffset -= 1;
      if (shift)
        _previousCursorLocation -= 1;
    }
    return newOffset;
  }

  // Handles moving the cursor vertically as well as taking care of the
  // case where the user moves the cursor to the end or beginning of the text
  // and then back up or down.
  int _handleVerticalArrows(bool upArrow, bool downArrow, bool shift, int newOffset) {
    // The caret offset gives a location in the upper left hand corner of
    // the caret so the middle of the line above is a half line above that
    // point and the line below is 1.5 lines below that point.
    final double plh = _textPainter.preferredLineHeight;
    final double verticalOffset = upArrow ? -0.5 * plh : 1.5 * plh;

    final Offset caretOffset = _textPainter.getOffsetForCaret(TextPosition(offset: _extentOffset), _caretPrototype);
    final Offset caretOffsetTranslated = caretOffset.translate(0.0, verticalOffset);
    final TextPosition position = _textPainter.getPositionForOffset(caretOffsetTranslated);

    // To account for the possibility where the user vertically highlights
    // all the way to the top or bottom of the text, we hold the previous
    // cursor location. This allows us to restore to this position in the
    // case that the user wants to unhighlight some text.
    if (position.offset == _extentOffset) {
      if (downArrow)
        newOffset = text.text.length;
      else if (upArrow)
        newOffset = 0;
      _resetCursor = shift;
    } else if (_resetCursor && shift) {
      newOffset = _previousCursorLocation;
      _resetCursor = false;
    } else {
      newOffset = position.offset;
      _previousCursorLocation = newOffset;
    }
    return newOffset;
  }

  // Handles the selection of text or removal of the selection and placing
  // of the caret.
  int _handleShift(bool rightArrow, bool leftArrow, bool shift, int newOffset) {
    if (onSelectionChanged == null)
      return newOffset;
    // In the text_selection class, a TextSelection is defined such that the
    // base offset is always less than the extent offset.
    if (shift) {
      if (_baseOffset < newOffset) {
        onSelectionChanged(
          TextSelection(
            baseOffset: _baseOffset,
            extentOffset: newOffset
          ),
          this,
          SelectionChangedCause.keyboard,
        );
      } else {
        onSelectionChanged(
          TextSelection(
            baseOffset: newOffset,
            extentOffset: _baseOffset
          ),
          this,
          SelectionChangedCause.keyboard,
        );
      }
    } else {
      // We want to put the cursor at the correct location depending on which
      // arrow is used while there is a selection.
      if (!selection.isCollapsed) {
        if (leftArrow)
          newOffset = _baseOffset < _extentOffset ? _baseOffset : _extentOffset;
        else if (rightArrow)
          newOffset = _baseOffset > _extentOffset ? _baseOffset : _extentOffset;
      }
      onSelectionChanged(
<<<<<<< HEAD
        TextSelection.fromPosition(
          TextPosition(
              offset: newOffset
=======
        new TextSelection.fromPosition(
          new TextPosition(
            offset: newOffset
>>>>>>> d7a0dcaa
          )
        ),
        this,
        SelectionChangedCause.keyboard,
      );
    }
    return newOffset;
  }

  // Handles shortcut functionality including cut, copy, paste and select all
  // using control + (X, C, V, A).
  Future<void> _handleShortcuts(int pressedKeyCode) async {
    switch (pressedKeyCode) {
      case _kCKeyCode:
        if (!selection.isCollapsed) {
          Clipboard.setData(
            new ClipboardData(text: selection.textInside(text.text)));
        }
        break;
      case _kXKeyCode:
        if (!selection.isCollapsed) {
          Clipboard.setData(
            new ClipboardData(text: selection.textInside(text.text)));
          textSelectionDelegate.textEditingValue = new TextEditingValue(
            text: selection.textBefore(text.text)
              + selection.textAfter(text.text),
            selection: new TextSelection.collapsed(offset: selection.start),
          );
        }
        break;
      case _kVKeyCode:
        // Snapshot the input before using `await`.
        // See https://github.com/flutter/flutter/issues/11427
        final TextEditingValue value = textSelectionDelegate.textEditingValue;
        final ClipboardData data = await Clipboard.getData(Clipboard.kTextPlain);
        if (data != null) {
          textSelectionDelegate.textEditingValue = new TextEditingValue(
            text: value.selection.textBefore(value.text)
              + data.text
              + value.selection.textAfter(value.text),
            selection: new TextSelection.collapsed(
              offset: value.selection.start + data.text.length
            ),
          );
        }
        break;
      case _kAKeyCode:
        _baseOffset = 0;
        _extentOffset = textSelectionDelegate.textEditingValue.text.length;
        onSelectionChanged(
          new TextSelection(
            baseOffset: 0,
            extentOffset: textSelectionDelegate.textEditingValue.text.length,
          ),
          this,
          SelectionChangedCause.keyboard,
        );
        break;
      default:
        assert(false);
    }
  }

  void _handleDelete() {
    if (selection.textAfter(text.text).isNotEmpty) {
      textSelectionDelegate.textEditingValue = new TextEditingValue(
        text: selection.textBefore(text.text)
          + selection.textAfter(text.text).substring(1),
        selection: new TextSelection.collapsed(offset: selection.start)
      );
    } else {
      textSelectionDelegate.textEditingValue = new TextEditingValue(
        text: selection.textBefore(text.text),
        selection: new TextSelection.collapsed(offset: selection.start)
      );
    }
  }

  /// Marks the render object as needing to be laid out again and have its text
  /// metrics recomputed.
  ///
  /// Implies [markNeedsLayout].
  @protected
  void markNeedsTextLayout() {
    _textLayoutLastWidth = null;
    markNeedsLayout();
  }

  /// The text to display.
  TextSpan get text => _textPainter.text;
  final TextPainter _textPainter;
  set text(TextSpan value) {
    if (_textPainter.text == value)
      return;
    _textPainter.text = value;
    markNeedsTextLayout();
    markNeedsSemanticsUpdate();
  }

  /// How the text should be aligned horizontally.
  ///
  /// This must not be null.
  TextAlign get textAlign => _textPainter.textAlign;
  set textAlign(TextAlign value) {
    assert(value != null);
    if (_textPainter.textAlign == value)
      return;
    _textPainter.textAlign = value;
    markNeedsPaint();
  }

  /// The directionality of the text.
  ///
  /// This decides how the [TextAlign.start], [TextAlign.end], and
  /// [TextAlign.justify] values of [textAlign] are interpreted.
  ///
  /// This is also used to disambiguate how to render bidirectional text. For
  /// example, if the [text] is an English phrase followed by a Hebrew phrase,
  /// in a [TextDirection.ltr] context the English phrase will be on the left
  /// and the Hebrew phrase to its right, while in a [TextDirection.rtl]
  /// context, the English phrase will be on the right and the Hebrew phrase on
  /// its left.
  ///
  /// This must not be null.
  TextDirection get textDirection => _textPainter.textDirection;
  set textDirection(TextDirection value) {
    assert(value != null);
    if (_textPainter.textDirection == value)
      return;
    _textPainter.textDirection = value;
    markNeedsTextLayout();
    markNeedsSemanticsUpdate();
  }

  /// Used by this renderer's internal [TextPainter] to select a locale-specific
  /// font.
  ///
  /// In some cases the same Unicode character may be rendered differently depending
  /// on the locale. For example the '骨' character is rendered differently in
  /// the Chinese and Japanese locales. In these cases the [locale] may be used
  /// to select a locale-specific font.
  ///
  /// If this value is null, a system-dependent algorithm is used to select
  /// the font.
  Locale get locale => _textPainter.locale;
  set locale(Locale value) {
    if (_textPainter.locale == value)
      return;
    _textPainter.locale = value;
    markNeedsTextLayout();
  }

  /// The color to use when painting the cursor.
  Color get cursorColor => _cursorColor;
  Color _cursorColor;
  set cursorColor(Color value) {
    if (_cursorColor == value)
      return;
    _cursorColor = value;
    markNeedsPaint();
  }

  /// Whether to paint the cursor.
  ValueNotifier<bool> get showCursor => _showCursor;
  ValueNotifier<bool> _showCursor;
  set showCursor(ValueNotifier<bool> value) {
    assert(value != null);
    if (_showCursor == value)
      return;
    if (attached)
      _showCursor.removeListener(markNeedsPaint);
    _showCursor = value;
    if (attached)
      _showCursor.addListener(markNeedsPaint);
    markNeedsPaint();
  }

  /// Whether the editable is currently focused.
  bool get hasFocus => _hasFocus;
  bool _hasFocus;
  bool _listenerAttached = false;
  set hasFocus(bool value) {
    assert(value != null);
    if (_hasFocus == value)
      return;
    _hasFocus = value;
    if (_hasFocus) {
      assert(!_listenerAttached);
      RawKeyboard.instance.addListener(_handleKeyEvent);
      _listenerAttached = true;
    }
    else {
      assert(_listenerAttached);
      RawKeyboard.instance.removeListener(_handleKeyEvent);
      _listenerAttached = false;
    }

    markNeedsSemanticsUpdate();
  }

  /// The maximum number of lines for the text to span, wrapping if necessary.
  ///
  /// If this is 1 (the default), the text will not wrap, but will extend
  /// indefinitely instead.
  ///
  /// If this is null, there is no limit to the number of lines.
  ///
  /// When this is not null, the intrinsic height of the render object is the
  /// height of one line of text multiplied by this value. In other words, this
  /// also controls the height of the actual editing widget.
  int get maxLines => _maxLines;
  int _maxLines;
  /// The value may be null. If it is not null, then it must be greater than zero.
  set maxLines(int value) {
    assert(value == null || value > 0);
    if (maxLines == value)
      return;
    _maxLines = value;
    markNeedsTextLayout();
  }

  /// The color to use when painting the selection.
  Color get selectionColor => _selectionColor;
  Color _selectionColor;
  set selectionColor(Color value) {
    if (_selectionColor == value)
      return;
    _selectionColor = value;
    markNeedsPaint();
  }

  /// The number of font pixels for each logical pixel.
  ///
  /// For example, if the text scale factor is 1.5, text will be 50% larger than
  /// the specified font size.
  double get textScaleFactor => _textPainter.textScaleFactor;
  set textScaleFactor(double value) {
    assert(value != null);
    if (_textPainter.textScaleFactor == value)
      return;
    _textPainter.textScaleFactor = value;
    markNeedsTextLayout();
  }

  List<ui.TextBox> _selectionRects;

  /// The region of text that is selected, if any.
  TextSelection get selection => _selection;
  TextSelection _selection;
  set selection(TextSelection value) {
    if (_selection == value)
      return;
    _selection = value;
    _selectionRects = null;
    markNeedsPaint();
    markNeedsSemanticsUpdate();
  }

  /// The offset at which the text should be painted.
  ///
  /// If the text content is larger than the editable line itself, the editable
  /// line clips the text. This property controls which part of the text is
  /// visible by shifting the text by the given offset before clipping.
  ViewportOffset get offset => _offset;
  ViewportOffset _offset;
  set offset(ViewportOffset value) {
    assert(value != null);
    if (_offset == value)
      return;
    if (attached)
      _offset.removeListener(markNeedsPaint);
    _offset = value;
    if (attached)
      _offset.addListener(markNeedsPaint);
    markNeedsLayout();
  }

  /// How thick the cursor will be.
  double get cursorWidth => _cursorWidth;
  double _cursorWidth = 1.0;
  set cursorWidth(double value) {
    if (_cursorWidth == value)
      return;
    _cursorWidth = value;
    markNeedsLayout();
  }

  /// How rounded the corners of the cursor should be.
  Radius get cursorRadius => _cursorRadius;
  Radius _cursorRadius;
  set cursorRadius(Radius value) {
    if (_cursorRadius == value)
      return;
    _cursorRadius = value;
    markNeedsPaint();
  }

  @override
  void describeSemanticsConfiguration(SemanticsConfiguration config) {
    super.describeSemanticsConfiguration(config);

    config
      ..value = obscureText
          ? obscuringCharacter * text.toPlainText().length
          : text.toPlainText()
      ..isObscured = obscureText
      ..textDirection = textDirection
      ..isFocused = hasFocus
      ..isTextField = true;

    if (hasFocus)
      config.onSetSelection = _handleSetSelection;

    if (_selection?.isValid == true) {
      config.textSelection = _selection;
      if (_textPainter.getOffsetBefore(_selection.extentOffset) != null) {
        config
          ..onMoveCursorBackwardByWord = _handleMoveCursorBackwardByWord
          ..onMoveCursorBackwardByCharacter = _handleMoveCursorBackwardByCharacter;
      }
      if (_textPainter.getOffsetAfter(_selection.extentOffset) != null) {
        config
          ..onMoveCursorForwardByWord = _handleMoveCursorForwardByWord
          ..onMoveCursorForwardByCharacter = _handleMoveCursorForwardByCharacter;
      }
    }
  }

  void _handleSetSelection(TextSelection selection) {
    onSelectionChanged(selection, this, SelectionChangedCause.keyboard);
  }

  void _handleMoveCursorForwardByCharacter(bool extentSelection) {
    final int extentOffset = _textPainter.getOffsetAfter(_selection.extentOffset);
    if (extentOffset == null)
      return;
    final int baseOffset = !extentSelection ? extentOffset : _selection.baseOffset;
    onSelectionChanged(
      TextSelection(baseOffset: baseOffset, extentOffset: extentOffset), this, SelectionChangedCause.keyboard,
    );
  }

  void _handleMoveCursorBackwardByCharacter(bool extentSelection) {
    final int extentOffset = _textPainter.getOffsetBefore(_selection.extentOffset);
    if (extentOffset == null)
      return;
    final int baseOffset = !extentSelection ? extentOffset : _selection.baseOffset;
    onSelectionChanged(
      TextSelection(baseOffset: baseOffset, extentOffset: extentOffset), this, SelectionChangedCause.keyboard,
    );
  }

  void _handleMoveCursorForwardByWord(bool extentSelection) {
    final TextRange currentWord = _textPainter.getWordBoundary(_selection.extent);
    if (currentWord == null)
      return;
    final TextRange nextWord = _getNextWord(currentWord.end);
    if (nextWord == null)
      return;
    final int baseOffset = extentSelection ? _selection.baseOffset : nextWord.start;
    onSelectionChanged(
      TextSelection(
        baseOffset: baseOffset,
        extentOffset: nextWord.start,
      ),
      this,
      SelectionChangedCause.keyboard,
    );
  }

  void _handleMoveCursorBackwardByWord(bool extentSelection) {
    final TextRange currentWord = _textPainter.getWordBoundary(_selection.extent);
    if (currentWord == null)
      return;
    final TextRange previousWord = _getPreviousWord(currentWord.start - 1);
    if (previousWord == null)
      return;
    final int baseOffset = extentSelection ?  _selection.baseOffset : previousWord.start;
    onSelectionChanged(
      TextSelection(
        baseOffset: baseOffset,
        extentOffset: previousWord.start,
      ),
      this,
      SelectionChangedCause.keyboard,
    );
  }

  TextRange _getNextWord(int offset) {
    while (true) {
      final TextRange range = _textPainter.getWordBoundary(TextPosition(offset: offset));
      if (range == null || !range.isValid || range.isCollapsed)
        return null;
      if (!_onlyWhitespace(range))
        return range;
      offset = range.end;
    }
  }

  TextRange _getPreviousWord(int offset) {
    while (offset >= 0) {
      final TextRange range = _textPainter.getWordBoundary(TextPosition(offset: offset));
      if (range == null || !range.isValid || range.isCollapsed)
        return null;
      if (!_onlyWhitespace(range))
        return range;
      offset = range.start - 1;
    }
    return null;
  }

  // Check if the given text range only contains white space or separator
  // characters.
  //
  // newline characters from ascii and separators from the
  // [unicode separator category](https://www.compart.com/en/unicode/category/Zs)
  // TODO(jonahwilliams): replace when we expose this ICU information.
  bool _onlyWhitespace(TextRange range) {
    for (int i = range.start; i < range.end; i++) {
      final int codeUnit = text.codeUnitAt(i);
      switch (codeUnit) {
        case 0x9: // horizontal tab
        case 0xA: // line feed
        case 0xB: // vertical tab
        case 0xC: // form feed
        case 0xD: // carriage return
        case 0x1C: // file separator
        case 0x1D: // group separator
        case 0x1E: // record separator
        case 0x1F: // unit separator
        case 0x20: // space
        case 0xA0: // no-break space
        case 0x1680: // ogham space mark
        case 0x2000: // en quad
        case 0x2001: // em quad
        case 0x2002: // en space
        case 0x2003: // em space
        case 0x2004: // three-per-em space
        case 0x2005: // four-er-em space
        case 0x2006: // six-per-em space
        case 0x2007: // figure space
        case 0x2008: // punctuation space
        case 0x2009: // thin space
        case 0x200A: // hair space
        case 0x202F: // narrow no-break space
        case 0x205F: // medium mathematical space
        case 0x3000: // ideographic space
          break;
        default:
          return false;
      }
    }
    return true;
  }

  @override
  void attach(PipelineOwner owner) {
    super.attach(owner);
    _offset.addListener(markNeedsPaint);
    _showCursor.addListener(markNeedsPaint);
  }

  @override
  void detach() {
    _offset.removeListener(markNeedsPaint);
    _showCursor.removeListener(markNeedsPaint);
    if (_listenerAttached)
      RawKeyboard.instance.removeListener(_handleKeyEvent);
    super.detach();
  }

  bool get _isMultiline => maxLines != 1;

  Axis get _viewportAxis => _isMultiline ? Axis.vertical : Axis.horizontal;

  Offset get _paintOffset {
    switch (_viewportAxis) {
      case Axis.horizontal:
        return Offset(-offset.pixels, 0.0);
      case Axis.vertical:
        return Offset(0.0, -offset.pixels);
    }
    return null;
  }

  double get _viewportExtent {
    assert(hasSize);
    switch (_viewportAxis) {
      case Axis.horizontal:
        return size.width;
      case Axis.vertical:
        return size.height;
    }
    return null;
  }

  double _getMaxScrollExtent(Size contentSize) {
    assert(hasSize);
    switch (_viewportAxis) {
      case Axis.horizontal:
        return math.max(0.0, contentSize.width - size.width);
      case Axis.vertical:
        return math.max(0.0, contentSize.height - size.height);
    }
    return null;
  }

  bool _hasVisualOverflow = false;

  /// Returns the local coordinates of the endpoints of the given selection.
  ///
  /// If the selection is collapsed (and therefore occupies a single point), the
  /// returned list is of length one. Otherwise, the selection is not collapsed
  /// and the returned list is of length two. In this case, however, the two
  /// points might actually be co-located (e.g., because of a bidirectional
  /// selection that contains some text but whose ends meet in the middle).
  ///
  /// See also:
  ///
  ///  * [getLocalRectForCaret], which is the equivalent but for
  ///    a [TextPosition] rather than a [TextSelection].
  List<TextSelectionPoint> getEndpointsForSelection(TextSelection selection) {
    assert(constraints != null);
    _layoutText(constraints.maxWidth);

    final Offset paintOffset = _paintOffset;

    if (selection.isCollapsed) {
      // TODO(mpcomplete): This doesn't work well at an RTL/LTR boundary.
      final Offset caretOffset = _textPainter.getOffsetForCaret(selection.extent, _caretPrototype);
      final Offset start = Offset(0.0, preferredLineHeight) + caretOffset + paintOffset;
      return <TextSelectionPoint>[TextSelectionPoint(start, null)];
    } else {
      final List<ui.TextBox> boxes = _textPainter.getBoxesForSelection(selection);
      final Offset start = Offset(boxes.first.start, boxes.first.bottom) + paintOffset;
      final Offset end = Offset(boxes.last.end, boxes.last.bottom) + paintOffset;
      return <TextSelectionPoint>[
        TextSelectionPoint(start, boxes.first.direction),
        TextSelectionPoint(end, boxes.last.direction),
      ];
    }
  }

  /// Returns the position in the text for the given global coordinate.
  ///
  /// See also:
  ///
  ///  * [getLocalRectForCaret], which is the reverse operation, taking
  ///    a [TextPosition] and returning a [Rect].
  ///  * [TextPainter.getPositionForOffset], which is the equivalent method
  ///    for a [TextPainter] object.
  TextPosition getPositionForPoint(Offset globalPosition) {
    _layoutText(constraints.maxWidth);
    globalPosition += -_paintOffset;
    return _textPainter.getPositionForOffset(globalToLocal(globalPosition));
  }

  /// Returns the [Rect] in local coordinates for the caret at the given text
  /// position.
  ///
  /// See also:
  ///
  ///  * [getPositionForPoint], which is the reverse operation, taking
  ///    an [Offset] in global coordinates and returning a [TextPosition].
  ///  * [getEndpointsForSelection], which is the equivalent but for
  ///    a selection rather than a particular text position.
  ///  * [TextPainter.getOffsetForCaret], the equivalent method for a
  ///    [TextPainter] object.
  Rect getLocalRectForCaret(TextPosition caretPosition) {
    _layoutText(constraints.maxWidth);
    final Offset caretOffset = _textPainter.getOffsetForCaret(caretPosition, _caretPrototype);
    // This rect is the same as _caretPrototype but without the vertical padding.
    return Rect.fromLTWH(0.0, 0.0, cursorWidth, preferredLineHeight).shift(caretOffset + _paintOffset);
  }

  @override
  double computeMinIntrinsicWidth(double height) {
    _layoutText(double.infinity);
    return _textPainter.minIntrinsicWidth;
  }

  @override
  double computeMaxIntrinsicWidth(double height) {
    _layoutText(double.infinity);
    return _textPainter.maxIntrinsicWidth;
  }

  /// An estimate of the height of a line in the text. See [TextPainter.preferredLineHeight].
  /// This does not required the layout to be updated.
  double get preferredLineHeight => _textPainter.preferredLineHeight;

  double _preferredHeight(double width) {
    if (maxLines != null)
      return preferredLineHeight * maxLines;
    if (width == double.infinity) {
      final String text = _textPainter.text.toPlainText();
      int lines = 1;
      for (int index = 0; index < text.length; index += 1) {
        if (text.codeUnitAt(index) == 0x0A) // count explicit line breaks
          lines += 1;
      }
      return preferredLineHeight * lines;
    }
    _layoutText(width);
    return math.max(preferredLineHeight, _textPainter.height);
  }

  @override
  double computeMinIntrinsicHeight(double width) {
    return _preferredHeight(width);
  }

  @override
  double computeMaxIntrinsicHeight(double width) {
    return _preferredHeight(width);
  }

  @override
  double computeDistanceToActualBaseline(TextBaseline baseline) {
    _layoutText(constraints.maxWidth);
    return _textPainter.computeDistanceToActualBaseline(baseline);
  }

  @override
  bool hitTestSelf(Offset position) => true;

  TapGestureRecognizer _tap;
  LongPressGestureRecognizer _longPress;

  @override
  void handleEvent(PointerEvent event, BoxHitTestEntry entry) {
    if (ignorePointer)
      return;
    assert(debugHandleEvent(event, entry));
    if (event is PointerDownEvent && onSelectionChanged != null) {
      _tap.addPointer(event);
      _longPress.addPointer(event);
    }
  }

  Offset _lastTapDownPosition;

  /// If [ignorePointer] is false (the default) then this method is called by
  /// the internal gesture recognizer's [TapGestureRecognizer.onTapDown]
  /// callback.
  ///
  /// When [ignorePointer] is true, an ancestor widget must respond to tap
  /// down events by calling this method.
  void handleTapDown(TapDownDetails details) {
    _lastTapDownPosition = details.globalPosition + -_paintOffset;
  }
  void _handleTapDown(TapDownDetails details) {
    assert(!ignorePointer);
    handleTapDown(details);
  }

  /// If [ignorePointer] is false (the default) then this method is called by
  /// the internal gesture recognizer's [TapGestureRecognizer.onTap]
  /// callback.
  ///
  /// When [ignorePointer] is true, an ancestor widget must respond to tap
  /// events by calling this method.
  void handleTap() {
    _layoutText(constraints.maxWidth);
    assert(_lastTapDownPosition != null);
    if (onSelectionChanged != null) {
      final TextPosition position = _textPainter.getPositionForOffset(globalToLocal(_lastTapDownPosition));
      onSelectionChanged(TextSelection.fromPosition(position), this, SelectionChangedCause.tap);
    }
  }
  void _handleTap() {
    assert(!ignorePointer);
    handleTap();
  }

  /// If [ignorePointer] is false (the default) then this method is called by
  /// the internal gesture recognizer's [LongPressRecognizer.onLongPress]
  /// callback.
  ///
  /// When [ignorePointer] is true, an ancestor widget must respond to long
  /// press events by calling this method.
  void handleLongPress() {
    _layoutText(constraints.maxWidth);
    assert(_lastTapDownPosition != null);
    if (onSelectionChanged != null) {
      final TextPosition position = _textPainter.getPositionForOffset(globalToLocal(_lastTapDownPosition));
      onSelectionChanged(_selectWordAtOffset(position), this, SelectionChangedCause.longPress);
    }
  }
  void _handleLongPress() {
    assert(!ignorePointer);
    handleLongPress();
  }

  TextSelection _selectWordAtOffset(TextPosition position) {
    assert(_textLayoutLastWidth == constraints.maxWidth);
    final TextRange word = _textPainter.getWordBoundary(position);
    // When long-pressing past the end of the text, we want a collapsed cursor.
    if (position.offset >= word.end)
      return TextSelection.fromPosition(position);
    return TextSelection(baseOffset: word.start, extentOffset: word.end);
  }

  Rect _caretPrototype;

  void _layoutText(double constraintWidth) {
    assert(constraintWidth != null);
    if (_textLayoutLastWidth == constraintWidth)
      return;
    final double caretMargin = _kCaretGap + cursorWidth;
    final double availableWidth = math.max(0.0, constraintWidth - caretMargin);
    final double maxWidth = _isMultiline ? availableWidth : double.infinity;
    _textPainter.layout(minWidth: availableWidth, maxWidth: maxWidth);
    _textLayoutLastWidth = constraintWidth;
  }

  @override
  void performLayout() {
    _layoutText(constraints.maxWidth);
    _caretPrototype = Rect.fromLTWH(0.0, _kCaretHeightOffset, cursorWidth, preferredLineHeight - 2.0 * _kCaretHeightOffset);
    _selectionRects = null;
    // We grab _textPainter.size here because assigning to `size` on the next
    // line will trigger us to validate our intrinsic sizes, which will change
    // _textPainter's layout because the intrinsic size calculations are
    // destructive, which would mean we would get different results if we later
    // used properties on _textPainter in this method.
    // Other _textPainter state like didExceedMaxLines will also be affected,
    // though we currently don't use those here.
    // See also RenderParagraph which has a similar issue.
    final Size textPainterSize = _textPainter.size;
    size = Size(constraints.maxWidth, constraints.constrainHeight(_preferredHeight(constraints.maxWidth)));
    final Size contentSize = Size(textPainterSize.width + _kCaretGap + cursorWidth, textPainterSize.height);
    final double _maxScrollExtent = _getMaxScrollExtent(contentSize);
    _hasVisualOverflow = _maxScrollExtent > 0.0;
    offset.applyViewportDimension(_viewportExtent);
    offset.applyContentDimensions(0.0, _maxScrollExtent);
  }

  void _paintCaret(Canvas canvas, Offset effectiveOffset) {
    assert(_textLayoutLastWidth == constraints.maxWidth);
    final Offset caretOffset = _textPainter.getOffsetForCaret(_selection.extent, _caretPrototype);
    final Paint paint = Paint()
      ..color = _cursorColor;

    final Rect caretRect = _caretPrototype.shift(caretOffset + effectiveOffset);

    if (cursorRadius == null) {
      canvas.drawRect(caretRect, paint);
    } else {
      final RRect caretRRect = RRect.fromRectAndRadius(caretRect, cursorRadius);
      canvas.drawRRect(caretRRect, paint);
    }

    if (caretRect != _lastCaretRect) {
      _lastCaretRect = caretRect;
      if (onCaretChanged != null)
        onCaretChanged(caretRect);
    }
  }

  void _paintSelection(Canvas canvas, Offset effectiveOffset) {
    assert(_textLayoutLastWidth == constraints.maxWidth);
    assert(_selectionRects != null);
    final Paint paint = Paint()..color = _selectionColor;
    for (ui.TextBox box in _selectionRects)
      canvas.drawRect(box.toRect().shift(effectiveOffset), paint);
  }

  void _paintContents(PaintingContext context, Offset offset) {
    assert(_textLayoutLastWidth == constraints.maxWidth);
    final Offset effectiveOffset = offset + _paintOffset;

    if (_selection != null) {
      if (_selection.isCollapsed && _showCursor.value && cursorColor != null) {
        _paintCaret(context.canvas, effectiveOffset);
      } else if (!_selection.isCollapsed && _selectionColor != null) {
        _selectionRects ??= _textPainter.getBoxesForSelection(_selection);
        _paintSelection(context.canvas, effectiveOffset);
      }
    }

    _textPainter.paint(context.canvas, effectiveOffset);
  }

  @override
  void paint(PaintingContext context, Offset offset) {
    _layoutText(constraints.maxWidth);
    if (_hasVisualOverflow)
      context.pushClipRect(needsCompositing, offset, Offset.zero & size, _paintContents);
    else
      _paintContents(context, offset);
  }

  @override
  Rect describeApproximatePaintClip(RenderObject child) => _hasVisualOverflow ? Offset.zero & size : null;

  @override
  void debugFillProperties(DiagnosticPropertiesBuilder properties) {
    super.debugFillProperties(properties);
    properties.add(DiagnosticsProperty<Color>('cursorColor', cursorColor));
    properties.add(DiagnosticsProperty<ValueNotifier<bool>>('showCursor', showCursor));
    properties.add(IntProperty('maxLines', maxLines));
    properties.add(DiagnosticsProperty<Color>('selectionColor', selectionColor));
    properties.add(DoubleProperty('textScaleFactor', textScaleFactor));
    properties.add(DiagnosticsProperty<Locale>('locale', locale, defaultValue: null));
    properties.add(DiagnosticsProperty<TextSelection>('selection', selection));
    properties.add(DiagnosticsProperty<ViewportOffset>('offset', offset));
  }

  @override
  List<DiagnosticsNode> debugDescribeChildren() {
    return <DiagnosticsNode>[
      text.toDiagnosticsNode(
        name: 'text',
        style: DiagnosticsTreeStyle.transition,
      ),
    ];
  }
}<|MERGE_RESOLUTION|>--- conflicted
+++ resolved
@@ -143,12 +143,8 @@
        assert(offset != null),
        assert(ignorePointer != null),
        assert(obscureText != null),
-<<<<<<< HEAD
-       _textPainter = TextPainter(
-=======
        assert(textSelectionDelegate != null),
-  _textPainter = new TextPainter(
->>>>>>> d7a0dcaa
+  _textPainter = TextPainter(
          text: text,
          textAlign: textAlign,
          textDirection: textDirection,
@@ -394,15 +390,9 @@
           newOffset = _baseOffset > _extentOffset ? _baseOffset : _extentOffset;
       }
       onSelectionChanged(
-<<<<<<< HEAD
         TextSelection.fromPosition(
           TextPosition(
-              offset: newOffset
-=======
-        new TextSelection.fromPosition(
-          new TextPosition(
             offset: newOffset
->>>>>>> d7a0dcaa
           )
         ),
         this,
@@ -419,17 +409,17 @@
       case _kCKeyCode:
         if (!selection.isCollapsed) {
           Clipboard.setData(
-            new ClipboardData(text: selection.textInside(text.text)));
+            ClipboardData(text: selection.textInside(text.text)));
         }
         break;
       case _kXKeyCode:
         if (!selection.isCollapsed) {
           Clipboard.setData(
-            new ClipboardData(text: selection.textInside(text.text)));
-          textSelectionDelegate.textEditingValue = new TextEditingValue(
+            ClipboardData(text: selection.textInside(text.text)));
+          textSelectionDelegate.textEditingValue = TextEditingValue(
             text: selection.textBefore(text.text)
               + selection.textAfter(text.text),
-            selection: new TextSelection.collapsed(offset: selection.start),
+            selection: TextSelection.collapsed(offset: selection.start),
           );
         }
         break;
@@ -439,11 +429,11 @@
         final TextEditingValue value = textSelectionDelegate.textEditingValue;
         final ClipboardData data = await Clipboard.getData(Clipboard.kTextPlain);
         if (data != null) {
-          textSelectionDelegate.textEditingValue = new TextEditingValue(
+          textSelectionDelegate.textEditingValue = TextEditingValue(
             text: value.selection.textBefore(value.text)
               + data.text
               + value.selection.textAfter(value.text),
-            selection: new TextSelection.collapsed(
+            selection: TextSelection.collapsed(
               offset: value.selection.start + data.text.length
             ),
           );
@@ -453,7 +443,7 @@
         _baseOffset = 0;
         _extentOffset = textSelectionDelegate.textEditingValue.text.length;
         onSelectionChanged(
-          new TextSelection(
+          TextSelection(
             baseOffset: 0,
             extentOffset: textSelectionDelegate.textEditingValue.text.length,
           ),
@@ -468,15 +458,15 @@
 
   void _handleDelete() {
     if (selection.textAfter(text.text).isNotEmpty) {
-      textSelectionDelegate.textEditingValue = new TextEditingValue(
+      textSelectionDelegate.textEditingValue = TextEditingValue(
         text: selection.textBefore(text.text)
           + selection.textAfter(text.text).substring(1),
-        selection: new TextSelection.collapsed(offset: selection.start)
+        selection: TextSelection.collapsed(offset: selection.start)
       );
     } else {
-      textSelectionDelegate.textEditingValue = new TextEditingValue(
+      textSelectionDelegate.textEditingValue = TextEditingValue(
         text: selection.textBefore(text.text),
-        selection: new TextSelection.collapsed(offset: selection.start)
+        selection: TextSelection.collapsed(offset: selection.start)
       );
     }
   }
