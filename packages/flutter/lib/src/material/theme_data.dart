// Copyright 2014 The Flutter Authors. All rights reserved.
// Use of this source code is governed by a BSD-style license that can be
// found in the LICENSE file.

import 'dart:ui' show Color, hashList, lerpDouble;

import 'package:flutter/cupertino.dart';
import 'package:flutter/foundation.dart';

import 'app_bar_theme.dart';
import 'banner_theme.dart';
import 'bottom_app_bar_theme.dart';
import 'bottom_navigation_bar_theme.dart';
import 'bottom_sheet_theme.dart';
import 'button_bar_theme.dart';
import 'button_theme.dart';
import 'card_theme.dart';
import 'checkbox_theme.dart';
import 'chip_theme.dart';
import 'color_scheme.dart';
import 'colors.dart';
import 'data_table_theme.dart';
import 'dialog_theme.dart';
import 'divider_theme.dart';
import 'drawer_theme.dart';
import 'elevated_button_theme.dart';
import 'floating_action_button_theme.dart';
import 'ink_splash.dart';
import 'ink_well.dart' show InteractiveInkFeatureFactory;
import 'input_decorator.dart';
import 'list_tile.dart';
import 'navigation_bar_theme.dart';
import 'navigation_rail_theme.dart';
import 'outlined_button_theme.dart';
import 'page_transitions_theme.dart';
import 'popup_menu_theme.dart';
import 'progress_indicator_theme.dart';
import 'radio_theme.dart';
import 'scrollbar_theme.dart';
import 'slider_theme.dart';
import 'snack_bar_theme.dart';
import 'switch_theme.dart';
import 'tab_bar_theme.dart';
import 'text_button_theme.dart';
import 'text_selection_theme.dart';
import 'text_theme.dart';
import 'time_picker_theme.dart';
import 'toggle_buttons_theme.dart';
import 'tooltip_theme.dart';
import 'typography.dart';

export 'package:flutter/services.dart' show Brightness;

// Deriving these values is black magic. The spec claims that pressed buttons
// have a highlight of 0x66999999, but that's clearly wrong. The videos in the
// spec show that buttons have a composited highlight of #E1E1E1 on a background
// of #FAFAFA. Assuming that the highlight really has an opacity of 0x66, we can
// solve for the actual color of the highlight:
const Color _kLightThemeHighlightColor = Color(0x66BCBCBC);

// The same video shows the splash compositing to #D7D7D7 on a background of
// #E1E1E1. Again, assuming the splash has an opacity of 0x66, we can solve for
// the actual color of the splash:
const Color _kLightThemeSplashColor = Color(0x66C8C8C8);

// Unfortunately, a similar video isn't available for the dark theme, which
// means we assume the values in the spec are actually correct.
const Color _kDarkThemeHighlightColor = Color(0x40CCCCCC);
const Color _kDarkThemeSplashColor = Color(0x40CCCCCC);

/// Configures the tap target and layout size of certain Material widgets.
///
/// Changing the value in [ThemeData.materialTapTargetSize] will affect the
/// accessibility experience.
///
/// Some of the impacted widgets include:
///
///   * [FloatingActionButton], only the mini tap target size is increased.
///   * [MaterialButton]
///   * [OutlinedButton]
///   * [TextButton]
///   * [ElevatedButton]
///   * [OutlineButton]
///   * [FlatButton]
///   * [RaisedButton]
///   * The time picker widget ([showTimePicker])
///   * [SnackBar]
///   * [Chip]
///   * [RawChip]
///   * [InputChip]
///   * [ChoiceChip]
///   * [FilterChip]
///   * [ActionChip]
///   * [Radio]
///   * [Switch]
///   * [Checkbox]
enum MaterialTapTargetSize {
  /// Expands the minimum tap target size to 48px by 48px.
  ///
  /// This is the default value of [ThemeData.materialTapTargetSize] and the
  /// recommended size to conform to Android accessibility scanner
  /// recommendations.
  padded,

  /// Shrinks the tap target size to the minimum provided by the Material
  /// specification.
  shrinkWrap,
}

/// Defines the configuration of the overall visual [Theme] for a [MaterialApp]
/// or a widget subtree within the app.
///
/// The [MaterialApp] theme property can be used to configure the appearance
/// of the entire app. Widget subtree's within an app can override the app's
/// theme by including a [Theme] widget at the top of the subtree.
///
/// Widgets whose appearance should align with the overall theme can obtain the
/// current theme's configuration with [Theme.of]. Material components typically
/// depend exclusively on the [colorScheme] and [textTheme]. These properties
/// are guaranteed to have non-null values.
///
/// The static [Theme.of] method finds the [ThemeData] value specified for the
/// nearest [BuildContext] ancestor. This lookup is inexpensive, essentially
/// just a single HashMap access. It can sometimes be a little confusing
/// because [Theme.of] can not see a [Theme] widget that is defined in the
/// current build method's context. To overcome that, create a new custom widget
/// for the subtree that appears below the new [Theme], or insert a widget
/// that creates a new BuildContext, like [Builder].
///
/// {@tool snippet}
/// In this example, the [Container] widget uses [Theme.of] to retrieve the
/// primary color from the theme's [colorScheme] to draw an amber square.
/// The [Builder] widget separates the parent theme's [BuildContext] from the
/// child's [BuildContext].
///
/// ![](https://flutter.github.io/assets-for-api-docs/assets/material/theme_data.png)
///
/// ```dart
/// Theme(
///   data: ThemeData.from(
///     colorScheme: ColorScheme.fromSwatch(primarySwatch: Colors.amber),
///   ),
///   child: Builder(
///     builder: (BuildContext context) {
///       return Container(
///         width: 100,
///         height: 100,
///         color: Theme.of(context).colorScheme.primary,
///       );
///     },
///   ),
/// )
/// ```
/// {@end-tool}
///
/// {@tool snippet}
///
/// This sample creates a [MaterialApp] with a [Theme] whose
/// [ColorScheme] is based on [Colors.blue], but with the color
/// scheme's [ColorScheme.secondary] color overridden to be green. The
/// [AppBar] widget uses the color scheme's [ColorScheme.primary] as
/// its default background color and the [FloatingActionButton] widget
/// uses the color scheme's [ColorScheme.secondary] for its default
/// background. By default, the [Text] widget uses
/// [TextTheme.bodyText2], and the color of that [TextStyle] has been
/// changed to purple.
///
/// ![](https://flutter.github.io/assets-for-api-docs/assets/material/material_app_theme_data.png)
///
/// ```dart
/// MaterialApp(
///   theme: ThemeData(
///     colorScheme: ColorScheme.fromSwatch(
///       primarySwatch: Colors.blue,
///     ).copyWith(
///       secondary: Colors.green,
///     ),
///     textTheme: const TextTheme(bodyText2: TextStyle(color: Colors.purple)),
///   ),
///   home: Scaffold(
///     appBar: AppBar(
///       title: const Text('ThemeData Demo'),
///     ),
///     floatingActionButton: FloatingActionButton(
///       child: const Icon(Icons.add),
///       onPressed: () {},
///     ),
///     body: const Center(
///       child: Text('Button pressed 0 times'),
///     ),
///   ),
/// )
/// ```
/// {@end-tool}
///
/// See <https://material.io/design/color/> for
/// more discussion on how to pick the right colors.

@immutable
class ThemeData with Diagnosticable {
  /// Create a [ThemeData] that's used to configure a [Theme].
  ///
  /// Typically, only the [brightness], [primaryColor], or [primarySwatch] are
  /// specified. That pair of values are used to construct the [colorScheme].
  ///
  /// The [colorScheme] and [textTheme] are used by the Material components to
  /// compute default values for visual properties. The API documentation for
  /// each component widget explains exactly how the defaults are computed.
  ///
  /// The [textTheme] [TextStyle] colors are black if the color scheme's
  /// brightness is [Brightness.light], and white for [Brightness.dark].
  ///
  /// To override the appearance of specific components, provide
  /// a component theme parameter like [sliderTheme], [toggleButtonsTheme],
  /// or [bottomNavigationBarTheme].
  ///
  /// See also:
  ///
  ///  * [ThemeData.from], which creates a ThemeData from a [ColorScheme].
  ///  * [ThemeData.light], which creates a light blue theme.
  ///  * [ThemeData.dark], which creates dark theme with a teal secondary [ColorScheme] color.
  factory ThemeData({
    Brightness? brightness, // TODO(hansmuller): Deprecate this https://github.com/flutter/flutter/issues/91772
    // COLORS
    MaterialColor? primarySwatch,
    ColorScheme? colorScheme,
    Color? primaryColor,
    Brightness? primaryColorBrightness,
    Color? primaryColorLight,
    Color? primaryColorDark,
    @Deprecated(
      'Use colorScheme.secondary instead. '
      'For more information, consult the migration guide at '
      'https://flutter.dev/docs/release/breaking-changes/theme-data-accent-properties#migration-guide. '
      'This feature was deprecated after v2.3.0-0.1.pre.',
    )
    Color? accentColor,
    @Deprecated(
      'No longer used by the framework, please remove any reference to it. '
      'For more information, consult the migration guide at '
      'https://flutter.dev/docs/release/breaking-changes/theme-data-accent-properties#migration-guide. '
      'This feature was deprecated after v2.3.0-0.1.pre.',
    )
    Brightness? accentColorBrightness,
    Color? focusColor,
    Color? hoverColor,
    Color? shadowColor,
    // The following color properties are subject to deprecation, see https://github.com/flutter/flutter/issues/91772
    Color? canvasColor,
    Color? scaffoldBackgroundColor,
    Color? bottomAppBarColor,
    Color? cardColor,
    Color? dividerColor,
    Color? highlightColor,
    Color? splashColor,
    Color? selectedRowColor,
    Color? unselectedWidgetColor,
    Color? disabledColor,
    @Deprecated(
      'No longer used by the framework, please remove any reference to it. '
      'This feature was deprecated after v2.3.0-0.2.pre.',
    )
    Color? buttonColor,
    Color? secondaryHeaderColor,
    @Deprecated(
      'Use TextSelectionThemeData.selectionColor instead. '
      'This feature was deprecated after v1.26.0-18.0.pre.',
    )
    Color? textSelectionColor,
    @Deprecated(
      'Use TextSelectionThemeData.cursorColor instead. '
      'This feature was deprecated after v1.26.0-18.0.pre.',
    )
    Color? cursorColor,
    @Deprecated(
      'Use TextSelectionThemeData.selectionHandleColor instead. '
      'This feature was deprecated after v1.26.0-18.0.pre.',
    )
    Color? textSelectionHandleColor,
    Color? backgroundColor,
    Color? dialogBackgroundColor,
    Color? indicatorColor,
    Color? hintColor,
    Color? errorColor,
    Color? toggleableActiveColor,
    // TYPOGRAPHY & ICONOGRAPHY
    String? fontFamily,
    Typography? typography,
    TextTheme? textTheme,
    TextTheme? primaryTextTheme,
    @Deprecated(
      'No longer used by the framework, please remove any reference to it. '
      'For more information, consult the migration guide at '
      'https://flutter.dev/docs/release/breaking-changes/theme-data-accent-properties#migration-guide. '
      'This feature was deprecated after v2.3.0-0.1.pre.',
    )
    TextTheme? accentTextTheme,
    IconThemeData? iconTheme,
    IconThemeData? primaryIconTheme,
    @Deprecated(
      'No longer used by the framework, please remove any reference to it. '
      'For more information, consult the migration guide at '
      'https://flutter.dev/docs/release/breaking-changes/theme-data-accent-properties#migration-guide. '
      'This feature was deprecated after v2.3.0-0.1.pre.',
    )
    IconThemeData? accentIconTheme,
    // COMPONENT THEMES
    AppBarTheme? appBarTheme,
    MaterialBannerThemeData? bannerTheme,
    BottomAppBarTheme? bottomAppBarTheme,
    BottomNavigationBarThemeData? bottomNavigationBarTheme,
    BottomSheetThemeData? bottomSheetTheme,
    ButtonBarThemeData? buttonBarTheme,
    ButtonThemeData? buttonTheme,
    CardTheme? cardTheme,
    CheckboxThemeData? checkboxTheme,
    ChipThemeData? chipTheme,
    DataTableThemeData? dataTableTheme,
    DialogTheme? dialogTheme,
    DividerThemeData? dividerTheme,
    DrawerThemeData? drawerTheme,
    ElevatedButtonThemeData? elevatedButtonTheme,
    FloatingActionButtonThemeData? floatingActionButtonTheme,
    ListTileThemeData? listTileTheme,
    NavigationBarThemeData? navigationBarTheme,
    NavigationRailThemeData? navigationRailTheme,
    OutlinedButtonThemeData? outlinedButtonTheme,
    PopupMenuThemeData? popupMenuTheme,
    ProgressIndicatorThemeData? progressIndicatorTheme,
    RadioThemeData? radioTheme,
    SliderThemeData? sliderTheme,
    SnackBarThemeData? snackBarTheme,
    SwitchThemeData? switchTheme,
<<<<<<< HEAD
    TabBarTheme? tabBarTheme,
    TextButtonThemeData? textButtonTheme,
    TextSelectionThemeData? textSelectionTheme,
    TimePickerThemeData? timePickerTheme,
    ToggleButtonsThemeData? toggleButtonsTheme,
    TooltipThemeData? tooltipTheme,
    // OTHER CONFIGURATION
    AndroidOverscrollIndicator? androidOverscrollIndicator,
    bool? applyElevationOverlayColor,
    NoDefaultCupertinoThemeData? cupertinoOverrideTheme,
=======
    ProgressIndicatorThemeData? progressIndicatorTheme,
    DrawerThemeData? drawerTheme,
    ListTileThemeData? listTileTheme,
>>>>>>> 9570d353
    @Deprecated(
      'This "fix" is now enabled by default. '
      'This feature was deprecated after v2.5.0-1.0.pre.',
    )
    bool? fixTextFieldOutlineLabel,
    InputDecorationTheme? inputDecorationTheme,
    MaterialTapTargetSize? materialTapTargetSize,
    PageTransitionsTheme? pageTransitionsTheme,
    TargetPlatform? platform,
    ScrollbarThemeData? scrollbarTheme,
    InteractiveInkFeatureFactory? splashFactory,
    @Deprecated(
      'No longer used by the framework, please remove any reference to it. '
      'This feature was deprecated after v1.23.0-4.0.pre.',
    )
    bool? useTextSelectionTheme,
    VisualDensity? visualDensity,
  }) {
    assert(colorScheme?.brightness == null || brightness == null || colorScheme!.brightness == brightness);
    final Brightness _brightness = brightness ?? colorScheme?.brightness ?? Brightness.light;
    final bool isDark = _brightness == Brightness.dark;
    visualDensity ??= VisualDensity.adaptivePlatformDensity;
    primarySwatch ??= Colors.blue;
    primaryColor ??= isDark ? Colors.grey[900]! : primarySwatch;
    primaryColorBrightness ??= estimateBrightnessForColor(primaryColor);
    primaryColorLight ??= isDark ? Colors.grey[500]! : primarySwatch[100]!;
    primaryColorDark ??= isDark ? Colors.black : primarySwatch[700]!;
    final bool primaryIsDark = primaryColorBrightness == Brightness.dark;
    toggleableActiveColor ??= isDark ? Colors.tealAccent[200]! : (accentColor ?? primarySwatch[600]!);
    accentColor ??= isDark ? Colors.tealAccent[200]! : primarySwatch[500]!;
    accentColorBrightness ??= estimateBrightnessForColor(accentColor);
    final bool accentIsDark = accentColorBrightness == Brightness.dark;
    canvasColor ??= isDark ? Colors.grey[850]! : Colors.grey[50]!;
    shadowColor ??= Colors.black;
    scaffoldBackgroundColor ??= canvasColor;
    bottomAppBarColor ??= isDark ? Colors.grey[800]! : Colors.white;
    cardColor ??= isDark ? Colors.grey[800]! : Colors.white;
    dividerColor ??= isDark ? const Color(0x1FFFFFFF) : const Color(0x1F000000);

    // Create a ColorScheme that is backwards compatible as possible
    // with the existing default ThemeData color values.
    colorScheme ??= ColorScheme.fromSwatch(
      primarySwatch: primarySwatch,
      primaryColorDark: primaryColorDark,
      accentColor: accentColor,
      cardColor: cardColor,
      backgroundColor: backgroundColor,
      errorColor: errorColor,
      brightness: _brightness,
    );

    splashFactory ??= InkSplash.splashFactory;
    selectedRowColor ??= Colors.grey[100]!;
    unselectedWidgetColor ??= isDark ? Colors.white70 : Colors.black54;
    // Spec doesn't specify a dark theme secondaryHeaderColor, this is a guess.
    secondaryHeaderColor ??= isDark ? Colors.grey[700]! : primarySwatch[50]!;
    textSelectionColor ??= isDark ? accentColor : primarySwatch[200]!;
    cursorColor = cursorColor ?? const Color.fromRGBO(66, 133, 244, 1.0);
    textSelectionHandleColor ??= isDark ? Colors.tealAccent[400]! : primarySwatch[300]!;
    backgroundColor ??= isDark ? Colors.grey[700]! : primarySwatch[200]!;
    dialogBackgroundColor ??= isDark ? Colors.grey[800]! : Colors.white;
    indicatorColor ??= accentColor == primaryColor ? Colors.white : accentColor;
    hintColor ??= isDark ? Colors.white60 : Colors.black.withOpacity(0.6);
    errorColor ??= Colors.red[700]!;
    inputDecorationTheme ??= const InputDecorationTheme();
    pageTransitionsTheme ??= const PageTransitionsTheme();
    primaryIconTheme ??= primaryIsDark ? const IconThemeData(color: Colors.white) : const IconThemeData(color: Colors.black);
    accentIconTheme ??= accentIsDark ? const IconThemeData(color: Colors.white) : const IconThemeData(color: Colors.black);
    iconTheme ??= isDark ? const IconThemeData(color: Colors.white) : const IconThemeData(color: Colors.black87);
    platform ??= defaultTargetPlatform;
    typography ??= Typography.material2014(platform: platform);
    TextTheme defaultTextTheme = isDark ? typography.white : typography.black;
    TextTheme defaultPrimaryTextTheme = primaryIsDark ? typography.white : typography.black;
    TextTheme defaultAccentTextTheme = accentIsDark ? typography.white : typography.black;
    if (fontFamily != null) {
      defaultTextTheme = defaultTextTheme.apply(fontFamily: fontFamily);
      defaultPrimaryTextTheme = defaultPrimaryTextTheme.apply(fontFamily: fontFamily);
      defaultAccentTextTheme = defaultAccentTextTheme.apply(fontFamily: fontFamily);
    }
    textTheme = defaultTextTheme.merge(textTheme);
    primaryTextTheme = defaultPrimaryTextTheme.merge(primaryTextTheme);
    accentTextTheme = defaultAccentTextTheme.merge(accentTextTheme);
    switch (platform) {
      case TargetPlatform.android:
      case TargetPlatform.fuchsia:
      case TargetPlatform.iOS:
        materialTapTargetSize ??= MaterialTapTargetSize.padded;
        break;
      case TargetPlatform.linux:
      case TargetPlatform.macOS:
      case TargetPlatform.windows:
         materialTapTargetSize ??= MaterialTapTargetSize.shrinkWrap;
        break;
    }
    applyElevationOverlayColor ??= false;

    // Used as the default color (fill color) for RaisedButtons. Computing the
    // default for ButtonThemeData for the sake of backwards compatibility.
    buttonColor ??= isDark ? primarySwatch[600]! : Colors.grey[300]!;
    focusColor ??= isDark ? Colors.white.withOpacity(0.12) : Colors.black.withOpacity(0.12);
    hoverColor ??= isDark ? Colors.white.withOpacity(0.04) : Colors.black.withOpacity(0.04);
    buttonTheme ??= ButtonThemeData(
      colorScheme: colorScheme,
      buttonColor: buttonColor,
      disabledColor: disabledColor,
      focusColor: focusColor,
      hoverColor: hoverColor,
      highlightColor: highlightColor,
      splashColor: splashColor,
      materialTapTargetSize: materialTapTargetSize,
    );
    toggleButtonsTheme ??= const ToggleButtonsThemeData();
    disabledColor ??= isDark ? Colors.white38 : Colors.black38;
    highlightColor ??= isDark ? _kDarkThemeHighlightColor : _kLightThemeHighlightColor;
    splashColor ??= isDark ? _kDarkThemeSplashColor : _kLightThemeSplashColor;

    sliderTheme ??= const SliderThemeData();
    tabBarTheme ??= const TabBarTheme();
    tooltipTheme ??= const TooltipThemeData();
    appBarTheme ??= const AppBarTheme();
    scrollbarTheme ??= const ScrollbarThemeData();
    bottomAppBarTheme ??= const BottomAppBarTheme();
    cardTheme ??= const CardTheme();
    chipTheme ??= ChipThemeData.fromDefaults(
      secondaryColor: isDark ? Colors.tealAccent[200]! : primaryColor,
      brightness: colorScheme.brightness,
      labelStyle: textTheme.bodyText1!,
    );
    dialogTheme ??= const DialogTheme();
    floatingActionButtonTheme ??= const FloatingActionButtonThemeData();
    navigationBarTheme ??= const NavigationBarThemeData();
    navigationRailTheme ??= const NavigationRailThemeData();
    cupertinoOverrideTheme = cupertinoOverrideTheme?.noDefault();
    snackBarTheme ??= const SnackBarThemeData();
    bottomSheetTheme ??= const BottomSheetThemeData();
    popupMenuTheme ??= const PopupMenuThemeData();
    bannerTheme ??= const MaterialBannerThemeData();
    dividerTheme ??= const DividerThemeData();
    buttonBarTheme ??= const ButtonBarThemeData();
    bottomNavigationBarTheme ??= const BottomNavigationBarThemeData();
    timePickerTheme ??= const TimePickerThemeData();
    textButtonTheme ??= const TextButtonThemeData();
    elevatedButtonTheme ??= const ElevatedButtonThemeData();
    outlinedButtonTheme ??= const OutlinedButtonThemeData();
    textSelectionTheme ??= const TextSelectionThemeData();
    dataTableTheme ??= const DataTableThemeData();
    checkboxTheme ??= const CheckboxThemeData();
    radioTheme ??= const RadioThemeData();
    switchTheme ??= const SwitchThemeData();
    progressIndicatorTheme ??= const ProgressIndicatorThemeData();
    drawerTheme ??= const DrawerThemeData();
    listTileTheme ??= const ListTileThemeData();

    fixTextFieldOutlineLabel ??= true;
    useTextSelectionTheme ??= true;

    return ThemeData.raw(
      // COLORS
      colorScheme: colorScheme,
      primaryColor: primaryColor,
      primaryColorBrightness: primaryColorBrightness,
      primaryColorLight: primaryColorLight,
      primaryColorDark: primaryColorDark,
      accentColor: accentColor,
      accentColorBrightness: accentColorBrightness,
      focusColor: focusColor,
      hoverColor: hoverColor,
      shadowColor: shadowColor,
      // The following color properties are subject to deprecation, see https://github.com/flutter/flutter/issues/91772
      canvasColor: canvasColor,
      scaffoldBackgroundColor: scaffoldBackgroundColor,
      bottomAppBarColor: bottomAppBarColor,
      cardColor: cardColor,
      dividerColor: dividerColor,
      highlightColor: highlightColor,
      splashColor: splashColor,
      selectedRowColor: selectedRowColor,
      unselectedWidgetColor: unselectedWidgetColor,
      disabledColor: disabledColor,
      buttonColor: buttonColor,
      secondaryHeaderColor: secondaryHeaderColor,
      textSelectionColor: textSelectionColor,
      cursorColor: cursorColor,
      textSelectionHandleColor: textSelectionHandleColor,
      backgroundColor: backgroundColor,
      dialogBackgroundColor: dialogBackgroundColor,
      indicatorColor: indicatorColor,
      hintColor: hintColor,
      errorColor: errorColor,
      toggleableActiveColor: toggleableActiveColor,
      // TYPOGRAPHY & ICONOGRAPHY
      typography: typography,
      textTheme: textTheme,
      primaryTextTheme: primaryTextTheme,
      accentTextTheme: accentTextTheme,
      iconTheme: iconTheme,
      primaryIconTheme: primaryIconTheme,
      accentIconTheme: accentIconTheme,
      // COMPONENT THEMES
      appBarTheme: appBarTheme,
      bannerTheme: bannerTheme,
      bottomAppBarTheme: bottomAppBarTheme,
      bottomNavigationBarTheme: bottomNavigationBarTheme,
      bottomSheetTheme: bottomSheetTheme,
      buttonBarTheme: buttonBarTheme,
      buttonTheme: buttonTheme,
      cardTheme: cardTheme,
      checkboxTheme: checkboxTheme,
      chipTheme: chipTheme,
      dataTableTheme: dataTableTheme,
      dialogTheme: dialogTheme,
      dividerTheme: dividerTheme,
      drawerTheme: drawerTheme,
      elevatedButtonTheme: elevatedButtonTheme,
      floatingActionButtonTheme: floatingActionButtonTheme,
      listTileTheme: listTileTheme,
      navigationBarTheme: navigationBarTheme,
      navigationRailTheme: navigationRailTheme,
      outlinedButtonTheme: outlinedButtonTheme,
      popupMenuTheme: popupMenuTheme,
      progressIndicatorTheme: progressIndicatorTheme,
      radioTheme: radioTheme,
      sliderTheme: sliderTheme,
      snackBarTheme: snackBarTheme,
      switchTheme: switchTheme,
<<<<<<< HEAD
      tabBarTheme: tabBarTheme,
      textButtonTheme: textButtonTheme,
      textSelectionTheme: textSelectionTheme,
      timePickerTheme: timePickerTheme,
      toggleButtonsTheme: toggleButtonsTheme,
      tooltipTheme: tooltipTheme,
      // OTHER CONFIGURATION
      androidOverscrollIndicator: androidOverscrollIndicator,
      applyElevationOverlayColor: applyElevationOverlayColor,
      cupertinoOverrideTheme: cupertinoOverrideTheme,
=======
      progressIndicatorTheme: progressIndicatorTheme,
      drawerTheme: drawerTheme,
      listTileTheme: listTileTheme,
>>>>>>> 9570d353
      fixTextFieldOutlineLabel: fixTextFieldOutlineLabel,
      inputDecorationTheme: inputDecorationTheme,
      materialTapTargetSize: materialTapTargetSize,
      pageTransitionsTheme: pageTransitionsTheme,
      platform: platform,
      scrollbarTheme: scrollbarTheme,
      splashFactory: splashFactory,
      useTextSelectionTheme: useTextSelectionTheme,
      visualDensity: visualDensity,
    );
  }

  /// Create a [ThemeData] given a set of exact values. All the values must be
  /// specified. They all must also be non-null except for
  /// [cupertinoOverrideTheme].
  ///
  /// This will rarely be used directly. It is used by [lerp] to
  /// create intermediate themes based on two themes created with the
  /// [ThemeData] constructor.
  const ThemeData.raw({
    // Warning: make sure these properties are in the exact same order as in
    // operator == and in the hashValues method and in the order of fields
    // in this class, and in the lerp() method.
    // COLORS
    required this.colorScheme,
    required this.primaryColor,
    required this.primaryColorBrightness,
    required this.primaryColorLight,
    required this.primaryColorDark,
    @Deprecated(
      'Use colorScheme.secondary instead. '
      'For more information, consult the migration guide at '
      'https://flutter.dev/docs/release/breaking-changes/theme-data-accent-properties#migration-guide. '
      'This feature was deprecated after v2.3.0-0.1.pre.',
    )
    required this.accentColor,
    @Deprecated(
      'No longer used by the framework, please remove any reference to it. '
      'For more information, consult the migration guide at '
      'https://flutter.dev/docs/release/breaking-changes/theme-data-accent-properties#migration-guide. '
      'This feature was deprecated after v2.3.0-0.1.pre.',
    )
    required this.accentColorBrightness,
    required this.focusColor,
    required this.hoverColor,
    required this.shadowColor,
    // The following color properties are subject to deprecation, see https://github.com/flutter/flutter/issues/91772
    required this.canvasColor,
    required this.scaffoldBackgroundColor,
    required this.bottomAppBarColor,
    required this.cardColor,
    required this.dividerColor,
    required this.highlightColor,
    required this.splashColor,
    required this.selectedRowColor,
    required this.unselectedWidgetColor,
    required this.disabledColor,
    @Deprecated(
      'No longer used by the framework, please remove any reference to it. '
      'This feature was deprecated after v2.3.0-0.2.pre.',
    )
    required this.buttonColor,
    required this.secondaryHeaderColor,
    @Deprecated(
      'Use TextSelectionThemeData.selectionColor instead. '
      'This feature was deprecated after v1.26.0-18.0.pre.',
    )
    required this.textSelectionColor,
    @Deprecated(
      'Use TextSelectionThemeData.cursorColor instead. '
      'This feature was deprecated after v1.26.0-18.0.pre.',
    )
    required this.cursorColor,
    @Deprecated(
      'Use TextSelectionThemeData.selectionHandleColor instead. '
      'This feature was deprecated after v1.26.0-18.0.pre.',
    )
    required this.textSelectionHandleColor,
    required this.backgroundColor,
    required this.dialogBackgroundColor,
    required this.indicatorColor,
    required this.hintColor,
    required this.errorColor,
    required this.toggleableActiveColor,
    // TYPOGRAPHY & ICONOGRAPHY
    required this.textTheme,
    required this.primaryTextTheme,
    @Deprecated(
      'No longer used by the framework, please remove any reference to it. '
      'For more information, consult the migration guide at '
      'https://flutter.dev/docs/release/breaking-changes/theme-data-accent-properties#migration-guide. '
      'This feature was deprecated after v2.3.0-0.1.pre.',
    )
    required this.accentTextTheme,
    required this.iconTheme,
    required this.primaryIconTheme,
    @Deprecated(
      'No longer used by the framework, please remove any reference to it. '
      'For more information, consult the migration guide at '
      'https://flutter.dev/docs/release/breaking-changes/theme-data-accent-properties#migration-guide. '
      'This feature was deprecated after v2.3.0-0.1.pre.',
    )
    required this.accentIconTheme,
    // COMPONENT THEMES
    required this.appBarTheme,
    required this.bannerTheme,
    required this.bottomAppBarTheme,
    required this.bottomNavigationBarTheme,
    required this.bottomSheetTheme,
    required this.buttonBarTheme,
    required this.buttonTheme,
    required this.cardTheme,
    required this.checkboxTheme,
    required this.chipTheme,
    required this.dataTableTheme,
    required this.dialogTheme,
    required this.dividerTheme,
    required this.drawerTheme,
    required this.elevatedButtonTheme,
    required this.floatingActionButtonTheme,
    required this.listTileTheme,
    required this.navigationBarTheme,
    required this.navigationRailTheme,
    required this.outlinedButtonTheme,
    required this.popupMenuTheme,
    required this.progressIndicatorTheme,
    required this.radioTheme,
    required this.sliderTheme,
    required this.snackBarTheme,
    required this.switchTheme,
<<<<<<< HEAD
    required this.tabBarTheme,
    required this.textButtonTheme,
    required this.textSelectionTheme,
    required this.timePickerTheme,
    required this.toggleButtonsTheme,
    required this.tooltipTheme,
    required this.typography,
    // OTHER CONFIGURATION
    required this.androidOverscrollIndicator,
    required this.applyElevationOverlayColor,
    required this.cupertinoOverrideTheme,
=======
    required this.progressIndicatorTheme,
    required this.drawerTheme,
    required this.listTileTheme,
>>>>>>> 9570d353
    @Deprecated(
      'This "fix" is now enabled by default. '
      'This feature was deprecated after v2.5.0-1.0.pre.',
    )
    required this.fixTextFieldOutlineLabel,
    required this.inputDecorationTheme,
    required this.materialTapTargetSize,
    required this.pageTransitionsTheme,
    required this.platform,
    required this.scrollbarTheme,
    required this.splashFactory,
    @Deprecated(
      'No longer used by the framework, please remove any reference to it. '
      'This feature was deprecated after v1.23.0-4.0.pre.',
    )
    required this.useTextSelectionTheme,
<<<<<<< HEAD
    required this.visualDensity,
  });
=======
    required this.androidOverscrollIndicator,
  }) : assert(visualDensity != null),
       assert(primaryColor != null),
       assert(primaryColorBrightness != null),
       assert(primaryColorLight != null),
       assert(primaryColorDark != null),
       assert(accentColor != null),
       assert(accentColorBrightness != null),
       assert(canvasColor != null),
       assert(shadowColor != null),
       assert(scaffoldBackgroundColor != null),
       assert(bottomAppBarColor != null),
       assert(cardColor != null),
       assert(dividerColor != null),
       assert(focusColor != null),
       assert(hoverColor != null),
       assert(highlightColor != null),
       assert(splashColor != null),
       assert(splashFactory != null),
       assert(selectedRowColor != null),
       assert(unselectedWidgetColor != null),
       assert(disabledColor != null),
       assert(toggleableActiveColor != null),
       assert(buttonTheme != null),
       assert(toggleButtonsTheme != null),
       assert(secondaryHeaderColor != null),
       assert(textSelectionColor != null),
       assert(cursorColor != null),
       assert(textSelectionHandleColor != null),
       assert(backgroundColor != null),
       assert(dialogBackgroundColor != null),
       assert(indicatorColor != null),
       assert(hintColor != null),
       assert(errorColor != null),
       assert(textTheme != null),
       assert(primaryTextTheme != null),
       assert(accentTextTheme != null),
       assert(inputDecorationTheme != null),
       assert(iconTheme != null),
       assert(primaryIconTheme != null),
       assert(accentIconTheme != null),
       assert(sliderTheme != null),
       assert(tabBarTheme != null),
       assert(tooltipTheme != null),
       assert(cardTheme != null),
       assert(chipTheme != null),
       assert(platform != null),
       assert(materialTapTargetSize != null),
       assert(pageTransitionsTheme != null),
       assert(appBarTheme != null),
       assert(scrollbarTheme != null),
       assert(bottomAppBarTheme != null),
       assert(colorScheme != null),
       assert(dialogTheme != null),
       assert(floatingActionButtonTheme != null),
       assert(navigationBarTheme != null),
       assert(navigationRailTheme != null),
       assert(typography != null),
       assert(snackBarTheme != null),
       assert(bottomSheetTheme != null),
       assert(popupMenuTheme != null),
       assert(bannerTheme != null),
       assert(dividerTheme != null),
       assert(buttonBarTheme != null),
       assert(bottomNavigationBarTheme != null),
       assert(timePickerTheme != null),
       assert(textButtonTheme != null),
       assert(elevatedButtonTheme != null),
       assert(outlinedButtonTheme != null),
       assert(textSelectionTheme != null),
       assert(dataTableTheme != null),
       assert(checkboxTheme != null),
       assert(radioTheme != null),
       assert(switchTheme != null),
       assert(progressIndicatorTheme != null),
       assert(drawerTheme != null),
       assert(listTileTheme != null),
       assert(fixTextFieldOutlineLabel != null),
       assert(useTextSelectionTheme != null);
>>>>>>> 9570d353

  /// Create a [ThemeData] based on the colors in the given [colorScheme] and
  /// text styles of the optional [textTheme].
  ///
  /// The [colorScheme] can not be null.
  ///
  /// If [colorScheme].brightness is [Brightness.dark] then
  /// [ThemeData.applyElevationOverlayColor] will be set to true to support
  /// the Material dark theme method for indicating elevation by applying
  /// a semi-transparent onSurface color on top of the surface color.
  ///
  /// This is the recommended method to theme your application. As we move
  /// forward we will be converting all the widget implementations to only use
  /// colors or colors derived from those in [ColorScheme].
  ///
  /// {@tool snippet}
  /// This example will set up an application to use the baseline Material
  /// Design light and dark themes.
  ///
  /// ```dart
  /// MaterialApp(
  ///   theme: ThemeData.from(colorScheme: const ColorScheme.light()),
  ///   darkTheme: ThemeData.from(colorScheme: const ColorScheme.dark()),
  /// )
  /// ```
  /// {@end-tool}
  ///
  /// See <https://material.io/design/color/> for
  /// more discussion on how to pick the right colors.
  factory ThemeData.from({
    required ColorScheme colorScheme,
    TextTheme? textTheme,
  }) {
    final bool isDark = colorScheme.brightness == Brightness.dark;

    // For surfaces that use primary color in light themes and surface color in dark
    final Color primarySurfaceColor = isDark ? colorScheme.surface : colorScheme.primary;
    final Color onPrimarySurfaceColor = isDark ? colorScheme.onSurface : colorScheme.onPrimary;

    return ThemeData(
      colorScheme: colorScheme,
      brightness: colorScheme.brightness,
      primaryColor: primarySurfaceColor,
      primaryColorBrightness: ThemeData.estimateBrightnessForColor(primarySurfaceColor),
      canvasColor: colorScheme.background,
      accentColor: colorScheme.secondary,
      accentColorBrightness: ThemeData.estimateBrightnessForColor(colorScheme.secondary),
      scaffoldBackgroundColor: colorScheme.background,
      bottomAppBarColor: colorScheme.surface,
      cardColor: colorScheme.surface,
      dividerColor: colorScheme.onSurface.withOpacity(0.12),
      backgroundColor: colorScheme.background,
      dialogBackgroundColor: colorScheme.background,
      indicatorColor: onPrimarySurfaceColor,
      errorColor: colorScheme.error,
      textTheme: textTheme,
      applyElevationOverlayColor: isDark,
    );
  }

  /// A default light blue theme.
  ///
  /// This theme does not contain text geometry. Instead, it is expected that
  /// this theme is localized using text geometry using [ThemeData.localize].
  factory ThemeData.light() => ThemeData(brightness: Brightness.light);

  /// A default dark theme with a teal secondary [ColorScheme] color.
  ///
  /// This theme does not contain text geometry. Instead, it is expected that
  /// this theme is localized using text geometry using [ThemeData.localize].
  factory ThemeData.dark() => ThemeData(brightness: Brightness.dark);

  /// The default color theme. Same as [ThemeData.light].
  ///
  /// This is used by [Theme.of] when no theme has been specified.
  ///
  /// This theme does not contain text geometry. Instead, it is expected that
  /// this theme is localized using text geometry using [ThemeData.localize].
  ///
  /// Most applications would use [Theme.of], which provides correct localized
  /// text geometry.
  factory ThemeData.fallback() => ThemeData.light();

  /// The overall theme brightness.
  ///
  /// The default [TextStyle] color for the [textTheme] is black if the
  /// theme is constructed with [Brightness.light] and white if the
  /// theme is constructed with [Brightness.dark].
  Brightness get brightness => colorScheme.brightness;

  // Warning: make sure these properties are in the exact same order as in
  // hashValues() and in the raw constructor and in the order of fields in
  // the class and in the lerp() method.

  /// COLORS

  /// A set of thirteen colors that can be used to configure the
  /// color properties of most components.
  ///
  /// This property was added much later than the theme's set of highly
  /// specific colors, like [cardColor], [buttonColor], [canvasColor] etc.
  /// New components can be defined exclusively in terms of [colorScheme].
  /// Existing components will gradually migrate to it, to the extent
  /// that is possible without significant backwards compatibility breaks.
  final ColorScheme colorScheme;

  /// The background color for major parts of the app (toolbars, tab bars, etc)
  ///
  /// The theme's [colorScheme] property contains [ColorScheme.primary], as
  /// well as a color that contrasts well with the primary color called
  /// [ColorScheme.onPrimary]. It might be simpler to just configure an app's
  /// visuals in terms of the theme's [colorScheme].
  final Color primaryColor;

  /// The brightness of the [primaryColor]. Used to determine the color of text and
  /// icons placed on top of the primary color (e.g. toolbar text).
  final Brightness primaryColorBrightness;

  /// A lighter version of the [primaryColor].
  final Color primaryColorLight;

  /// A darker version of the [primaryColor].
  final Color primaryColorDark;

  /// Obsolete property that was originally used as the foreground
  /// color for widgets (knobs, text, overscroll edge effect, etc).
  ///
  /// The material library no longer uses this property. In most cases
  /// the theme's [colorScheme] [ColorScheme.secondary] property is now
  /// used instead.
  ///
  /// Apps should migrate uses of this property to the theme's [colorScheme]
  /// [ColorScheme.secondary] color. In cases where a color is needed that
  /// that contrasts well with the secondary color [ColorScheme.onSecondary]
  /// can be used.
  @Deprecated(
    'Use colorScheme.secondary instead. '
    'For more information, consult the migration guide at '
    'https://flutter.dev/docs/release/breaking-changes/theme-data-accent-properties#migration-guide. '
    'This feature was deprecated after v2.3.0-0.1.pre.',
  )
  final Color accentColor;

  /// Obsolete property that was originally used to determine the color
  /// of text and icons placed on top of the accent color (e.g. the
  /// icons on a floating action button).
  ///
  /// The material library no longer uses this property. The
  /// [floatingActionButtonTheme] can be used to configure
  /// the appearance of [FloatingActionButton]s. The brightness
  /// of any color can be found with [ThemeData.estimateBrightnessForColor].
  @Deprecated(
    'No longer used by the framework, please remove any reference to it. '
    'For more information, consult the migration guide at '
    'https://flutter.dev/docs/release/breaking-changes/theme-data-accent-properties#migration-guide. '
    'This feature was deprecated after v2.3.0-0.1.pre.',
  )
  final Brightness accentColorBrightness;

  /// The default color of [MaterialType.canvas] [Material].
  final Color canvasColor;

  /// The color that the [Material] widget uses to draw elevation shadows.
  ///
  /// Defaults to fully opaque black.
  ///
  /// Shadows can be difficult to see in a dark theme, so the elevation of a
  /// surface should be rendered with an "overlay" in addition to the shadow.
  /// As the elevation of the component increases, the overlay increases in
  /// opacity. The [applyElevationOverlayColor] property turns the elevation
  /// overlay on or off for dark themes.
  final Color shadowColor;

  /// The default color of the [Material] that underlies the [Scaffold]. The
  /// background color for a typical material app or a page within the app.
  final Color scaffoldBackgroundColor;

  /// The default color of the [BottomAppBar].
  ///
  /// This can be overridden by specifying [BottomAppBar.color].
  final Color bottomAppBarColor;

  /// The color of [Material] when it is used as a [Card].
  final Color cardColor;

  /// The color of [Divider]s and [PopupMenuDivider]s, also used
  /// between [ListTile]s, between rows in [DataTable]s, and so forth.
  ///
  /// To create an appropriate [BorderSide] that uses this color, consider
  /// [Divider.createBorderSide].
  final Color dividerColor;

  /// The focus color used indicate that a component has the input focus.
  final Color focusColor;

  /// The hover color used to indicate when a pointer is hovering over a
  /// component.
  final Color hoverColor;

  /// The highlight color used during ink splash animations or to
  /// indicate an item in a menu is selected.
  final Color highlightColor;

  /// The color of ink splashes.
  ///
  /// See also:
  ///  * [splashFactory], which defines the appearance of the splash.
  final Color splashColor;

  /// The color used to highlight selected rows.
  final Color selectedRowColor;

  /// The color used for widgets in their inactive (but enabled)
  /// state. For example, an unchecked checkbox. See also [disabledColor].
  final Color unselectedWidgetColor;

  /// The color used for widgets that are inoperative, regardless of
  /// their state. For example, a disabled checkbox (which may be
  /// checked or unchecked).
  final Color disabledColor;

  /// The default fill color of the [Material] used in [RaisedButton]s.
  @Deprecated(
    'No longer used by the framework, please remove any reference to it. '
    'This feature was deprecated after v2.3.0-0.2.pre.',
  )
  final Color buttonColor;

  /// The color of the header of a [PaginatedDataTable] when there are selected rows.
  // According to the spec for data tables:
  // https://material.io/archive/guidelines/components/data-tables.html#data-tables-tables-within-cards
  // ...this should be the "50-value of secondary app color".
  final Color secondaryHeaderColor;

  /// The color of text selections in text fields, such as [TextField].
  @Deprecated(
    'Use TextSelectionThemeData.selectionColor instead. '
    'This feature was deprecated after v1.26.0-18.0.pre.',
  )
  final Color textSelectionColor;

  /// The color of cursors in Material-style text fields, such as [TextField].
  @Deprecated(
    'Use TextSelectionThemeData.cursorColor instead. '
    'This feature was deprecated after v1.26.0-18.0.pre.',
  )
  final Color cursorColor;

  /// The color of the handles used to adjust what part of the text is currently selected.
  @Deprecated(
    'Use TextSelectionThemeData.selectionHandleColor instead. '
    'This feature was deprecated after v1.26.0-18.0.pre.',
  )
  final Color textSelectionHandleColor;

  /// A color that contrasts with the [primaryColor], e.g. used as the
  /// remaining part of a progress bar.
  final Color backgroundColor;

  /// The background color of [Dialog] elements.
  final Color dialogBackgroundColor;

  /// The color of the selected tab indicator in a tab bar.
  final Color indicatorColor;

  /// The color to use for hint text or placeholder text, e.g. in
  /// [TextField] fields.
  final Color hintColor;

  /// The color to use for input validation errors, e.g. in [TextField] fields.
  final Color errorColor;

  /// The color used to highlight the active states of toggleable widgets like
  /// [Switch], [Radio], and [Checkbox].
  final Color toggleableActiveColor;

  /// TYPOGRAPHY & ICONOGRAPHY

  /// The color and geometry [TextTheme] values used to configure [textTheme].
  final Typography typography;

  /// Text with a color that contrasts with the card and canvas colors.
  final TextTheme textTheme;

  /// A text theme that contrasts with the primary color.
  final TextTheme primaryTextTheme;

  /// Obsolete property that was originally used when a [TextTheme]
  /// that contrasted well with the [accentColor] was needed.
  ///
  /// The material library no longer uses this property and most uses
  /// of [accentColor] have been replaced with
  /// the theme's [colorScheme] [ColorScheme.secondary].
  /// You can configure the color of a [textTheme] [TextStyle] so that it
  /// contrasts well with the [ColorScheme.secondary] like this:
  ///
  /// ```dart
  /// final ThemeData theme = Theme.of(context);
  /// theme.textTheme.headline1.copyWith(
  ///   color: theme.colorScheme.onSecondary,
  /// )
  /// ```
  @Deprecated(
    'No longer used by the framework, please remove any reference to it. '
    'For more information, consult the migration guide at '
    'https://flutter.dev/docs/release/breaking-changes/theme-data-accent-properties#migration-guide. '
    'This feature was deprecated after v2.3.0-0.1.pre.',
  )
  final TextTheme accentTextTheme;

  /// An icon theme that contrasts with the card and canvas colors.
  final IconThemeData iconTheme;

  /// An icon theme that contrasts with the primary color.
  final IconThemeData primaryIconTheme;

  /// Obsolete property that was originally used when an [IconTheme]
  /// that contrasted well with the [accentColor] was needed.
  ///
  /// The material library no longer uses this property and most uses
  /// of [accentColor] have been replaced with
  /// the theme's [colorScheme] [ColorScheme.secondary].
  @Deprecated(
    'No longer used by the framework, please remove any reference to it. '
    'For more information, consult the migration guide at '
    'https://flutter.dev/docs/release/breaking-changes/theme-data-accent-properties#migration-guide. '
    'This feature was deprecated after v2.3.0-0.1.pre.',
  )
  final IconThemeData accentIconTheme;

  /// COMPONENT THEMES

  /// A theme for customizing the color, elevation, brightness, iconTheme and
  /// textTheme of [AppBar]s.
  final AppBarTheme appBarTheme;

  /// A theme for customizing the color and text style of a [MaterialBanner].
  final MaterialBannerThemeData bannerTheme;

  /// A theme for customizing the shape, elevation, and color of a [BottomAppBar].
  final BottomAppBarTheme bottomAppBarTheme;

  /// A theme for customizing the appearance and layout of [BottomNavigationBar]
  /// widgets.
  final BottomNavigationBarThemeData bottomNavigationBarTheme;

  /// A theme for customizing the color, elevation, and shape of a bottom sheet.
  final BottomSheetThemeData bottomSheetTheme;

  /// A theme for customizing the appearance and layout of [ButtonBar] widgets.
  final ButtonBarThemeData buttonBarTheme;

  /// Defines the default configuration of button widgets, like [RaisedButton]
  /// and [FlatButton].
  final ButtonThemeData buttonTheme;

 /// The colors and styles used to render [Card].
  ///
  /// This is the value returned from [CardTheme.of].
  final CardTheme cardTheme;

  /// A theme for customizing the appearance and layout of [Checkbox] widgets.
  final CheckboxThemeData checkboxTheme;

  /// The colors and styles used to render [Chip]s.
  ///
  /// This is the value returned from [ChipTheme.of].
  final ChipThemeData chipTheme;

  /// A theme for customizing the appearance and layout of [DataTable]
  /// widgets.
  final DataTableThemeData dataTableTheme;

  /// A theme for customizing the shape of a dialog.
  final DialogTheme dialogTheme;

  /// A theme for customizing the color, thickness, and indents of [Divider]s,
  /// [VerticalDivider]s, etc.
  final DividerThemeData dividerTheme;

  /// A theme for customizing the appearance and layout of [Drawer] widgets.
  final DrawerThemeData drawerTheme;

  /// A theme for customizing the appearance and internal layout of
  /// [ElevatedButton]s.
  final ElevatedButtonThemeData elevatedButtonTheme;

  /// A theme for customizing the shape, elevation, and color of a
  /// [FloatingActionButton].
  final FloatingActionButtonThemeData floatingActionButtonTheme;

  /// A theme for customizing the appearance of [ListTile] widgets.
  final ListTileThemeData listTileTheme;

  /// A theme for customizing the background color, text style, and icon themes
  /// of a [NavigationBar].
  final NavigationBarThemeData navigationBarTheme;

  /// A theme for customizing the background color, elevation, text style, and
  /// icon themes of a [NavigationRail].
  final NavigationRailThemeData navigationRailTheme;

  /// A theme for customizing the appearance and internal layout of
  /// [OutlinedButton]s.
  final OutlinedButtonThemeData outlinedButtonTheme;

  /// A theme for customizing the color, shape, elevation, and text style of
  /// popup menus.
  final PopupMenuThemeData popupMenuTheme;

  /// A theme for customizing the appearance and layout of [ProgressIndicator] widgets.
  final ProgressIndicatorThemeData progressIndicatorTheme;

  /// A theme for customizing the appearance and layout of [Radio] widgets.
  final RadioThemeData radioTheme;

  /// The colors and shapes used to render [Slider].
  ///
  /// This is the value returned from [SliderTheme.of].
  final SliderThemeData sliderTheme;

  /// A theme for customizing colors, shape, elevation, and behavior of a [SnackBar].
  final SnackBarThemeData snackBarTheme;

  /// A theme for customizing the appearance and layout of [Switch] widgets.
  final SwitchThemeData switchTheme;

  /// A theme for customizing the size, shape, and color of the tab bar indicator.
  final TabBarTheme tabBarTheme;

  /// A theme for customizing the appearance and internal layout of
  /// [TextButton]s.
  final TextButtonThemeData textButtonTheme;

  /// A theme for customizing the appearance and layout of [TextField] widgets.
  final TextSelectionThemeData textSelectionTheme;

  /// A theme for customizing the appearance and layout of time picker widgets.
  final TimePickerThemeData timePickerTheme;

  /// Defines the default configuration of [ToggleButtons] widgets.
  final ToggleButtonsThemeData toggleButtonsTheme;

  /// A theme for customizing the visual properties of [Tooltip]s.
  ///
  /// This is the value returned from [TooltipTheme.of].
  final TooltipThemeData tooltipTheme;

  /// OTHER CONFIGURATION

  /// Specifies which overscroll indicator to use on [TargetPlatform.android].
  ///
  /// When null, the default value of
  /// [MaterialScrollBehavior.androidOverscrollIndicator] is
  /// [AndroidOverscrollIndicator.glow].
  ///
  /// See also:
  ///
  ///   * [StretchingOverscrollIndicator], a material design edge effect
  ///     that transforms the contents of a scrollable when overscrolled.
  ///   * [GlowingOverscrollIndicator], an edge effect that paints a glow
  ///     over the contents of a scrollable when overscrolled.
  final AndroidOverscrollIndicator? androidOverscrollIndicator;

  /// Apply a semi-transparent overlay color on Material surfaces to indicate
  /// elevation for dark themes.
  ///
  /// Material drop shadows can be difficult to see in a dark theme, so the
  /// elevation of a surface should be portrayed with an "overlay" in addition
  /// to the shadow. As the elevation of the component increases, the
  /// overlay increases in opacity. [applyElevationOverlayColor] turns the
  /// application of this overlay on or off for dark themes.
  ///
  /// If true and [brightness] is [Brightness.dark], a
  /// semi-transparent version of [ColorScheme.onSurface] will be
  /// applied on top of [Material] widgets that have a [ColorScheme.surface]
  /// color. The level of transparency is based on [Material.elevation] as
  /// per the Material Dark theme specification.
  ///
  /// If false the surface color will be used unmodified.
  ///
  /// Defaults to false in order to maintain backwards compatibility with
  /// apps that were built before the Material Dark theme specification
  /// was published. New apps should set this to true for any themes
  /// where [brightness] is [Brightness.dark].
  ///
  /// See also:
  ///
  ///  * [Material.elevation], which effects the level of transparency of the
  ///    overlay color.
  ///  * [ElevationOverlay.applyOverlay], which is used by [Material] to apply
  ///    the overlay color to its surface color.
  ///  * <https://material.io/design/color/dark-theme.html>, which specifies how
  ///    the overlay should be applied.
  final bool applyElevationOverlayColor;

  /// Components of the [CupertinoThemeData] to override from the Material
  /// [ThemeData] adaptation.
  ///
  /// By default, [cupertinoOverrideTheme] is null and Cupertino widgets
  /// descendant to the Material [Theme] will adhere to a [CupertinoTheme]
  /// derived from the Material [ThemeData]. e.g. [ThemeData]'s [ColorScheme]
  /// will also inform the [CupertinoThemeData]'s `primaryColor` etc.
  ///
  /// This cascading effect for individual attributes of the [CupertinoThemeData]
  /// can be overridden using attributes of this [cupertinoOverrideTheme].
  final NoDefaultCupertinoThemeData? cupertinoOverrideTheme;

  /// An obsolete flag to allow apps to opt-out of a
  /// [small fix](https://github.com/flutter/flutter/issues/54028) for the Y
  /// coordinate of the floating label in a [TextField] [OutlineInputBorder].
  ///
  /// Setting this flag to true causes the floating label to be more precisely
  /// vertically centered relative to the border's outline.
  ///
  /// The flag is true by default and its use is deprecated.
  @Deprecated(
    'This "fix" is now enabled by default. '
    'This feature was deprecated after v2.5.0-1.0.pre.',
  )
  final bool fixTextFieldOutlineLabel;

  /// The default [InputDecoration] values for [InputDecorator], [TextField],
  /// and [TextFormField] are based on this theme.
  ///
  /// See [InputDecoration.applyDefaults].
  final InputDecorationTheme inputDecorationTheme;

  /// Configures the hit test size of certain Material widgets.
  final MaterialTapTargetSize materialTapTargetSize;

  /// Default [MaterialPageRoute] transitions per [TargetPlatform].
  ///
  /// [MaterialPageRoute.buildTransitions] delegates to a [platform] specific
  /// [PageTransitionsBuilder]. If a matching builder is not found, a builder
  /// whose platform is null is used.
  final PageTransitionsTheme pageTransitionsTheme;

  /// The platform the material widgets should adapt to target.
  ///
  /// Defaults to the current platform, as exposed by [defaultTargetPlatform].
  /// This should be used in order to style UI elements according to platform
  /// conventions.
  ///
  /// Widgets from the material library should use this getter (via [Theme.of])
  /// to determine the current platform for the purpose of emulating the
  /// platform behavior (e.g. scrolling or haptic effects). Widgets and render
  /// objects at lower layers that try to emulate the underlying platform
  /// platform can depend on [defaultTargetPlatform] directly, or may require
  /// that the target platform be provided as an argument. The
  /// [dart:io.Platform] object should only be used directly when it's critical
  /// to actually know the current platform, without any overrides possible (for
  /// example, when a system API is about to be called).
  ///
  /// In a test environment, the platform returned is [TargetPlatform.android]
  /// regardless of the host platform. (Android was chosen because the tests
  /// were originally written assuming Android-like behavior, and we added
  /// platform adaptations for other platforms later). Tests can check behavior
  /// for other platforms by setting the [platform] of the [Theme] explicitly to
  /// another [TargetPlatform] value, or by setting
  /// [debugDefaultTargetPlatformOverride].
  final TargetPlatform platform;

  /// A theme for customizing the colors, thickness, and shape of [Scrollbar]s.
  final ScrollbarThemeData scrollbarTheme;

<<<<<<< HEAD
  /// Defines the appearance of ink splashes produces by [InkWell]
  /// and [InkResponse].
=======
  /// A theme for customizing the appearance of [ListTile] widgets.
  final ListTileThemeData listTileTheme;

  /// An obsolete flag to allow apps to opt-out of a
  /// [small fix](https://github.com/flutter/flutter/issues/54028) for the Y
  /// coordinate of the floating label in a [TextField] [OutlineInputBorder].
>>>>>>> 9570d353
  ///
  /// See also:
  ///
  ///  * [InkSplash.splashFactory], which defines the default splash.
  ///  * [InkRipple.splashFactory], which defines a splash that spreads out
  ///    more aggressively than the default.
  final InteractiveInkFeatureFactory splashFactory;

  /// A temporary flag that was used to opt-in to the new [TextSelectionTheme]
  /// during the migration to this new theme. That migration is now complete
  /// and this flag is not longer used by the framework. Please remove any
  /// reference to this property, as it will be removed in future releases.
  @Deprecated(
    'No longer used by the framework, please remove any reference to it. '
    'This feature was deprecated after v1.23.0-4.0.pre.',
  )
  final bool useTextSelectionTheme;

  /// The density value for specifying the compactness of various UI components.
  ///
  /// {@template flutter.material.themedata.visualDensity}
  /// Density, in the context of a UI, is the vertical and horizontal
  /// "compactness" of the elements in the UI. It is unitless, since it means
  /// different things to different UI elements. For buttons, it affects the
  /// spacing around the centered label of the button. For lists, it affects the
  /// distance between baselines of entries in the list.
  ///
  /// Typically, density values are integral, but any value in range may be
  /// used. The range includes values from [VisualDensity.minimumDensity] (which
  /// is -4), to [VisualDensity.maximumDensity] (which is 4), inclusive, where
  /// negative values indicate a denser, more compact, UI, and positive values
  /// indicate a less dense, more expanded, UI. If a component doesn't support
  /// the value given, it will clamp to the nearest supported value.
  ///
  /// The default for visual densities is zero for both vertical and horizontal
  /// densities, which corresponds to the default visual density of components
  /// in the Material Design specification.
  ///
  /// As a rule of thumb, a change of 1 or -1 in density corresponds to 4
  /// logical pixels. However, this is not a strict relationship since
  /// components interpret the density values appropriately for their needs.
  ///
  /// A larger value translates to a spacing increase (less dense), and a
  /// smaller value translates to a spacing decrease (more dense).
  /// {@endtemplate}
  final VisualDensity visualDensity;

  /// Creates a copy of this theme but with the given fields replaced with the new values.
  ///
  /// The [brightness] value is applied to the [colorScheme].
  ThemeData copyWith({
    Brightness? brightness,
    ColorScheme? colorScheme,
    Color? primaryColor,
    Brightness? primaryColorBrightness,
    Color? primaryColorLight,
    Color? primaryColorDark,
    @Deprecated(
      'No longer used by the framework, please remove any reference to it. '
      'For more information, consult the migration guide at '
      'https://flutter.dev/docs/release/breaking-changes/theme-data-accent-properties#migration-guide. '
      'This feature was deprecated after v2.3.0-0.1.pre.',
    )
    Color? accentColor,
    @Deprecated(
      'No longer used by the framework, please remove any reference to it. '
      'For more information, consult the migration guide at '
      'https://flutter.dev/docs/release/breaking-changes/theme-data-accent-properties#migration-guide. '
      'This feature was deprecated after v2.3.0-0.1.pre.',
    )
    Brightness? accentColorBrightness,
    Color? focusColor,
    Color? hoverColor,
    Color? shadowColor,
    // The following color properties are subject to deprecation, see https://github.com/flutter/flutter/issues/91772
    Color? canvasColor,
    Color? scaffoldBackgroundColor,
    Color? bottomAppBarColor,
    Color? cardColor,
    Color? dividerColor,
    Color? highlightColor,
    Color? splashColor,
    Color? selectedRowColor,
    Color? unselectedWidgetColor,
    Color? disabledColor,
    @Deprecated(
      'No longer used by the framework, please remove any reference to it. '
      'This feature was deprecated after v2.3.0-0.2.pre.',
    )
    Color? buttonColor,
    Color? secondaryHeaderColor,
    @Deprecated(
      'Use TextSelectionThemeData.selectionColor instead. '
      'This feature was deprecated after v1.26.0-18.0.pre.',
    )
    Color? textSelectionColor,
    @Deprecated(
      'Use TextSelectionThemeData.cursorColor instead. '
      'This feature was deprecated after v1.26.0-18.0.pre.',
    )
    Color? cursorColor,
    @Deprecated(
      'Use TextSelectionThemeData.selectionHandleColor instead. '
      'This feature was deprecated after v1.26.0-18.0.pre.',
    )
    Color? textSelectionHandleColor,
    Color? backgroundColor,
    Color? dialogBackgroundColor,
    Color? indicatorColor,
    Color? hintColor,
    Color? errorColor,
    Color? toggleableActiveColor,
    // TYPOGRAPHY & ICONOGRAPHY
    Typography? typography,
    TextTheme? textTheme,
    TextTheme? primaryTextTheme,
    @Deprecated(
      'No longer used by the framework, please remove any reference to it. '
      'For more information, consult the migration guide at '
      'https://flutter.dev/docs/release/breaking-changes/theme-data-accent-properties#migration-guide. '
      'This feature was deprecated after v2.3.0-0.1.pre.',
    )
    TextTheme? accentTextTheme,
    IconThemeData? iconTheme,
    IconThemeData? primaryIconTheme,
    @Deprecated(
      'No longer used by the framework, please remove any reference to it. '
      'For more information, consult the migration guide at '
      'https://flutter.dev/docs/release/breaking-changes/theme-data-accent-properties#migration-guide. '
      'This feature was deprecated after v2.3.0-0.1.pre.',
    )
    IconThemeData? accentIconTheme,
    // COMPONENT THEMES
    AppBarTheme? appBarTheme,
    MaterialBannerThemeData? bannerTheme,
    BottomAppBarTheme? bottomAppBarTheme,
    BottomNavigationBarThemeData? bottomNavigationBarTheme,
    BottomSheetThemeData? bottomSheetTheme,
    ButtonBarThemeData? buttonBarTheme,
    ButtonThemeData? buttonTheme,
    CardTheme? cardTheme,
    CheckboxThemeData? checkboxTheme,
    ChipThemeData? chipTheme,
    DataTableThemeData? dataTableTheme,
    DialogTheme? dialogTheme,
    DividerThemeData? dividerTheme,
    DrawerThemeData? drawerTheme,
    ElevatedButtonThemeData? elevatedButtonTheme,
    FloatingActionButtonThemeData? floatingActionButtonTheme,
    ListTileThemeData? listTileTheme,
    NavigationBarThemeData? navigationBarTheme,
    NavigationRailThemeData? navigationRailTheme,
    OutlinedButtonThemeData? outlinedButtonTheme,
    PopupMenuThemeData? popupMenuTheme,
    ProgressIndicatorThemeData? progressIndicatorTheme,
    RadioThemeData? radioTheme,
    SliderThemeData? sliderTheme,
    SnackBarThemeData? snackBarTheme,
    SwitchThemeData? switchTheme,
<<<<<<< HEAD
    TabBarTheme? tabBarTheme,
    TextButtonThemeData? textButtonTheme,
    TextSelectionThemeData? textSelectionTheme,
    TimePickerThemeData? timePickerTheme,
    ToggleButtonsThemeData? toggleButtonsTheme,
    TooltipThemeData? tooltipTheme,
    // OTHER CONFIGURATION
    AndroidOverscrollIndicator? androidOverscrollIndicator,
    bool? applyElevationOverlayColor,
    NoDefaultCupertinoThemeData? cupertinoOverrideTheme,
=======
    ProgressIndicatorThemeData? progressIndicatorTheme,
    DrawerThemeData? drawerTheme,
    ListTileThemeData? listTileTheme,
>>>>>>> 9570d353
    @Deprecated(
      'This "fix" is now enabled by default. '
      'This feature was deprecated after v2.5.0-1.0.pre.',
    )
    bool? fixTextFieldOutlineLabel,
    InputDecorationTheme? inputDecorationTheme,
    MaterialTapTargetSize? materialTapTargetSize,
    PageTransitionsTheme? pageTransitionsTheme,
    TargetPlatform? platform,
    @Deprecated(
      'No longer used by the framework, please remove any reference to it. '
      'This feature was deprecated after v1.23.0-4.0.pre.',
    )
    ScrollbarThemeData? scrollbarTheme,
    InteractiveInkFeatureFactory? splashFactory,
    bool? useTextSelectionTheme,
    VisualDensity? visualDensity,
  }) {
    cupertinoOverrideTheme = cupertinoOverrideTheme?.noDefault();
    return ThemeData.raw(
      // COLOR
      colorScheme: (colorScheme ?? this.colorScheme).copyWith(brightness: brightness),
      primaryColor: primaryColor ?? this.primaryColor,
      primaryColorBrightness: primaryColorBrightness ?? this.primaryColorBrightness,
      primaryColorLight: primaryColorLight ?? this.primaryColorLight,
      primaryColorDark: primaryColorDark ?? this.primaryColorDark,
      accentColor: accentColor ?? this.accentColor,
      accentColorBrightness: accentColorBrightness ?? this.accentColorBrightness,
      focusColor: focusColor ?? this.focusColor,
      hoverColor: hoverColor ?? this.hoverColor,
      shadowColor: shadowColor ?? this.shadowColor,
      // The following color properties are subject to deprecation, see https://github.com/flutter/flutter/issues/91772
      canvasColor: canvasColor ?? this.canvasColor,
      scaffoldBackgroundColor: scaffoldBackgroundColor ?? this.scaffoldBackgroundColor,
      bottomAppBarColor: bottomAppBarColor ?? this.bottomAppBarColor,
      cardColor: cardColor ?? this.cardColor,
      dividerColor: dividerColor ?? this.dividerColor,
      highlightColor: highlightColor ?? this.highlightColor,
      splashColor: splashColor ?? this.splashColor,
      selectedRowColor: selectedRowColor ?? this.selectedRowColor,
      unselectedWidgetColor: unselectedWidgetColor ?? this.unselectedWidgetColor,
      disabledColor: disabledColor ?? this.disabledColor,
      buttonColor: buttonColor ?? this.buttonColor,
      secondaryHeaderColor: secondaryHeaderColor ?? this.secondaryHeaderColor,
      textSelectionColor: textSelectionColor ?? this.textSelectionColor,
      cursorColor: cursorColor ?? this.cursorColor,
      textSelectionHandleColor: textSelectionHandleColor ?? this.textSelectionHandleColor,
      backgroundColor: backgroundColor ?? this.backgroundColor,
      dialogBackgroundColor: dialogBackgroundColor ?? this.dialogBackgroundColor,
      indicatorColor: indicatorColor ?? this.indicatorColor,
      hintColor: hintColor ?? this.hintColor,
      errorColor: errorColor ?? this.errorColor,
      toggleableActiveColor: toggleableActiveColor ?? this.toggleableActiveColor,
      // TYPOGRAPHY & ICONOGRAPHY
      typography: typography ?? this.typography,
      textTheme: textTheme ?? this.textTheme,
      primaryTextTheme: primaryTextTheme ?? this.primaryTextTheme,
      accentTextTheme: accentTextTheme ?? this.accentTextTheme,
      iconTheme: iconTheme ?? this.iconTheme,
      primaryIconTheme: primaryIconTheme ?? this.primaryIconTheme,
      accentIconTheme: accentIconTheme ?? this.accentIconTheme,
      // COMPONENT THEMES
      appBarTheme: appBarTheme ?? this.appBarTheme,
      bannerTheme: bannerTheme ?? this.bannerTheme,
      bottomAppBarTheme: bottomAppBarTheme ?? this.bottomAppBarTheme,
      bottomNavigationBarTheme: bottomNavigationBarTheme ?? this.bottomNavigationBarTheme,
      bottomSheetTheme: bottomSheetTheme ?? this.bottomSheetTheme,
      buttonBarTheme: buttonBarTheme ?? this.buttonBarTheme,
      buttonTheme: buttonTheme ?? this.buttonTheme,
      cardTheme: cardTheme ?? this.cardTheme,
      checkboxTheme: checkboxTheme ?? this.checkboxTheme,
      chipTheme: chipTheme ?? this.chipTheme,
      dataTableTheme: dataTableTheme ?? this.dataTableTheme,
      dialogTheme: dialogTheme ?? this.dialogTheme,
      dividerTheme: dividerTheme ?? this.dividerTheme,
      drawerTheme: drawerTheme ?? this.drawerTheme,
      elevatedButtonTheme: elevatedButtonTheme ?? this.elevatedButtonTheme,
      floatingActionButtonTheme: floatingActionButtonTheme ?? this.floatingActionButtonTheme,
      listTileTheme: listTileTheme ?? this.listTileTheme,
      navigationBarTheme: navigationBarTheme ?? this.navigationBarTheme,
      navigationRailTheme: navigationRailTheme ?? this.navigationRailTheme,
      outlinedButtonTheme: outlinedButtonTheme ?? this.outlinedButtonTheme,
      popupMenuTheme: popupMenuTheme ?? this.popupMenuTheme,
      progressIndicatorTheme: progressIndicatorTheme ?? this.progressIndicatorTheme,
      radioTheme: radioTheme ?? this.radioTheme,
      sliderTheme: sliderTheme ?? this.sliderTheme,
      snackBarTheme: snackBarTheme ?? this.snackBarTheme,
      switchTheme: switchTheme ?? this.switchTheme,
<<<<<<< HEAD
      tabBarTheme: tabBarTheme ?? this.tabBarTheme,
      textButtonTheme: textButtonTheme ?? this.textButtonTheme,
      textSelectionTheme: textSelectionTheme ?? this.textSelectionTheme,
      timePickerTheme: timePickerTheme ?? this.timePickerTheme,
      toggleButtonsTheme: toggleButtonsTheme ?? this.toggleButtonsTheme,
      tooltipTheme: tooltipTheme ?? this.tooltipTheme,
      // OTHER CONFIGURATION
      androidOverscrollIndicator: androidOverscrollIndicator ?? this.androidOverscrollIndicator,
      applyElevationOverlayColor: applyElevationOverlayColor ?? this.applyElevationOverlayColor,
      cupertinoOverrideTheme: cupertinoOverrideTheme ?? this.cupertinoOverrideTheme,
=======
      progressIndicatorTheme: progressIndicatorTheme ?? this.progressIndicatorTheme,
      drawerTheme: drawerTheme ?? this.drawerTheme,
      listTileTheme: listTileTheme ?? this.listTileTheme,
>>>>>>> 9570d353
      fixTextFieldOutlineLabel: fixTextFieldOutlineLabel ?? this.fixTextFieldOutlineLabel,
      inputDecorationTheme: inputDecorationTheme ?? this.inputDecorationTheme,
      materialTapTargetSize: materialTapTargetSize ?? this.materialTapTargetSize,
      pageTransitionsTheme: pageTransitionsTheme ?? this.pageTransitionsTheme,
      platform: platform ?? this.platform,
      scrollbarTheme: scrollbarTheme ?? this.scrollbarTheme,
      splashFactory: splashFactory ?? this.splashFactory,
      useTextSelectionTheme: useTextSelectionTheme ?? this.useTextSelectionTheme,
      visualDensity: visualDensity ?? this.visualDensity,
    );
  }

  // The number 5 was chosen without any real science or research behind it. It
  // just seemed like a number that's not too big (we should be able to fit 5
  // copies of ThemeData in memory comfortably) and not too small (most apps
  // shouldn't have more than 5 theme/localization pairs).
  static const int _localizedThemeDataCacheSize = 5;

  /// Caches localized themes to speed up the [localize] method.
  static final _FifoCache<_IdentityThemeDataCacheKey, ThemeData> _localizedThemeDataCache =
      _FifoCache<_IdentityThemeDataCacheKey, ThemeData>(_localizedThemeDataCacheSize);

  /// Returns a new theme built by merging the text geometry provided by the
  /// [localTextGeometry] theme with the [baseTheme].
  ///
  /// For those text styles in the [baseTheme] whose [TextStyle.inherit] is set
  /// to true, the returned theme's text styles inherit the geometric properties
  /// of [localTextGeometry]. The resulting text styles' [TextStyle.inherit] is
  /// set to those provided by [localTextGeometry].
  static ThemeData localize(ThemeData baseTheme, TextTheme localTextGeometry) {
    // WARNING: this method memoizes the result in a cache based on the
    // previously seen baseTheme and localTextGeometry. Memoization is safe
    // because all inputs and outputs of this function are deeply immutable, and
    // the computations are referentially transparent. It only short-circuits
    // the computation if the new inputs are identical() to the previous ones.
    // It does not use the == operator, which performs a costly deep comparison.
    //
    // When changing this method, make sure the memoization logic is correct.
    // Remember:
    //
    // There are only two hard things in Computer Science: cache invalidation
    // and naming things. -- Phil Karlton
    return _localizedThemeDataCache.putIfAbsent(
      _IdentityThemeDataCacheKey(baseTheme, localTextGeometry),
      () {
        return baseTheme.copyWith(
          primaryTextTheme: localTextGeometry.merge(baseTheme.primaryTextTheme),
          accentTextTheme: localTextGeometry.merge(baseTheme.accentTextTheme),
          textTheme: localTextGeometry.merge(baseTheme.textTheme),
        );
      },
    );
  }

  /// Determines whether the given [Color] is [Brightness.light] or
  /// [Brightness.dark].
  ///
  /// This compares the luminosity of the given color to a threshold value that
  /// matches the material design specification.
  static Brightness estimateBrightnessForColor(Color color) {
    final double relativeLuminance = color.computeLuminance();

    // See <https://www.w3.org/TR/WCAG20/#contrast-ratiodef>
    // The spec says to use kThreshold=0.0525, but Material Design appears to bias
    // more towards using light text than WCAG20 recommends. Material Design spec
    // doesn't say what value to use, but 0.15 seemed close to what the Material
    // Design spec shows for its color palette on
    // <https://material.io/go/design-theming#color-color-palette>.
    const double kThreshold = 0.15;
    if ((relativeLuminance + 0.05) * (relativeLuminance + 0.05) > kThreshold)
      return Brightness.light;
    return Brightness.dark;
  }

  /// Linearly interpolate between two themes.
  ///
  /// The arguments must not be null.
  ///
  /// {@macro dart.ui.shadow.lerp}
  static ThemeData lerp(ThemeData a, ThemeData b, double t) {
    // Warning: make sure these properties are in the exact same order as in
    // hashValues() and in the raw constructor and in the order of fields in
    // the class and in the lerp() method.
    return ThemeData.raw(
      // COLORS
      colorScheme: ColorScheme.lerp(a.colorScheme, b.colorScheme, t),
      primaryColor: Color.lerp(a.primaryColor, b.primaryColor, t)!,
      primaryColorBrightness: t < 0.5 ? a.primaryColorBrightness : b.primaryColorBrightness,
      primaryColorLight: Color.lerp(a.primaryColorLight, b.primaryColorLight, t)!,
      primaryColorDark: Color.lerp(a.primaryColorDark, b.primaryColorDark, t)!,
      accentColor: Color.lerp(a.accentColor, b.accentColor, t)!,
      accentColorBrightness: t < 0.5 ? a.accentColorBrightness : b.accentColorBrightness,
      focusColor: Color.lerp(a.focusColor, b.focusColor, t)!,
      hoverColor: Color.lerp(a.hoverColor, b.hoverColor, t)!,
      shadowColor: Color.lerp(a.shadowColor, b.shadowColor, t)!,
      // The following color properties are subject to deprecation, see https://github.com/flutter/flutter/issues/91772
      canvasColor: Color.lerp(a.canvasColor, b.canvasColor, t)!,
      scaffoldBackgroundColor: Color.lerp(a.scaffoldBackgroundColor, b.scaffoldBackgroundColor, t)!,
      bottomAppBarColor: Color.lerp(a.bottomAppBarColor, b.bottomAppBarColor, t)!,
      cardColor: Color.lerp(a.cardColor, b.cardColor, t)!,
      dividerColor: Color.lerp(a.dividerColor, b.dividerColor, t)!,
      highlightColor: Color.lerp(a.highlightColor, b.highlightColor, t)!,
      splashColor: Color.lerp(a.splashColor, b.splashColor, t)!,
      selectedRowColor: Color.lerp(a.selectedRowColor, b.selectedRowColor, t)!,
      unselectedWidgetColor: Color.lerp(a.unselectedWidgetColor, b.unselectedWidgetColor, t)!,
      disabledColor: Color.lerp(a.disabledColor, b.disabledColor, t)!,
<<<<<<< HEAD
=======
      buttonTheme: t < 0.5 ? a.buttonTheme : b.buttonTheme,
>>>>>>> 9570d353
      buttonColor: Color.lerp(a.buttonColor, b.buttonColor, t)!,
      toggleButtonsTheme: ToggleButtonsThemeData.lerp(a.toggleButtonsTheme, b.toggleButtonsTheme, t)!,
      secondaryHeaderColor: Color.lerp(a.secondaryHeaderColor, b.secondaryHeaderColor, t)!,
      textSelectionColor: Color.lerp(a.textSelectionColor, b.textSelectionColor, t)!,
      cursorColor: Color.lerp(a.cursorColor, b.cursorColor, t)!,
      textSelectionHandleColor: Color.lerp(a.textSelectionHandleColor, b.textSelectionHandleColor, t)!,
      backgroundColor: Color.lerp(a.backgroundColor, b.backgroundColor, t)!,
      dialogBackgroundColor: Color.lerp(a.dialogBackgroundColor, b.dialogBackgroundColor, t)!,
      indicatorColor: Color.lerp(a.indicatorColor, b.indicatorColor, t)!,
      hintColor: Color.lerp(a.hintColor, b.hintColor, t)!,
      errorColor: Color.lerp(a.errorColor, b.errorColor, t)!,
      toggleableActiveColor: Color.lerp(a.toggleableActiveColor, b.toggleableActiveColor, t)!,
      // TYPOGRAPHY & ICONOGRAPHY
      typography: Typography.lerp(a.typography, b.typography, t),
      textTheme: TextTheme.lerp(a.textTheme, b.textTheme, t),
      primaryTextTheme: TextTheme.lerp(a.primaryTextTheme, b.primaryTextTheme, t),
      accentTextTheme: TextTheme.lerp(a.accentTextTheme, b.accentTextTheme, t),
      iconTheme: IconThemeData.lerp(a.iconTheme, b.iconTheme, t),
      primaryIconTheme: IconThemeData.lerp(a.primaryIconTheme, b.primaryIconTheme, t),
      accentIconTheme: IconThemeData.lerp(a.accentIconTheme, b.accentIconTheme, t),
      // COMPONENT THEMES
      appBarTheme: AppBarTheme.lerp(a.appBarTheme, b.appBarTheme, t),
      bannerTheme: MaterialBannerThemeData.lerp(a.bannerTheme, b.bannerTheme, t),
      bottomAppBarTheme: BottomAppBarTheme.lerp(a.bottomAppBarTheme, b.bottomAppBarTheme, t),
      bottomNavigationBarTheme: BottomNavigationBarThemeData.lerp(a.bottomNavigationBarTheme, b.bottomNavigationBarTheme, t),
      bottomSheetTheme: BottomSheetThemeData.lerp(a.bottomSheetTheme, b.bottomSheetTheme, t)!,
      buttonBarTheme: ButtonBarThemeData.lerp(a.buttonBarTheme, b.buttonBarTheme, t)!,
      buttonTheme: t < 0.5 ? a.buttonTheme : b.buttonTheme,
      cardTheme: CardTheme.lerp(a.cardTheme, b.cardTheme, t),
      checkboxTheme: CheckboxThemeData.lerp(a.checkboxTheme, b.checkboxTheme, t),
      chipTheme: ChipThemeData.lerp(a.chipTheme, b.chipTheme, t)!,
      dataTableTheme: DataTableThemeData.lerp(a.dataTableTheme, b.dataTableTheme, t),
      dialogTheme: DialogTheme.lerp(a.dialogTheme, b.dialogTheme, t),
      dividerTheme: DividerThemeData.lerp(a.dividerTheme, b.dividerTheme, t),
      drawerTheme: DrawerThemeData.lerp(a.drawerTheme, b.drawerTheme, t)!,
      elevatedButtonTheme: ElevatedButtonThemeData.lerp(a.elevatedButtonTheme, b.elevatedButtonTheme, t)!,
      floatingActionButtonTheme: FloatingActionButtonThemeData.lerp(a.floatingActionButtonTheme, b.floatingActionButtonTheme, t)!,
      listTileTheme: ListTileThemeData.lerp(a.listTileTheme, b.listTileTheme, t)!,
      navigationBarTheme: NavigationBarThemeData.lerp(a.navigationBarTheme, b.navigationBarTheme, t)!,
      navigationRailTheme: NavigationRailThemeData.lerp(a.navigationRailTheme, b.navigationRailTheme, t)!,
      outlinedButtonTheme: OutlinedButtonThemeData.lerp(a.outlinedButtonTheme, b.outlinedButtonTheme, t)!,
<<<<<<< HEAD
      popupMenuTheme: PopupMenuThemeData.lerp(a.popupMenuTheme, b.popupMenuTheme, t)!,
      progressIndicatorTheme: ProgressIndicatorThemeData.lerp(a.progressIndicatorTheme, b.progressIndicatorTheme, t)!,
=======
      textSelectionTheme: TextSelectionThemeData.lerp(a.textSelectionTheme, b.textSelectionTheme, t)!,
      dataTableTheme: DataTableThemeData.lerp(a.dataTableTheme, b.dataTableTheme, t),
      checkboxTheme: CheckboxThemeData.lerp(a.checkboxTheme, b.checkboxTheme, t),
>>>>>>> 9570d353
      radioTheme: RadioThemeData.lerp(a.radioTheme, b.radioTheme, t),
      sliderTheme: SliderThemeData.lerp(a.sliderTheme, b.sliderTheme, t),
      snackBarTheme: SnackBarThemeData.lerp(a.snackBarTheme, b.snackBarTheme, t),
      switchTheme: SwitchThemeData.lerp(a.switchTheme, b.switchTheme, t),
<<<<<<< HEAD
      tabBarTheme: TabBarTheme.lerp(a.tabBarTheme, b.tabBarTheme, t),
      textButtonTheme: TextButtonThemeData.lerp(a.textButtonTheme, b.textButtonTheme, t)!,
      textSelectionTheme: TextSelectionThemeData .lerp(a.textSelectionTheme, b.textSelectionTheme, t)!,
      timePickerTheme: TimePickerThemeData.lerp(a.timePickerTheme, b.timePickerTheme, t),
      toggleButtonsTheme: ToggleButtonsThemeData.lerp(a.toggleButtonsTheme, b.toggleButtonsTheme, t)!,
      tooltipTheme: TooltipThemeData.lerp(a.tooltipTheme, b.tooltipTheme, t)!,
      // OTHER CONFIGURATION
      androidOverscrollIndicator: t < 0.5 ? a.androidOverscrollIndicator : b.androidOverscrollIndicator,
      applyElevationOverlayColor: t < 0.5 ? a.applyElevationOverlayColor : b.applyElevationOverlayColor,
      cupertinoOverrideTheme: t < 0.5 ? a.cupertinoOverrideTheme : b.cupertinoOverrideTheme,
=======
      progressIndicatorTheme: ProgressIndicatorThemeData.lerp(a.progressIndicatorTheme, b.progressIndicatorTheme, t)!,
      drawerTheme: DrawerThemeData.lerp(a.drawerTheme, b.drawerTheme, t)!,
      listTileTheme: ListTileThemeData.lerp(a.listTileTheme, b.listTileTheme, t)!,
>>>>>>> 9570d353
      fixTextFieldOutlineLabel: t < 0.5 ? a.fixTextFieldOutlineLabel : b.fixTextFieldOutlineLabel,
      inputDecorationTheme: t < 0.5 ? a.inputDecorationTheme : b.inputDecorationTheme,
      materialTapTargetSize: t < 0.5 ? a.materialTapTargetSize : b.materialTapTargetSize,
      pageTransitionsTheme: t < 0.5 ? a.pageTransitionsTheme : b.pageTransitionsTheme,
      platform: t < 0.5 ? a.platform : b.platform,
      scrollbarTheme: ScrollbarThemeData.lerp(a.scrollbarTheme, b.scrollbarTheme, t),
      splashFactory: t < 0.5 ? a.splashFactory : b.splashFactory,
      useTextSelectionTheme: t < 0.5 ? a.useTextSelectionTheme : b.useTextSelectionTheme,
      visualDensity: VisualDensity.lerp(a.visualDensity, b.visualDensity, t),
    );
  }

  @override
  bool operator ==(Object other) {
    if (other.runtimeType != runtimeType)
      return false;
    // Warning: make sure these properties are in the exact same order as in
    // hashValues() and in the raw constructor and in the order of fields in
    // the class and in the lerp() method.
    return other is ThemeData
        // COLORS
        && other.colorScheme == colorScheme
        && other.primaryColor == primaryColor
        && other.primaryColorBrightness == primaryColorBrightness
        && other.primaryColorLight == primaryColorLight
        && other.primaryColorDark == primaryColorDark
        && other.canvasColor == canvasColor
        && other.shadowColor == shadowColor
        && other.accentColor == accentColor
        && other.accentColorBrightness == accentColorBrightness
<<<<<<< HEAD
        // TODO(plg): Add focusColor, hoverColor, https://github.com/flutter/flutter/issues/91587
        && other.shadowColor == shadowColor
        // The following color properties are subject to deprecation, see https://github.com/flutter/flutter/issues/91772
        && other.canvasColor == canvasColor
=======
>>>>>>> 9570d353
        && other.scaffoldBackgroundColor == scaffoldBackgroundColor
        && other.bottomAppBarColor == bottomAppBarColor
        && other.cardColor == cardColor
        && other.dividerColor == dividerColor
        && other.focusColor == focusColor
        && other.hoverColor == hoverColor
        && other.highlightColor == highlightColor
        && other.splashColor == splashColor
        && other.selectedRowColor == selectedRowColor
        && other.unselectedWidgetColor == unselectedWidgetColor
        && other.disabledColor == disabledColor
        && other.buttonColor == buttonColor
        && other.secondaryHeaderColor == secondaryHeaderColor
        && other.textSelectionColor == textSelectionColor
        && other.cursorColor == cursorColor
        && other.textSelectionHandleColor == textSelectionHandleColor
        && other.backgroundColor == backgroundColor
        && other.dialogBackgroundColor == dialogBackgroundColor
        && other.indicatorColor == indicatorColor
        && other.hintColor == hintColor
        && other.errorColor == errorColor
        && other.toggleableActiveColor == toggleableActiveColor
        // TYPOGRAPHY & ICONOGRAPHY
        && other.typography == typography
        && other.textTheme == textTheme
        && other.primaryTextTheme == primaryTextTheme
        && other.accentTextTheme == accentTextTheme
        && other.inputDecorationTheme == inputDecorationTheme
        && other.iconTheme == iconTheme
        && other.primaryIconTheme == primaryIconTheme
        && other.accentIconTheme == accentIconTheme
        // COMPONENT THEMES
        && other.appBarTheme == appBarTheme
        && other.bannerTheme == bannerTheme
        && other.bottomAppBarTheme == bottomAppBarTheme
        && other.bottomNavigationBarTheme == bottomNavigationBarTheme
        && other.bottomSheetTheme == bottomSheetTheme
        && other.buttonBarTheme == buttonBarTheme
        && other.buttonTheme == buttonTheme
        && other.cardTheme == cardTheme
        && other.checkboxTheme == checkboxTheme
        && other.chipTheme == chipTheme
        && other.dataTableTheme == dataTableTheme
        && other.dialogTheme == dialogTheme
        && other.dividerTheme == dividerTheme
        && other.drawerTheme == drawerTheme
        && other.elevatedButtonTheme == elevatedButtonTheme
        && other.floatingActionButtonTheme == floatingActionButtonTheme
        && other.listTileTheme == listTileTheme
        && other.navigationBarTheme == navigationBarTheme
        && other.navigationRailTheme == navigationRailTheme
        && other.outlinedButtonTheme == outlinedButtonTheme
        && other.popupMenuTheme == popupMenuTheme
        && other.progressIndicatorTheme == progressIndicatorTheme
        && other.radioTheme == radioTheme
        && other.sliderTheme == sliderTheme
        && other.snackBarTheme == snackBarTheme
        && other.switchTheme == switchTheme
<<<<<<< HEAD
        && other.tabBarTheme == tabBarTheme
        && other.textButtonTheme == textButtonTheme
        && other.textSelectionTheme == textSelectionTheme
        && other.timePickerTheme == timePickerTheme
        && other.toggleButtonsTheme == toggleButtonsTheme
        && other.tooltipTheme == tooltipTheme
        // OTHER CONFIGURATION
        && other.androidOverscrollIndicator == androidOverscrollIndicator
        && other.applyElevationOverlayColor == applyElevationOverlayColor
        && other.cupertinoOverrideTheme == cupertinoOverrideTheme
=======
        && other.progressIndicatorTheme == progressIndicatorTheme
        && other.drawerTheme == drawerTheme
        && other.listTileTheme == listTileTheme
>>>>>>> 9570d353
        && other.fixTextFieldOutlineLabel == fixTextFieldOutlineLabel
        && other.inputDecorationTheme == inputDecorationTheme
        && other.materialTapTargetSize == materialTapTargetSize
        && other.pageTransitionsTheme == pageTransitionsTheme
        && other.platform == platform
        && other.scrollbarTheme == scrollbarTheme
        && other.splashFactory == splashFactory
        && other.useTextSelectionTheme == useTextSelectionTheme
        && other.visualDensity == visualDensity;
  }

  @override
  int get hashCode {
    // Warning: For the sanity of the reader, please make sure these properties
    // are in the exact same order as in operator == and in the raw constructor
    // and in the order of fields in the class and in the lerp() method.
    final List<Object?> values = <Object?>[
      // COLORS
      colorScheme,
      primaryColor,
      primaryColorBrightness,
      primaryColorLight,
      primaryColorDark,
<<<<<<< HEAD
      accentColor,
      accentColorBrightness,
      // TODO(plg): Add focusColor, hoverColor, https://github.com/flutter/flutter/issues/91587
      shadowColor,
      // The following color properties are subject to deprecation, see https://github.com/flutter/flutter/issues/91772
      canvasColor,
=======
      canvasColor,
      shadowColor,
      accentColor,
      accentColorBrightness,
>>>>>>> 9570d353
      scaffoldBackgroundColor,
      bottomAppBarColor,
      cardColor,
      dividerColor,
      highlightColor,
      splashColor,
      selectedRowColor,
      unselectedWidgetColor,
      disabledColor,
      buttonColor,
<<<<<<< HEAD
=======
      toggleButtonsTheme,
>>>>>>> 9570d353
      secondaryHeaderColor,
      textSelectionColor,
      cursorColor,
      textSelectionHandleColor,
      backgroundColor,
      dialogBackgroundColor,
      indicatorColor,
      hintColor,
      errorColor,
      toggleableActiveColor,
<<<<<<< HEAD
      // TYPOGRAPHY & ICONOGRAPHY
      typography,
=======
>>>>>>> 9570d353
      textTheme,
      primaryTextTheme,
      accentTextTheme,
      inputDecorationTheme,
      iconTheme,
      primaryIconTheme,
      accentIconTheme,
      // COMPONENT THEMES
      appBarTheme,
      bannerTheme,
      bottomAppBarTheme,
      bottomNavigationBarTheme,
      bottomSheetTheme,
      buttonBarTheme,
      buttonTheme,
      cardTheme,
      checkboxTheme,
      chipTheme,
      dataTableTheme,
      dialogTheme,
      dividerTheme,
      drawerTheme,
      elevatedButtonTheme,
      floatingActionButtonTheme,
      listTileTheme,
      navigationBarTheme,
      navigationRailTheme,
      outlinedButtonTheme,
      popupMenuTheme,
      progressIndicatorTheme,
      radioTheme,
      sliderTheme,
      snackBarTheme,
      switchTheme,
<<<<<<< HEAD
      tabBarTheme,
      textButtonTheme,
      textSelectionTheme,
      timePickerTheme,
      toggleButtonsTheme,
      tooltipTheme,
      // OTHER CONFIGURATION
      androidOverscrollIndicator,
      applyElevationOverlayColor,
      cupertinoOverrideTheme,
=======
      progressIndicatorTheme,
      drawerTheme,
      listTileTheme,
>>>>>>> 9570d353
      fixTextFieldOutlineLabel,
      inputDecorationTheme,
      materialTapTargetSize,
      pageTransitionsTheme,
      platform,
      scrollbarTheme,
      splashFactory,
      useTextSelectionTheme,
      visualDensity,
    ];
    return hashList(values);
  }

  @override
  void debugFillProperties(DiagnosticPropertiesBuilder properties) {
    super.debugFillProperties(properties);
    final ThemeData defaultData = ThemeData.fallback();
<<<<<<< HEAD
    // COLORS
    properties.add(DiagnosticsProperty<ColorScheme>('colorScheme', colorScheme, defaultValue: defaultData.colorScheme, level: DiagnosticLevel.debug));
=======
    properties.add(DiagnosticsProperty<VisualDensity>('visualDensity', visualDensity, level: DiagnosticLevel.debug));
    properties.add(EnumProperty<TargetPlatform>('platform', platform, defaultValue: defaultTargetPlatform, level: DiagnosticLevel.debug));
>>>>>>> 9570d353
    properties.add(ColorProperty('primaryColor', primaryColor, defaultValue: defaultData.primaryColor, level: DiagnosticLevel.debug));
    properties.add(EnumProperty<Brightness>('primaryColorBrightness', primaryColorBrightness, defaultValue: defaultData.primaryColorBrightness, level: DiagnosticLevel.debug));
    properties.add(ColorProperty('primaryColorLight', primaryColorLight, defaultValue: defaultData.primaryColorLight, level: DiagnosticLevel.debug));
    properties.add(ColorProperty('primaryColorDark', primaryColorDark, defaultValue: defaultData.primaryColorDark, level: DiagnosticLevel.debug));
    properties.add(ColorProperty('accentColor', accentColor, defaultValue: defaultData.accentColor, level: DiagnosticLevel.debug));
    properties.add(EnumProperty<Brightness>('accentColorBrightness', accentColorBrightness, defaultValue: defaultData.accentColorBrightness, level: DiagnosticLevel.debug));
    properties.add(ColorProperty('focusColor', focusColor, defaultValue: defaultData.focusColor, level: DiagnosticLevel.debug));
    properties.add(ColorProperty('hoverColor', hoverColor, defaultValue: defaultData.hoverColor, level: DiagnosticLevel.debug));
    properties.add(ColorProperty('shadowColor', shadowColor, defaultValue: defaultData.shadowColor, level: DiagnosticLevel.debug));
    // The following color properties are subject to deprecation, see https://github.com/flutter/flutter/issues/91772
    properties.add(ColorProperty('scaffoldBackgroundColor', scaffoldBackgroundColor, defaultValue: defaultData.scaffoldBackgroundColor, level: DiagnosticLevel.debug));
    properties.add(ColorProperty('bottomAppBarColor', bottomAppBarColor, defaultValue: defaultData.bottomAppBarColor, level: DiagnosticLevel.debug));
    properties.add(ColorProperty('cardColor', cardColor, defaultValue: defaultData.cardColor, level: DiagnosticLevel.debug));
    properties.add(ColorProperty('dividerColor', dividerColor, defaultValue: defaultData.dividerColor, level: DiagnosticLevel.debug));
    properties.add(ColorProperty('highlightColor', highlightColor, defaultValue: defaultData.highlightColor, level: DiagnosticLevel.debug));
    properties.add(ColorProperty('splashColor', splashColor, defaultValue: defaultData.splashColor, level: DiagnosticLevel.debug));
    properties.add(DiagnosticsProperty<InteractiveInkFeatureFactory>('splashFactory', splashFactory, defaultValue: defaultData.splashFactory, level: DiagnosticLevel.debug));
    properties.add(ColorProperty('selectedRowColor', selectedRowColor, defaultValue: defaultData.selectedRowColor, level: DiagnosticLevel.debug));
    properties.add(ColorProperty('unselectedWidgetColor', unselectedWidgetColor, defaultValue: defaultData.unselectedWidgetColor, level: DiagnosticLevel.debug));
    properties.add(ColorProperty('disabledColor', disabledColor, defaultValue: defaultData.disabledColor, level: DiagnosticLevel.debug));
    properties.add(ColorProperty('buttonColor', buttonColor, defaultValue: defaultData.buttonColor, level: DiagnosticLevel.debug));
    properties.add(ColorProperty('secondaryHeaderColor', secondaryHeaderColor, defaultValue: defaultData.secondaryHeaderColor, level: DiagnosticLevel.debug));
    properties.add(ColorProperty('textSelectionColor', textSelectionColor, defaultValue: defaultData.textSelectionColor, level: DiagnosticLevel.debug));
    properties.add(ColorProperty('cursorColor', cursorColor, defaultValue: defaultData.cursorColor, level: DiagnosticLevel.debug));
    properties.add(ColorProperty('textSelectionHandleColor', textSelectionHandleColor, defaultValue: defaultData.textSelectionHandleColor, level: DiagnosticLevel.debug));
    properties.add(ColorProperty('backgroundColor', backgroundColor, defaultValue: defaultData.backgroundColor, level: DiagnosticLevel.debug));
    properties.add(ColorProperty('dialogBackgroundColor', dialogBackgroundColor, defaultValue: defaultData.dialogBackgroundColor, level: DiagnosticLevel.debug));
    properties.add(ColorProperty('indicatorColor', indicatorColor, defaultValue: defaultData.indicatorColor, level: DiagnosticLevel.debug));
    properties.add(ColorProperty('hintColor', hintColor, defaultValue: defaultData.hintColor, level: DiagnosticLevel.debug));
    properties.add(ColorProperty('errorColor', errorColor, defaultValue: defaultData.errorColor, level: DiagnosticLevel.debug));
    properties.add(ColorProperty('toggleableActiveColor', toggleableActiveColor, defaultValue: defaultData.toggleableActiveColor, level: DiagnosticLevel.debug));
    // TYPOGRAPHY & ICONOGRAPHY
    properties.add(DiagnosticsProperty<Typography>('typography', typography, defaultValue: defaultData.typography, level: DiagnosticLevel.debug));
    properties.add(DiagnosticsProperty<TextTheme>('textTheme', textTheme, level: DiagnosticLevel.debug));
    properties.add(DiagnosticsProperty<TextTheme>('primaryTextTheme', primaryTextTheme, level: DiagnosticLevel.debug));
    properties.add(DiagnosticsProperty<TextTheme>('accentTextTheme', accentTextTheme, level: DiagnosticLevel.debug));
    properties.add(DiagnosticsProperty<IconThemeData>('iconTheme', iconTheme, level: DiagnosticLevel.debug));
    properties.add(DiagnosticsProperty<IconThemeData>('primaryIconTheme', primaryIconTheme, level: DiagnosticLevel.debug));
    properties.add(DiagnosticsProperty<IconThemeData>('accentIconTheme', accentIconTheme, level: DiagnosticLevel.debug));
    // COMPONENT THEMES
    properties.add(DiagnosticsProperty<AppBarTheme>('appBarTheme', appBarTheme, defaultValue: defaultData.appBarTheme, level: DiagnosticLevel.debug));
<<<<<<< HEAD
    properties.add(DiagnosticsProperty<MaterialBannerThemeData>('bannerTheme', bannerTheme, defaultValue: defaultData.bannerTheme, level: DiagnosticLevel.debug));
=======
    properties.add(DiagnosticsProperty<ScrollbarThemeData>('scrollbarTheme', scrollbarTheme, defaultValue: defaultData.scrollbarTheme, level: DiagnosticLevel.debug));
>>>>>>> 9570d353
    properties.add(DiagnosticsProperty<BottomAppBarTheme>('bottomAppBarTheme', bottomAppBarTheme, defaultValue: defaultData.bottomAppBarTheme, level: DiagnosticLevel.debug));
    properties.add(DiagnosticsProperty<BottomNavigationBarThemeData>('bottomNavigationBarTheme', bottomNavigationBarTheme, defaultValue: defaultData.bottomNavigationBarTheme, level: DiagnosticLevel.debug));
    properties.add(DiagnosticsProperty<BottomSheetThemeData>('bottomSheetTheme', bottomSheetTheme, defaultValue: defaultData.bottomSheetTheme, level: DiagnosticLevel.debug));
    properties.add(DiagnosticsProperty<ButtonBarThemeData>('buttonBarTheme', buttonBarTheme, defaultValue: defaultData.buttonBarTheme, level: DiagnosticLevel.debug));
    properties.add(DiagnosticsProperty<ButtonThemeData>('buttonTheme', buttonTheme, level: DiagnosticLevel.debug));
    properties.add(DiagnosticsProperty<CardTheme>('cardTheme', cardTheme, level: DiagnosticLevel.debug));
    properties.add(DiagnosticsProperty<CheckboxThemeData>('checkboxTheme', checkboxTheme, defaultValue: defaultData.checkboxTheme, level: DiagnosticLevel.debug));
    properties.add(DiagnosticsProperty<ChipThemeData>('chipTheme', chipTheme, level: DiagnosticLevel.debug));
    properties.add(DiagnosticsProperty<DataTableThemeData>('dataTableTheme', dataTableTheme, defaultValue: defaultData.dataTableTheme, level: DiagnosticLevel.debug));
    properties.add(DiagnosticsProperty<DialogTheme>('dialogTheme', dialogTheme, defaultValue: defaultData.dialogTheme, level: DiagnosticLevel.debug));
<<<<<<< HEAD
    properties.add(DiagnosticsProperty<DividerThemeData>('dividerTheme', dividerTheme, defaultValue: defaultData.dividerTheme, level: DiagnosticLevel.debug));
    properties.add(DiagnosticsProperty<DrawerThemeData>('drawerTheme', drawerTheme, defaultValue: defaultData.drawerTheme, level: DiagnosticLevel.debug));
    properties.add(DiagnosticsProperty<ElevatedButtonThemeData>('elevatedButtonTheme', elevatedButtonTheme, defaultValue: defaultData.elevatedButtonTheme, level: DiagnosticLevel.debug));
    properties.add(DiagnosticsProperty<FloatingActionButtonThemeData>('floatingActionButtonThemeData', floatingActionButtonTheme, defaultValue: defaultData.floatingActionButtonTheme, level: DiagnosticLevel.debug));
    properties.add(DiagnosticsProperty<ListTileThemeData>('listTileTheme', listTileTheme, defaultValue: defaultData.listTileTheme, level: DiagnosticLevel.debug));
    properties.add(DiagnosticsProperty<NavigationBarThemeData>('navigationBarTheme', navigationBarTheme, defaultValue: defaultData.navigationBarTheme, level: DiagnosticLevel.debug));
    properties.add(DiagnosticsProperty<NavigationRailThemeData>('navigationRailThemeData', navigationRailTheme, defaultValue: defaultData.navigationRailTheme, level: DiagnosticLevel.debug));
=======
    properties.add(DiagnosticsProperty<FloatingActionButtonThemeData>('floatingActionButtonTheme', floatingActionButtonTheme, defaultValue: defaultData.floatingActionButtonTheme, level: DiagnosticLevel.debug));
    properties.add(DiagnosticsProperty<NavigationBarThemeData>('navigationBarTheme', navigationBarTheme, defaultValue: defaultData.navigationBarTheme, level: DiagnosticLevel.debug));
    properties.add(DiagnosticsProperty<NavigationRailThemeData>('navigationRailTheme', navigationRailTheme, defaultValue: defaultData.navigationRailTheme, level: DiagnosticLevel.debug));
    properties.add(DiagnosticsProperty<Typography>('typography', typography, defaultValue: defaultData.typography, level: DiagnosticLevel.debug));
    properties.add(DiagnosticsProperty<NoDefaultCupertinoThemeData>('cupertinoOverrideTheme', cupertinoOverrideTheme, defaultValue: defaultData.cupertinoOverrideTheme, level: DiagnosticLevel.debug));
    properties.add(DiagnosticsProperty<SnackBarThemeData>('snackBarTheme', snackBarTheme, defaultValue: defaultData.snackBarTheme, level: DiagnosticLevel.debug));
    properties.add(DiagnosticsProperty<BottomSheetThemeData>('bottomSheetTheme', bottomSheetTheme, defaultValue: defaultData.bottomSheetTheme, level: DiagnosticLevel.debug));
    properties.add(DiagnosticsProperty<PopupMenuThemeData>('popupMenuTheme', popupMenuTheme, defaultValue: defaultData.popupMenuTheme, level: DiagnosticLevel.debug));
    properties.add(DiagnosticsProperty<MaterialBannerThemeData>('bannerTheme', bannerTheme, defaultValue: defaultData.bannerTheme, level: DiagnosticLevel.debug));
    properties.add(DiagnosticsProperty<DividerThemeData>('dividerTheme', dividerTheme, defaultValue: defaultData.dividerTheme, level: DiagnosticLevel.debug));
    properties.add(DiagnosticsProperty<ButtonBarThemeData>('buttonBarTheme', buttonBarTheme, defaultValue: defaultData.buttonBarTheme, level: DiagnosticLevel.debug));
    properties.add(DiagnosticsProperty<TimePickerThemeData>('timePickerTheme', timePickerTheme, defaultValue: defaultData.timePickerTheme, level: DiagnosticLevel.debug));
    properties.add(DiagnosticsProperty<TextSelectionThemeData>('textSelectionTheme', textSelectionTheme, defaultValue: defaultData.textSelectionTheme, level: DiagnosticLevel.debug));
    properties.add(DiagnosticsProperty<BottomNavigationBarThemeData>('bottomNavigationBarTheme', bottomNavigationBarTheme, defaultValue: defaultData.bottomNavigationBarTheme, level: DiagnosticLevel.debug));
    properties.add(DiagnosticsProperty<TextButtonThemeData>('textButtonTheme', textButtonTheme, defaultValue: defaultData.textButtonTheme, level: DiagnosticLevel.debug));
    properties.add(DiagnosticsProperty<ElevatedButtonThemeData>('elevatedButtonTheme', elevatedButtonTheme, defaultValue: defaultData.elevatedButtonTheme, level: DiagnosticLevel.debug));
>>>>>>> 9570d353
    properties.add(DiagnosticsProperty<OutlinedButtonThemeData>('outlinedButtonTheme', outlinedButtonTheme, defaultValue: defaultData.outlinedButtonTheme, level: DiagnosticLevel.debug));
    properties.add(DiagnosticsProperty<PopupMenuThemeData>('popupMenuTheme', popupMenuTheme, defaultValue: defaultData.popupMenuTheme, level: DiagnosticLevel.debug));
    properties.add(DiagnosticsProperty<ProgressIndicatorThemeData>('progressIndicatorTheme', progressIndicatorTheme, defaultValue: defaultData.progressIndicatorTheme, level: DiagnosticLevel.debug));
    properties.add(DiagnosticsProperty<RadioThemeData>('radioTheme', radioTheme, defaultValue: defaultData.radioTheme, level: DiagnosticLevel.debug));
    properties.add(DiagnosticsProperty<SliderThemeData>('sliderTheme', sliderTheme, level: DiagnosticLevel.debug));
    properties.add(DiagnosticsProperty<SnackBarThemeData>('snackBarTheme', snackBarTheme, defaultValue: defaultData.snackBarTheme, level: DiagnosticLevel.debug));
    properties.add(DiagnosticsProperty<SwitchThemeData>('switchTheme', switchTheme, defaultValue: defaultData.switchTheme, level: DiagnosticLevel.debug));
<<<<<<< HEAD
    properties.add(DiagnosticsProperty<TabBarTheme>('tabBarTheme', tabBarTheme, level: DiagnosticLevel.debug));
    properties.add(DiagnosticsProperty<TextButtonThemeData>('textButtonTheme', textButtonTheme, defaultValue: defaultData.textButtonTheme, level: DiagnosticLevel.debug));
    properties.add(DiagnosticsProperty<TextSelectionThemeData>('textSelectionTheme', textSelectionTheme, defaultValue: defaultData.textSelectionTheme, level: DiagnosticLevel.debug));
    properties.add(DiagnosticsProperty<TimePickerThemeData>('timePickerTheme', timePickerTheme, defaultValue: defaultData.timePickerTheme, level: DiagnosticLevel.debug));
    properties.add(DiagnosticsProperty<ToggleButtonsThemeData>('toggleButtonsTheme', toggleButtonsTheme, level: DiagnosticLevel.debug));
    properties.add(DiagnosticsProperty<TooltipThemeData>('tooltipTheme', tooltipTheme, level: DiagnosticLevel.debug));
    // OTHER CONFIGURATION
=======
    properties.add(DiagnosticsProperty<ProgressIndicatorThemeData>('progressIndicatorTheme', progressIndicatorTheme, defaultValue: defaultData.progressIndicatorTheme, level: DiagnosticLevel.debug));
    properties.add(DiagnosticsProperty<DrawerThemeData>('drawerTheme', drawerTheme, defaultValue: defaultData.drawerTheme, level: DiagnosticLevel.debug));
    properties.add(DiagnosticsProperty<ListTileThemeData>('listTileTheme', listTileTheme, defaultValue: defaultData.listTileTheme, level: DiagnosticLevel.debug));
    properties.add(DiagnosticsProperty<bool>('fixTextFieldOutlineLabel', fixTextFieldOutlineLabel, defaultValue: true, level: DiagnosticLevel.debug));
    properties.add(DiagnosticsProperty<bool>('useTextSelectionTheme', useTextSelectionTheme, defaultValue: true, level: DiagnosticLevel.debug));
>>>>>>> 9570d353
    properties.add(EnumProperty<AndroidOverscrollIndicator>('androidOverscrollIndicator', androidOverscrollIndicator, defaultValue: null, level: DiagnosticLevel.debug));
    properties.add(DiagnosticsProperty<bool>('applyElevationOverlayColor', applyElevationOverlayColor, level: DiagnosticLevel.debug));
    properties.add(DiagnosticsProperty<NoDefaultCupertinoThemeData>('cupertinoOverrideTheme', cupertinoOverrideTheme, defaultValue: defaultData.cupertinoOverrideTheme, level: DiagnosticLevel.debug));
    properties.add(DiagnosticsProperty<bool>('fixTextFieldOutlineLabel', fixTextFieldOutlineLabel, level: DiagnosticLevel.debug));
    properties.add(DiagnosticsProperty<InputDecorationTheme>('inputDecorationTheme', inputDecorationTheme, level: DiagnosticLevel.debug));
    properties.add(DiagnosticsProperty<MaterialTapTargetSize>('materialTapTargetSize', materialTapTargetSize, level: DiagnosticLevel.debug));
    properties.add(DiagnosticsProperty<PageTransitionsTheme>('pageTransitionsTheme', pageTransitionsTheme, level: DiagnosticLevel.debug));
    properties.add(EnumProperty<TargetPlatform>('platform', platform, defaultValue: defaultTargetPlatform, level: DiagnosticLevel.debug));
    properties.add(DiagnosticsProperty<ScrollbarThemeData>('scrollbarTheme', scrollbarTheme, defaultValue: defaultData.scrollbarTheme, level: DiagnosticLevel.debug));
    properties.add(DiagnosticsProperty<InteractiveInkFeatureFactory>('splashFactory', splashFactory, defaultValue: defaultData.splashFactory, level: DiagnosticLevel.debug));
    properties.add(DiagnosticsProperty<bool>('useTextSelectionTheme', useTextSelectionTheme, level: DiagnosticLevel.debug));
    properties.add(DiagnosticsProperty<VisualDensity>('visualDensity', visualDensity, defaultValue: defaultData.visualDensity, level: DiagnosticLevel.debug));
  }
}

/// A [CupertinoThemeData] that defers unspecified theme attributes to an
/// upstream Material [ThemeData].
///
/// This type of [CupertinoThemeData] is used by the Material [Theme] to
/// harmonize the [CupertinoTheme] with the material theme's colors and text
/// styles.
///
/// In the most basic case, [ThemeData]'s `cupertinoOverrideTheme` is null and
/// and descendant Cupertino widgets' styling is derived from the Material theme.
///
/// To override individual parts of the Material-derived Cupertino styling,
/// `cupertinoOverrideTheme`'s construction parameters can be used.
///
/// To completely decouple the Cupertino styling from Material theme derivation,
/// another [CupertinoTheme] widget can be inserted as a descendant of the
/// Material [Theme]. On a [MaterialApp], this can be done using the `builder`
/// parameter on the constructor.
///
/// See also:
///
///  * [CupertinoThemeData], whose null constructor parameters default to
///    reasonable iOS styling defaults rather than harmonizing with a Material
///    theme.
///  * [Theme], widget which inserts a [CupertinoTheme] with this
///    [MaterialBasedCupertinoThemeData].
// This class subclasses CupertinoThemeData rather than composes one because it
// _is_ a CupertinoThemeData with partially altered behavior. e.g. its textTheme
// is from the superclass and based on the primaryColor but the primaryColor
// comes from the Material theme unless overridden.
class MaterialBasedCupertinoThemeData extends CupertinoThemeData {
  /// Create a [MaterialBasedCupertinoThemeData] based on a Material [ThemeData]
  /// and its `cupertinoOverrideTheme`.
  ///
  /// The [materialTheme] parameter must not be null.
  MaterialBasedCupertinoThemeData({
    required ThemeData materialTheme,
  }) : this._(
    materialTheme,
    (materialTheme.cupertinoOverrideTheme ?? const CupertinoThemeData()).noDefault(),
  );

  MaterialBasedCupertinoThemeData._(
    this._materialTheme,
    this._cupertinoOverrideTheme,
  ) : // Pass all values to the superclass so Material-agnostic properties
      // like barBackgroundColor can still behave like a normal
      // CupertinoThemeData.
      super.raw(
        _cupertinoOverrideTheme.brightness,
        _cupertinoOverrideTheme.primaryColor,
        _cupertinoOverrideTheme.primaryContrastingColor,
        _cupertinoOverrideTheme.textTheme,
        _cupertinoOverrideTheme.barBackgroundColor,
        _cupertinoOverrideTheme.scaffoldBackgroundColor,
      );

  final ThemeData _materialTheme;
  final NoDefaultCupertinoThemeData _cupertinoOverrideTheme;

  @override
  Brightness get brightness => _cupertinoOverrideTheme.brightness ?? _materialTheme.brightness;

  @override
  Color get primaryColor => _cupertinoOverrideTheme.primaryColor ?? _materialTheme.colorScheme.primary;

  @override
  Color get primaryContrastingColor => _cupertinoOverrideTheme.primaryContrastingColor ?? _materialTheme.colorScheme.onPrimary;

  @override
  Color get scaffoldBackgroundColor => _cupertinoOverrideTheme.scaffoldBackgroundColor ?? _materialTheme.scaffoldBackgroundColor;

  /// Copies the [ThemeData]'s `cupertinoOverrideTheme`.
  ///
  /// Only the specified override attributes of the [ThemeData]'s
  /// `cupertinoOverrideTheme` and the newly specified parameters are in the
  /// returned [CupertinoThemeData]. No derived attributes from iOS defaults or
  /// from cascaded Material theme attributes are copied.
  ///
  /// [MaterialBasedCupertinoThemeData.copyWith] cannot change the base
  /// Material [ThemeData]. To change the base Material [ThemeData], create a
  /// new Material [Theme] and use `copyWith` on the Material [ThemeData]
  /// instead.
  @override
  MaterialBasedCupertinoThemeData copyWith({
    Brightness? brightness,
    Color? primaryColor,
    Color? primaryContrastingColor,
    CupertinoTextThemeData? textTheme,
    Color? barBackgroundColor,
    Color? scaffoldBackgroundColor,
  }) {
    return MaterialBasedCupertinoThemeData._(
      _materialTheme,
      _cupertinoOverrideTheme.copyWith(
        brightness: brightness,
        primaryColor: primaryColor,
        primaryContrastingColor: primaryContrastingColor,
        textTheme: textTheme,
        barBackgroundColor: barBackgroundColor,
        scaffoldBackgroundColor: scaffoldBackgroundColor,
      ),
    );
  }

  @override
  CupertinoThemeData resolveFrom(BuildContext context) {
    // Only the cupertino override theme part will be resolved.
    // If the color comes from the material theme it's not resolved.
    return MaterialBasedCupertinoThemeData._(
      _materialTheme,
      _cupertinoOverrideTheme.resolveFrom(context),
    );
  }
}

@immutable
class _IdentityThemeDataCacheKey {
  const _IdentityThemeDataCacheKey(this.baseTheme, this.localTextGeometry);

  final ThemeData baseTheme;
  final TextTheme localTextGeometry;

  // Using XOR to make the hash function as fast as possible (e.g. Jenkins is
  // noticeably slower).
  @override
  int get hashCode => identityHashCode(baseTheme) ^ identityHashCode(localTextGeometry);

  @override
  bool operator ==(Object other) {
    // We are explicitly ignoring the possibility that the types might not
    // match in the interests of speed.
    return other is _IdentityThemeDataCacheKey
        && identical(other.baseTheme, baseTheme)
        && identical(other.localTextGeometry, localTextGeometry);
  }
}

/// Cache of objects of limited size that uses the first in first out eviction
/// strategy (a.k.a least recently inserted).
///
/// The key that was inserted before all other keys is evicted first, i.e. the
/// one inserted least recently.
class _FifoCache<K, V> {
  _FifoCache(this._maximumSize) : assert(_maximumSize > 0);

  /// In Dart the map literal uses a linked hash-map implementation, whose keys
  /// are stored such that [Map.keys] returns them in the order they were
  /// inserted.
  final Map<K, V> _cache = <K, V>{};

  /// Maximum number of entries to store in the cache.
  ///
  /// Once this many entries have been cached, the entry inserted least recently
  /// is evicted when adding a new entry.
  final int _maximumSize;

  /// Returns the previously cached value for the given key, if available;
  /// if not, calls the given callback to obtain it first.
  ///
  /// The arguments must not be null.
  V putIfAbsent(K key, V Function() loader) {
    assert(key != null);
    final V? result = _cache[key];
    if (result != null)
      return result;
    if (_cache.length == _maximumSize)
      _cache.remove(_cache.keys.first);
    return _cache[key] = loader();
  }
}

/// Defines the visual density of user interface components.
///
/// Density, in the context of a UI, is the vertical and horizontal
/// "compactness" of the components in the UI. It is unitless, since it means
/// different things to different UI components.
///
/// The default for visual densities is zero for both vertical and horizontal
/// densities, which corresponds to the default visual density of components in
/// the Material Design specification. It does not affect text sizes, icon
/// sizes, or padding values.
///
/// For example, for buttons, it affects the spacing around the child of the
/// button. For lists, it affects the distance between baselines of entries in
/// the list. For chips, it only affects the vertical size, not the horizontal
/// size.
///
/// Here are some examples of widgets that respond to density changes:
///
///  * [Checkbox]
///  * [Chip]
///  * [ElevatedButton]
///  * [FlatButton]
///  * [IconButton]
///  * [InputDecorator] (which gives density support to [TextField], etc.)
///  * [ListTile]
///  * [MaterialButton]
///  * [OutlineButton]
///  * [OutlinedButton]
///  * [Radio]
///  * [RawMaterialButton]
///  * [TextButton]
///
/// See also:
///
///  * [ThemeData.visualDensity], where this property is used to specify the base
///    horizontal density of Material components.
///  * [Material design guidance on density](https://material.io/design/layout/applying-density.html).
@immutable
class VisualDensity with Diagnosticable {
  /// A const constructor for [VisualDensity].
  ///
  /// All of the arguments must be non-null, and [horizontal] and [vertical]
  /// must be in the interval between [minimumDensity] and [maximumDensity],
  /// inclusive.
  const VisualDensity({
    this.horizontal = 0.0,
    this.vertical = 0.0,
  }) : assert(vertical <= maximumDensity),
       assert(vertical >= minimumDensity),
       assert(horizontal <= maximumDensity),
       assert(horizontal >= minimumDensity);

  /// The minimum allowed density.
  static const double minimumDensity = -4.0;

  /// The maximum allowed density.
  static const double maximumDensity = 4.0;

  /// The default profile for [VisualDensity] in [ThemeData].
  ///
  /// This default value represents a visual density that is less dense than
  /// either [comfortable] or [compact], and corresponds to density values of
  /// zero in both axes.
  static const VisualDensity standard = VisualDensity();

  /// The profile for a "comfortable" interpretation of [VisualDensity].
  ///
  /// Individual components will interpret the density value independently,
  /// making themselves more visually dense than [standard] and less dense than
  /// [compact] to different degrees based on the Material Design specification
  /// of the "comfortable" setting for their particular use case.
  ///
  /// It corresponds to a density value of -1 in both axes.
  static const VisualDensity comfortable = VisualDensity(horizontal: -1.0, vertical: -1.0);

  /// The profile for a "compact" interpretation of [VisualDensity].
  ///
  /// Individual components will interpret the density value independently,
  /// making themselves more visually dense than [standard] and [comfortable] to
  /// different degrees based on the Material Design specification of the
  /// "comfortable" setting for their particular use case.
  ///
  /// It corresponds to a density value of -2 in both axes.
  static const VisualDensity compact = VisualDensity(horizontal: -2.0, vertical: -2.0);

  /// Returns a visual density that is adaptive based on the [defaultTargetPlatform].
  ///
  /// For desktop platforms, this returns [compact], and for other platforms,
  /// it returns a default-constructed [VisualDensity].
  static VisualDensity get adaptivePlatformDensity {
    switch (defaultTargetPlatform) {
      case TargetPlatform.android:
      case TargetPlatform.iOS:
      case TargetPlatform.fuchsia:
        break;
      case TargetPlatform.linux:
      case TargetPlatform.macOS:
      case TargetPlatform.windows:
        return compact;
    }
    return VisualDensity.standard;
  }

  /// Copy the current [VisualDensity] with the given values replacing the
  /// current values.
  VisualDensity copyWith({
    double? horizontal,
    double? vertical,
  }) {
    return VisualDensity(
      horizontal: horizontal ?? this.horizontal,
      vertical: vertical ?? this.vertical,
    );
  }

  /// The horizontal visual density of UI components.
  ///
  /// This property affects only the horizontal spacing between and within
  /// components, to allow for different UI visual densities. It does not affect
  /// text sizes, icon sizes, or padding values. The default value is 0.0,
  /// corresponding to the metrics specified in the Material Design
  /// specification. The value can range from [minimumDensity] to
  /// [maximumDensity], inclusive.
  ///
  /// See also:
  ///
  ///  * [ThemeData.visualDensity], where this property is used to specify the base
  ///    horizontal density of Material components.
  ///  * [Material design guidance on density](https://material.io/design/layout/applying-density.html).
  final double horizontal;

  /// The vertical visual density of UI components.
  ///
  /// This property affects only the vertical spacing between and within
  /// components, to allow for different UI visual densities. It does not affect
  /// text sizes, icon sizes, or padding values. The default value is 0.0,
  /// corresponding to the metrics specified in the Material Design
  /// specification. The value can range from [minimumDensity] to
  /// [maximumDensity], inclusive.
  ///
  /// See also:
  ///
  ///  * [ThemeData.visualDensity], where this property is used to specify the base
  ///    vertical density of Material components.
  ///  * [Material design guidance on density](https://material.io/design/layout/applying-density.html).
  final double vertical;

  /// The base adjustment in logical pixels of the visual density of UI components.
  ///
  /// The input density values are multiplied by a constant to arrive at a base
  /// size adjustment that fits material design guidelines.
  ///
  /// Individual components may adjust this value based upon their own
  /// individual interpretation of density.
  Offset get baseSizeAdjustment {
    // The number of logical pixels represented by an increase or decrease in
    // density by one. The Material Design guidelines say to increment/decrement
    // sized in terms of four pixel increments.
    const double interval = 4.0;

    return Offset(horizontal, vertical) * interval;
  }

  /// Linearly interpolate between two densities.
  static VisualDensity lerp(VisualDensity a, VisualDensity b, double t) {
    return VisualDensity(
      horizontal: lerpDouble(a.horizontal, b.horizontal, t)!,
      vertical: lerpDouble(a.horizontal, b.horizontal, t)!,
    );
  }

  /// Return a copy of [constraints] whose minimum width and height have been
  /// updated with the [baseSizeAdjustment].
  ///
  /// The resulting minWidth and minHeight values are clamped to not exceed the
  /// maxWidth and maxHeight values, respectively.
  BoxConstraints effectiveConstraints(BoxConstraints constraints) {
    assert(constraints.debugAssertIsValid());
    return constraints.copyWith(
      minWidth: (constraints.minWidth + baseSizeAdjustment.dx).clamp(0.0, constraints.maxWidth),
      minHeight: (constraints.minHeight + baseSizeAdjustment.dy).clamp(0.0, constraints.maxHeight),
    );
  }

  @override
  bool operator ==(Object other) {
    if (other.runtimeType != runtimeType) {
      return false;
    }
    return other is VisualDensity
        && other.horizontal == horizontal
        && other.vertical == vertical;
  }

  @override
  int get hashCode => hashValues(horizontal, vertical);

  @override
  void debugFillProperties(DiagnosticPropertiesBuilder properties) {
    super.debugFillProperties(properties);
    properties.add(DoubleProperty('horizontal', horizontal, defaultValue: 0.0));
    properties.add(DoubleProperty('vertical', vertical, defaultValue: 0.0));
  }

  @override
  String toStringShort() {
    return '${super.toStringShort()}(h: ${debugFormatDouble(horizontal)}, v: ${debugFormatDouble(vertical)})';
  }
}<|MERGE_RESOLUTION|>--- conflicted
+++ resolved
@@ -331,7 +331,6 @@
     SliderThemeData? sliderTheme,
     SnackBarThemeData? snackBarTheme,
     SwitchThemeData? switchTheme,
-<<<<<<< HEAD
     TabBarTheme? tabBarTheme,
     TextButtonThemeData? textButtonTheme,
     TextSelectionThemeData? textSelectionTheme,
@@ -342,11 +341,6 @@
     AndroidOverscrollIndicator? androidOverscrollIndicator,
     bool? applyElevationOverlayColor,
     NoDefaultCupertinoThemeData? cupertinoOverrideTheme,
-=======
-    ProgressIndicatorThemeData? progressIndicatorTheme,
-    DrawerThemeData? drawerTheme,
-    ListTileThemeData? listTileTheme,
->>>>>>> 9570d353
     @Deprecated(
       'This "fix" is now enabled by default. '
       'This feature was deprecated after v2.5.0-1.0.pre.',
@@ -572,7 +566,6 @@
       sliderTheme: sliderTheme,
       snackBarTheme: snackBarTheme,
       switchTheme: switchTheme,
-<<<<<<< HEAD
       tabBarTheme: tabBarTheme,
       textButtonTheme: textButtonTheme,
       textSelectionTheme: textSelectionTheme,
@@ -583,11 +576,6 @@
       androidOverscrollIndicator: androidOverscrollIndicator,
       applyElevationOverlayColor: applyElevationOverlayColor,
       cupertinoOverrideTheme: cupertinoOverrideTheme,
-=======
-      progressIndicatorTheme: progressIndicatorTheme,
-      drawerTheme: drawerTheme,
-      listTileTheme: listTileTheme,
->>>>>>> 9570d353
       fixTextFieldOutlineLabel: fixTextFieldOutlineLabel,
       inputDecorationTheme: inputDecorationTheme,
       materialTapTargetSize: materialTapTargetSize,
@@ -718,7 +706,6 @@
     required this.sliderTheme,
     required this.snackBarTheme,
     required this.switchTheme,
-<<<<<<< HEAD
     required this.tabBarTheme,
     required this.textButtonTheme,
     required this.textSelectionTheme,
@@ -730,11 +717,6 @@
     required this.androidOverscrollIndicator,
     required this.applyElevationOverlayColor,
     required this.cupertinoOverrideTheme,
-=======
-    required this.progressIndicatorTheme,
-    required this.drawerTheme,
-    required this.listTileTheme,
->>>>>>> 9570d353
     @Deprecated(
       'This "fix" is now enabled by default. '
       'This feature was deprecated after v2.5.0-1.0.pre.',
@@ -751,90 +733,8 @@
       'This feature was deprecated after v1.23.0-4.0.pre.',
     )
     required this.useTextSelectionTheme,
-<<<<<<< HEAD
     required this.visualDensity,
   });
-=======
-    required this.androidOverscrollIndicator,
-  }) : assert(visualDensity != null),
-       assert(primaryColor != null),
-       assert(primaryColorBrightness != null),
-       assert(primaryColorLight != null),
-       assert(primaryColorDark != null),
-       assert(accentColor != null),
-       assert(accentColorBrightness != null),
-       assert(canvasColor != null),
-       assert(shadowColor != null),
-       assert(scaffoldBackgroundColor != null),
-       assert(bottomAppBarColor != null),
-       assert(cardColor != null),
-       assert(dividerColor != null),
-       assert(focusColor != null),
-       assert(hoverColor != null),
-       assert(highlightColor != null),
-       assert(splashColor != null),
-       assert(splashFactory != null),
-       assert(selectedRowColor != null),
-       assert(unselectedWidgetColor != null),
-       assert(disabledColor != null),
-       assert(toggleableActiveColor != null),
-       assert(buttonTheme != null),
-       assert(toggleButtonsTheme != null),
-       assert(secondaryHeaderColor != null),
-       assert(textSelectionColor != null),
-       assert(cursorColor != null),
-       assert(textSelectionHandleColor != null),
-       assert(backgroundColor != null),
-       assert(dialogBackgroundColor != null),
-       assert(indicatorColor != null),
-       assert(hintColor != null),
-       assert(errorColor != null),
-       assert(textTheme != null),
-       assert(primaryTextTheme != null),
-       assert(accentTextTheme != null),
-       assert(inputDecorationTheme != null),
-       assert(iconTheme != null),
-       assert(primaryIconTheme != null),
-       assert(accentIconTheme != null),
-       assert(sliderTheme != null),
-       assert(tabBarTheme != null),
-       assert(tooltipTheme != null),
-       assert(cardTheme != null),
-       assert(chipTheme != null),
-       assert(platform != null),
-       assert(materialTapTargetSize != null),
-       assert(pageTransitionsTheme != null),
-       assert(appBarTheme != null),
-       assert(scrollbarTheme != null),
-       assert(bottomAppBarTheme != null),
-       assert(colorScheme != null),
-       assert(dialogTheme != null),
-       assert(floatingActionButtonTheme != null),
-       assert(navigationBarTheme != null),
-       assert(navigationRailTheme != null),
-       assert(typography != null),
-       assert(snackBarTheme != null),
-       assert(bottomSheetTheme != null),
-       assert(popupMenuTheme != null),
-       assert(bannerTheme != null),
-       assert(dividerTheme != null),
-       assert(buttonBarTheme != null),
-       assert(bottomNavigationBarTheme != null),
-       assert(timePickerTheme != null),
-       assert(textButtonTheme != null),
-       assert(elevatedButtonTheme != null),
-       assert(outlinedButtonTheme != null),
-       assert(textSelectionTheme != null),
-       assert(dataTableTheme != null),
-       assert(checkboxTheme != null),
-       assert(radioTheme != null),
-       assert(switchTheme != null),
-       assert(progressIndicatorTheme != null),
-       assert(drawerTheme != null),
-       assert(listTileTheme != null),
-       assert(fixTextFieldOutlineLabel != null),
-       assert(useTextSelectionTheme != null);
->>>>>>> 9570d353
 
   /// Create a [ThemeData] based on the colors in the given [colorScheme] and
   /// text styles of the optional [textTheme].
@@ -994,8 +894,13 @@
   )
   final Brightness accentColorBrightness;
 
-  /// The default color of [MaterialType.canvas] [Material].
-  final Color canvasColor;
+  /// The focus color used indicate that a component has the input focus.
+  final Color focusColor;
+
+  /// The hover color used to indicate when a pointer is hovering over a
+  /// component.
+  final Color hoverColor;
+
 
   /// The color that the [Material] widget uses to draw elevation shadows.
   ///
@@ -1008,6 +913,10 @@
   /// overlay on or off for dark themes.
   final Color shadowColor;
 
+  /// The default color of [MaterialType.canvas] [Material].
+  final Color canvasColor;
+
+
   /// The default color of the [Material] that underlies the [Scaffold]. The
   /// background color for a typical material app or a page within the app.
   final Color scaffoldBackgroundColor;
@@ -1026,13 +935,6 @@
   /// To create an appropriate [BorderSide] that uses this color, consider
   /// [Divider.createBorderSide].
   final Color dividerColor;
-
-  /// The focus color used indicate that a component has the input focus.
-  final Color focusColor;
-
-  /// The hover color used to indicate when a pointer is hovering over a
-  /// component.
-  final Color hoverColor;
 
   /// The highlight color used during ink splash animations or to
   /// indicate an item in a menu is selected.
@@ -1401,17 +1303,8 @@
   /// A theme for customizing the colors, thickness, and shape of [Scrollbar]s.
   final ScrollbarThemeData scrollbarTheme;
 
-<<<<<<< HEAD
   /// Defines the appearance of ink splashes produces by [InkWell]
   /// and [InkResponse].
-=======
-  /// A theme for customizing the appearance of [ListTile] widgets.
-  final ListTileThemeData listTileTheme;
-
-  /// An obsolete flag to allow apps to opt-out of a
-  /// [small fix](https://github.com/flutter/flutter/issues/54028) for the Y
-  /// coordinate of the floating label in a [TextField] [OutlineInputBorder].
->>>>>>> 9570d353
   ///
   /// See also:
   ///
@@ -1571,7 +1464,6 @@
     SliderThemeData? sliderTheme,
     SnackBarThemeData? snackBarTheme,
     SwitchThemeData? switchTheme,
-<<<<<<< HEAD
     TabBarTheme? tabBarTheme,
     TextButtonThemeData? textButtonTheme,
     TextSelectionThemeData? textSelectionTheme,
@@ -1582,11 +1474,6 @@
     AndroidOverscrollIndicator? androidOverscrollIndicator,
     bool? applyElevationOverlayColor,
     NoDefaultCupertinoThemeData? cupertinoOverrideTheme,
-=======
-    ProgressIndicatorThemeData? progressIndicatorTheme,
-    DrawerThemeData? drawerTheme,
-    ListTileThemeData? listTileTheme,
->>>>>>> 9570d353
     @Deprecated(
       'This "fix" is now enabled by default. '
       'This feature was deprecated after v2.5.0-1.0.pre.',
@@ -1675,7 +1562,6 @@
       sliderTheme: sliderTheme ?? this.sliderTheme,
       snackBarTheme: snackBarTheme ?? this.snackBarTheme,
       switchTheme: switchTheme ?? this.switchTheme,
-<<<<<<< HEAD
       tabBarTheme: tabBarTheme ?? this.tabBarTheme,
       textButtonTheme: textButtonTheme ?? this.textButtonTheme,
       textSelectionTheme: textSelectionTheme ?? this.textSelectionTheme,
@@ -1686,11 +1572,6 @@
       androidOverscrollIndicator: androidOverscrollIndicator ?? this.androidOverscrollIndicator,
       applyElevationOverlayColor: applyElevationOverlayColor ?? this.applyElevationOverlayColor,
       cupertinoOverrideTheme: cupertinoOverrideTheme ?? this.cupertinoOverrideTheme,
-=======
-      progressIndicatorTheme: progressIndicatorTheme ?? this.progressIndicatorTheme,
-      drawerTheme: drawerTheme ?? this.drawerTheme,
-      listTileTheme: listTileTheme ?? this.listTileTheme,
->>>>>>> 9570d353
       fixTextFieldOutlineLabel: fixTextFieldOutlineLabel ?? this.fixTextFieldOutlineLabel,
       inputDecorationTheme: inputDecorationTheme ?? this.inputDecorationTheme,
       materialTapTargetSize: materialTapTargetSize ?? this.materialTapTargetSize,
@@ -1797,10 +1678,6 @@
       selectedRowColor: Color.lerp(a.selectedRowColor, b.selectedRowColor, t)!,
       unselectedWidgetColor: Color.lerp(a.unselectedWidgetColor, b.unselectedWidgetColor, t)!,
       disabledColor: Color.lerp(a.disabledColor, b.disabledColor, t)!,
-<<<<<<< HEAD
-=======
-      buttonTheme: t < 0.5 ? a.buttonTheme : b.buttonTheme,
->>>>>>> 9570d353
       buttonColor: Color.lerp(a.buttonColor, b.buttonColor, t)!,
       toggleButtonsTheme: ToggleButtonsThemeData.lerp(a.toggleButtonsTheme, b.toggleButtonsTheme, t)!,
       secondaryHeaderColor: Color.lerp(a.secondaryHeaderColor, b.secondaryHeaderColor, t)!,
@@ -1842,19 +1719,12 @@
       navigationBarTheme: NavigationBarThemeData.lerp(a.navigationBarTheme, b.navigationBarTheme, t)!,
       navigationRailTheme: NavigationRailThemeData.lerp(a.navigationRailTheme, b.navigationRailTheme, t)!,
       outlinedButtonTheme: OutlinedButtonThemeData.lerp(a.outlinedButtonTheme, b.outlinedButtonTheme, t)!,
-<<<<<<< HEAD
       popupMenuTheme: PopupMenuThemeData.lerp(a.popupMenuTheme, b.popupMenuTheme, t)!,
       progressIndicatorTheme: ProgressIndicatorThemeData.lerp(a.progressIndicatorTheme, b.progressIndicatorTheme, t)!,
-=======
-      textSelectionTheme: TextSelectionThemeData.lerp(a.textSelectionTheme, b.textSelectionTheme, t)!,
-      dataTableTheme: DataTableThemeData.lerp(a.dataTableTheme, b.dataTableTheme, t),
-      checkboxTheme: CheckboxThemeData.lerp(a.checkboxTheme, b.checkboxTheme, t),
->>>>>>> 9570d353
       radioTheme: RadioThemeData.lerp(a.radioTheme, b.radioTheme, t),
       sliderTheme: SliderThemeData.lerp(a.sliderTheme, b.sliderTheme, t),
       snackBarTheme: SnackBarThemeData.lerp(a.snackBarTheme, b.snackBarTheme, t),
       switchTheme: SwitchThemeData.lerp(a.switchTheme, b.switchTheme, t),
-<<<<<<< HEAD
       tabBarTheme: TabBarTheme.lerp(a.tabBarTheme, b.tabBarTheme, t),
       textButtonTheme: TextButtonThemeData.lerp(a.textButtonTheme, b.textButtonTheme, t)!,
       textSelectionTheme: TextSelectionThemeData .lerp(a.textSelectionTheme, b.textSelectionTheme, t)!,
@@ -1865,11 +1735,6 @@
       androidOverscrollIndicator: t < 0.5 ? a.androidOverscrollIndicator : b.androidOverscrollIndicator,
       applyElevationOverlayColor: t < 0.5 ? a.applyElevationOverlayColor : b.applyElevationOverlayColor,
       cupertinoOverrideTheme: t < 0.5 ? a.cupertinoOverrideTheme : b.cupertinoOverrideTheme,
-=======
-      progressIndicatorTheme: ProgressIndicatorThemeData.lerp(a.progressIndicatorTheme, b.progressIndicatorTheme, t)!,
-      drawerTheme: DrawerThemeData.lerp(a.drawerTheme, b.drawerTheme, t)!,
-      listTileTheme: ListTileThemeData.lerp(a.listTileTheme, b.listTileTheme, t)!,
->>>>>>> 9570d353
       fixTextFieldOutlineLabel: t < 0.5 ? a.fixTextFieldOutlineLabel : b.fixTextFieldOutlineLabel,
       inputDecorationTheme: t < 0.5 ? a.inputDecorationTheme : b.inputDecorationTheme,
       materialTapTargetSize: t < 0.5 ? a.materialTapTargetSize : b.materialTapTargetSize,
@@ -1896,23 +1761,17 @@
         && other.primaryColorBrightness == primaryColorBrightness
         && other.primaryColorLight == primaryColorLight
         && other.primaryColorDark == primaryColorDark
-        && other.canvasColor == canvasColor
-        && other.shadowColor == shadowColor
         && other.accentColor == accentColor
         && other.accentColorBrightness == accentColorBrightness
-<<<<<<< HEAD
-        // TODO(plg): Add focusColor, hoverColor, https://github.com/flutter/flutter/issues/91587
+        && other.focusColor == focusColor
+        && other.hoverColor == hoverColor
         && other.shadowColor == shadowColor
         // The following color properties are subject to deprecation, see https://github.com/flutter/flutter/issues/91772
         && other.canvasColor == canvasColor
-=======
->>>>>>> 9570d353
         && other.scaffoldBackgroundColor == scaffoldBackgroundColor
         && other.bottomAppBarColor == bottomAppBarColor
         && other.cardColor == cardColor
         && other.dividerColor == dividerColor
-        && other.focusColor == focusColor
-        && other.hoverColor == hoverColor
         && other.highlightColor == highlightColor
         && other.splashColor == splashColor
         && other.selectedRowColor == selectedRowColor
@@ -1965,7 +1824,6 @@
         && other.sliderTheme == sliderTheme
         && other.snackBarTheme == snackBarTheme
         && other.switchTheme == switchTheme
-<<<<<<< HEAD
         && other.tabBarTheme == tabBarTheme
         && other.textButtonTheme == textButtonTheme
         && other.textSelectionTheme == textSelectionTheme
@@ -1976,11 +1834,6 @@
         && other.androidOverscrollIndicator == androidOverscrollIndicator
         && other.applyElevationOverlayColor == applyElevationOverlayColor
         && other.cupertinoOverrideTheme == cupertinoOverrideTheme
-=======
-        && other.progressIndicatorTheme == progressIndicatorTheme
-        && other.drawerTheme == drawerTheme
-        && other.listTileTheme == listTileTheme
->>>>>>> 9570d353
         && other.fixTextFieldOutlineLabel == fixTextFieldOutlineLabel
         && other.inputDecorationTheme == inputDecorationTheme
         && other.materialTapTargetSize == materialTapTargetSize
@@ -2004,19 +1857,13 @@
       primaryColorBrightness,
       primaryColorLight,
       primaryColorDark,
-<<<<<<< HEAD
       accentColor,
       accentColorBrightness,
-      // TODO(plg): Add focusColor, hoverColor, https://github.com/flutter/flutter/issues/91587
+      focusColor,
+      hoverColor,
       shadowColor,
       // The following color properties are subject to deprecation, see https://github.com/flutter/flutter/issues/91772
       canvasColor,
-=======
-      canvasColor,
-      shadowColor,
-      accentColor,
-      accentColorBrightness,
->>>>>>> 9570d353
       scaffoldBackgroundColor,
       bottomAppBarColor,
       cardColor,
@@ -2027,10 +1874,6 @@
       unselectedWidgetColor,
       disabledColor,
       buttonColor,
-<<<<<<< HEAD
-=======
-      toggleButtonsTheme,
->>>>>>> 9570d353
       secondaryHeaderColor,
       textSelectionColor,
       cursorColor,
@@ -2041,11 +1884,8 @@
       hintColor,
       errorColor,
       toggleableActiveColor,
-<<<<<<< HEAD
       // TYPOGRAPHY & ICONOGRAPHY
       typography,
-=======
->>>>>>> 9570d353
       textTheme,
       primaryTextTheme,
       accentTextTheme,
@@ -2080,7 +1920,6 @@
       sliderTheme,
       snackBarTheme,
       switchTheme,
-<<<<<<< HEAD
       tabBarTheme,
       textButtonTheme,
       textSelectionTheme,
@@ -2091,11 +1930,6 @@
       androidOverscrollIndicator,
       applyElevationOverlayColor,
       cupertinoOverrideTheme,
-=======
-      progressIndicatorTheme,
-      drawerTheme,
-      listTileTheme,
->>>>>>> 9570d353
       fixTextFieldOutlineLabel,
       inputDecorationTheme,
       materialTapTargetSize,
@@ -2113,13 +1947,8 @@
   void debugFillProperties(DiagnosticPropertiesBuilder properties) {
     super.debugFillProperties(properties);
     final ThemeData defaultData = ThemeData.fallback();
-<<<<<<< HEAD
     // COLORS
     properties.add(DiagnosticsProperty<ColorScheme>('colorScheme', colorScheme, defaultValue: defaultData.colorScheme, level: DiagnosticLevel.debug));
-=======
-    properties.add(DiagnosticsProperty<VisualDensity>('visualDensity', visualDensity, level: DiagnosticLevel.debug));
-    properties.add(EnumProperty<TargetPlatform>('platform', platform, defaultValue: defaultTargetPlatform, level: DiagnosticLevel.debug));
->>>>>>> 9570d353
     properties.add(ColorProperty('primaryColor', primaryColor, defaultValue: defaultData.primaryColor, level: DiagnosticLevel.debug));
     properties.add(EnumProperty<Brightness>('primaryColorBrightness', primaryColorBrightness, defaultValue: defaultData.primaryColorBrightness, level: DiagnosticLevel.debug));
     properties.add(ColorProperty('primaryColorLight', primaryColorLight, defaultValue: defaultData.primaryColorLight, level: DiagnosticLevel.debug));
@@ -2161,11 +1990,7 @@
     properties.add(DiagnosticsProperty<IconThemeData>('accentIconTheme', accentIconTheme, level: DiagnosticLevel.debug));
     // COMPONENT THEMES
     properties.add(DiagnosticsProperty<AppBarTheme>('appBarTheme', appBarTheme, defaultValue: defaultData.appBarTheme, level: DiagnosticLevel.debug));
-<<<<<<< HEAD
     properties.add(DiagnosticsProperty<MaterialBannerThemeData>('bannerTheme', bannerTheme, defaultValue: defaultData.bannerTheme, level: DiagnosticLevel.debug));
-=======
-    properties.add(DiagnosticsProperty<ScrollbarThemeData>('scrollbarTheme', scrollbarTheme, defaultValue: defaultData.scrollbarTheme, level: DiagnosticLevel.debug));
->>>>>>> 9570d353
     properties.add(DiagnosticsProperty<BottomAppBarTheme>('bottomAppBarTheme', bottomAppBarTheme, defaultValue: defaultData.bottomAppBarTheme, level: DiagnosticLevel.debug));
     properties.add(DiagnosticsProperty<BottomNavigationBarThemeData>('bottomNavigationBarTheme', bottomNavigationBarTheme, defaultValue: defaultData.bottomNavigationBarTheme, level: DiagnosticLevel.debug));
     properties.add(DiagnosticsProperty<BottomSheetThemeData>('bottomSheetTheme', bottomSheetTheme, defaultValue: defaultData.bottomSheetTheme, level: DiagnosticLevel.debug));
@@ -2176,7 +2001,6 @@
     properties.add(DiagnosticsProperty<ChipThemeData>('chipTheme', chipTheme, level: DiagnosticLevel.debug));
     properties.add(DiagnosticsProperty<DataTableThemeData>('dataTableTheme', dataTableTheme, defaultValue: defaultData.dataTableTheme, level: DiagnosticLevel.debug));
     properties.add(DiagnosticsProperty<DialogTheme>('dialogTheme', dialogTheme, defaultValue: defaultData.dialogTheme, level: DiagnosticLevel.debug));
-<<<<<<< HEAD
     properties.add(DiagnosticsProperty<DividerThemeData>('dividerTheme', dividerTheme, defaultValue: defaultData.dividerTheme, level: DiagnosticLevel.debug));
     properties.add(DiagnosticsProperty<DrawerThemeData>('drawerTheme', drawerTheme, defaultValue: defaultData.drawerTheme, level: DiagnosticLevel.debug));
     properties.add(DiagnosticsProperty<ElevatedButtonThemeData>('elevatedButtonTheme', elevatedButtonTheme, defaultValue: defaultData.elevatedButtonTheme, level: DiagnosticLevel.debug));
@@ -2184,24 +2008,6 @@
     properties.add(DiagnosticsProperty<ListTileThemeData>('listTileTheme', listTileTheme, defaultValue: defaultData.listTileTheme, level: DiagnosticLevel.debug));
     properties.add(DiagnosticsProperty<NavigationBarThemeData>('navigationBarTheme', navigationBarTheme, defaultValue: defaultData.navigationBarTheme, level: DiagnosticLevel.debug));
     properties.add(DiagnosticsProperty<NavigationRailThemeData>('navigationRailThemeData', navigationRailTheme, defaultValue: defaultData.navigationRailTheme, level: DiagnosticLevel.debug));
-=======
-    properties.add(DiagnosticsProperty<FloatingActionButtonThemeData>('floatingActionButtonTheme', floatingActionButtonTheme, defaultValue: defaultData.floatingActionButtonTheme, level: DiagnosticLevel.debug));
-    properties.add(DiagnosticsProperty<NavigationBarThemeData>('navigationBarTheme', navigationBarTheme, defaultValue: defaultData.navigationBarTheme, level: DiagnosticLevel.debug));
-    properties.add(DiagnosticsProperty<NavigationRailThemeData>('navigationRailTheme', navigationRailTheme, defaultValue: defaultData.navigationRailTheme, level: DiagnosticLevel.debug));
-    properties.add(DiagnosticsProperty<Typography>('typography', typography, defaultValue: defaultData.typography, level: DiagnosticLevel.debug));
-    properties.add(DiagnosticsProperty<NoDefaultCupertinoThemeData>('cupertinoOverrideTheme', cupertinoOverrideTheme, defaultValue: defaultData.cupertinoOverrideTheme, level: DiagnosticLevel.debug));
-    properties.add(DiagnosticsProperty<SnackBarThemeData>('snackBarTheme', snackBarTheme, defaultValue: defaultData.snackBarTheme, level: DiagnosticLevel.debug));
-    properties.add(DiagnosticsProperty<BottomSheetThemeData>('bottomSheetTheme', bottomSheetTheme, defaultValue: defaultData.bottomSheetTheme, level: DiagnosticLevel.debug));
-    properties.add(DiagnosticsProperty<PopupMenuThemeData>('popupMenuTheme', popupMenuTheme, defaultValue: defaultData.popupMenuTheme, level: DiagnosticLevel.debug));
-    properties.add(DiagnosticsProperty<MaterialBannerThemeData>('bannerTheme', bannerTheme, defaultValue: defaultData.bannerTheme, level: DiagnosticLevel.debug));
-    properties.add(DiagnosticsProperty<DividerThemeData>('dividerTheme', dividerTheme, defaultValue: defaultData.dividerTheme, level: DiagnosticLevel.debug));
-    properties.add(DiagnosticsProperty<ButtonBarThemeData>('buttonBarTheme', buttonBarTheme, defaultValue: defaultData.buttonBarTheme, level: DiagnosticLevel.debug));
-    properties.add(DiagnosticsProperty<TimePickerThemeData>('timePickerTheme', timePickerTheme, defaultValue: defaultData.timePickerTheme, level: DiagnosticLevel.debug));
-    properties.add(DiagnosticsProperty<TextSelectionThemeData>('textSelectionTheme', textSelectionTheme, defaultValue: defaultData.textSelectionTheme, level: DiagnosticLevel.debug));
-    properties.add(DiagnosticsProperty<BottomNavigationBarThemeData>('bottomNavigationBarTheme', bottomNavigationBarTheme, defaultValue: defaultData.bottomNavigationBarTheme, level: DiagnosticLevel.debug));
-    properties.add(DiagnosticsProperty<TextButtonThemeData>('textButtonTheme', textButtonTheme, defaultValue: defaultData.textButtonTheme, level: DiagnosticLevel.debug));
-    properties.add(DiagnosticsProperty<ElevatedButtonThemeData>('elevatedButtonTheme', elevatedButtonTheme, defaultValue: defaultData.elevatedButtonTheme, level: DiagnosticLevel.debug));
->>>>>>> 9570d353
     properties.add(DiagnosticsProperty<OutlinedButtonThemeData>('outlinedButtonTheme', outlinedButtonTheme, defaultValue: defaultData.outlinedButtonTheme, level: DiagnosticLevel.debug));
     properties.add(DiagnosticsProperty<PopupMenuThemeData>('popupMenuTheme', popupMenuTheme, defaultValue: defaultData.popupMenuTheme, level: DiagnosticLevel.debug));
     properties.add(DiagnosticsProperty<ProgressIndicatorThemeData>('progressIndicatorTheme', progressIndicatorTheme, defaultValue: defaultData.progressIndicatorTheme, level: DiagnosticLevel.debug));
@@ -2209,7 +2015,6 @@
     properties.add(DiagnosticsProperty<SliderThemeData>('sliderTheme', sliderTheme, level: DiagnosticLevel.debug));
     properties.add(DiagnosticsProperty<SnackBarThemeData>('snackBarTheme', snackBarTheme, defaultValue: defaultData.snackBarTheme, level: DiagnosticLevel.debug));
     properties.add(DiagnosticsProperty<SwitchThemeData>('switchTheme', switchTheme, defaultValue: defaultData.switchTheme, level: DiagnosticLevel.debug));
-<<<<<<< HEAD
     properties.add(DiagnosticsProperty<TabBarTheme>('tabBarTheme', tabBarTheme, level: DiagnosticLevel.debug));
     properties.add(DiagnosticsProperty<TextButtonThemeData>('textButtonTheme', textButtonTheme, defaultValue: defaultData.textButtonTheme, level: DiagnosticLevel.debug));
     properties.add(DiagnosticsProperty<TextSelectionThemeData>('textSelectionTheme', textSelectionTheme, defaultValue: defaultData.textSelectionTheme, level: DiagnosticLevel.debug));
@@ -2217,13 +2022,6 @@
     properties.add(DiagnosticsProperty<ToggleButtonsThemeData>('toggleButtonsTheme', toggleButtonsTheme, level: DiagnosticLevel.debug));
     properties.add(DiagnosticsProperty<TooltipThemeData>('tooltipTheme', tooltipTheme, level: DiagnosticLevel.debug));
     // OTHER CONFIGURATION
-=======
-    properties.add(DiagnosticsProperty<ProgressIndicatorThemeData>('progressIndicatorTheme', progressIndicatorTheme, defaultValue: defaultData.progressIndicatorTheme, level: DiagnosticLevel.debug));
-    properties.add(DiagnosticsProperty<DrawerThemeData>('drawerTheme', drawerTheme, defaultValue: defaultData.drawerTheme, level: DiagnosticLevel.debug));
-    properties.add(DiagnosticsProperty<ListTileThemeData>('listTileTheme', listTileTheme, defaultValue: defaultData.listTileTheme, level: DiagnosticLevel.debug));
-    properties.add(DiagnosticsProperty<bool>('fixTextFieldOutlineLabel', fixTextFieldOutlineLabel, defaultValue: true, level: DiagnosticLevel.debug));
-    properties.add(DiagnosticsProperty<bool>('useTextSelectionTheme', useTextSelectionTheme, defaultValue: true, level: DiagnosticLevel.debug));
->>>>>>> 9570d353
     properties.add(EnumProperty<AndroidOverscrollIndicator>('androidOverscrollIndicator', androidOverscrollIndicator, defaultValue: null, level: DiagnosticLevel.debug));
     properties.add(DiagnosticsProperty<bool>('applyElevationOverlayColor', applyElevationOverlayColor, level: DiagnosticLevel.debug));
     properties.add(DiagnosticsProperty<NoDefaultCupertinoThemeData>('cupertinoOverrideTheme', cupertinoOverrideTheme, defaultValue: defaultData.cupertinoOverrideTheme, level: DiagnosticLevel.debug));
