--- conflicted
+++ resolved
@@ -407,12 +407,8 @@
   }));
 }
 
-<<<<<<< HEAD
 class MockFlutterUsage extends Mock implements Usage {}
-class MockWebDevice extends Mock implements Device {}
-=======
 class MockWebDevice extends Mock implements ChromeDevice {}
->>>>>>> f614144f
 class MockBuildDaemonCreator extends Mock implements BuildDaemonCreator {}
 class MockFlutterWebFs extends Mock implements WebFs {}
 class MockDebugConnection extends Mock implements DebugConnection {}
