// Copyright 2017 The Chromium Authors. All rights reserved.
// Use of this source code is governed by a BSD-style license that can be
// found in the LICENSE file.

import 'dart:math' as math;
import 'dart:ui' show ImageFilter;

import 'package:flutter/foundation.dart';
import 'package:flutter/rendering.dart';
import 'package:flutter/widgets.dart';

import 'colors.dart';
import 'interface_level.dart';
import 'localizations.dart';
import 'scrollbar.dart';

// TODO(abarth): These constants probably belong somewhere more general.

const TextStyle _kCupertinoDialogTitleStyle = TextStyle(
  fontFamily: '.SF UI Display',
  inherit: false,
  fontSize: 18.0,
  fontWeight: FontWeight.w600,
  letterSpacing: 0.48,
  textBaseline: TextBaseline.alphabetic,
);

const TextStyle _kCupertinoDialogContentStyle = TextStyle(
  fontFamily: '.SF UI Text',
  inherit: false,
  fontSize: 13.4,
  fontWeight: FontWeight.w400,
  height: 1.036,
  letterSpacing: -0.25,
  textBaseline: TextBaseline.alphabetic,
);

const TextStyle _kCupertinoDialogActionStyle = TextStyle(
  fontFamily: '.SF UI Text',
  inherit: false,
  fontSize: 16.8,
  fontWeight: FontWeight.w400,
  textBaseline: TextBaseline.alphabetic,
);

// iOS dialogs have a normal display width and another display width that is
// used when the device is in accessibility mode. Each of these widths are
// listed below.
const double _kCupertinoDialogWidth = 270.0;
const double _kAccessibilityCupertinoDialogWidth = 310.0;

const double _kBlurAmount = 20.0;
const double _kEdgePadding = 20.0;
const double _kMinButtonHeight = 45.0;
const double _kMinButtonFontSize = 10.0;
const double _kDialogCornerRadius = 14.0;
const double _kDividerThickness = 1.0;

// A translucent color that is painted on top of the blurred backdrop as the
// dialog's background color
// Extracted from https://developer.apple.com/design/resources/.
const Color _kDialogColor = CupertinoDynamicColor.withBrightness(
  color: Color(0xCCF2F2F2),
  darkColor: Color(0xBF1E1E1E),
);

// Translucent light gray that is painted on top of the blurred backdrop as the
// background color of a pressed button.
// Eyeballed from iOS 13 beta simulator.
const Color _kDialogPressedColor = CupertinoDynamicColor.withBrightness(
  color: Color(0xFFE1E1E1),
  darkColor: Color(0xFF2E2E2E),
);

// The alert dialog layout policy changes depending on whether the user is using
// a "regular" font size vs a "large" font size. This is a spectrum. There are
// many "regular" font sizes and many "large" font sizes. But depending on which
// policy is currently being used, a dialog is laid out differently.
//
// Empirically, the jump from one policy to the other occurs at the following text
// scale factors:
// Largest regular scale factor:  1.3529411764705883
// Smallest large scale factor:   1.6470588235294117
//
// The following constant represents a division in text scale factor beyond which
// we want to change how the dialog is laid out.
const double _kMaxRegularTextScaleFactor = 1.4;

// Accessibility mode on iOS is determined by the text scale factor that the
// user has selected.
bool _isInAccessibilityMode(BuildContext context) {
  final MediaQueryData data = MediaQuery.of(context, nullOk: true);
  return data != null && data.textScaleFactor > _kMaxRegularTextScaleFactor;
}

/// An iOS-style alert dialog.
///
/// An alert dialog informs the user about situations that require
/// acknowledgement. An alert dialog has an optional title, optional content,
/// and an optional list of actions. The title is displayed above the content
/// and the actions are displayed below the content.
///
/// This dialog styles its title and content (typically a message) to match the
/// standard iOS title and message dialog text style. These default styles can
/// be overridden by explicitly defining [TextStyle]s for [Text] widgets that
/// are part of the title or content.
///
/// To display action buttons that look like standard iOS dialog buttons,
/// provide [CupertinoDialogAction]s for the [actions] given to this dialog.
///
/// Typically passed as the child widget to [showDialog], which displays the
/// dialog.
///
/// See also:
///
///  * [CupertinoPopupSurface], which is a generic iOS-style popup surface that
///    holds arbitrary content to create custom popups.
///  * [CupertinoDialogAction], which is an iOS-style dialog button.
///  * [AlertDialog], a Material Design alert dialog.
///  * <https://developer.apple.com/ios/human-interface-guidelines/views/alerts/>
class CupertinoAlertDialog extends StatelessWidget {
  /// Creates an iOS-style alert dialog.
  ///
  /// The [actions] must not be null.
  const CupertinoAlertDialog({
    Key key,
    this.title,
    this.content,
    this.actions = const <Widget>[],
    this.scrollController,
    this.actionScrollController,
  }) : assert(actions != null),
       super(key: key);

  /// The (optional) title of the dialog is displayed in a large font at the top
  /// of the dialog.
  ///
  /// Typically a [Text] widget.
  final Widget title;

  /// The (optional) content of the dialog is displayed in the center of the
  /// dialog in a lighter font.
  ///
  /// Typically a [Text] widget.
  final Widget content;

  /// The (optional) set of actions that are displayed at the bottom of the
  /// dialog.
  ///
  /// Typically this is a list of [CupertinoDialogAction] widgets.
  final List<Widget> actions;

  /// A scroll controller that can be used to control the scrolling of the
  /// [content] in the dialog.
  ///
  /// Defaults to null, and is typically not needed, since most alert messages
  /// are short.
  ///
  /// See also:
  ///
  ///  * [actionScrollController], which can be used for controlling the actions
  ///    section when there are many actions.
  final ScrollController scrollController;

  /// A scroll controller that can be used to control the scrolling of the
  /// actions in the dialog.
  ///
  /// Defaults to null, and is typically not needed.
  ///
  /// See also:
  ///
  ///  * [scrollController], which can be used for controlling the [content]
  ///    section when it is long.
  final ScrollController actionScrollController;

  Widget _buildContent(BuildContext context) {
    final List<Widget> children = <Widget>[
      if (title != null || content != null)
        Flexible(
          flex: 3,
          child: _CupertinoAlertContentSection(
            title: title,
            content: content,
            scrollController: scrollController,
          ),
        ),
    ];

    return Container(
      color: CupertinoDynamicColor.resolve(_kDialogColor, context),
      child: Column(
        mainAxisSize: MainAxisSize.min,
        crossAxisAlignment: CrossAxisAlignment.stretch,
        children: children,
      ),
    );
  }

  Widget _buildActions() {
    Widget actionSection = Container(
      height: 0.0,
    );
    if (actions.isNotEmpty) {
      actionSection = _CupertinoAlertActionSection(
        children: actions,
        scrollController: actionScrollController,
      );
    }

    return actionSection;
  }

  @override
  Widget build(BuildContext context) {
    final CupertinoLocalizations localizations = CupertinoLocalizations.of(context);
    final bool isInAccessibilityMode = _isInAccessibilityMode(context);
    final double textScaleFactor = MediaQuery.of(context).textScaleFactor;
    return CupertinoUserInterfaceLevel(
      data: CupertinoUserInterfaceLevelData.elevated,
      child: MediaQuery(
        data: MediaQuery.of(context).copyWith(
          // iOS does not shrink dialog content below a 1.0 scale factor
          textScaleFactor: math.max(textScaleFactor, 1.0),
        ),
        child: LayoutBuilder(
          builder: (BuildContext context, BoxConstraints constraints) {
            return Center(
              child: Container(
                margin: const EdgeInsets.symmetric(vertical: _kEdgePadding),
                width: isInAccessibilityMode
                  ? _kAccessibilityCupertinoDialogWidth
                  : _kCupertinoDialogWidth,
                child: CupertinoPopupSurface(
                  isSurfacePainted: false,
                  child: Semantics(
                    namesRoute: true,
                    scopesRoute: true,
                    explicitChildNodes: true,
                    label: localizations.alertDialogLabel,
                    child: _CupertinoDialogRenderWidget(
                      contentSection: _buildContent(context),
                      actionsSection: _buildActions(),
                    ),
                  ),
                ),
              ),
            );
          },
        ),
      ),
    );
  }
}

/// An iOS-style dialog.
///
/// This dialog widget does not have any opinion about the contents of the
/// dialog. Rather than using this widget directly, consider using
/// [CupertinoAlertDialog], which implement a specific kind of dialog.
///
/// Push with `Navigator.of(..., rootNavigator: true)` when using with
/// [CupertinoTabScaffold] to ensure that the dialog appears above the tabs.
///
/// See also:
///
///  * [CupertinoAlertDialog], which is a dialog with title, contents, and
///    actions.
///  * <https://developer.apple.com/ios/human-interface-guidelines/views/alerts/>
@Deprecated('Use CupertinoAlertDialog for alert dialogs. Use CupertinoPopupSurface for custom popups.')
class CupertinoDialog extends StatelessWidget {
  /// Creates an iOS-style dialog.
  const CupertinoDialog({
    Key key,
    this.child,
  }) : super(key: key);

  /// The widget below this widget in the tree.
  final Widget child;

  @override
  Widget build(BuildContext context) {
    return Center(
      child: SizedBox(
        width: _kCupertinoDialogWidth,
        child: CupertinoPopupSurface(
          child: child,
        ),
      ),
    );
  }
}

/// Rounded rectangle surface that looks like an iOS popup surface, e.g., alert dialog
/// and action sheet.
///
/// A [CupertinoPopupSurface] can be configured to paint or not paint a white
/// color on top of its blurred area. Typical usage should paint white on top
/// of the blur. However, the white paint can be disabled for the purpose of
/// rendering divider gaps for a more complicated layout, e.g., [CupertinoAlertDialog].
/// Additionally, the white paint can be disabled to render a blurred rounded
/// rectangle without any color (similar to iOS's volume control popup).
///
/// See also:
///
///  * [CupertinoAlertDialog], which is a dialog with a title, content, and
///    actions.
///  * <https://developer.apple.com/ios/human-interface-guidelines/views/alerts/>
class CupertinoPopupSurface extends StatelessWidget {
  /// Creates an iOS-style rounded rectangle popup surface.
  const CupertinoPopupSurface({
    Key key,
    this.isSurfacePainted = true,
    this.child,
  }) : super(key: key);

  /// Whether or not to paint a translucent white on top of this surface's
  /// blurred background. [isSurfacePainted] should be true for a typical popup
  /// that contains content without any dividers. A popup that requires dividers
  /// should set [isSurfacePainted] to false and then paint its own surface area.
  ///
  /// Some popups, like iOS's volume control popup, choose to render a blurred
  /// area without any white paint covering it. To achieve this effect,
  /// [isSurfacePainted] should be set to false.
  final bool isSurfacePainted;

  /// The widget below this widget in the tree.
  final Widget child;

  @override
  Widget build(BuildContext context) {
    return ClipRRect(
      borderRadius: BorderRadius.circular(_kDialogCornerRadius),
      child: BackdropFilter(
        filter: ImageFilter.blur(sigmaX: _kBlurAmount, sigmaY: _kBlurAmount),
        child: Container(
          color: isSurfacePainted ? CupertinoDynamicColor.resolve(_kDialogColor, context) : null,
          child: child,
        ),
      ),
    );
  }
}

// iOS style layout policy widget for sizing an alert dialog's content section and
// action button section.
//
// See [_RenderCupertinoDialog] for specific layout policy details.
class _CupertinoDialogRenderWidget extends RenderObjectWidget {
  const _CupertinoDialogRenderWidget({
    Key key,
    @required this.contentSection,
    @required this.actionsSection,
  }) : super(key: key);

  final Widget contentSection;
  final Widget actionsSection;

  @override
  RenderObject createRenderObject(BuildContext context) {
    return _RenderCupertinoDialog(
      dividerThickness: _kDividerThickness / MediaQuery.of(context).devicePixelRatio,
      isInAccessibilityMode: _isInAccessibilityMode(context),
      dividerColor: CupertinoDynamicColor.resolve(CupertinoColors.separator, context),
    );
  }

  @override
  void updateRenderObject(BuildContext context, _RenderCupertinoDialog renderObject) {
    renderObject
      ..isInAccessibilityMode = _isInAccessibilityMode(context)
      ..dividerColor = CupertinoDynamicColor.resolve(CupertinoColors.separator, context);
  }

  @override
  RenderObjectElement createElement() {
    return _CupertinoDialogRenderElement(this);
  }
}

class _CupertinoDialogRenderElement extends RenderObjectElement {
  _CupertinoDialogRenderElement(_CupertinoDialogRenderWidget widget) : super(widget);

  Element _contentElement;
  Element _actionsElement;

  @override
  _CupertinoDialogRenderWidget get widget => super.widget;

  @override
  _RenderCupertinoDialog get renderObject => super.renderObject;

  @override
  void visitChildren(ElementVisitor visitor) {
    if (_contentElement != null) {
      visitor(_contentElement);
    }
    if (_actionsElement != null) {
      visitor(_actionsElement);
    }
  }

  @override
  void mount(Element parent, dynamic newSlot) {
    super.mount(parent, newSlot);
    _contentElement = updateChild(_contentElement, widget.contentSection, _AlertDialogSections.contentSection);
    _actionsElement = updateChild(_actionsElement, widget.actionsSection, _AlertDialogSections.actionsSection);
  }

  @override
  void insertChildRenderObject(RenderObject child, _AlertDialogSections slot) {
    assert(slot != null);
    switch (slot) {
      case _AlertDialogSections.contentSection:
        renderObject.contentSection = child;
        break;
      case _AlertDialogSections.actionsSection:
        renderObject.actionsSection = child;
        break;
    }
  }

  @override
  void moveChildRenderObject(RenderObject child, _AlertDialogSections slot) {
    assert(false);
  }

  @override
  void update(RenderObjectWidget newWidget) {
    super.update(newWidget);
    _contentElement = updateChild(_contentElement, widget.contentSection, _AlertDialogSections.contentSection);
    _actionsElement = updateChild(_actionsElement, widget.actionsSection, _AlertDialogSections.actionsSection);
  }

  @override
  void forgetChild(Element child) {
    assert(child == _contentElement || child == _actionsElement);
    if (_contentElement == child) {
      _contentElement = null;
    } else {
      assert(_actionsElement == child);
      _actionsElement = null;
    }
  }

  @override
  void removeChildRenderObject(RenderObject child) {
    assert(child == renderObject.contentSection || child == renderObject.actionsSection);
    if (renderObject.contentSection == child) {
      renderObject.contentSection = null;
    } else {
      assert(renderObject.actionsSection == child);
      renderObject.actionsSection = null;
    }
  }
}

// iOS style layout policy for sizing an alert dialog's content section and action
// button section.
//
// The policy is as follows:
//
// If all content and buttons fit on screen:
// The content section and action button section are sized intrinsically and centered
// vertically on screen.
//
// If all content and buttons do not fit on screen, and iOS is NOT in accessibility mode:
// A minimum height for the action button section is calculated. The action
// button section will not be rendered shorter than this minimum.  See
// [_RenderCupertinoDialogActions] for the minimum height calculation.
//
// With the minimum action button section calculated, the content section can
// take up as much space as is available, up to the point that it hits the
// minimum button height at the bottom.
//
// After the content section is laid out, the action button section is allowed
// to take up any remaining space that was not consumed by the content section.
//
// If all content and buttons do not fit on screen, and iOS IS in accessibility mode:
// The button section is given up to 50% of the available height. Then the content
// section is given whatever height remains.
class _RenderCupertinoDialog extends RenderBox {
  _RenderCupertinoDialog({
    RenderBox contentSection,
    RenderBox actionsSection,
    double dividerThickness = 0.0,
    bool isInAccessibilityMode = false,
    Color dividerColor,
  }) : _contentSection = contentSection,
       _actionsSection = actionsSection,
       _dividerThickness = dividerThickness,
       _isInAccessibilityMode = isInAccessibilityMode,
       _dividerPaint = Paint()
        ..color = dividerColor
        ..style = PaintingStyle.fill;


  RenderBox get contentSection => _contentSection;
  RenderBox _contentSection;
  set contentSection(RenderBox newContentSection) {
    if (newContentSection != _contentSection) {
      if (_contentSection != null) {
        dropChild(_contentSection);
      }
      _contentSection = newContentSection;
      if (_contentSection != null) {
        adoptChild(_contentSection);
      }
    }
  }

  RenderBox get actionsSection => _actionsSection;
  RenderBox _actionsSection;
  set actionsSection(RenderBox newActionsSection) {
    if (newActionsSection != _actionsSection) {
      if (null != _actionsSection) {
        dropChild(_actionsSection);
      }
      _actionsSection = newActionsSection;
      if (null != _actionsSection) {
        adoptChild(_actionsSection);
      }
    }
  }

  bool get isInAccessibilityMode => _isInAccessibilityMode;
  bool _isInAccessibilityMode;
  set isInAccessibilityMode(bool newValue) {
    if (newValue != _isInAccessibilityMode) {
      _isInAccessibilityMode = newValue;
      markNeedsLayout();
    }
  }

  double get _dialogWidth => isInAccessibilityMode
      ? _kAccessibilityCupertinoDialogWidth
      : _kCupertinoDialogWidth;

  final double _dividerThickness;
  final Paint _dividerPaint;

  Color get dividerColor => _dividerPaint.color;
  set dividerColor(Color newValue) {
    if (dividerColor == newValue) {
      return;
    }

    _dividerPaint.color = newValue;
    markNeedsPaint();
  }

  @override
  void attach(PipelineOwner owner) {
    super.attach(owner);
    if (null != contentSection) {
      contentSection.attach(owner);
    }
    if (null != actionsSection) {
      actionsSection.attach(owner);
    }
  }

  @override
  void detach() {
    super.detach();
    if (null != contentSection) {
      contentSection.detach();
    }
    if (null != actionsSection) {
      actionsSection.detach();
    }
  }

  @override
  void redepthChildren() {
    if (null != contentSection) {
      redepthChild(contentSection);
    }
    if (null != actionsSection) {
      redepthChild(actionsSection);
    }
  }

  @override
  void setupParentData(RenderBox child) {
    if (child.parentData is! BoxParentData) {
      child.parentData = BoxParentData();
    }
  }

  @override
  void visitChildren(RenderObjectVisitor visitor) {
    if (contentSection != null) {
      visitor(contentSection);
    }
    if (actionsSection != null) {
      visitor(actionsSection);
    }
  }

  @override
  List<DiagnosticsNode> debugDescribeChildren() => <DiagnosticsNode>[
    if (contentSection != null) contentSection.toDiagnosticsNode(name: 'content'),
    if (actionsSection != null) actionsSection.toDiagnosticsNode(name: 'actions'),
  ];

  @override
  double computeMinIntrinsicWidth(double height) {
    return _dialogWidth;
  }

  @override
  double computeMaxIntrinsicWidth(double height) {
    return _dialogWidth;
  }

  @override
  double computeMinIntrinsicHeight(double width) {
    final double contentHeight = contentSection.getMinIntrinsicHeight(width);
    final double actionsHeight = actionsSection.getMinIntrinsicHeight(width);
    final bool hasDivider = contentHeight > 0.0 && actionsHeight > 0.0;
    final double height = contentHeight + (hasDivider ? _dividerThickness : 0.0) + actionsHeight;

    if (height.isFinite)
      return height;
    return 0.0;
  }

  @override
  double computeMaxIntrinsicHeight(double width) {
    final double contentHeight = contentSection.getMaxIntrinsicHeight(width);
    final double actionsHeight = actionsSection.getMaxIntrinsicHeight(width);
    final bool hasDivider = contentHeight > 0.0 && actionsHeight > 0.0;
    final double height = contentHeight + (hasDivider ? _dividerThickness : 0.0) + actionsHeight;

    if (height.isFinite)
      return height;
    return 0.0;
  }

  @override
  void performLayout() {
    if (isInAccessibilityMode) {
      // When in accessibility mode, an alert dialog will allow buttons to take
      // up to 50% of the dialog height, even if the content exceeds available space.
      performAccessibilityLayout();
    } else {
      // When not in accessibility mode, an alert dialog might reduce the space
      // for buttons to just over 1 button's height to make room for the content
      // section.
      performRegularLayout();
    }
  }

  void performRegularLayout() {
    final bool hasDivider = contentSection.getMaxIntrinsicHeight(_dialogWidth) > 0.0
        && actionsSection.getMaxIntrinsicHeight(_dialogWidth) > 0.0;
    final double dividerThickness = hasDivider ? _dividerThickness : 0.0;

    final double minActionsHeight = actionsSection.getMinIntrinsicHeight(_dialogWidth);

    // Size alert dialog content.
    contentSection.layout(
      constraints.deflate(EdgeInsets.only(bottom: minActionsHeight + dividerThickness)),
      parentUsesSize: true,
    );
    final Size contentSize = contentSection.size;

    // Size alert dialog actions.
    actionsSection.layout(
      constraints.deflate(EdgeInsets.only(top: contentSize.height + dividerThickness)),
      parentUsesSize: true,
    );
    final Size actionsSize = actionsSection.size;

    // Calculate overall dialog height.
    final double dialogHeight = contentSize.height + dividerThickness + actionsSize.height;

    // Set our size now that layout calculations are complete.
    size = constraints.constrain(
      Size(_dialogWidth, dialogHeight)
    );

    // Set the position of the actions box to sit at the bottom of the dialog.
    // The content box defaults to the top left, which is where we want it.
    assert(actionsSection.parentData is BoxParentData);
    final BoxParentData actionParentData = actionsSection.parentData;
    actionParentData.offset = Offset(0.0, contentSize.height + dividerThickness);
  }

  void performAccessibilityLayout() {
    final bool hasDivider = contentSection.getMaxIntrinsicHeight(_dialogWidth) > 0.0
        && actionsSection.getMaxIntrinsicHeight(_dialogWidth) > 0.0;
    final double dividerThickness = hasDivider ? _dividerThickness : 0.0;

    final double maxContentHeight = contentSection.getMaxIntrinsicHeight(_dialogWidth);
    final double maxActionsHeight = actionsSection.getMaxIntrinsicHeight(_dialogWidth);

    Size contentSize;
    Size actionsSize;
    if (maxContentHeight + dividerThickness + maxActionsHeight > constraints.maxHeight) {
      // There isn't enough room for everything. Following iOS's accessibility dialog
      // layout policy, first we allow the actions to take up to 50% of the dialog
      // height. Second we fill the rest of the available space with the content
      // section.

      // Size alert dialog actions.
      actionsSection.layout(
        constraints.deflate(EdgeInsets.only(top: constraints.maxHeight / 2.0)),
        parentUsesSize: true,
      );
      actionsSize = actionsSection.size;

      // Size alert dialog content.
      contentSection.layout(
        constraints.deflate(EdgeInsets.only(bottom: actionsSize.height + dividerThickness)),
        parentUsesSize: true,
      );
      contentSize = contentSection.size;
    } else {
      // Everything fits. Give content and actions all the space they want.

      // Size alert dialog content.
      contentSection.layout(
        constraints,
        parentUsesSize: true,
      );
      contentSize = contentSection.size;

      // Size alert dialog actions.
      actionsSection.layout(
        constraints.deflate(EdgeInsets.only(top: contentSize.height)),
        parentUsesSize: true,
      );
      actionsSize = actionsSection.size;
    }

    // Calculate overall dialog height.
    final double dialogHeight = contentSize.height + dividerThickness + actionsSize.height;

    // Set our size now that layout calculations are complete.
    size = constraints.constrain(
      Size(_dialogWidth, dialogHeight)
    );

    // Set the position of the actions box to sit at the bottom of the dialog.
    // The content box defaults to the top left, which is where we want it.
    assert(actionsSection.parentData is BoxParentData);
    final BoxParentData actionParentData = actionsSection.parentData;
    actionParentData.offset = Offset(0.0, contentSize.height + dividerThickness);
  }

  @override
  void paint(PaintingContext context, Offset offset) {
    final BoxParentData contentParentData = contentSection.parentData;
    contentSection.paint(context, offset + contentParentData.offset);

    final bool hasDivider = contentSection.size.height > 0.0 && actionsSection.size.height > 0.0;
    if (hasDivider) {
      _paintDividerBetweenContentAndActions(context.canvas, offset);
    }

    final BoxParentData actionsParentData = actionsSection.parentData;
    actionsSection.paint(context, offset + actionsParentData.offset);
  }

  void _paintDividerBetweenContentAndActions(Canvas canvas, Offset offset) {
    canvas.drawRect(
      Rect.fromLTWH(
        offset.dx,
        offset.dy + contentSection.size.height,
        size.width,
        _dividerThickness,
      ),
      _dividerPaint,
    );
  }

  @override
  bool hitTestChildren(BoxHitTestResult result, { Offset position }) {
    final BoxParentData contentSectionParentData = contentSection.parentData;
    final BoxParentData actionsSectionParentData = actionsSection.parentData;
    return result.addWithPaintOffset(
             offset: contentSectionParentData.offset,
             position: position,
             hitTest: (BoxHitTestResult result, Offset transformed) {
               assert(transformed == position - contentSectionParentData.offset);
               return contentSection.hitTest(result, position: transformed);
             },
           )
        || result.addWithPaintOffset(
             offset: actionsSectionParentData.offset,
             position: position,
             hitTest: (BoxHitTestResult result, Offset transformed) {
               assert(transformed == position - actionsSectionParentData.offset);
               return actionsSection.hitTest(result, position: transformed);
             },
           );
  }
}

// Visual components of an alert dialog that need to be explicitly sized and
// laid out at runtime.
enum _AlertDialogSections {
  contentSection,
  actionsSection,
}

// The "content section" of a CupertinoAlertDialog.
//
// If title is missing, then only content is added.  If content is
// missing, then only title is added. If both are missing, then it returns
// a SingleChildScrollView with a zero-sized Container.
class _CupertinoAlertContentSection extends StatelessWidget {
  const _CupertinoAlertContentSection({
    Key key,
    this.title,
    this.content,
    this.scrollController,
  }) : super(key: key);

  // The (optional) title of the dialog is displayed in a large font at the top
  // of the dialog.
  //
  // Typically a Text widget.
  final Widget title;

  // The (optional) content of the dialog is displayed in the center of the
  // dialog in a lighter font.
  //
  // Typically a Text widget.
  final Widget content;

  // A scroll controller that can be used to control the scrolling of the
  // content in the dialog.
  //
  // Defaults to null, and is typically not needed, since most alert contents
  // are short.
  final ScrollController scrollController;

  @override
  Widget build(BuildContext context) {
    if (title == null && content == null) {
      return SingleChildScrollView(
        controller: scrollController,
        child: Container(width: 0.0, height: 0.0),
      );
    }

    final double textScaleFactor = MediaQuery.of(context).textScaleFactor;
    final List<Widget> titleContentGroup = <Widget>[
      if (title != null)
        Padding(
          padding: EdgeInsets.only(
            left: _kEdgePadding,
            right: _kEdgePadding,
            bottom: content == null ? _kEdgePadding : 1.0,
            top: _kEdgePadding * textScaleFactor,
          ),
          child: DefaultTextStyle(
            style: _kCupertinoDialogTitleStyle.copyWith(
              color: CupertinoDynamicColor.resolve(CupertinoColors.label, context),
            ),
            textAlign: TextAlign.center,
            child: title,
          ),
        ),
      if (content != null)
        Padding(
          padding: EdgeInsets.only(
            left: _kEdgePadding,
            right: _kEdgePadding,
            bottom: _kEdgePadding * textScaleFactor,
            top: title == null ? _kEdgePadding : 1.0,
          ),
          child: DefaultTextStyle(
            style: _kCupertinoDialogContentStyle.copyWith(
              color: CupertinoDynamicColor.resolve(CupertinoColors.label, context),
            ),
            textAlign: TextAlign.center,
            child: content,
          ),
        ),
    ];

    return CupertinoScrollbar(
      child: SingleChildScrollView(
        controller: scrollController,
        child: Column(
          mainAxisSize: MainAxisSize.max,
          crossAxisAlignment: CrossAxisAlignment.stretch,
          children: titleContentGroup,
        ),
      ),
    );
  }
}

// The "actions section" of a [CupertinoAlertDialog].
//
// See [_RenderCupertinoDialogActions] for details about action button sizing
// and layout.
class _CupertinoAlertActionSection extends StatefulWidget {
  const _CupertinoAlertActionSection({
    Key key,
    @required this.children,
    this.scrollController,
  }) : assert(children != null),
       super(key: key);

  final List<Widget> children;

  // A scroll controller that can be used to control the scrolling of the
  // actions in the dialog.
  //
  // Defaults to null, and is typically not needed, since most alert dialogs
  // don't have many actions.
  final ScrollController scrollController;

  @override
  _CupertinoAlertActionSectionState createState() => _CupertinoAlertActionSectionState();
}

class _CupertinoAlertActionSectionState extends State<_CupertinoAlertActionSection> {
  @override
  Widget build(BuildContext context) {
    final double devicePixelRatio = MediaQuery.of(context).devicePixelRatio;

    final List<Widget> interactiveButtons = <Widget>[];
    for (int i = 0; i < widget.children.length; i += 1) {
      interactiveButtons.add(
        _PressableActionButton(
          child: widget.children[i],
        ),
      );
    }

    return CupertinoScrollbar(
      child: SingleChildScrollView(
        controller: widget.scrollController,
        child: _CupertinoDialogActionsRenderWidget(
          actionButtons: interactiveButtons,
          dividerThickness: _kDividerThickness / devicePixelRatio,
        ),
      ),
    );
  }
}

// Button that updates its render state when pressed.
//
// The pressed state is forwarded to an _ActionButtonParentDataWidget. The
// corresponding _ActionButtonParentData is then interpreted and rendered
// appropriately by _RenderCupertinoDialogActions.
class _PressableActionButton extends StatefulWidget {
  const _PressableActionButton({
    @required this.child,
  });

  final Widget child;

  @override
  _PressableActionButtonState createState() => _PressableActionButtonState();
}

class _PressableActionButtonState extends State<_PressableActionButton> {
  bool _isPressed = false;

  @override
  Widget build(BuildContext context) {
    return _ActionButtonParentDataWidget(
      isPressed: _isPressed,
      child: MergeSemantics(
        // TODO(mattcarroll): Button press dynamics need overhaul for iOS: https://github.com/flutter/flutter/issues/19786
        child: GestureDetector(
          excludeFromSemantics: true,
          behavior: HitTestBehavior.opaque,
          onTapDown: (TapDownDetails details) => setState(() {
            _isPressed = true;
          }),
          onTapUp: (TapUpDetails details) => setState(() {
            _isPressed = false;
          }),
          // TODO(mattcarroll): Cancel is currently triggered when user moves past slop instead of off button: https://github.com/flutter/flutter/issues/19783
          onTapCancel: () => setState(() => _isPressed = false),
          child: widget.child,
        ),
      ),
    );
  }
}

// ParentDataWidget that updates _ActionButtonParentData for an action button.
//
// Each action button requires knowledge of whether or not it is pressed so that
// the dialog can correctly render the button. The pressed state is held within
// _ActionButtonParentData. _ActionButtonParentDataWidget is responsible for
// updating the pressed state of an _ActionButtonParentData based on the
// incoming [isPressed] property.
class _ActionButtonParentDataWidget extends ParentDataWidget<_CupertinoDialogActionsRenderWidget> {
  const _ActionButtonParentDataWidget({
    Key key,
    this.isPressed,
    @required Widget child,
  }) : super(key: key, child: child);

  final bool isPressed;

  @override
  void applyParentData(RenderObject renderObject) {
    assert(renderObject.parentData is _ActionButtonParentData);
    final _ActionButtonParentData parentData = renderObject.parentData;
    if (parentData.isPressed != isPressed) {
      parentData.isPressed = isPressed;

      // Force a repaint.
      final AbstractNode targetParent = renderObject.parent;
      if (targetParent is RenderObject)
        targetParent.markNeedsPaint();
    }
  }
}

// ParentData applied to individual action buttons that report whether or not
// that button is currently pressed by the user.
class _ActionButtonParentData extends MultiChildLayoutParentData {
  _ActionButtonParentData({
    this.isPressed = false,
  });

  bool isPressed;
}

/// A button typically used in a [CupertinoAlertDialog].
///
/// See also:
///
///  * [CupertinoAlertDialog], a dialog that informs the user about situations
///    that require acknowledgement.
class CupertinoDialogAction extends StatelessWidget {
  /// Creates an action for an iOS-style dialog.
  const CupertinoDialogAction({
    this.onPressed,
    this.isDefaultAction = false,
    this.isDestructiveAction = false,
    this.textStyle,
    @required this.child,
  }) : assert(child != null),
       assert(isDefaultAction != null),
       assert(isDestructiveAction != null);

  /// The callback that is called when the button is tapped or otherwise
  /// activated.
  ///
  /// If this is set to null, the button will be disabled.
  final VoidCallback onPressed;

  /// Set to true if button is the default choice in the dialog.
  ///
  /// Default buttons have bold text. Similar to
  /// [UIAlertController.preferredAction](https://developer.apple.com/documentation/uikit/uialertcontroller/1620102-preferredaction),
  /// but more than one action can have this attribute set to true in the same
  /// [CupertinoAlertDialog].
  ///
  /// This parameters defaults to false and cannot be null.
  final bool isDefaultAction;

  /// Whether this action destroys an object.
  ///
  /// For example, an action that deletes an email is destructive.
  ///
  /// Defaults to false and cannot be null.
  final bool isDestructiveAction;

  /// [TextStyle] to apply to any text that appears in this button.
  ///
  /// Dialog actions have a built-in text resizing policy for long text. To
  /// ensure that this resizing policy always works as expected, [textStyle]
  /// must be used if a text size is desired other than that specified in
  /// [_kCupertinoDialogActionStyle].
  final TextStyle textStyle;

  /// The widget below this widget in the tree.
  ///
  /// Typically a [Text] widget.
  final Widget child;

  /// Whether the button is enabled or disabled. Buttons are disabled by
  /// default. To enable a button, set its [onPressed] property to a non-null
  /// value.
  bool get enabled => onPressed != null;

  double _calculatePadding(BuildContext context) {
    return 8.0 * MediaQuery.textScaleFactorOf(context);
  }

  // Dialog action content shrinks to fit, up to a certain point, and if it still
  // cannot fit at the minimum size, the text content is ellipsized.
  //
  // This policy only applies when the device is not in accessibility mode.
  Widget _buildContentWithRegularSizingPolicy({
    @required BuildContext context,
    @required TextStyle textStyle,
    @required Widget content,
  }) {
    final bool isInAccessibilityMode = _isInAccessibilityMode(context);
    final double dialogWidth = isInAccessibilityMode
        ? _kAccessibilityCupertinoDialogWidth
        : _kCupertinoDialogWidth;
    final double textScaleFactor = MediaQuery.textScaleFactorOf(context);
    // The fontSizeRatio is the ratio of the current text size (including any
    // iOS scale factor) vs the minimum text size that we allow in action
    // buttons. This ratio information is used to automatically scale down action
    // button text to fit the available space.
    final double fontSizeRatio = (textScaleFactor * textStyle.fontSize) / _kMinButtonFontSize;
    final double padding = _calculatePadding(context);

    return IntrinsicHeight(
      child: SizedBox(
        width: double.infinity,
        child: FittedBox(
          fit: BoxFit.scaleDown,
          child: ConstrainedBox(
            constraints: BoxConstraints(
              maxWidth: fontSizeRatio * (dialogWidth - (2 * padding)),
            ),
            child: Semantics(
              button: true,
              onTap: onPressed,
              child: DefaultTextStyle(
                style: textStyle,
                textAlign: TextAlign.center,
                overflow: TextOverflow.ellipsis,
                maxLines: 1,
                child: content,
              ),
            ),
          ),
        ),
      ),
    );
  }

  // Dialog action content is permitted to be as large as it wants when in
  // accessibility mode. If text is used as the content, the text wraps instead
  // of ellipsizing.
  Widget _buildContentWithAccessibilitySizingPolicy({
    @required TextStyle textStyle,
    @required Widget content,
  }) {
    return DefaultTextStyle(
      style: textStyle,
      textAlign: TextAlign.center,
      child: content,
    );
  }

  @override
  Widget build(BuildContext context) {
    TextStyle style = _kCupertinoDialogActionStyle.copyWith(
      color: CupertinoDynamicColor.resolve(
        isDestructiveAction ?  CupertinoColors.systemRed : CupertinoColors.systemBlue,
<<<<<<< HEAD
        context
=======
        context,
>>>>>>> deb4184f
      ),
    );
    style = style.merge(textStyle);

    if (isDefaultAction) {
      style = style.copyWith(fontWeight: FontWeight.w600);
    }

    if (!enabled) {
      style = style.copyWith(color: style.color.withOpacity(0.5));
    }

    // Apply a sizing policy to the action button's content based on whether or
    // not the device is in accessibility mode.
    // TODO(mattcarroll): The following logic is not entirely correct. It is also
    // the case that if content text does not contain a space, it should also
    // wrap instead of ellipsizing. We are consciously not implementing that
    // now due to complexity.
    final Widget sizedContent = _isInAccessibilityMode(context)
      ? _buildContentWithAccessibilitySizingPolicy(
          textStyle: style,
          content: child,
        )
      : _buildContentWithRegularSizingPolicy(
          context: context,
          textStyle: style,
          content: child,
        );

    return GestureDetector(
      excludeFromSemantics: true,
      onTap: onPressed,
      behavior: HitTestBehavior.opaque,
      child: ConstrainedBox(
        constraints: const BoxConstraints(
          minHeight: _kMinButtonHeight,
        ),
        child: Container(
          alignment: Alignment.center,
          padding: EdgeInsets.all(_calculatePadding(context)),
          child: sizedContent,
        ),
      ),
    );
  }
}

// iOS style dialog action button layout.
//
// [_CupertinoDialogActionsRenderWidget] does not provide any scrolling
// behavior for its buttons. It only handles the sizing and layout of buttons.
// Scrolling behavior can be composed on top of this widget, if desired.
//
// See [_RenderCupertinoDialogActions] for specific layout policy details.
class _CupertinoDialogActionsRenderWidget extends MultiChildRenderObjectWidget {
  _CupertinoDialogActionsRenderWidget({
    Key key,
    @required List<Widget> actionButtons,
    double dividerThickness = 0.0,
  }) : _dividerThickness = dividerThickness,
       super(key: key, children: actionButtons);

  final double _dividerThickness;

  @override
  RenderObject createRenderObject(BuildContext context) {
    return _RenderCupertinoDialogActions(
      dialogWidth: _isInAccessibilityMode(context)
        ? _kAccessibilityCupertinoDialogWidth
        : _kCupertinoDialogWidth,
      dividerThickness: _dividerThickness,
      dialogColor: CupertinoDynamicColor.resolve(_kDialogColor, context),
      dialogPressedColor: CupertinoDynamicColor.resolve(_kDialogPressedColor, context),
      dividerColor: CupertinoDynamicColor.resolve(CupertinoColors.separator, context),
    );
  }

  @override
  void updateRenderObject(BuildContext context, _RenderCupertinoDialogActions renderObject) {
    renderObject
      ..dialogWidth = _isInAccessibilityMode(context)
        ? _kAccessibilityCupertinoDialogWidth
        : _kCupertinoDialogWidth
      ..dividerThickness = _dividerThickness
      ..dialogColor = CupertinoDynamicColor.resolve(_kDialogColor, context)
      ..dialogPressedColor = CupertinoDynamicColor.resolve(_kDialogPressedColor, context)
      ..dividerColor = CupertinoDynamicColor.resolve(CupertinoColors.separator, context);
  }
}

// iOS style layout policy for sizing and positioning an alert dialog's action
// buttons.
//
// The policy is as follows:
//
// If a single action button is provided, or if 2 action buttons are provided
// that can fit side-by-side, then action buttons are sized and laid out in a
// single horizontal row. The row is exactly as wide as the dialog, and the row
// is as tall as the tallest action button. A horizontal divider is drawn above
// the button row. If 2 action buttons are provided, a vertical divider is
// drawn between them. The thickness of the divider is set by [dividerThickness].
//
// If 2 action buttons are provided but they cannot fit side-by-side, then the
// 2 buttons are stacked vertically. A horizontal divider is drawn above each
// button. The thickness of the divider is set by [dividerThickness]. The minimum
// height of this [RenderBox] in the case of 2 stacked buttons is as tall as
// the 2 buttons stacked. This is different than the 3+ button case where the
// minimum height is only 1.5 buttons tall. See the 3+ button explanation for
// more info.
//
// If 3+ action buttons are provided then they are all stacked vertically. A
// horizontal divider is drawn above each button. The thickness of the divider
// is set by [dividerThickness]. The minimum height of this [RenderBox] in the case
// of 3+ stacked buttons is as tall as the 1st button + 50% the height of the
// 2nd button. In other words, the minimum height is 1.5 buttons tall. This
// minimum height of 1.5 buttons is expected to work in tandem with a surrounding
// [ScrollView] to match the iOS dialog behavior.
//
// Each button is expected to have an _ActionButtonParentData which reports
// whether or not that button is currently pressed. If a button is pressed,
// then the dividers above and below that pressed button are not drawn - instead
// they are filled with the standard white dialog background color. The one
// exception is the very 1st divider which is always rendered. This policy comes
// from observation of native iOS dialogs.
class _RenderCupertinoDialogActions extends RenderBox
    with ContainerRenderObjectMixin<RenderBox, MultiChildLayoutParentData>,
        RenderBoxContainerDefaultsMixin<RenderBox, MultiChildLayoutParentData> {
  _RenderCupertinoDialogActions({
    List<RenderBox> children,
    @required double dialogWidth,
    double dividerThickness = 0.0,
    @required Color dialogColor,
    @required Color dialogPressedColor,
    @required Color dividerColor,
  }) : _dialogWidth = dialogWidth,
       _buttonBackgroundPaint = Paint()
        ..color = dialogColor
        ..style = PaintingStyle.fill,
        _pressedButtonBackgroundPaint = Paint()
          ..color = dialogPressedColor
          ..style = PaintingStyle.fill,
        _dividerPaint = Paint()
          ..color = dividerColor
          ..style = PaintingStyle.fill,
       _dividerThickness = dividerThickness {
    addAll(children);
  }

  double get dialogWidth => _dialogWidth;
  double _dialogWidth;
  set dialogWidth(double newWidth) {
    if (newWidth != _dialogWidth) {
      _dialogWidth = newWidth;
      markNeedsLayout();
    }
  }

  // The thickness of the divider between buttons.
  double get dividerThickness => _dividerThickness;
  double _dividerThickness;
  set dividerThickness(double newValue) {
    if (newValue != _dividerThickness) {
      _dividerThickness = newValue;
      markNeedsLayout();
    }
  }

  final Paint _buttonBackgroundPaint;
  set dialogColor(Color value) {
    if (value == _buttonBackgroundPaint.color)
      return;

    _buttonBackgroundPaint.color = value;
    markNeedsPaint();
  }

  final Paint _pressedButtonBackgroundPaint;
  set dialogPressedColor(Color value) {
    if (value == _pressedButtonBackgroundPaint.color)
      return;

    _pressedButtonBackgroundPaint.color = value;
    markNeedsPaint();
  }

  final Paint _dividerPaint;
  set dividerColor(Color value) {
    if (value == _dividerPaint.color)
      return;

    _dividerPaint.color = value;
    markNeedsPaint();
  }

  Iterable<RenderBox> get _pressedButtons sync* {
    RenderBox currentChild = firstChild;
    while (currentChild != null) {
      assert(currentChild.parentData is _ActionButtonParentData);
      final _ActionButtonParentData parentData = currentChild.parentData;
      if (parentData.isPressed) {
        yield currentChild;
      }
      currentChild = childAfter(currentChild);
    }
  }

  bool get _isButtonPressed {
    RenderBox currentChild = firstChild;
    while (currentChild != null) {
      assert(currentChild.parentData is _ActionButtonParentData);
      final _ActionButtonParentData parentData = currentChild.parentData;
      if (parentData.isPressed) {
        return true;
      }
      currentChild = childAfter(currentChild);
    }
    return false;
  }

  @override
  void setupParentData(RenderBox child) {
    if (child.parentData is! _ActionButtonParentData)
      child.parentData = _ActionButtonParentData();
  }

  @override
  double computeMinIntrinsicWidth(double height) {
    return dialogWidth;
  }

  @override
  double computeMaxIntrinsicWidth(double height) {
    return dialogWidth;
  }

  @override
  double computeMinIntrinsicHeight(double width) {
    double minHeight;
    if (childCount == 0) {
      minHeight = 0.0;
    } else if (childCount == 1) {
      // If only 1 button, display the button across the entire dialog.
      minHeight = _computeMinIntrinsicHeightSideBySide(width);
    } else {
      if (childCount == 2 && _isSingleButtonRow(width)) {
        // The first 2 buttons fit side-by-side. Display them horizontally.
        minHeight = _computeMinIntrinsicHeightSideBySide(width);
      } else {
        // 3+ buttons are always stacked. The minimum height when stacked is
        // 1.5 buttons tall.
        minHeight = _computeMinIntrinsicHeightStacked(width);
      }
    }
    return minHeight;
  }

  // The minimum height for a single row of buttons is the larger of the buttons'
  // min intrinsic heights.
  double _computeMinIntrinsicHeightSideBySide(double width) {
    assert(childCount >= 1 && childCount <= 2);

    double minHeight;
    if (childCount == 1) {
      minHeight = firstChild.getMinIntrinsicHeight(width);
    } else {
      final double perButtonWidth = (width - dividerThickness) / 2.0;
      minHeight = math.max(
        firstChild.getMinIntrinsicHeight(perButtonWidth),
        lastChild.getMinIntrinsicHeight(perButtonWidth),
      );
    }
    return minHeight;
  }

  // The minimum height for 2+ stacked buttons is the height of the 1st button
  // + 50% the height of the 2nd button + the divider between the two.
  double _computeMinIntrinsicHeightStacked(double width) {
    assert(childCount >= 2);

    return firstChild.getMinIntrinsicHeight(width)
      + dividerThickness
      + (0.5 * childAfter(firstChild).getMinIntrinsicHeight(width));
  }

  @override
  double computeMaxIntrinsicHeight(double width) {
    double maxHeight;
    if (childCount == 0) {
      // No buttons. Zero height.
      maxHeight = 0.0;
    } else if (childCount == 1) {
      // One button. Our max intrinsic height is equal to the button's.
      maxHeight = firstChild.getMaxIntrinsicHeight(width);
    } else if (childCount == 2) {
      // Two buttons...
      if (_isSingleButtonRow(width)) {
        // The 2 buttons fit side by side so our max intrinsic height is equal
        // to the taller of the 2 buttons.
        final double perButtonWidth = (width - dividerThickness) / 2.0;
        maxHeight = math.max(
          firstChild.getMaxIntrinsicHeight(perButtonWidth),
          lastChild.getMaxIntrinsicHeight(perButtonWidth),
        );
      } else {
        // The 2 buttons do not fit side by side. Measure total height as a
        // vertical stack.
        maxHeight = _computeMaxIntrinsicHeightStacked(width);
      }
    } else {
      // Three+ buttons. Stack the buttons vertically with dividers and measure
      // the overall height.
      maxHeight = _computeMaxIntrinsicHeightStacked(width);
    }
    return maxHeight;
  }

  // Max height of a stack of buttons is the sum of all button heights + a
  // divider for each button.
  double _computeMaxIntrinsicHeightStacked(double width) {
    assert(childCount >= 2);

    final double allDividersHeight = (childCount - 1) * dividerThickness;
    double heightAccumulation = allDividersHeight;
    RenderBox button = firstChild;
    while (button != null) {
      heightAccumulation += button.getMaxIntrinsicHeight(width);
      button = childAfter(button);
    }
    return heightAccumulation;
  }

  bool _isSingleButtonRow(double width) {
    bool isSingleButtonRow;
    if (childCount == 1) {
      isSingleButtonRow = true;
    } else if (childCount == 2) {
      // There are 2 buttons. If they can fit side-by-side then that's what
      // we want to do. Otherwise, stack them vertically.
      final double sideBySideWidth = firstChild.getMaxIntrinsicWidth(double.infinity)
          + dividerThickness
          + lastChild.getMaxIntrinsicWidth(double.infinity);
      isSingleButtonRow = sideBySideWidth <= width;
    } else {
      isSingleButtonRow = false;
    }
    return isSingleButtonRow;
  }

  @override
  void performLayout() {
    if (_isSingleButtonRow(dialogWidth)) {
      if (childCount == 1) {
        // We have 1 button. Our size is the width of the dialog and the height
        // of the single button.
        firstChild.layout(
          constraints,
          parentUsesSize: true,
        );

        size = constraints.constrain(
          Size(dialogWidth, firstChild.size.height)
        );
      } else {
        // Each button gets half the available width, minus a single divider.
        final BoxConstraints perButtonConstraints = BoxConstraints(
          minWidth: (constraints.minWidth - dividerThickness) / 2.0,
          maxWidth: (constraints.maxWidth - dividerThickness) / 2.0,
          minHeight: 0.0,
          maxHeight: double.infinity,
        );

        // Layout the 2 buttons.
        firstChild.layout(
          perButtonConstraints,
          parentUsesSize: true,
        );
        lastChild.layout(
          perButtonConstraints,
          parentUsesSize: true,
        );

        // The 2nd button needs to be offset to the right.
        assert(lastChild.parentData is MultiChildLayoutParentData);
        final MultiChildLayoutParentData secondButtonParentData = lastChild.parentData;
        secondButtonParentData.offset = Offset(firstChild.size.width + dividerThickness, 0.0);

        // Calculate our size based on the button sizes.
        size = constraints.constrain(
          Size(
            dialogWidth,
            math.max(
              firstChild.size.height,
              lastChild.size.height,
            ),
          )
        );
      }
    } else {
      // We need to stack buttons vertically, plus dividers above each button (except the 1st).
      final BoxConstraints perButtonConstraints = constraints.copyWith(
        minHeight: 0.0,
        maxHeight: double.infinity,
      );

      RenderBox child = firstChild;
      int index = 0;
      double verticalOffset = 0.0;
      while (child != null) {
        child.layout(
          perButtonConstraints,
          parentUsesSize: true,
        );

        assert(child.parentData is MultiChildLayoutParentData);
        final MultiChildLayoutParentData parentData = child.parentData;
        parentData.offset = Offset(0.0, verticalOffset);

        verticalOffset += child.size.height;
        if (index < childCount - 1) {
          // Add a gap for the next divider.
          verticalOffset += dividerThickness;
        }

        index += 1;
        child = childAfter(child);
      }

      // Our height is the accumulated height of all buttons and dividers.
      size = constraints.constrain(
        Size(dialogWidth, verticalOffset)
      );
    }
  }

  @override
  void paint(PaintingContext context, Offset offset) {
    final Canvas canvas = context.canvas;

    if (_isSingleButtonRow(size.width)) {
      _drawButtonBackgroundsAndDividersSingleRow(canvas, offset);
    } else {
      _drawButtonBackgroundsAndDividersStacked(canvas, offset);
    }

    _drawButtons(context, offset);
  }

  void _drawButtonBackgroundsAndDividersSingleRow(Canvas canvas, Offset offset) {
    // The vertical divider sits between the left button and right button (if
    // the dialog has 2 buttons).  The vertical divider is hidden if either the
    // left or right button is pressed.
    final Rect verticalDivider = childCount == 2 && !_isButtonPressed
      ? Rect.fromLTWH(
          offset.dx + firstChild.size.width,
          offset.dy,
          dividerThickness,
          math.max(
            firstChild.size.height,
            lastChild.size.height,
          ),
        )
      : Rect.zero;

    final List<Rect> pressedButtonRects = _pressedButtons.map<Rect>((RenderBox pressedButton) {
      final MultiChildLayoutParentData buttonParentData = pressedButton.parentData;

      return Rect.fromLTWH(
        offset.dx + buttonParentData.offset.dx,
        offset.dy + buttonParentData.offset.dy,
        pressedButton.size.width,
        pressedButton.size.height,
      );
    }).toList();

    // Create the button backgrounds path and paint it.
    final Path backgroundFillPath = Path()
      ..fillType = PathFillType.evenOdd
      ..addRect(Rect.fromLTWH(0.0, 0.0, size.width, size.height))
      ..addRect(verticalDivider);

    for (int i = 0; i < pressedButtonRects.length; i += 1) {
      backgroundFillPath.addRect(pressedButtonRects[i]);
    }

    canvas.drawPath(
      backgroundFillPath,
      _buttonBackgroundPaint,
    );

    // Create the pressed buttons background path and paint it.
    final Path pressedBackgroundFillPath = Path();
    for (int i = 0; i < pressedButtonRects.length; i += 1) {
      pressedBackgroundFillPath.addRect(pressedButtonRects[i]);
    }

    canvas.drawPath(
      pressedBackgroundFillPath,
      _pressedButtonBackgroundPaint,
    );

    // Create the dividers path and paint it.
    final Path dividersPath = Path()
      ..addRect(verticalDivider);

    canvas.drawPath(
      dividersPath,
      _dividerPaint,
    );
  }

  void _drawButtonBackgroundsAndDividersStacked(Canvas canvas, Offset offset) {
    final Offset dividerOffset = Offset(0.0, dividerThickness);

    final Path backgroundFillPath = Path()
      ..fillType = PathFillType.evenOdd
      ..addRect(Rect.fromLTWH(0.0, 0.0, size.width, size.height));

    final Path pressedBackgroundFillPath = Path();

    final Path dividersPath = Path();

    Offset accumulatingOffset = offset;

    RenderBox child = firstChild;
    RenderBox prevChild;
    while (child != null) {
      assert(child.parentData is _ActionButtonParentData);
      final _ActionButtonParentData currentButtonParentData = child.parentData;
      final bool isButtonPressed = currentButtonParentData.isPressed;

      bool isPrevButtonPressed = false;
      if (prevChild != null) {
        assert(prevChild.parentData is _ActionButtonParentData);
        final _ActionButtonParentData previousButtonParentData = prevChild
            .parentData;
        isPrevButtonPressed = previousButtonParentData.isPressed;
      }

      final bool isDividerPresent = child != firstChild;
      final bool isDividerPainted = isDividerPresent && !(isButtonPressed || isPrevButtonPressed);
      final Rect dividerRect = Rect.fromLTWH(
        accumulatingOffset.dx,
        accumulatingOffset.dy,
        size.width,
        dividerThickness,
      );

      final Rect buttonBackgroundRect = Rect.fromLTWH(
        accumulatingOffset.dx,
        accumulatingOffset.dy + (isDividerPresent ? dividerThickness : 0.0),
        size.width,
        child.size.height,
      );

      // If this button is pressed, then we don't want a white background to be
      // painted, so we erase this button from the background path.
      if (isButtonPressed) {
        backgroundFillPath.addRect(buttonBackgroundRect);
        pressedBackgroundFillPath.addRect(buttonBackgroundRect);
      }

      // If this divider is needed, then we erase the divider area from the
      // background path, and on top of that we paint a translucent gray to
      // darken the divider area.
      if (isDividerPainted) {
        backgroundFillPath.addRect(dividerRect);
        dividersPath.addRect(dividerRect);
      }

      accumulatingOffset += (isDividerPresent ? dividerOffset : Offset.zero)
          + Offset(0.0, child.size.height);

      prevChild = child;
      child = childAfter(child);
    }

    canvas.drawPath(backgroundFillPath, _buttonBackgroundPaint);
    canvas.drawPath(pressedBackgroundFillPath, _pressedButtonBackgroundPaint);
    canvas.drawPath(dividersPath, _dividerPaint);
  }

  void _drawButtons(PaintingContext context, Offset offset) {
    RenderBox child = firstChild;
    while (child != null) {
      final MultiChildLayoutParentData childParentData = child.parentData;
      context.paintChild(child, childParentData.offset + offset);
      child = childAfter(child);
    }
  }

  @override
  bool hitTestChildren(BoxHitTestResult result, { Offset position }) {
    return defaultHitTestChildren(result, position: position);
  }
}<|MERGE_RESOLUTION|>--- conflicted
+++ resolved
@@ -1159,11 +1159,7 @@
     TextStyle style = _kCupertinoDialogActionStyle.copyWith(
       color: CupertinoDynamicColor.resolve(
         isDestructiveAction ?  CupertinoColors.systemRed : CupertinoColors.systemBlue,
-<<<<<<< HEAD
-        context
-=======
         context,
->>>>>>> deb4184f
       ),
     );
     style = style.merge(textStyle);
