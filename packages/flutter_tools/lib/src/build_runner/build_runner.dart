// Copyright 2019 The Chromium Authors. All rights reserved.
// Use of this source code is governed by a BSD-style license that can be
// found in the LICENSE file.

import 'dart:async';

import 'package:build_daemon/data/build_status.dart';
import 'package:build_daemon/data/build_target.dart';
import 'package:build_runner_core/build_runner_core.dart' hide BuildStatus;
import 'package:build_daemon/data/server_log.dart';
import 'package:build_daemon/data/build_status.dart' as build;
import 'package:build_daemon/client.dart';
import 'package:yaml/yaml.dart';
import 'package:crypto/crypto.dart' show md5;

<<<<<<< HEAD
=======
import '../artifacts.dart';
import '../base/common.dart';
>>>>>>> f67a529e
import '../base/file_system.dart';
import '../base/logger.dart';
<<<<<<< HEAD
import '../cache.dart';
import '../codegen.dart';
=======
import '../base/process_manager.dart';
import '../codegen.dart';
import '../convert.dart';
import '../dart/package_map.dart';
>>>>>>> f67a529e
import '../dart/pub.dart';
import '../globals.dart';
import '../project.dart';
import 'build_script_generator.dart';

<<<<<<< HEAD
/// The minimum version of build_runner we can support in the flutter tool
const String kMinimumBuildRunnerVersion = '1.2.8';
=======
// Arbitrarily choosen multi-root file scheme. This is used to configure the
// frontend_server to resolve a package uri to multiple filesystem directories.
// In this case, the source directory and a generated directory.
const String _kMultirootScheme = 'org-dartlang-app';
>>>>>>> f67a529e

/// A wrapper for a build_runner process which delegates to a generated
/// build script.
///
/// This is only enabled if [experimentalBuildEnabled] is true, and only for
/// external flutter users.
class BuildRunner extends CodeGenerator {
  const BuildRunner();

  @override
<<<<<<< HEAD
  Future<void> invalidateBuildScript() async {
    final FlutterProject flutterProject = await FlutterProject.current();
    final File buildScript = flutterProject.dartTool
        .absolute
        .childDirectory('flutter_tool')
        .childFile('build.dart');
    if (!buildScript.existsSync()) {
      return;
    }
    await buildScript.delete();
  }
=======
  Future<CodeGenerationResult> build(FlutterProject flutterProject, {
    @required String mainPath,
    @required bool aot,
    @required bool linkPlatformKernelIn,
    @required bool trackWidgetCreation,
    @required bool targetProductVm,
    List<String> extraFrontEndOptions = const <String>[],
    bool disableKernelGeneration = false,
  }) async {
    await generateBuildScript(flutterProject);
    final String frontendServerPath = artifacts.getArtifactPath(
      Artifact.frontendServerSnapshotForEngineDartSdk
    );
    final String sdkRoot = artifacts.getArtifactPath(Artifact.flutterPatchedSdkPath);
    final String engineDartBinaryPath = artifacts.getArtifactPath(Artifact.engineDartBinary);
    final String packagesPath = flutterProject.packagesFile.absolute.path;
    final String buildSnapshot = flutterProject
        .dartTool
        .childDirectory('build')
        .childDirectory('entrypoint')
        .childFile('build.dart.snapshot')
        .path;
    final String scriptPackagesPath = flutterProject
        .dartTool
        .childDirectory('flutter_tool')
        .childFile('.packages')
        .path;
    final Status status = logger.startProgress('running builders...', timeout: null);
    try {
      final Process buildProcess = await processManager.start(<String>[
        engineDartBinaryPath,
        '--packages=$scriptPackagesPath',
        buildSnapshot,
        'build',
        '--skip-build-script-check',
        '--define', 'flutter_build|kernel=disabled=$disableKernelGeneration',
        '--define', 'flutter_build|kernel=aot=$aot',
        '--define', 'flutter_build|kernel=linkPlatformKernelIn=$linkPlatformKernelIn',
        '--define', 'flutter_build|kernel=trackWidgetCreation=$trackWidgetCreation',
        '--define', 'flutter_build|kernel=targetProductVm=$targetProductVm',
        '--define', 'flutter_build|kernel=mainPath=$mainPath',
        '--define', 'flutter_build|kernel=packagesPath=$packagesPath',
        '--define', 'flutter_build|kernel=sdkRoot=$sdkRoot',
        '--define', 'flutter_build|kernel=frontendServerPath=$frontendServerPath',
        '--define', 'flutter_build|kernel=engineDartBinaryPath=$engineDartBinaryPath',
        '--define', 'flutter_build|kernel=extraFrontEndOptions=${extraFrontEndOptions ?? const <String>[]}',
      ]);
      buildProcess
          .stdout
          .transform(utf8.decoder)
          .transform(const LineSplitter())
          .listen(printTrace);
      buildProcess
          .stderr
          .transform(utf8.decoder)
          .transform(const LineSplitter())
          .listen(printError);
    } finally {
      status.stop();
    }
    if (disableKernelGeneration) {
      return const CodeGenerationResult(null);
    }
    /// We don't check for this above because it might be generated for the
    /// first time by invoking the build.
    final Directory dartTool = flutterProject.dartTool;
    final String projectName = flutterProject.manifest.appName;
    final Directory generatedDirectory = dartTool
        .absolute
        .childDirectory('build')
        .childDirectory('generated')
        .childDirectory(projectName);
    if (!generatedDirectory.existsSync()) {
      throw Exception('build_runner cannot find generated directory');
    }
    final String relativeMain = fs.path.relative(mainPath, from: flutterProject.directory.path);
    final File dillFile = fs.file(
      fs.path.join(generatedDirectory.path, fs.path.setExtension(relativeMain, '.app.dill'))
    );
    if (!dillFile.existsSync()) {
      throw Exception('build_runner did not produce output at expected location: ${dillFile.path} missing');
    }
    return CodeGenerationResult(dillFile);
  }

  @override
  Future<void> generateBuildScript(FlutterProject flutterProject) async {
    final Directory entrypointDirectory = fs.directory(fs.path.join(flutterProject.dartTool.path, 'build', 'entrypoint'));
    final Directory generatedDirectory = fs.directory(fs.path.join(flutterProject.dartTool.path, 'flutter_tool'));
    final File buildScript = entrypointDirectory.childFile('build.dart');
    final File buildSnapshot = entrypointDirectory.childFile('build.dart.snapshot');
    final File scriptIdFile = entrypointDirectory.childFile('id');
    final File syntheticPubspec = generatedDirectory.childFile('pubspec.yaml');
>>>>>>> f67a529e

    // Check if contents of builders changed. If so, invalidate build script
    // and regnerate.
    final YamlMap builders = await flutterProject.builders;
    final List<int> appliedBuilderDigest = _produceScriptId(builders);
    if (scriptIdFile.existsSync() && buildSnapshot.existsSync()) {
      final List<int> previousAppliedBuilderDigest = scriptIdFile.readAsBytesSync();
      bool digestsAreEqual = false;
      if (appliedBuilderDigest.length == previousAppliedBuilderDigest.length) {
        digestsAreEqual = true;
        for (int i = 0; i < appliedBuilderDigest.length; i++) {
          if (appliedBuilderDigest[i] != previousAppliedBuilderDigest[i]) {
            digestsAreEqual = false;
            break;
          }
        }
      }
      if (digestsAreEqual) {
        return;
      }
    }
    // Clean-up all existing artifacts.
    if (flutterProject.dartTool.existsSync()) {
      flutterProject.dartTool.deleteSync(recursive: true);
    }
    final Status status = logger.startProgress('generating build script...', timeout: null);
    try {
      generatedDirectory.createSync(recursive: true);
      entrypointDirectory.createSync(recursive: true);
      flutterProject.dartTool.childDirectory('build').childDirectory('generated').createSync(recursive: true);
      final StringBuffer stringBuffer = StringBuffer();

      stringBuffer.writeln('name: flutter_tool');
      stringBuffer.writeln('dependencies:');
      final YamlMap builders = await flutterProject.builders;
      if (builders != null) {
        for (String name in builders.keys) {
          final Object node = builders[name];
          stringBuffer.writeln('  $name: $node');
        }
      }
<<<<<<< HEAD
      stringBuffer.writeln('  build_runner: ^$kMinimumBuildRunnerVersion');
      await syntheticPubspec.writeAsString(stringBuffer.toString());

=======
      stringBuffer.writeln('  build_runner: any');
      stringBuffer.writeln('  flutter_build:');
      stringBuffer.writeln('    sdk: flutter');
      syntheticPubspec.writeAsStringSync(stringBuffer.toString());
>>>>>>> f67a529e
      await pubGet(
        context: PubContext.pubGet,
        directory: generatedDirectory.path,
        upgrade: false,
        checkLastModified: false,
      );
      if (!scriptIdFile.existsSync()) {
        scriptIdFile.createSync(recursive: true);
      }
      scriptIdFile.writeAsBytesSync(appliedBuilderDigest);
      final PackageGraph packageGraph = PackageGraph.forPath(syntheticPubspec.parent.path);
      final BuildScriptGenerator buildScriptGenerator = const BuildScriptGeneratorFactory().create(flutterProject, packageGraph);
      await buildScriptGenerator.generateBuildScript();
      final ProcessResult result = await processManager.run(<String>[
        artifacts.getArtifactPath(Artifact.engineDartBinary),
        '--snapshot=${buildSnapshot.path}',
        '--snapshot-kind=app-jit',
        '--packages=${fs.path.join(generatedDirectory.path, '.packages')}',
        buildScript.path,
      ]);
      if (result.exitCode != 0) {
        throwToolExit('Error generating build_script snapshot: ${result.stderr}');
      }
    } finally {
      status.stop();
    }
  }

  @override
<<<<<<< HEAD
  Future<CodegenDaemon> daemon() async {
    await generateBuildScript();
    final FlutterProject flutterProject = await FlutterProject.current();
    final String buildScript = flutterProject
=======
  Future<CodegenDaemon> daemon(FlutterProject flutterProject, {
    String mainPath,
    bool linkPlatformKernelIn = false,
    bool targetProductVm = false,
    bool trackWidgetCreation = false,
    List<String> extraFrontEndOptions = const <String> [],
  }) async {
    mainPath ??= findMainDartFile();
    await generateBuildScript(flutterProject);
    _generatePackages(flutterProject);
    final String frontendServerPath = artifacts.getArtifactPath(
      Artifact.frontendServerSnapshotForEngineDartSdk
    );
    final String sdkRoot = artifacts.getArtifactPath(Artifact.flutterPatchedSdkPath);
    final String engineDartBinaryPath = artifacts.getArtifactPath(Artifact.engineDartBinary);
    final String packagesPath = flutterProject.packagesFile.absolute.path;
    final File buildSnapshot = flutterProject
>>>>>>> f67a529e
        .dartTool
        .childDirectory('build')
        .childDirectory('entrypoint')
        .childFile('build.dart.snapshot');
    final String scriptPackagesPath = flutterProject
        .dartTool
        .childDirectory('flutter_tool')
        .childFile('.packages')
        .path;
    final Status status = logger.startProgress('starting build daemon...', timeout: null);
    BuildDaemonClient buildDaemonClient;
    try {
      final List<String> command = <String>[
        engineDartBinaryPath,
        '--packages=$scriptPackagesPath',
        buildSnapshot.path,
        'daemon',
         '--skip-build-script-check',
      ];
      buildDaemonClient = await BuildDaemonClient.connect(flutterProject.directory.path, command, logHandler: (ServerLog log) => printTrace(log.toString()));
    } finally {
      status.stop();
    }
    buildDaemonClient.registerBuildTarget(DefaultBuildTarget((DefaultBuildTargetBuilder builder) {
      builder.target = flutterProject.manifest.appName;
    }));
<<<<<<< HEAD
    return _BuildRunnerCodegenDaemon(buildDaemonClient);
=======
    final String relativeMain = fs.path.relative(mainPath, from: flutterProject.directory.path);
    final File generatedDillFile = fs.file(fs.path.join(flutterProject.generated.path, fs.path.setExtension(relativeMain, '.app.dill')));
    return _BuildRunnerCodegenDaemon(buildDaemonClient, generatedDillFile);
  }

  // Create generated packages file which adds a multi-root scheme to the user's
  // project directory. Currently we only replace the root package with a multiroot
  // scheme. To support codegen on arbitrary packages we would need to do
  // this for each dependency.
  void _generatePackages(FlutterProject flutterProject) {
    final String oldPackagesContents = fs.file(PackageMap.globalPackagesPath).readAsStringSync();
    final String appName = flutterProject.manifest.appName;
    final String newPackagesContents = oldPackagesContents.replaceFirst('$appName:lib/', '$appName:$_kMultirootScheme:/');
    final String generatedPackagesPath = fs.path.setExtension(PackageMap.globalPackagesPath, '.generated');
    fs.file(generatedPackagesPath).writeAsStringSync(newPackagesContents);
>>>>>>> f67a529e
  }
}

class _BuildRunnerCodegenDaemon implements CodegenDaemon {
<<<<<<< HEAD
  _BuildRunnerCodegenDaemon(this.buildDaemonClient);

  final BuildDaemonClient buildDaemonClient;

=======
  _BuildRunnerCodegenDaemon(this.buildDaemonClient, this.dillFile);

  final BuildDaemonClient buildDaemonClient;
  @override
  final File dillFile;
>>>>>>> f67a529e
  @override
  CodegenStatus get lastStatus => _lastStatus;
  CodegenStatus _lastStatus;

  @override
  Stream<CodegenStatus> get buildResults => buildDaemonClient.buildResults.map((build.BuildResults results) {
    if (results.results.first.status == BuildStatus.failed) {
      return _lastStatus = CodegenStatus.Failed;
    }
    if (results.results.first.status == BuildStatus.started) {
      return _lastStatus = CodegenStatus.Started;
    }
    if (results.results.first.status == BuildStatus.succeeded) {
      return _lastStatus = CodegenStatus.Succeeded;
    }
    _lastStatus = null;
    return null;
  });

  @override
  void startBuild() {
    buildDaemonClient.startBuild();
  }
}

// Sorts the builders by name and produces a hashcode of the resulting iterable.
List<int> _produceScriptId(YamlMap builders) {
  if (builders == null || builders.isEmpty) {
    return md5.convert(<int>[]).bytes;
  }
  final List<String> orderedBuilders = builders.keys
    .cast<String>()
    .toList()..sort();
  return md5.convert(orderedBuilders.join('').codeUnits).bytes;
}<|MERGE_RESOLUTION|>--- conflicted
+++ resolved
@@ -10,39 +10,29 @@
 import 'package:build_daemon/data/server_log.dart';
 import 'package:build_daemon/data/build_status.dart' as build;
 import 'package:build_daemon/client.dart';
+import 'package:flutter_tools/src/base/io.dart';
 import 'package:yaml/yaml.dart';
 import 'package:crypto/crypto.dart' show md5;
 
-<<<<<<< HEAD
-=======
 import '../artifacts.dart';
 import '../base/common.dart';
->>>>>>> f67a529e
 import '../base/file_system.dart';
 import '../base/logger.dart';
-<<<<<<< HEAD
-import '../cache.dart';
-import '../codegen.dart';
-=======
 import '../base/process_manager.dart';
 import '../codegen.dart';
-import '../convert.dart';
 import '../dart/package_map.dart';
->>>>>>> f67a529e
 import '../dart/pub.dart';
 import '../globals.dart';
 import '../project.dart';
 import 'build_script_generator.dart';
 
-<<<<<<< HEAD
 /// The minimum version of build_runner we can support in the flutter tool
 const String kMinimumBuildRunnerVersion = '1.2.8';
-=======
+
 // Arbitrarily choosen multi-root file scheme. This is used to configure the
 // frontend_server to resolve a package uri to multiple filesystem directories.
 // In this case, the source directory and a generated directory.
 const String _kMultirootScheme = 'org-dartlang-app';
->>>>>>> f67a529e
 
 /// A wrapper for a build_runner process which delegates to a generated
 /// build script.
@@ -53,105 +43,6 @@
   const BuildRunner();
 
   @override
-<<<<<<< HEAD
-  Future<void> invalidateBuildScript() async {
-    final FlutterProject flutterProject = await FlutterProject.current();
-    final File buildScript = flutterProject.dartTool
-        .absolute
-        .childDirectory('flutter_tool')
-        .childFile('build.dart');
-    if (!buildScript.existsSync()) {
-      return;
-    }
-    await buildScript.delete();
-  }
-=======
-  Future<CodeGenerationResult> build(FlutterProject flutterProject, {
-    @required String mainPath,
-    @required bool aot,
-    @required bool linkPlatformKernelIn,
-    @required bool trackWidgetCreation,
-    @required bool targetProductVm,
-    List<String> extraFrontEndOptions = const <String>[],
-    bool disableKernelGeneration = false,
-  }) async {
-    await generateBuildScript(flutterProject);
-    final String frontendServerPath = artifacts.getArtifactPath(
-      Artifact.frontendServerSnapshotForEngineDartSdk
-    );
-    final String sdkRoot = artifacts.getArtifactPath(Artifact.flutterPatchedSdkPath);
-    final String engineDartBinaryPath = artifacts.getArtifactPath(Artifact.engineDartBinary);
-    final String packagesPath = flutterProject.packagesFile.absolute.path;
-    final String buildSnapshot = flutterProject
-        .dartTool
-        .childDirectory('build')
-        .childDirectory('entrypoint')
-        .childFile('build.dart.snapshot')
-        .path;
-    final String scriptPackagesPath = flutterProject
-        .dartTool
-        .childDirectory('flutter_tool')
-        .childFile('.packages')
-        .path;
-    final Status status = logger.startProgress('running builders...', timeout: null);
-    try {
-      final Process buildProcess = await processManager.start(<String>[
-        engineDartBinaryPath,
-        '--packages=$scriptPackagesPath',
-        buildSnapshot,
-        'build',
-        '--skip-build-script-check',
-        '--define', 'flutter_build|kernel=disabled=$disableKernelGeneration',
-        '--define', 'flutter_build|kernel=aot=$aot',
-        '--define', 'flutter_build|kernel=linkPlatformKernelIn=$linkPlatformKernelIn',
-        '--define', 'flutter_build|kernel=trackWidgetCreation=$trackWidgetCreation',
-        '--define', 'flutter_build|kernel=targetProductVm=$targetProductVm',
-        '--define', 'flutter_build|kernel=mainPath=$mainPath',
-        '--define', 'flutter_build|kernel=packagesPath=$packagesPath',
-        '--define', 'flutter_build|kernel=sdkRoot=$sdkRoot',
-        '--define', 'flutter_build|kernel=frontendServerPath=$frontendServerPath',
-        '--define', 'flutter_build|kernel=engineDartBinaryPath=$engineDartBinaryPath',
-        '--define', 'flutter_build|kernel=extraFrontEndOptions=${extraFrontEndOptions ?? const <String>[]}',
-      ]);
-      buildProcess
-          .stdout
-          .transform(utf8.decoder)
-          .transform(const LineSplitter())
-          .listen(printTrace);
-      buildProcess
-          .stderr
-          .transform(utf8.decoder)
-          .transform(const LineSplitter())
-          .listen(printError);
-    } finally {
-      status.stop();
-    }
-    if (disableKernelGeneration) {
-      return const CodeGenerationResult(null);
-    }
-    /// We don't check for this above because it might be generated for the
-    /// first time by invoking the build.
-    final Directory dartTool = flutterProject.dartTool;
-    final String projectName = flutterProject.manifest.appName;
-    final Directory generatedDirectory = dartTool
-        .absolute
-        .childDirectory('build')
-        .childDirectory('generated')
-        .childDirectory(projectName);
-    if (!generatedDirectory.existsSync()) {
-      throw Exception('build_runner cannot find generated directory');
-    }
-    final String relativeMain = fs.path.relative(mainPath, from: flutterProject.directory.path);
-    final File dillFile = fs.file(
-      fs.path.join(generatedDirectory.path, fs.path.setExtension(relativeMain, '.app.dill'))
-    );
-    if (!dillFile.existsSync()) {
-      throw Exception('build_runner did not produce output at expected location: ${dillFile.path} missing');
-    }
-    return CodeGenerationResult(dillFile);
-  }
-
-  @override
   Future<void> generateBuildScript(FlutterProject flutterProject) async {
     final Directory entrypointDirectory = fs.directory(fs.path.join(flutterProject.dartTool.path, 'build', 'entrypoint'));
     final Directory generatedDirectory = fs.directory(fs.path.join(flutterProject.dartTool.path, 'flutter_tool'));
@@ -159,7 +50,6 @@
     final File buildSnapshot = entrypointDirectory.childFile('build.dart.snapshot');
     final File scriptIdFile = entrypointDirectory.childFile('id');
     final File syntheticPubspec = generatedDirectory.childFile('pubspec.yaml');
->>>>>>> f67a529e
 
     // Check if contents of builders changed. If so, invalidate build script
     // and regnerate.
@@ -201,16 +91,9 @@
           stringBuffer.writeln('  $name: $node');
         }
       }
-<<<<<<< HEAD
       stringBuffer.writeln('  build_runner: ^$kMinimumBuildRunnerVersion');
       await syntheticPubspec.writeAsString(stringBuffer.toString());
 
-=======
-      stringBuffer.writeln('  build_runner: any');
-      stringBuffer.writeln('  flutter_build:');
-      stringBuffer.writeln('    sdk: flutter');
-      syntheticPubspec.writeAsStringSync(stringBuffer.toString());
->>>>>>> f67a529e
       await pubGet(
         context: PubContext.pubGet,
         directory: generatedDirectory.path,
@@ -240,12 +123,6 @@
   }
 
   @override
-<<<<<<< HEAD
-  Future<CodegenDaemon> daemon() async {
-    await generateBuildScript();
-    final FlutterProject flutterProject = await FlutterProject.current();
-    final String buildScript = flutterProject
-=======
   Future<CodegenDaemon> daemon(FlutterProject flutterProject, {
     String mainPath,
     bool linkPlatformKernelIn = false,
@@ -253,17 +130,10 @@
     bool trackWidgetCreation = false,
     List<String> extraFrontEndOptions = const <String> [],
   }) async {
-    mainPath ??= findMainDartFile();
     await generateBuildScript(flutterProject);
     _generatePackages(flutterProject);
-    final String frontendServerPath = artifacts.getArtifactPath(
-      Artifact.frontendServerSnapshotForEngineDartSdk
-    );
-    final String sdkRoot = artifacts.getArtifactPath(Artifact.flutterPatchedSdkPath);
     final String engineDartBinaryPath = artifacts.getArtifactPath(Artifact.engineDartBinary);
-    final String packagesPath = flutterProject.packagesFile.absolute.path;
     final File buildSnapshot = flutterProject
->>>>>>> f67a529e
         .dartTool
         .childDirectory('build')
         .childDirectory('entrypoint')
@@ -290,12 +160,7 @@
     buildDaemonClient.registerBuildTarget(DefaultBuildTarget((DefaultBuildTargetBuilder builder) {
       builder.target = flutterProject.manifest.appName;
     }));
-<<<<<<< HEAD
     return _BuildRunnerCodegenDaemon(buildDaemonClient);
-=======
-    final String relativeMain = fs.path.relative(mainPath, from: flutterProject.directory.path);
-    final File generatedDillFile = fs.file(fs.path.join(flutterProject.generated.path, fs.path.setExtension(relativeMain, '.app.dill')));
-    return _BuildRunnerCodegenDaemon(buildDaemonClient, generatedDillFile);
   }
 
   // Create generated packages file which adds a multi-root scheme to the user's
@@ -308,23 +173,14 @@
     final String newPackagesContents = oldPackagesContents.replaceFirst('$appName:lib/', '$appName:$_kMultirootScheme:/');
     final String generatedPackagesPath = fs.path.setExtension(PackageMap.globalPackagesPath, '.generated');
     fs.file(generatedPackagesPath).writeAsStringSync(newPackagesContents);
->>>>>>> f67a529e
   }
 }
 
 class _BuildRunnerCodegenDaemon implements CodegenDaemon {
-<<<<<<< HEAD
   _BuildRunnerCodegenDaemon(this.buildDaemonClient);
 
   final BuildDaemonClient buildDaemonClient;
 
-=======
-  _BuildRunnerCodegenDaemon(this.buildDaemonClient, this.dillFile);
-
-  final BuildDaemonClient buildDaemonClient;
-  @override
-  final File dillFile;
->>>>>>> f67a529e
   @override
   CodegenStatus get lastStatus => _lastStatus;
   CodegenStatus _lastStatus;
