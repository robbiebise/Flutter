--- conflicted
+++ resolved
@@ -347,13 +347,8 @@
     if (scrollController == null) {
       double scrollOffset = 0.0;
       if (preferredMenuHeight > maxMenuHeight)
-<<<<<<< HEAD
         scrollOffset = math.max(0.0, selectedItemOffset - (buttonTop - menuTop));
-      scrollController = new ScrollController(initialScrollOffset: scrollOffset);
-=======
-        scrollOffset = selectedItemOffset - (buttonTop - menuTop);
       scrollController = ScrollController(initialScrollOffset: scrollOffset);
->>>>>>> 8cf68731
     }
 
     final TextDirection textDirection = Directionality.of(context);
