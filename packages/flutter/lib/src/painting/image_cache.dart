--- conflicted
+++ resolved
@@ -276,15 +276,8 @@
   /// Resizes the cache as appropriate to maintain the constraints of
   /// [maximumSize] and [maximumSizeBytes].
   void _touch(Object key, _CachedImage image, TimelineTask? timelineTask) {
-<<<<<<< HEAD
-    // TODO(dnfield): Some customers test in release mode with asserts enabled.
-    // This is bound to cause problems, b/150295238 is tracking that. For now,
-    // avoid this being a point of failure.
-    assert(kReleaseMode || timelineTask != null);
+    assert(timelineTask != null);
     assert(image is! _LiveImage);
-=======
-    assert(timelineTask != null);
->>>>>>> ba78539b
     if (image.sizeBytes != null && image.sizeBytes! <= maximumSizeBytes) {
       _currentSizeBytes += image.sizeBytes!;
       _cache[key] = image;
